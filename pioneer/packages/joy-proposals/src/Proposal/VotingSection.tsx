--- conflicted
+++ resolved
@@ -1,6 +1,5 @@
 import React, { useState } from 'react';
 
-<<<<<<< HEAD
 import { Icon, Button, Message, Divider, Header } from "semantic-ui-react";
 import useVoteStyles from "./useVoteStyles";
 import TxButton from "@polkadot/joy-utils/TxButton";
@@ -25,14 +24,6 @@
     grid-template-columns: 1fr 1fr;
   }
 `;
-=======
-import { Icon, Button, Message, Divider, Header } from 'semantic-ui-react';
-import useVoteStyles from './useVoteStyles';
-import TxButton from '@polkadot/joy-utils/TxButton';
-import { MemberId } from '@joystream/types/members';
-import { ProposalId, VoteKind, VoteKinds } from '@joystream/types/proposals';
-import { useTransport, usePromise } from '@polkadot/joy-utils/react/hooks';
->>>>>>> b397d5dd
 
 export type VoteKindStr = typeof VoteKinds[number];
 
