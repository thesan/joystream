--- conflicted
+++ resolved
@@ -3,15 +3,9 @@
 import { History } from 'history';
 import { Item, Icon, Button, Label } from 'semantic-ui-react';
 
-<<<<<<< HEAD
 import { Category } from './ChooseProposalType';
 import { ProposalType } from '@polkadot/joy-utils/types/proposals';
-import { slugify, splitOnUpperCase } from '@polkadot/joy-utils/functions/misc';
-=======
-import { Category } from "./ChooseProposalType";
-import { ProposalType } from "@polkadot/joy-utils/types/proposals";
 import _ from 'lodash';
->>>>>>> af88cd20
 import styled from 'styled-components';
 import useVoteStyles from './useVoteStyles';
 import { formatBalance } from '@polkadot/util';
@@ -103,11 +97,7 @@
         <Item.Image size="tiny" src={image} />
       */}
       <Item.Content>
-<<<<<<< HEAD
-        <Item.Header>{splitOnUpperCase(type).join(' ')}</Item.Header>
-=======
         <Item.Header>{_.startCase(type)}</Item.Header>
->>>>>>> af88cd20
         <Item.Description>{description}</Item.Description>
         <div className="proposal-details">
           <ProposalTypeDetail
