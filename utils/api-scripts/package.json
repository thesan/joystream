--- conflicted
+++ resolved
@@ -11,11 +11,7 @@
     "tsnode-strict": "node -r ts-node/register --unhandled-rejections=strict"
   },
   "dependencies": {
-<<<<<<< HEAD
-    "@joystream/types": "^0.16.1",
-=======
     "@joystream/types": "^0.17.0",
->>>>>>> 96ac08c2
     "@polkadot/api": "5.9.1",
     "@polkadot/types": "5.9.1",
     "@polkadot/keyring": "7.3.1",
