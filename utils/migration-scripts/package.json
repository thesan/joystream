--- conflicted
+++ resolved
@@ -12,11 +12,7 @@
     "@oclif/config": "^1",
     "@oclif/plugin-help": "^3.2.3",
     "tslib": "^1",
-<<<<<<< HEAD
     "@joystream/types": "^0.19.2",
-=======
-    "@joystream/types": "^0.18.3",
->>>>>>> c57054ee
     "@polkadot/api": "5.9.1",
     "@polkadot/types": "5.9.1",
     "@polkadot/keyring": "7.3.1",
