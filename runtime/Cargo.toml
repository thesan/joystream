--- conflicted
+++ resolved
@@ -78,12 +78,9 @@
 content-directory = { package = 'pallet-content-directory', default-features = false, path = '../runtime-modules/content-directory' }
 pallet-constitution = { package = 'pallet-constitution', default-features = false, path = '../runtime-modules/constitution' }
 staking-handler = { package = 'pallet-staking-handler', default-features = false, path = '../runtime-modules/staking-handler'}
-<<<<<<< HEAD
 bounty = { package = 'pallet-bounty', default-features = false, path = '../runtime-modules/bounty'}
-=======
 blog = { package = 'pallet-blog', default-features = false, path = '../runtime-modules/blog'}
 joystream-utility = { package = 'pallet-utility', default-features = false, path = '../runtime-modules/utility'}
->>>>>>> 3c946b24
 
 [dev-dependencies]
 sp-io = { package = 'sp-io', default-features = false, git = 'https://github.com/paritytech/substrate.git', rev = 'a200cdb93c6af5763b9c7bf313fa708764ac88ca'}
@@ -157,12 +154,9 @@
     'content-directory/std',
     'pallet-constitution/std',
     'staking-handler/std',
-<<<<<<< HEAD
     'bounty/std',
-=======
     'blog/std',
     'joystream-utility/std'
->>>>>>> 3c946b24
 ]
 runtime-benchmarks = [
     "frame-system/runtime-benchmarks",
@@ -179,22 +173,15 @@
     "proposals-discussion/runtime-benchmarks",
     "proposals-engine/runtime-benchmarks",
     "proposals-codex/runtime-benchmarks",
-<<<<<<< HEAD
+    "joystream-utility/runtime-benchmarks",
     "pallet-constitution/runtime-benchmarks",
-=======
-    "joystream-utility/runtime-benchmarks",
-    "pallet_constitution/runtime-benchmarks",
->>>>>>> 3c946b24
     "working-group/runtime-benchmarks",
     "forum/runtime-benchmarks",
     "membership/runtime-benchmarks",
     "council/runtime-benchmarks",
     "referendum/runtime-benchmarks",
-<<<<<<< HEAD
     "bounty/runtime-benchmarks",
-=======
     "blog/runtime-benchmarks",
->>>>>>> 3c946b24
     "hex-literal",
 ]
 
