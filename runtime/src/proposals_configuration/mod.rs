--- conflicted
+++ resolved
@@ -110,11 +110,9 @@
     pub SetPalletFozenStatusProposalParameters: ProposalParameters<BlockNumber, Balance> =
         freeze_pallet_proposal();
 
-<<<<<<< HEAD
     pub SetEraPayoutDampingFactorProposalParameters: ProposalParameters<BlockNumber, Balance> =
         set_era_payout_damping_factor();
-=======
+
     pub DecreaseCouncilBudgetProposalParameters: ProposalParameters<BlockNumber, Balance> =
         decrease_council_budget();
->>>>>>> ab93b734
 }