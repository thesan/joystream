//! This module contains default "production" parameters configuration for the runtime codex proposals.

use crate::{
    currency, days, dollars, hours, Balance, BlockNumber, CouncilSize, ExpectedBlockTime,
    ProposalParameters,
};
use static_assertions::const_assert;

/// Some useful labels
const TWO_OUT_OF_THREE: u32 = 66; // at least 2 in council of 3, which is 2/3 = 66.66..% > 66%
const ALL: u32 = 100;

// This assert is here to remind anyone who tries to touch updated `CouncilSize` that parameters
// like `TWO_OUT_OF_THREE` need to be updated as well.
const_assert!(CouncilSize::get() == 3);

// Proposal parameters for the 'Set Max Validator Count' proposal
pub(crate) fn set_max_validator_count_proposal() -> ProposalParameters<BlockNumber, Balance> {
    ProposalParameters {
        voting_period: days!(7),
        grace_period: days!(5),
        approval_quorum_percentage: ALL,
        approval_threshold_percentage: ALL,
        slashing_quorum_percentage: ALL,
        slashing_threshold_percentage: ALL,
        required_stake: Some(dollars!(10_000)),
        constitutionality: 2,
    }
}

// Proposal parameters for the 'Runtime Upgrade' proposal
pub(crate) fn runtime_upgrade_proposal() -> ProposalParameters<BlockNumber, Balance> {
    ProposalParameters {
        voting_period: days!(7),
        grace_period: days!(5),
        approval_quorum_percentage: ALL,
        approval_threshold_percentage: ALL,
        slashing_quorum_percentage: ALL,
        slashing_threshold_percentage: ALL,
        required_stake: Some(dollars!(10_000)),
        constitutionality: 2,
    }
}

// Proposal parameters for the 'Signal' proposal
pub(crate) fn signal_proposal() -> ProposalParameters<BlockNumber, Balance> {
    ProposalParameters {
        voting_period: days!(3),
        grace_period: hours!(2),
        approval_quorum_percentage: ALL,
        approval_threshold_percentage: ALL,
        slashing_quorum_percentage: ALL,
        slashing_threshold_percentage: ALL,
        required_stake: Some(dollars!(1_000)),
        constitutionality: 1,
    }
}

// Proposal parameters for the 'Funding Request' proposal
pub(crate) fn funding_request_proposal() -> ProposalParameters<BlockNumber, Balance> {
    ProposalParameters {
        voting_period: days!(3),
        grace_period: hours!(2),
        approval_quorum_percentage: TWO_OUT_OF_THREE,
        approval_threshold_percentage: TWO_OUT_OF_THREE,
        slashing_quorum_percentage: ALL,
        slashing_threshold_percentage: ALL,
        required_stake: Some(dollars!(10)),
        constitutionality: 1,
    }
}
// Proposal parameters for the 'Create Working Group Lead Opening' proposal
pub(crate) fn create_working_group_lead_opening_proposal(
) -> ProposalParameters<BlockNumber, Balance> {
    ProposalParameters {
        voting_period: days!(3),
        grace_period: hours!(2),
        approval_quorum_percentage: TWO_OUT_OF_THREE,
        approval_threshold_percentage: TWO_OUT_OF_THREE,
        slashing_quorum_percentage: ALL,
        slashing_threshold_percentage: ALL,
        required_stake: Some(dollars!(100)),
        constitutionality: 1,
    }
}

// Proposal parameters for the 'Fill Working Group Lead Opening' proposal
pub(crate) fn fill_working_group_lead_opening_proposal() -> ProposalParameters<BlockNumber, Balance>
{
    ProposalParameters {
        voting_period: days!(3),
        grace_period: hours!(2),
        approval_quorum_percentage: TWO_OUT_OF_THREE,
        approval_threshold_percentage: TWO_OUT_OF_THREE,
        slashing_quorum_percentage: ALL,
        slashing_threshold_percentage: ALL,
        required_stake: Some(dollars!(50)),
        constitutionality: 1,
    }
}

// Proposal parameters for the 'Update Working Group Budget' proposal
pub(crate) fn update_working_group_budget_proposal() -> ProposalParameters<BlockNumber, Balance> {
    ProposalParameters {
        voting_period: days!(3),
        grace_period: hours!(2),
        approval_quorum_percentage: TWO_OUT_OF_THREE,
        approval_threshold_percentage: TWO_OUT_OF_THREE,
        slashing_quorum_percentage: ALL,
        slashing_threshold_percentage: ALL,
        required_stake: Some(dollars!(50)),
        constitutionality: 1,
    }
}

// Proposal parameters for the 'Decrease Working Group Lead Stake' proposal
pub(crate) fn decrease_working_group_lead_stake_proposal(
) -> ProposalParameters<BlockNumber, Balance> {
    ProposalParameters {
        voting_period: days!(3),
        grace_period: hours!(2),
        approval_quorum_percentage: ALL,
        approval_threshold_percentage: ALL,
        slashing_quorum_percentage: ALL,
        slashing_threshold_percentage: ALL,
        required_stake: Some(dollars!(50)),
        constitutionality: 1,
    }
}

// Proposal parameters for the 'Slash Working Group Lead' proposal
pub const fn slash_working_group_lead_proposal() -> ProposalParameters<BlockNumber, Balance> {
    ProposalParameters {
        voting_period: days!(3),
        grace_period: hours!(2),
        approval_quorum_percentage: TWO_OUT_OF_THREE,
        approval_threshold_percentage: TWO_OUT_OF_THREE,
        slashing_quorum_percentage: ALL,
        slashing_threshold_percentage: ALL,
        required_stake: Some(dollars!(50)),
        constitutionality: 1,
    }
}

// Proposal parameters for the 'Set Working Group Lead Reward' proposal
pub(crate) fn set_working_group_lead_reward_proposal() -> ProposalParameters<BlockNumber, Balance> {
    ProposalParameters {
        voting_period: days!(3),
        grace_period: hours!(2),
        approval_quorum_percentage: TWO_OUT_OF_THREE,
        approval_threshold_percentage: TWO_OUT_OF_THREE,
        slashing_quorum_percentage: ALL,
        slashing_threshold_percentage: ALL,
        required_stake: Some(dollars!(50)),
        constitutionality: 1,
    }
}

// Proposal parameters for the 'Terminate Working Group Lead' proposal
pub(crate) fn terminate_working_group_lead_proposal() -> ProposalParameters<BlockNumber, Balance> {
    ProposalParameters {
        voting_period: days!(3),
        grace_period: hours!(2),
        approval_quorum_percentage: TWO_OUT_OF_THREE,
        approval_threshold_percentage: TWO_OUT_OF_THREE,
        slashing_quorum_percentage: ALL,
        slashing_threshold_percentage: ALL,
        required_stake: Some(dollars!(50)),
        constitutionality: 1,
    }
}

// Proposal parameters for the 'Amend Constitution' proposal
// TODO: To be removed
pub(crate) fn amend_constitution_proposal() -> ProposalParameters<BlockNumber, Balance> {
    ProposalParameters {
        voting_period: 72200,
        grace_period: 14400,
        approval_quorum_percentage: 80,
        approval_threshold_percentage: 100,
        slashing_quorum_percentage: 60,
        slashing_threshold_percentage: 80,
        required_stake: Some(dollars!(100)),
        constitutionality: 2,
    }
}

// Proposal parameters for the 'Cancel Working Group Lead Opening' proposal
pub(crate) fn cancel_working_group_lead_opening_proposal(
) -> ProposalParameters<BlockNumber, Balance> {
    ProposalParameters {
        voting_period: days!(3),
        grace_period: hours!(2),
        approval_quorum_percentage: TWO_OUT_OF_THREE,
        approval_threshold_percentage: TWO_OUT_OF_THREE,
        slashing_quorum_percentage: ALL,
        slashing_threshold_percentage: ALL,
        required_stake: Some(dollars!(50)),
        constitutionality: 1,
    }
}

// Proposal parameters for the 'Set Membership Price' proposal
pub(crate) fn set_membership_price_proposal() -> ProposalParameters<BlockNumber, Balance> {
    ProposalParameters {
        voting_period: days!(3),
        grace_period: hours!(2),
        approval_quorum_percentage: TWO_OUT_OF_THREE,
        approval_threshold_percentage: TWO_OUT_OF_THREE,
        slashing_quorum_percentage: ALL,
        slashing_threshold_percentage: ALL,
        required_stake: Some(dollars!(50)),
        constitutionality: 1,
    }
}

// Proposal parameters for the 'Set Council Budget Increment' proposal
pub(crate) fn set_council_budget_increment_proposal() -> ProposalParameters<BlockNumber, Balance> {
    ProposalParameters {
        voting_period: days!(5),
        grace_period: days!(5),
        approval_quorum_percentage: ALL,
        approval_threshold_percentage: ALL,
        slashing_quorum_percentage: ALL,
        slashing_threshold_percentage: ALL,
        required_stake: Some(dollars!(2_000)),
        constitutionality: 2,
    }
}

// Proposal parameters for the 'Set Councilor Reward' proposal
pub(crate) fn set_councilor_reward_proposal() -> ProposalParameters<BlockNumber, Balance> {
    ProposalParameters {
        voting_period: days!(2),
        grace_period: days!(3),
        approval_quorum_percentage: ALL,
        approval_threshold_percentage: ALL,
        slashing_quorum_percentage: ALL,
        slashing_threshold_percentage: ALL,
        required_stake: Some(dollars!(2_000)),
        constitutionality: 2,
    }
}

// Proposal parameters for the 'Set Initial Invitation Balance' proposal
pub(crate) fn set_initial_invitation_balance_proposal() -> ProposalParameters<BlockNumber, Balance>
{
    ProposalParameters {
        voting_period: days!(2),
        grace_period: hours!(2),
        approval_quorum_percentage: TWO_OUT_OF_THREE,
        approval_threshold_percentage: TWO_OUT_OF_THREE,
        slashing_quorum_percentage: ALL,
        slashing_threshold_percentage: ALL,
        required_stake: Some(dollars!(200)),
        constitutionality: 1,
    }
}

// Proposal parameters for the 'Set Initial Invitation Quota' proposal
// The parameter for this proposal still have to be more carefully reviewed
pub(crate) fn set_membership_lead_invitation_quota_proposal(
) -> ProposalParameters<BlockNumber, Balance> {
    ProposalParameters {
        voting_period: days!(3),
        grace_period: hours!(2),
        approval_quorum_percentage: TWO_OUT_OF_THREE,
        approval_threshold_percentage: TWO_OUT_OF_THREE,
        slashing_quorum_percentage: ALL,
        slashing_threshold_percentage: ALL,
        required_stake: Some(dollars!(50)),
        constitutionality: 1,
    }
}

// Proposal parameters for the 'Set Referral Cut' proposal
pub(crate) fn set_referral_cut_proposal() -> ProposalParameters<BlockNumber, Balance> {
    ProposalParameters {
        voting_period: days!(3),
        grace_period: hours!(2),
        approval_quorum_percentage: TWO_OUT_OF_THREE,
        approval_threshold_percentage: TWO_OUT_OF_THREE,
        slashing_quorum_percentage: ALL,
        slashing_threshold_percentage: ALL,
        required_stake: Some(dollars!(50)),
        constitutionality: 1,
    }
}

// Proposal parameters for the 'Set Initial Invitation Count' proposal
pub(crate) fn set_invitation_count_proposal() -> ProposalParameters<BlockNumber, Balance> {
    ProposalParameters {
        voting_period: days!(3),
        grace_period: hours!(2),
        approval_quorum_percentage: TWO_OUT_OF_THREE,
        approval_threshold_percentage: TWO_OUT_OF_THREE,
        slashing_quorum_percentage: ALL,
        slashing_threshold_percentage: ALL,
        required_stake: Some(dollars!(50)),
        constitutionality: 1,
    }
}

// Proposal parameters for the 'Veto Proposal' proposal
pub(crate) fn veto_proposal_proposal() -> ProposalParameters<BlockNumber, Balance> {
    ProposalParameters {
        // Doesn't make sense to be longer than longest grace period of all other proposals?
        voting_period: days!(1),
        grace_period: 0,
        approval_quorum_percentage: ALL,
        approval_threshold_percentage: ALL,
        slashing_quorum_percentage: ALL,
        slashing_threshold_percentage: ALL,
        required_stake: Some(dollars!(1_000)),
        constitutionality: 1,
    }
}

// Proposal parameters for the 'Update global NFT limit' proposal
pub(crate) fn update_global_nft_limit_proposal() -> ProposalParameters<BlockNumber, Balance> {
    ProposalParameters {
        voting_period: days!(2),
        grace_period: hours!(2),
        approval_quorum_percentage: TWO_OUT_OF_THREE,
        approval_threshold_percentage: TWO_OUT_OF_THREE,
        slashing_quorum_percentage: ALL,
        slashing_threshold_percentage: ALL,
        required_stake: Some(dollars!(100)),
        constitutionality: 1,
    }
}

// Proposal parameters for the 'Update Channel Payouts' proposal
pub(crate) fn update_channel_payouts_proposal() -> ProposalParameters<BlockNumber, Balance> {
    ProposalParameters {
        voting_period: days!(7),
        grace_period: days!(1),
        approval_quorum_percentage: TWO_OUT_OF_THREE,
        approval_threshold_percentage: ALL,
        slashing_quorum_percentage: ALL,
        slashing_threshold_percentage: ALL,
        required_stake: Some(dollars!(100)),
        constitutionality: 1,
    }
}

// Proposal parameters for the 'Freeze Pallet' proposal
pub(crate) fn freeze_pallet_proposal() -> ProposalParameters<BlockNumber, Balance> {
    ProposalParameters {
        voting_period: days!(3),
        grace_period: 0,
        approval_quorum_percentage: TWO_OUT_OF_THREE,
        approval_threshold_percentage: TWO_OUT_OF_THREE,
        slashing_quorum_percentage: ALL,
        slashing_threshold_percentage: ALL,
        required_stake: Some(dollars!(50)),
        constitutionality: 1,
    }
}

// Proposal parameters for the 'Decrease Council' proposal
pub(crate) fn decrease_council_budget() -> ProposalParameters<BlockNumber, Balance> {
    ProposalParameters {
        voting_period: days!(3),
        grace_period: 0,
<<<<<<< HEAD
        approval_quorum_percentage: TWO_OUT_OF_THREE,
        approval_threshold_percentage: TWO_OUT_OF_THREE,
=======
        approval_quorum_percentage: ALL,
        approval_threshold_percentage: ALL,
>>>>>>> fff9f89e
        slashing_quorum_percentage: ALL,
        slashing_threshold_percentage: ALL,
        required_stake: Some(dollars!(50)),
        constitutionality: 1,
    }
}<|MERGE_RESOLUTION|>--- conflicted
+++ resolved
@@ -363,13 +363,8 @@
     ProposalParameters {
         voting_period: days!(3),
         grace_period: 0,
-<<<<<<< HEAD
-        approval_quorum_percentage: TWO_OUT_OF_THREE,
-        approval_threshold_percentage: TWO_OUT_OF_THREE,
-=======
-        approval_quorum_percentage: ALL,
-        approval_threshold_percentage: ALL,
->>>>>>> fff9f89e
+        approval_quorum_percentage: ALL,
+        approval_threshold_percentage: ALL,
         slashing_quorum_percentage: ALL,
         slashing_threshold_percentage: ALL,
         required_stake: Some(dollars!(50)),
