--- conflicted
+++ resolved
@@ -345,7 +345,6 @@
     }
 }
 
-<<<<<<< HEAD
 // TODO (luxor/reward-curve-proposal): adjust parameters
 // Proposal parameters for the 'Set Era Payout Damping Factor' proposal
 pub(crate) fn set_era_payout_damping_factor() -> ProposalParameters<BlockNumber, Balance> {
@@ -356,7 +355,11 @@
         approval_threshold_percentage: TWO_OUT_OF_THREE,
         slashing_quorum_percentage: ALL,
         slashing_threshold_percentage: ALL,
-=======
+        required_stake: Some(dollars!(50)),
+        constitutionality: 1,
+    }
+}
+
 // Proposal parameters for the 'Decrease Council Budget' proposal
 pub(crate) fn decrease_council_budget() -> ProposalParameters<BlockNumber, Balance> {
     ProposalParameters {
@@ -366,7 +369,6 @@
         approval_threshold_percentage: 75,
         slashing_quorum_percentage: 60,
         slashing_threshold_percentage: 80,
->>>>>>> ab93b734
         required_stake: Some(dollars!(50)),
         constitutionality: 1,
     }
