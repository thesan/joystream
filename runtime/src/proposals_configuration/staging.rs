--- conflicted
+++ resolved
@@ -1,8 +1,4 @@
-<<<<<<< HEAD
-//! This module contains default "production" parameters configuration for the runtime codex proposals.
-=======
 //! This module contains staging parameters configuration for the runtime codex proposals.
->>>>>>> 64f13d24
 
 use crate::{
     currency, dollars, minutes, Balance, BlockNumber, CouncilSize, ExpectedBlockTime,
