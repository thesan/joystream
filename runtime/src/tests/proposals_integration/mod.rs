//! Proposals integration tests - with stake, membership, governance modules.

#![cfg(test)]

mod working_group_proposals;

use crate::tests::{
    account_from_member_id, create_new_members, max_proposal_stake, run_to_block, setup_new_council,
};
use crate::{currency, MembershipWorkingGroupInstance, ProposalCancellationFee, Runtime};
use codec::Encode;
use content::NftLimitPeriod;
use proposals_codex::{GeneralProposalParameters, ProposalDetails};
use proposals_engine::{
    ApprovedProposalDecision, Proposal, ProposalCreationParameters, ProposalParameters,
    ProposalStatus, VoteKind, VotersParameters, VotingResults,
};
use working_group::{StakeParameters, StakePolicy};

use frame_support::dispatch::{DispatchError, DispatchResult};
use frame_support::traits::Currency;
use frame_support::{StorageMap, StorageValue};
use frame_system::RawOrigin;
use sp_runtime::AccountId32;
use sp_std::collections::btree_set::BTreeSet;

use super::{
    increase_total_balance_issuance_using_account_id, initial_test_ext, set_staking_account,
};

use crate::CouncilManager;

pub type Balances = pallet_balances::Pallet<Runtime>;
pub type System = frame_system::Pallet<Runtime>;
pub type ProposalsEngine = proposals_engine::Module<Runtime>;
pub type ProposalsCodex = proposals_codex::Module<Runtime>;
pub type Council = council::Module<Runtime>;
pub type Membership = membership::Module<Runtime>;
pub type MembershipWorkingGroup = working_group::Module<Runtime, MembershipWorkingGroupInstance>;

struct VoteGenerator {
    proposal_id: u32,
    // index into council seats
    current_voter_index: usize,
    last_voter_id: u64,
    pub auto_increment_voter_id: bool,
}

impl VoteGenerator {
    fn new(proposal_id: u32) -> Self {
        VoteGenerator {
            proposal_id,
            current_voter_index: 0,
            last_voter_id: 0,
            auto_increment_voter_id: true,
        }
    }

    fn last_voter(&self) -> u64 {
        self.last_voter_id
    }

    fn vote_and_assert_ok(&mut self, vote_kind: VoteKind) {
        self.vote_and_assert(vote_kind.clone(), Ok(()));
        assert_eq!(
            ProposalsEngine::vote_by_proposal_by_voter(self.proposal_id, self.last_voter_id),
            vote_kind
        );
    }

    fn vote_and_assert(&mut self, vote_kind: VoteKind, expected_result: DispatchResult) {
        assert_eq!(self.vote(vote_kind), expected_result);
    }

    fn vote(&mut self, vote_kind: VoteKind) -> DispatchResult {
        let council_members = council::Module::<Runtime>::council_members();
        let voter = council_members[self.current_voter_index].clone();
        let voter_member_id = voter.member_id();
        let account_id = account_from_member_id(*voter_member_id);
        let vote_result = ProposalsEngine::vote(
            frame_system::RawOrigin::Signed(account_id).into(),
            *voter_member_id,
            self.proposal_id,
            vote_kind,
            Vec::new(),
        );

        self.last_voter_id = *voter_member_id;
        if self.auto_increment_voter_id {
            self.current_voter_index += 1;
        }

        vote_result
    }
}

#[derive(Clone)]
struct DummyProposalFixture {
    parameters: ProposalParameters<u32, u128>,
    account_id: AccountId32,
    proposer_id: u64,
    proposal_code: Vec<u8>,
    title: Vec<u8>,
    description: Vec<u8>,
    staking_account_id: Option<AccountId32>,
    exact_execution_block: Option<u32>,
}

impl Default for DummyProposalFixture {
    fn default() -> Self {
        let title = b"title".to_vec();
        let description = b"description".to_vec();
        let dummy_proposal = joystream_utility::Call::<Runtime>::execute_signal_proposal {
            signal: b"signal".to_vec(),
        };
        let proposer_id = 1;
        let account_id = account_from_member_id(proposer_id);

        DummyProposalFixture {
            parameters: ProposalParameters {
                voting_period: 3,
                approval_quorum_percentage: 60,
                approval_threshold_percentage: 60,
                slashing_quorum_percentage: 60,
                slashing_threshold_percentage: 60,
                grace_period: 0,
                required_stake: None,
                constitutionality: 1,
            },
            account_id,
            proposer_id,
            proposal_code: dummy_proposal.encode(),
            title,
            description,
            staking_account_id: None,
            exact_execution_block: None,
        }
    }
}

impl DummyProposalFixture {
    fn with_parameters(self, parameters: ProposalParameters<u32, u128>) -> Self {
        DummyProposalFixture { parameters, ..self }
    }

    fn with_constitutionality(&self, constitutionality: u32) -> Self {
        DummyProposalFixture {
            parameters: ProposalParameters {
                constitutionality,
                ..self.parameters
            },
            ..self.clone()
        }
    }

    fn with_account_id(self, account_id: AccountId32) -> Self {
        DummyProposalFixture { account_id, ..self }
    }

    fn with_voting_period(self, voting_period: u32) -> Self {
        DummyProposalFixture {
            parameters: ProposalParameters {
                voting_period,
                ..self.parameters
            },
            ..self
        }
    }

    fn with_stake(self, account_id: AccountId32) -> Self {
        DummyProposalFixture {
            staking_account_id: Some(account_id),
            ..self
        }
    }

    fn with_proposer(self, proposer_id: u64) -> Self {
        DummyProposalFixture {
            proposer_id,
            ..self
        }
    }

    fn create_proposal_and_assert(self, result: Result<u32, DispatchError>) -> Option<u32> {
        let proposal_id_result = ProposalsEngine::create_proposal(ProposalCreationParameters {
            account_id: self.account_id,
            proposer_id: self.proposer_id,
            proposal_parameters: self.parameters,
            title: self.title,
            description: self.description,
            staking_account_id: self.staking_account_id,
            encoded_dispatchable_call_code: self.proposal_code,
            exact_execution_block: self.exact_execution_block,
        });

        assert_eq!(proposal_id_result, result);

        proposal_id_result.ok()
    }
}

struct CancelProposalFixture {
    origin: RawOrigin<AccountId32>,
    proposal_id: u32,
    proposer_id: u64,
}

impl CancelProposalFixture {
    fn new(proposal_id: u32) -> Self {
        let proposer_id = 0;
        let account_id = account_from_member_id(proposer_id);
        CancelProposalFixture {
            proposal_id,
            origin: RawOrigin::Signed(account_id),
            proposer_id,
        }
    }

    fn with_proposer(self, proposer_id: u64) -> Self {
        CancelProposalFixture {
            proposer_id,
            ..self
        }
    }

    fn with_account_id(self, account_id: AccountId32) -> Self {
        CancelProposalFixture {
            origin: RawOrigin::Signed(account_id),
            ..self
        }
    }

    fn cancel_and_assert(self, expected_result: DispatchResult) {
        assert_eq!(
            ProposalsEngine::cancel_proposal(
                self.origin.into(),
                self.proposer_id,
                self.proposal_id
            ),
            expected_result
        );
    }
}

/// Main purpose of this integration test: check balance of the member on proposal finalization (cancellation)
/// It tests StakingEventsHandler integration. Also, membership module is tested during the proposal creation (MemberOriginValidator).
#[test]
fn proposal_cancellation_with_slashes_with_balance_checks_succeeds() {
    initial_test_ext().execute_with(|| {
        // start at block 1
        run_to_block(1);

        let member_id = create_new_members(1)[0];
        let account_id = account_from_member_id(member_id);

        let stake_amount = 2 * <Runtime as membership::Config>::CandidateStake::get();
        let parameters = ProposalParameters {
            voting_period: 3,
            approval_quorum_percentage: 50,
            approval_threshold_percentage: 60,
            slashing_quorum_percentage: 60,
            slashing_threshold_percentage: 60,
            grace_period: 5,
            required_stake: Some(stake_amount),
            constitutionality: 1,
        };
        let dummy_proposal = DummyProposalFixture::default()
            .with_parameters(parameters)
            .with_account_id(account_id.clone())
            .with_stake(account_id.clone())
            .with_proposer(member_id);

        let account_balance = 10 * <Runtime as membership::Config>::CandidateStake::get()
            + crate::ExistentialDeposit::get();
        Balances::make_free_balance_be(&account_id, account_balance);

        // Since the account_id is the staking account it neccesarily has locked funds
        // for being a candidate for a staking account.
        assert_eq!(
            Balances::usable_balance(&account_id),
            account_balance - <Runtime as membership::Config>::CandidateStake::get()
        );

        let expected_proposal_id = 1;
        let proposal_id = dummy_proposal
            .create_proposal_and_assert(Ok(expected_proposal_id))
            .unwrap();

        // Only the biggest locked stake count, we don't need to substract the stake candidate here
        assert_eq!(
            Balances::usable_balance(&account_id),
            account_balance
                - std::cmp::max(
                    stake_amount,
                    <Runtime as membership::Config>::CandidateStake::get()
                )
        );

        let proposal = ProposalsEngine::proposals(proposal_id);

        let expected_proposal = Proposal {
            parameters,
            proposer_id: member_id,
            activated_at: 1,
            status: ProposalStatus::Active,
            voting_results: VotingResults::default(),
            exact_execution_block: None,
            nr_of_council_confirmations: 0,
            staking_account_id: Some(account_id.clone()),
        };

        assert_eq!(proposal, expected_proposal);

        let cancel_proposal_fixture = CancelProposalFixture::new(proposal_id)
            .with_proposer(member_id)
            .with_account_id(account_id.clone());

        cancel_proposal_fixture.cancel_and_assert(Ok(()));

        let cancellation_fee = ProposalCancellationFee::get() as u128;

        // Since the account_id is the staking account it neccesarily has locked funds
        // for being a candidate for a staking account.
        assert_eq!(
            Balances::usable_balance(&account_id),
            account_balance
                - cancellation_fee
                - <Runtime as membership::Config>::CandidateStake::get()
        );
    });
}

#[test]
fn proposal_reset_succeeds() {
    initial_test_ext().execute_with(|| {
        // start at block 1
        run_to_block(1);

        let member_id = create_new_members(1)[0];
        let account_id = account_from_member_id(member_id);
        setup_new_council(1);
        assert_eq!(ProposalsEngine::active_proposal_count(), 0);

        // Voting period long enough to ensure it doesn't expire, but rather is forcefully rejected
        let voting_period = <Runtime as council::Config>::IdlePeriodDuration::get() * 2;

        // create proposal
        let dummy_proposal = DummyProposalFixture::default()
            .with_voting_period(voting_period)
            .with_account_id(account_id)
            .with_proposer(member_id);
        let proposal_id = dummy_proposal.create_proposal_and_assert(Ok(1)).unwrap();

        // create minimal number of votes so it remains active. We cannot do this unless council size is at least 2
        if <Runtime as council::Config>::CouncilSize::get() < 2 {
            return;
        }

        let mut vote_generator = VoteGenerator::new(proposal_id);
        vote_generator.vote_and_assert_ok(VoteKind::Abstain);

        // check
        let proposal = ProposalsEngine::proposals(proposal_id);
        assert_eq!(
            proposal.voting_results,
            VotingResults {
                abstentions: 1,
                approvals: 0,
                rejections: 0,
                slashes: 0,
            }
        );

        assert_eq!(ProposalsEngine::active_proposal_count(), 1);

        end_idle_period();
        setup_new_council(2);

        // Proposal should have been rejected on new council being elected
        assert_eq!(ProposalsEngine::active_proposal_count(), 0);

        let updated_proposal = ProposalsEngine::proposals(proposal_id);

        assert_eq!(
            updated_proposal.voting_results,
            VotingResults {
                abstentions: 0,
                approvals: 0,
                rejections: 0,
                slashes: 0,
            }
        );

        // No votes could survive cleaning: should be default value.
        assert_eq!(
            ProposalsEngine::vote_by_proposal_by_voter(proposal_id, vote_generator.last_voter()),
            VoteKind::default()
        );
    });
}

// Ends council idle period
// Preconditions: currently in idle period, idle period started in currnet block
fn end_idle_period() {
    let current_block = System::block_number();
    let idle_period_duration = <Runtime as council::Config>::IdlePeriodDuration::get();
    run_to_block(current_block + idle_period_duration);
}

struct CodexProposalTestFixture<SuccessfulCall>
where
    SuccessfulCall: Fn() -> DispatchResult,
{
    successful_call: SuccessfulCall,
    member_id: u64,
    setup_environment: bool,
    proposal_id: u32,
    lead_id: u64,
    set_member_lead: bool,
}

impl<SuccessfulCall> CodexProposalTestFixture<SuccessfulCall>
where
    SuccessfulCall: Fn() -> DispatchResult,
{
    fn default_for_call(call: SuccessfulCall) -> Self {
        Self {
            successful_call: call,
            member_id: 1,
            setup_environment: true,
            proposal_id: 1,
            lead_id: 11,
            set_member_lead: false,
        }
    }

    fn disable_setup_enviroment(self) -> Self {
        Self {
            setup_environment: false,
            ..self
        }
    }
    fn with_setup_enviroment(self, setup_environment: bool) -> Self {
        Self {
            setup_environment,
            ..self
        }
    }

    fn with_member_id(self, member_id: u64) -> Self {
        Self { member_id, ..self }
    }

    fn with_expected_proposal_id(self, expected_proposal_id: u32) -> Self {
        Self {
            proposal_id: expected_proposal_id,
            ..self
        }
    }

    fn with_lead_id(self, lead_id: u64) -> Self {
        Self { lead_id, ..self }
    }

    fn with_set_member_lead(self, set_member_lead: bool) -> Self {
        Self {
            set_member_lead,
            ..self
        }
    }
}

fn set_membership_leader(lead_account_id: AccountId32, lead_id: u64) {
    MembershipWorkingGroup::add_opening(
        RawOrigin::Root.into(),
        vec![0u8],
        working_group::OpeningType::Leader,
        StakePolicy {
            stake_amount:
                <Runtime as working_group::Config<MembershipWorkingGroupInstance>>::LeaderOpeningStake::get(
                ) as u128,
            leaving_unstaking_period: 1000000,
        },
        None,
    )
    .unwrap();

    let application = working_group::ApplyOnOpeningParameters::<Runtime> {
        member_id: lead_id,
        opening_id: 0,
        role_account_id: lead_account_id.clone(),
        reward_account_id: lead_account_id.clone(),
        description: vec![0u8],
        stake_parameters: StakeParameters {
            stake: <Runtime as working_group::Config<MembershipWorkingGroupInstance>>::LeaderOpeningStake::get() as
                u128,
            staking_account_id: lead_account_id.clone(),
        },
    };

    MembershipWorkingGroup::apply_on_opening(
        RawOrigin::Signed(lead_account_id).into(),
        application,
    )
    .unwrap();
    let mut successful_application_ids = BTreeSet::new();
    successful_application_ids.insert(0);
    MembershipWorkingGroup::fill_opening(RawOrigin::Root.into(), 0, successful_application_ids)
        .unwrap();
}

impl<SuccessfulCall> CodexProposalTestFixture<SuccessfulCall>
where
    SuccessfulCall: Fn() -> DispatchResult,
{
    fn call_extrinsic_and_assert(&self) {
        let account_id = account_from_member_id(self.member_id);

        if self.setup_environment {
            setup_new_council(1);
            if self.set_member_lead {
                let lead_account_id = account_from_member_id(self.lead_id);

                let min_stake = <Runtime as working_group::Config<
                    MembershipWorkingGroupInstance,
                >>::LeaderOpeningStake::get();

                increase_total_balance_issuance_using_account_id(
                    lead_account_id.clone(),
                    min_stake * 2,
                );

                set_membership_leader(lead_account_id, self.lead_id);
            }
        }

        // are we missing one proposal when getting max stake?
        increase_total_balance_issuance_using_account_id(account_id, max_proposal_stake());

        assert_eq!((self.successful_call)(), Ok(()));

        // Approve Proposal
        let council_size = <Runtime as council::Config>::CouncilSize::get() as u32;
        let mut vote_generator = VoteGenerator::new(self.proposal_id);
        for _i in 0..council_size {
            vote_generator.vote_and_assert_ok(VoteKind::Approve);
        }

        run_to_block(System::block_number() + 1);
    }
}

#[test]
fn text_proposal_execution_succeeds() {
    initial_test_ext().execute_with(|| {
        // start at block 1
        run_to_block(1);

        let member_id = create_new_members(1)[0];
        let account_id = account_from_member_id(member_id);

        let codex_extrinsic_test_fixture = CodexProposalTestFixture::default_for_call(|| {
            let general_proposal_parameters = GeneralProposalParameters::<Runtime> {
                member_id,
                title: b"title".to_vec(),
                description: b"body".to_vec(),
                staking_account_id: Some(account_id.clone()),
                exact_execution_block: None,
            };

            ProposalsCodex::create_proposal(
                RawOrigin::Signed(account_id.clone()).into(),
                general_proposal_parameters,
                ProposalDetails::Signal(b"signal".to_vec()),
            )
        })
        .with_member_id(member_id as u64);

        let params = <Runtime as proposals_codex::Config>::SignalProposalParameters::get();
        run_to_block(System::block_number() + params.grace_period + 1);

        codex_extrinsic_test_fixture.call_extrinsic_and_assert();
    });
}

#[test]
fn funding_request_proposal_execution_succeeds() {
    initial_test_ext().execute_with(|| {
        // start at block 1
        run_to_block(1);

        let member_id = create_new_members(1)[0];
        let account_id = account_from_member_id(member_id);
        let council_budget = 5_000_000;
        let funding = 5000;

        let target_account_id = account_from_member_id(create_new_members(1)[0]);

        assert!(Council::set_budget(RawOrigin::Root.into(), council_budget).is_ok());

        let codex_extrinsic_test_fixture = CodexProposalTestFixture::default_for_call(|| {
            let general_proposal_parameters = GeneralProposalParameters::<Runtime> {
                member_id,
                title: b"title".to_vec(),
                description: b"body".to_vec(),
                staking_account_id: Some(account_id.clone()),
                exact_execution_block: None,
            };

            ProposalsCodex::create_proposal(
                RawOrigin::Signed(account_id.clone()).into(),
                general_proposal_parameters,
                ProposalDetails::FundingRequest(vec![common::FundingRequestParameters {
                    amount: funding,
                    account: target_account_id.clone(),
                }]),
            )
        })
        .with_member_id(member_id as u64);

        let starting_balance = Balances::usable_balance(target_account_id.clone());

        codex_extrinsic_test_fixture.call_extrinsic_and_assert();
        let params = <Runtime as proposals_codex::Config>::FundingRequestProposalParameters::get();
        run_to_block(System::block_number() + params.grace_period + 1);

        assert_eq!(
            Balances::usable_balance(target_account_id),
            starting_balance + funding
        );
    });
}

#[test]
fn veto_proposal_proposal_execution_succeeds() {
    initial_test_ext().execute_with(|| {
        // start at block 1
        run_to_block(1);

        let member_id = create_new_members(1)[0];
        let account_id = account_from_member_id(member_id);
        let council_budget = 5_000_000;
        assert!(Council::set_budget(RawOrigin::Root.into(), council_budget).is_ok());

        let proposal_id = ProposalsEngine::proposal_count() + 1;
        let codex_extrinsic_test_fixture = CodexProposalTestFixture::default_for_call(|| {
            let general_proposal_parameters = GeneralProposalParameters::<Runtime> {
                member_id,
                title: b"title".to_vec(),
                description: b"body".to_vec(),
                staking_account_id: Some(account_id.clone()),
                exact_execution_block: None,
            };

            ProposalsCodex::create_proposal(
                RawOrigin::Signed(account_id.clone()).into(),
                general_proposal_parameters,
                ProposalDetails::AmendConstitution(vec![0u8]),
            )
        })
        .with_member_id(member_id as u64);

        codex_extrinsic_test_fixture.call_extrinsic_and_assert();

        assert!(proposals_engine::Proposals::<Runtime>::contains_key(1));

        // new member that will propose veto
        let member_id = create_new_members(1)[0];
        let account_id = account_from_member_id(member_id);

        let codex_extrinsic_test_fixture = CodexProposalTestFixture::default_for_call(|| {
            let general_proposal_parameters = GeneralProposalParameters::<Runtime> {
                member_id,
                title: b"title".to_vec(),
                description: b"body".to_vec(),
                staking_account_id: Some(account_id.clone()),
                exact_execution_block: None,
            };

            ProposalsCodex::create_proposal(
                RawOrigin::Signed(account_id.clone()).into(),
                general_proposal_parameters,
                ProposalDetails::VetoProposal(proposal_id),
            )
        })
        .with_member_id(member_id as u64)
        .with_expected_proposal_id(2)
        .with_setup_enviroment(false);

        assert!(proposals_engine::Proposals::<Runtime>::contains_key(1));

        codex_extrinsic_test_fixture.call_extrinsic_and_assert();

        let params = <Runtime as proposals_codex::Config>::VetoProposalProposalParameters::get();
        run_to_block(System::block_number() + params.grace_period + 1);

        assert!(!proposals_engine::Proposals::<Runtime>::contains_key(1));
    });
}

#[test]
fn set_validator_count_proposal_execution_succeeds() {
    initial_test_ext().execute_with(|| {
        // start at block 1
        run_to_block(1);

        let member_id = create_new_members(1)[0];
        let account_id = account_from_member_id(member_id);

        let new_validator_count = <pallet_staking::ValidatorCount<Runtime>>::get() + 8;

<<<<<<< HEAD
        setup_new_council(0);
=======
        setup_new_council(1);
>>>>>>> ba212faf
        increase_total_balance_issuance_using_account_id(
            account_id.clone(),
            10_000 * currency::DOLLARS,
        );

        let staking_account_id: [u8; 32] = [225u8; 32];
        increase_total_balance_issuance_using_account_id(
            staking_account_id.into(),
            10_000 * currency::DOLLARS,
        );
        set_staking_account(
            account_id.clone(),
            staking_account_id.into(),
            member_id as u64,
        );

        let codex_extrinsic_test_fixture = CodexProposalTestFixture::default_for_call(|| {
            let general_proposal_parameters = GeneralProposalParameters::<Runtime> {
                member_id,
                title: b"title".to_vec(),
                description: b"body".to_vec(),
                staking_account_id: Some(staking_account_id.into()),
                exact_execution_block: None,
            };

            ProposalsCodex::create_proposal(
                RawOrigin::Signed(account_id.clone()).into(),
                general_proposal_parameters,
                ProposalDetails::SetMaxValidatorCount(new_validator_count),
            )
        })
        .disable_setup_enviroment();
        codex_extrinsic_test_fixture.call_extrinsic_and_assert();

        let params =
            <Runtime as proposals_codex::Config>::SetMaxValidatorCountProposalParameters::get();
        run_to_block(System::block_number() + params.grace_period + 1);

        assert_eq!(
            <pallet_staking::ValidatorCount<Runtime>>::get(),
            new_validator_count
        );
    });
}

#[test]
fn amend_constitution_proposal_execution_succeeds() {
    initial_test_ext().execute_with(|| {
        // start at block 1
        run_to_block(1);

        let member_id = create_new_members(1)[0];
        let account_id = account_from_member_id(member_id);

        let codex_extrinsic_test_fixture = CodexProposalTestFixture::default_for_call(|| {
            let general_proposal_parameters = GeneralProposalParameters::<Runtime> {
                member_id,
                title: b"title".to_vec(),
                description: b"body".to_vec(),
                staking_account_id: Some(account_id.clone()),
                exact_execution_block: None,
            };

            ProposalsCodex::create_proposal(
                RawOrigin::Signed(account_id.clone()).into(),
                general_proposal_parameters,
                ProposalDetails::AmendConstitution(b"Constitution text".to_vec()),
            )
        })
        .with_member_id(member_id as u64);

        codex_extrinsic_test_fixture.call_extrinsic_and_assert();

        let params =
            <Runtime as proposals_codex::Config>::AmendConstitutionProposalParameters::get();
        run_to_block(System::block_number() + params.grace_period + 1);

        // assert constitution text was changed
    });
}

#[test]
fn set_membership_price_proposal_execution_succeeds() {
    initial_test_ext().execute_with(|| {
        // start at block 1
        run_to_block(1);

        let member_id = create_new_members(1)[0];
        let account_id = account_from_member_id(member_id);
        let membership_price = Membership::membership_price() + 100;

        let codex_extrinsic_test_fixture = CodexProposalTestFixture::default_for_call(|| {
            let general_proposal_parameters = GeneralProposalParameters::<Runtime> {
                member_id,
                title: b"title".to_vec(),
                description: b"body".to_vec(),
                staking_account_id: Some(account_id.clone()),
                exact_execution_block: None,
            };

            ProposalsCodex::create_proposal(
                RawOrigin::Signed(account_id.clone()).into(),
                general_proposal_parameters,
                ProposalDetails::SetMembershipPrice(membership_price),
            )
        })
        .with_member_id(member_id as u64);

        codex_extrinsic_test_fixture.call_extrinsic_and_assert();

        let params =
            <Runtime as proposals_codex::Config>::SetMembershipPriceProposalParameters::get();
        run_to_block(System::block_number() + params.grace_period + 1);

        assert_eq!(Membership::membership_price(), membership_price);
    });
}

#[test]
fn set_initial_invitation_balance_proposal_succeeds() {
    initial_test_ext().execute_with(|| {
        // start at block 1
        run_to_block(1);

        let member_id = create_new_members(1)[0];
        let account_id = account_from_member_id(member_id);
        let initial_invitation_balance = Membership::initial_invitation_balance() + 100;

        let codex_extrinsic_test_fixture = CodexProposalTestFixture::default_for_call(|| {
            let general_proposal_parameters = GeneralProposalParameters::<Runtime> {
                member_id,
                title: b"title".to_vec(),
                description: b"body".to_vec(),
                staking_account_id: Some(account_id.clone()),
                exact_execution_block: None,
            };

            ProposalsCodex::create_proposal(
                RawOrigin::Signed(account_id.clone()).into(),
                general_proposal_parameters,
                ProposalDetails::SetInitialInvitationBalance(initial_invitation_balance),
            )
        })
        .with_member_id(member_id as u64);

        codex_extrinsic_test_fixture.call_extrinsic_and_assert();

        let params =
            <Runtime as proposals_codex::Config>::SetInitialInvitationBalanceProposalParameters::get(
            );
        run_to_block(System::block_number() + params.grace_period + 1);

        assert_eq!(
            Membership::initial_invitation_balance(),
            initial_invitation_balance
        );
    });
}

#[test]
fn set_initial_invitation_count_proposal_succeeds() {
    initial_test_ext().execute_with(|| {
        // start at block 1
        run_to_block(1);

        let member_id = create_new_members(1)[0];
        let account_id = account_from_member_id(member_id);
        let new_default_invite_count = Membership::initial_invitation_count() + 50;

        let codex_extrinsic_test_fixture = CodexProposalTestFixture::default_for_call(|| {
            let general_proposal_parameters = GeneralProposalParameters::<Runtime> {
                member_id,
                title: b"title".to_vec(),
                description: b"body".to_vec(),
                staking_account_id: Some(account_id.clone()),
                exact_execution_block: None,
            };

            ProposalsCodex::create_proposal(
                RawOrigin::Signed(account_id.clone()).into(),
                general_proposal_parameters,
                ProposalDetails::SetInitialInvitationCount(new_default_invite_count),
            )
        })
        .with_member_id(member_id as u64);

        codex_extrinsic_test_fixture.call_extrinsic_and_assert();

        let params =
            <Runtime as proposals_codex::Config>::SetInvitationCountProposalParameters::get();
        run_to_block(System::block_number() + params.grace_period + 1);

        assert_eq!(
            Membership::initial_invitation_count(),
            new_default_invite_count
        );
    });
}

#[test]
fn set_membership_leader_invitation_quota_proposal_succeeds() {
    initial_test_ext().execute_with(|| {
        // start at block 1
        run_to_block(1);

        let member_id = create_new_members(1)[0];
        let account_id = account_from_member_id(member_id);
        let lead_id = create_new_members(1)[0];
        let new_invite_count = Membership::membership(lead_id).expect("Member Must Exist").invites + 30;

        let codex_extrinsic_test_fixture = CodexProposalTestFixture::default_for_call(|| {
            let general_proposal_parameters = GeneralProposalParameters::<Runtime> {
                member_id,
                title: b"title".to_vec(),
                description: b"body".to_vec(),
                staking_account_id: Some(account_id.clone()),
                exact_execution_block: None,
            };

            ProposalsCodex::create_proposal(
                RawOrigin::Signed(account_id.clone()).into(),
                general_proposal_parameters,
                ProposalDetails::SetMembershipLeadInvitationQuota(new_invite_count),
            )
        })
        .with_member_id(member_id as u64)
        .with_set_member_lead(true)
        .with_lead_id(lead_id);

        codex_extrinsic_test_fixture.call_extrinsic_and_assert();

        let params =
            <Runtime as proposals_codex::Config>::SetMembershipLeadInvitationQuotaProposalParameters::get();
        run_to_block(System::block_number() + params.grace_period + 1);

        assert_eq!(Membership::membership(lead_id).expect("Member Must Exist").invites, new_invite_count);
    });
}

#[test]
fn set_referral_cut_proposal_succeeds() {
    initial_test_ext().execute_with(|| {
        // start at block 1
        run_to_block(1);

        let member_id = create_new_members(1)[0];
        let account_id = account_from_member_id(member_id);
        let referral_cut = Membership::referral_cut() + 1;

        let codex_extrinsic_test_fixture = CodexProposalTestFixture::default_for_call(|| {
            let general_proposal_parameters = GeneralProposalParameters::<Runtime> {
                member_id,
                title: b"title".to_vec(),
                description: b"body".to_vec(),
                staking_account_id: Some(account_id.clone()),
                exact_execution_block: None,
            };

            ProposalsCodex::create_proposal(
                RawOrigin::Signed(account_id.clone()).into(),
                general_proposal_parameters,
                ProposalDetails::SetReferralCut(referral_cut),
            )
        })
        .with_member_id(member_id as u64);

        codex_extrinsic_test_fixture.call_extrinsic_and_assert();

        let params = <Runtime as proposals_codex::Config>::SetReferralCutProposalParameters::get();
        run_to_block(System::block_number() + params.grace_period + 1);

        assert_eq!(Membership::referral_cut(), referral_cut);
    });
}

#[test]
fn set_budget_increment_proposal_succeds() {
    initial_test_ext().execute_with(|| {
        // start at block 1
        run_to_block(1);

        let member_id = create_new_members(1)[0];
        let account_id = account_from_member_id(member_id);
        let budget_increment = Council::budget_increment() + 500;

        let codex_extrinsic_test_fixture = CodexProposalTestFixture::default_for_call(|| {
            let general_proposal_parameters = GeneralProposalParameters::<Runtime> {
                member_id,
                title: b"title".to_vec(),
                description: b"body".to_vec(),
                staking_account_id: Some(account_id.clone()),
                exact_execution_block: None,
            };

            ProposalsCodex::create_proposal(
                RawOrigin::Signed(account_id.clone()).into(),
                general_proposal_parameters,
                ProposalDetails::SetCouncilBudgetIncrement(budget_increment),
            )
        })
        .with_member_id(member_id as u64);

        codex_extrinsic_test_fixture.call_extrinsic_and_assert();

        let params =
            <Runtime as proposals_codex::Config>::SetCouncilBudgetIncrementProposalParameters::get(
            );
        run_to_block(System::block_number() + params.grace_period + 1);

        assert_eq!(Council::budget_increment(), budget_increment);
    });
}

// We ignore this test because it needs to be re-written to take into account
// that constitutionality > 1
#[ignore]
#[test]
fn set_councilor_reward_proposal_succeds() {
    initial_test_ext().execute_with(|| {
        // start at block 1
        run_to_block(1);

        let member_id = create_new_members(1)[0];
        let account_id = account_from_member_id(member_id);
        let councilor_reward = Council::councilor_reward() + 100;

        let codex_extrinsic_test_fixture = CodexProposalTestFixture::default_for_call(|| {
            let general_proposal_parameters = GeneralProposalParameters::<Runtime> {
                member_id,
                title: b"title".to_vec(),
                description: b"body".to_vec(),
                staking_account_id: Some(account_id.clone()),
                exact_execution_block: None,
            };

            ProposalsCodex::create_proposal(
                RawOrigin::Signed(account_id.clone()).into(),
                general_proposal_parameters,
                ProposalDetails::SetCouncilorReward(councilor_reward),
            )
        })
        .with_member_id(member_id as u64);

        codex_extrinsic_test_fixture.call_extrinsic_and_assert();

        let params =
            <Runtime as proposals_codex::Config>::SetCouncilorRewardProposalParameters::get();
        run_to_block(System::block_number() + params.grace_period + 1);

        assert_eq!(Council::councilor_reward(), councilor_reward);
    });
}

#[test]
fn proposal_reactivation_succeeds() {
    initial_test_ext().execute_with(|| {
        // start at block 1
        run_to_block(1);

        let member_id = create_new_members(1)[0];
        let account_id = account_from_member_id(member_id);

        setup_new_council(1);
        let council_size = <Runtime as council::Config>::CouncilSize::get() as u32;

        let starting_block = System::block_number();
        // create proposal
        let dummy_proposal = DummyProposalFixture::default()
            .with_voting_period(100)
            .with_constitutionality(2)
            .with_account_id(account_id)
            .with_proposer(member_id);
        let proposal_id = dummy_proposal.create_proposal_and_assert(Ok(1)).unwrap();

        // Approve Proposal
        let mut vote_generator = VoteGenerator::new(proposal_id);
        for _i in 0..council_size {
            vote_generator.vote_and_assert_ok(VoteKind::Approve);
        }

        run_to_block(starting_block + 2);

        // check
        let proposal = ProposalsEngine::proposals(proposal_id);
        assert_eq!(
            proposal.status,
            ProposalStatus::approved(
                ApprovedProposalDecision::PendingConstitutionality,
                starting_block
            )
        );

        // Ensure council was elected
        assert_eq!(
            CouncilManager::<Runtime>::total_voters_count(),
            council_size
        );

        end_idle_period();
        setup_new_council(2);

        run_to_block(System::block_number() + 1);

        // Should get re-activated
        assert_eq!(ProposalsEngine::active_proposal_count(), 1);

        let updated_proposal = ProposalsEngine::proposals(proposal_id);

        assert_eq!(updated_proposal.status, ProposalStatus::Active);

        // Ensure council was elected
        assert_eq!(
            CouncilManager::<Runtime>::total_voters_count(),
            council_size
        );
    });
}

#[test]
fn update_global_nft_limit_proposal_succeeds() {
    initial_test_ext().execute_with(|| {
        // start at block 1
        run_to_block(1);

        let member_id = create_new_members(1)[0];
        let account_id = account_from_member_id(member_id);

        let period = NftLimitPeriod::Daily;
        let new_limit = 9999;

        let codex_extrinsic_test_fixture = CodexProposalTestFixture::default_for_call(|| {
            let general_proposal_parameters = GeneralProposalParameters::<Runtime> {
                member_id,
                title: b"title".to_vec(),
                description: b"body".to_vec(),
                staking_account_id: Some(account_id.clone()),
                exact_execution_block: None,
            };

            ProposalsCodex::create_proposal(
                RawOrigin::Signed(account_id.clone()).into(),
                general_proposal_parameters,
                ProposalDetails::UpdateGlobalNftLimit(period, new_limit),
            )
        })
        .with_member_id(member_id as u64);

        codex_extrinsic_test_fixture.call_extrinsic_and_assert();

        let params =
            <Runtime as proposals_codex::Config>::UpdateGlobalNftLimitProposalParameters::get();
        run_to_block(System::block_number() + params.grace_period + 1);

        assert_eq!(
            content::GlobalDailyNftLimit::<Runtime>::get().limit,
            new_limit
        );
    });
}<|MERGE_RESOLUTION|>--- conflicted
+++ resolved
@@ -477,7 +477,7 @@
         working_group::OpeningType::Leader,
         StakePolicy {
             stake_amount:
-                <Runtime as working_group::Config<MembershipWorkingGroupInstance>>::LeaderOpeningStake::get(
+                <Runtime as working_group::Config<MembershipWorkingGroupInstance>>::MinimumApplicationStake::get(
                 ) as u128,
             leaving_unstaking_period: 1000000,
         },
@@ -492,7 +492,7 @@
         reward_account_id: lead_account_id.clone(),
         description: vec![0u8],
         stake_parameters: StakeParameters {
-            stake: <Runtime as working_group::Config<MembershipWorkingGroupInstance>>::LeaderOpeningStake::get() as
+            stake: <Runtime as working_group::Config<MembershipWorkingGroupInstance>>::MinimumApplicationStake::get() as
                 u128,
             staking_account_id: lead_account_id.clone(),
         },
@@ -523,7 +523,7 @@
 
                 let min_stake = <Runtime as working_group::Config<
                     MembershipWorkingGroupInstance,
-                >>::LeaderOpeningStake::get();
+                >>::MinimumApplicationStake::get();
 
                 increase_total_balance_issuance_using_account_id(
                     lead_account_id.clone(),
@@ -534,7 +534,6 @@
             }
         }
 
-        // are we missing one proposal when getting max stake?
         increase_total_balance_issuance_using_account_id(account_id, max_proposal_stake());
 
         assert_eq!((self.successful_call)(), Ok(()));
@@ -709,11 +708,7 @@
 
         let new_validator_count = <pallet_staking::ValidatorCount<Runtime>>::get() + 8;
 
-<<<<<<< HEAD
-        setup_new_council(0);
-=======
         setup_new_council(1);
->>>>>>> ba212faf
         increase_total_balance_issuance_using_account_id(
             account_id.clone(),
             10_000 * currency::DOLLARS,
