--- conflicted
+++ resolved
@@ -9,12 +9,7 @@
 };
 use crate::{BlogInstance, MembershipWorkingGroupInstance, ProposalCancellationFee, Runtime};
 use codec::Encode;
-<<<<<<< HEAD
-use content::LimitPerPeriod;
-use proposals_codex::{GeneralProposalParameters, GlobalNftLimitType, ProposalDetails};
-=======
 use proposals_codex::{GeneralProposalParameters, ProposalDetails};
->>>>>>> a7d7c7ab
 use proposals_engine::{
     ApprovedProposalDecision, Proposal, ProposalCreationParameters, ProposalParameters,
     ProposalStatus, VoteKind, VotersParameters, VotingResults,
@@ -1208,45 +1203,4 @@
             council_size
         );
     });
-<<<<<<< HEAD
-}
-
-#[test]
-fn update_nft_limit_proposal_succeeds() {
-    initial_test_ext().execute_with(|| {
-        let member_id = create_new_members(1)[0];
-        let account_id = account_from_member_id(member_id);
-
-        let limit_type = GlobalNftLimitType::DailyLimit;
-        let new_limit = LimitPerPeriod {
-            limit: 9999,
-            block_number_period: 9999,
-        };
-
-        let codex_extrinsic_test_fixture = CodexProposalTestFixture::default_for_call(|| {
-            let general_proposal_parameters = GeneralProposalParameters::<Runtime> {
-                member_id: member_id,
-                title: b"title".to_vec(),
-                description: b"body".to_vec(),
-                staking_account_id: Some(account_id.clone()),
-                exact_execution_block: None,
-            };
-
-            ProposalCodex::create_proposal(
-                RawOrigin::Signed(account_id.clone()).into(),
-                general_proposal_parameters,
-                ProposalDetails::UpdateNftLimit(limit_type, new_limit),
-            )
-        })
-        .with_member_id(member_id as u64);
-
-        codex_extrinsic_test_fixture.call_extrinsic_and_assert();
-
-        let params = <Runtime as proposals_codex::Trait>::UpdateNftLimitProposalParameters::get();
-        run_to_block(System::block_number() + params.grace_period + 1);
-
-        assert_eq!(content::GlobalDailyNftLimit::<Runtime>::get(), new_limit);
-    });
-=======
->>>>>>> a7d7c7ab
 }