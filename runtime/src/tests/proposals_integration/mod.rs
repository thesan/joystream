//! Proposals integration tests - with stake, membership, governance modules.

#![cfg(test)]

mod working_group_proposals;

use crate::tests::{
    account_from_member_id, create_new_members, max_proposal_stake, run_to_block, setup_new_council,
};
use crate::{BlogInstance, MembershipWorkingGroupInstance, ProposalCancellationFee, Runtime};
use codec::Encode;
use proposals_codex::{GeneralProposalParameters, ProposalDetails};
use proposals_engine::{
    ApprovedProposalDecision, Proposal, ProposalCreationParameters, ProposalParameters,
    ProposalStatus, VoteKind, VotersParameters, VotingResults,
};
use working_group::{StakeParameters, StakePolicy};

use frame_support::dispatch::{DispatchError, DispatchResult};
use frame_support::traits::Currency;
use frame_support::{StorageMap, StorageValue};
use frame_system::RawOrigin;
use sp_runtime::AccountId32;
use sp_std::collections::btree_set::BTreeSet;

use super::{
    increase_total_balance_issuance_using_account_id, initial_test_ext, set_staking_account,
};

use crate::CouncilManager;

pub type Balances = pallet_balances::Pallet<Runtime>;
pub type System = frame_system::Pallet<Runtime>;
pub type ProposalsEngine = proposals_engine::Pallet<Runtime>;
pub type ProposalsCodex = proposals_codex::Pallet<Runtime>;
pub type Council = council::Pallet<Runtime>;
pub type Membership = membership::Pallet<Runtime>;
pub type MembershipWorkingGroup = working_group::Pallet<Runtime, MembershipWorkingGroupInstance>;
pub type Blog = blog::Pallet<Runtime, BlogInstance>;

struct VoteGenerator {
    proposal_id: u32,
    // index into council seats
    current_voter_index: usize,
    last_voter_id: u64,
    pub auto_increment_voter_id: bool,
}

impl VoteGenerator {
    fn new(proposal_id: u32) -> Self {
        VoteGenerator {
            proposal_id,
            current_voter_index: 0,
            last_voter_id: 0,
            auto_increment_voter_id: true,
        }
    }

    fn last_voter(&self) -> u64 {
        self.last_voter_id
    }

    fn vote_and_assert_ok(&mut self, vote_kind: VoteKind) {
        self.vote_and_assert(vote_kind.clone(), Ok(()));
        assert_eq!(
            ProposalsEngine::vote_by_proposal_by_voter(self.proposal_id, self.last_voter_id),
            vote_kind
        );
    }

    fn vote_and_assert(&mut self, vote_kind: VoteKind, expected_result: DispatchResult) {
        assert_eq!(self.vote(vote_kind.clone()), expected_result);
    }

    fn vote(&mut self, vote_kind: VoteKind) -> DispatchResult {
        let council_members = council::Module::<Runtime>::council_members();
        let voter = council_members[self.current_voter_index].clone();
        let voter_member_id = voter.member_id();
        let account_id = account_from_member_id(*voter_member_id);
        let vote_result = ProposalsEngine::vote(
            frame_system::RawOrigin::Signed(account_id).into(),
            *voter_member_id,
            self.proposal_id,
            vote_kind,
            Vec::new(),
        );

        self.last_voter_id = *voter_member_id;
        if self.auto_increment_voter_id {
            self.current_voter_index += 1;
        }

        vote_result
    }
}

#[derive(Clone)]
struct DummyProposalFixture {
    parameters: ProposalParameters<u32, u128>,
    account_id: AccountId32,
    proposer_id: u64,
    proposal_code: Vec<u8>,
    title: Vec<u8>,
    description: Vec<u8>,
    staking_account_id: Option<AccountId32>,
    exact_execution_block: Option<u32>,
}

impl Default for DummyProposalFixture {
    fn default() -> Self {
        let title = b"title".to_vec();
        let description = b"description".to_vec();
        let dummy_proposal =
            joystream_utility::Call::<Runtime>::execute_signal_proposal(b"signal".to_vec());

        DummyProposalFixture {
            parameters: ProposalParameters {
                voting_period: 3,
                approval_quorum_percentage: 60,
                approval_threshold_percentage: 60,
                slashing_quorum_percentage: 60,
                slashing_threshold_percentage: 60,
                grace_period: 0,
                required_stake: None,
                constitutionality: 1,
            },
            account_id: <Runtime as frame_system::Config>::AccountId::default(),
            proposer_id: 0,
            proposal_code: dummy_proposal.encode(),
            title,
            description,
            staking_account_id: None,
            exact_execution_block: None,
        }
    }
}

impl DummyProposalFixture {
    fn with_parameters(self, parameters: ProposalParameters<u32, u128>) -> Self {
        DummyProposalFixture { parameters, ..self }
    }

    fn with_constitutionality(&self, constitutionality: u32) -> Self {
        DummyProposalFixture {
            parameters: ProposalParameters {
                constitutionality,
                ..self.parameters
            },
            ..self.clone()
        }
    }

    fn with_account_id(self, account_id: AccountId32) -> Self {
        DummyProposalFixture { account_id, ..self }
    }

    fn with_voting_period(self, voting_period: u32) -> Self {
        DummyProposalFixture {
            parameters: ProposalParameters {
                voting_period,
                ..self.parameters
            },
            ..self
        }
    }

    fn with_stake(self, account_id: AccountId32) -> Self {
        DummyProposalFixture {
            staking_account_id: Some(account_id),
            ..self
        }
    }

    fn with_proposer(self, proposer_id: u64) -> Self {
        DummyProposalFixture {
            proposer_id,
            ..self
        }
    }

    fn create_proposal_and_assert(self, result: Result<u32, DispatchError>) -> Option<u32> {
        let proposal_id_result = ProposalsEngine::create_proposal(ProposalCreationParameters {
            account_id: self.account_id,
            proposer_id: self.proposer_id,
            proposal_parameters: self.parameters,
            title: self.title,
            description: self.description,
            staking_account_id: self.staking_account_id,
            encoded_dispatchable_call_code: self.proposal_code,
            exact_execution_block: self.exact_execution_block,
        });

        assert_eq!(proposal_id_result, result);

        proposal_id_result.ok()
    }
}

struct CancelProposalFixture {
    origin: RawOrigin<AccountId32>,
    proposal_id: u32,
    proposer_id: u64,
}

impl CancelProposalFixture {
    fn new(proposal_id: u32) -> Self {
        let account_id = <Runtime as frame_system::Config>::AccountId::default();
        CancelProposalFixture {
            proposal_id,
            origin: RawOrigin::Signed(account_id),
            proposer_id: 0,
        }
    }

    fn with_proposer(self, proposer_id: u64) -> Self {
        CancelProposalFixture {
            proposer_id,
            ..self
        }
    }

    fn cancel_and_assert(self, expected_result: DispatchResult) {
        assert_eq!(
            ProposalsEngine::cancel_proposal(
                self.origin.into(),
                self.proposer_id,
                self.proposal_id
            ),
            expected_result
        );
    }
}

/// Main purpose of this integration test: check balance of the member on proposal finalization (cancellation)
/// It tests StakingEventsHandler integration. Also, membership module is tested during the proposal creation (MemberOriginValidator).
#[test]
fn proposal_cancellation_with_slashes_with_balance_checks_succeeds() {
    initial_test_ext().execute_with(|| {
<<<<<<< HEAD
        let account_id = <Runtime as frame_system::Config>::AccountId::default();

        setup_members(2);
        let member_id = 0; // newly created member_id
=======
        let member_id = create_new_members(1)[0];
        let account_id = account_from_member_id(member_id);
>>>>>>> d9d9b49b

        let stake_amount = 20000u128;
        let parameters = ProposalParameters {
            voting_period: 3,
            approval_quorum_percentage: 50,
            approval_threshold_percentage: 60,
            slashing_quorum_percentage: 60,
            slashing_threshold_percentage: 60,
            grace_period: 5,
            required_stake: Some(stake_amount),
            constitutionality: 1,
        };
        let dummy_proposal = DummyProposalFixture::default()
            .with_parameters(parameters)
            .with_account_id(account_id.clone())
            .with_stake(account_id.clone())
            .with_proposer(member_id);

        let account_balance = 500000;
        Balances::make_free_balance_be(&account_id, account_balance);

        // Since the account_id is the staking account it neccesarily has locked funds
        // for being a candidate for a staking account.
        assert_eq!(
            Balances::usable_balance(&account_id),
            account_balance - <Runtime as membership::Config>::CandidateStake::get()
        );

        let expected_proposal_id = 1;
        let proposal_id = dummy_proposal
            .create_proposal_and_assert(Ok(expected_proposal_id))
            .unwrap();

        // Only the biggest locked stake count, we don't need to substract the stake candidate here
        assert_eq!(
            Balances::usable_balance(&account_id),
            account_balance - stake_amount
        );

        let proposal = ProposalsEngine::proposals(proposal_id);

        let expected_proposal = Proposal {
            parameters,
            proposer_id: member_id,
            activated_at: 0,
            status: ProposalStatus::Active,
            voting_results: VotingResults::default(),
            exact_execution_block: None,
            nr_of_council_confirmations: 0,
            staking_account_id: Some(account_id.clone()),
        };

        assert_eq!(proposal, expected_proposal);

        let cancel_proposal_fixture =
            CancelProposalFixture::new(proposal_id).with_proposer(member_id);

        cancel_proposal_fixture.cancel_and_assert(Ok(()));

        let cancellation_fee = ProposalCancellationFee::get() as u128;

        // Since the account_id is the staking account it neccesarily has locked funds
        // for being a candidate for a staking account.
        assert_eq!(
            Balances::usable_balance(&account_id),
            account_balance
                - cancellation_fee
                - <Runtime as membership::Config>::CandidateStake::get()
        );
    });
}

#[test]
fn proposal_reset_succeeds() {
    initial_test_ext().execute_with(|| {
        let member_id = create_new_members(1)[0];
        let account_id = account_from_member_id(member_id);
        setup_new_council(0);
        assert_eq!(ProposalsEngine::active_proposal_count(), 0);

        // Voting period long enough to ensure it doesn't expire, but rather is forcefully rejected
        let voting_period = <Runtime as council::Trait>::IdlePeriodDuration::get() * 2;

        // create proposal
        let dummy_proposal = DummyProposalFixture::default()
            .with_voting_period(voting_period)
            .with_account_id(account_id)
            .with_proposer(member_id);
        let proposal_id = dummy_proposal.create_proposal_and_assert(Ok(1)).unwrap();

        // create minimal number of votes so it remains active. We cannot do this unless council size is at least 2
        if <Runtime as council::Trait>::CouncilSize::get() < 2 {
            return;
        }

        let mut vote_generator = VoteGenerator::new(proposal_id);
        vote_generator.vote_and_assert_ok(VoteKind::Abstain);

        // check
        let proposal = ProposalsEngine::proposals(proposal_id);
        assert_eq!(
            proposal.voting_results,
            VotingResults {
                abstentions: 1,
                approvals: 0,
                rejections: 0,
                slashes: 0,
            }
        );

<<<<<<< HEAD
        // Ensure council was elected
        assert_eq!(CouncilManager::<Runtime>::total_voters_count(), 3);

        // Check for votes.
        assert_eq!(
            ProposalsEngine::vote_by_proposal_by_voter(proposal_id, 0),
            VoteKind::Reject
        );
        assert_eq!(
            ProposalsEngine::vote_by_proposal_by_voter(proposal_id, 1),
            VoteKind::Abstain
        );
        assert_eq!(
            ProposalsEngine::vote_by_proposal_by_voter(proposal_id, 2),
            VoteKind::Slash
        );

        // Check proposals CouncilElected hook just trigger the election hook (empty council).
        //<Runtime as governance::election::Config>::CouncilElected::council_elected(Vec::new(), 10);
=======
        assert_eq!(ProposalsEngine::active_proposal_count(), 1);
>>>>>>> d9d9b49b

        end_idle_period();
        setup_new_council(1);

        // Proposal should have been rejected on new council being elected
        assert_eq!(ProposalsEngine::active_proposal_count(), 0);

        let updated_proposal = ProposalsEngine::proposals(proposal_id);

        assert_eq!(
            updated_proposal.voting_results,
            VotingResults {
                abstentions: 0,
                approvals: 0,
                rejections: 0,
                slashes: 0,
            }
        );

        // No votes could survive cleaning: should be default value.
        assert_eq!(
            ProposalsEngine::vote_by_proposal_by_voter(proposal_id, vote_generator.last_voter()),
            VoteKind::default()
        );
    });
}

// Ends council idle period
// Preconditions: currently in idle period, idle period started in currnet block
fn end_idle_period() {
    let current_block = System::block_number();
    let idle_period_duration = <Runtime as council::Config>::IdlePeriodDuration::get();
    run_to_block(current_block + idle_period_duration);
}

struct CodexProposalTestFixture<SuccessfulCall>
where
    SuccessfulCall: Fn() -> DispatchResult,
{
    successful_call: SuccessfulCall,
    member_id: u64,
    setup_environment: bool,
    proposal_id: u32,
    lead_id: u64,
    set_member_lead: bool,
}

impl<SuccessfulCall> CodexProposalTestFixture<SuccessfulCall>
where
    SuccessfulCall: Fn() -> DispatchResult,
{
    fn default_for_call(call: SuccessfulCall) -> Self {
        Self {
            successful_call: call,
            member_id: 1,
            setup_environment: true,
            proposal_id: 1,
            lead_id: 11,
            set_member_lead: false,
        }
    }

    fn disable_setup_enviroment(self) -> Self {
        Self {
            setup_environment: false,
            ..self
        }
    }
    fn with_setup_enviroment(self, setup_environment: bool) -> Self {
        Self {
            setup_environment,
            ..self
        }
    }

    fn with_member_id(self, member_id: u64) -> Self {
        Self { member_id, ..self }
    }

    fn with_expected_proposal_id(self, expected_proposal_id: u32) -> Self {
        Self {
            proposal_id: expected_proposal_id,
            ..self
        }
    }

    fn with_lead_id(self, lead_id: u64) -> Self {
        Self { lead_id, ..self }
    }

    fn with_set_member_lead(self, set_member_lead: bool) -> Self {
        Self {
            set_member_lead,
            ..self
        }
    }
}

fn set_membership_leader(lead_account_id: AccountId32, lead_id: u64) {
    MembershipWorkingGroup::add_opening(
        RawOrigin::Root.into(),
        vec![0u8],
        working_group::OpeningType::Leader,
        StakePolicy {
            stake_amount:
                <Runtime as working_group::Config<MembershipWorkingGroupInstance>>::MinimumApplicationStake::get(
                ) as u128,
            leaving_unstaking_period: 1000000,
        },
        None,
    )
    .unwrap();

    let application = working_group::ApplyOnOpeningParameters::<Runtime> {
        member_id: lead_id.clone().into(),
        opening_id: 0,
        role_account_id: lead_account_id.clone(),
        reward_account_id: lead_account_id.clone(),
        description: vec![0u8],
        stake_parameters: StakeParameters {
            stake: <Runtime as working_group::Config<MembershipWorkingGroupInstance>>::MinimumApplicationStake::get() as
                u128,
            staking_account_id: lead_account_id.clone(),
        },
    };

    MembershipWorkingGroup::apply_on_opening(
        RawOrigin::Signed(lead_account_id).into(),
        application,
    )
    .unwrap();
    let mut successful_application_ids = BTreeSet::new();
    successful_application_ids.insert(0);
    MembershipWorkingGroup::fill_opening(RawOrigin::Root.into(), 0, successful_application_ids)
        .unwrap();
}

impl<SuccessfulCall> CodexProposalTestFixture<SuccessfulCall>
where
    SuccessfulCall: Fn() -> DispatchResult,
{
    fn call_extrinsic_and_assert(&self) {
        let account_id = account_from_member_id(self.member_id);

        if self.setup_environment {
            setup_new_council(0);
            if self.set_member_lead {
                let lead_account_id = account_from_member_id(self.lead_id);

                let min_stake = <Runtime as working_group::Trait<MembershipWorkingGroupInstance>>::MinimumApplicationStake::get();

                increase_total_balance_issuance_using_account_id(
                    lead_account_id.clone(),
                    min_stake * 2,
                );

                set_membership_leader(lead_account_id, self.lead_id);
            }
        }

        increase_total_balance_issuance_using_account_id(account_id.clone(), max_proposal_stake());

        assert_eq!((self.successful_call)(), Ok(()));

        // Approve Proposal
        let council_size = <Runtime as council::Trait>::CouncilSize::get() as u32;
        let mut vote_generator = VoteGenerator::new(self.proposal_id);
        for _i in 0..council_size {
            vote_generator.vote_and_assert_ok(VoteKind::Approve);
        }

        run_to_block(System::block_number() + 1);
    }
}

#[test]
fn text_proposal_execution_succeeds() {
    initial_test_ext().execute_with(|| {
        let member_id = create_new_members(1)[0];
        let account_id = account_from_member_id(member_id);

        let codex_extrinsic_test_fixture = CodexProposalTestFixture::default_for_call(|| {
            let general_proposal_parameters = GeneralProposalParameters::<Runtime> {
                member_id: member_id,
                title: b"title".to_vec(),
                description: b"body".to_vec(),
                staking_account_id: Some(account_id.clone()),
                exact_execution_block: None,
            };

<<<<<<< HEAD
            ProposalsCodex::create_proposal(
                RawOrigin::Signed(account_id.into()).into(),
=======
            ProposalCodex::create_proposal(
                RawOrigin::Signed(account_id.clone()).into(),
>>>>>>> d9d9b49b
                general_proposal_parameters,
                ProposalDetails::Signal(b"signal".to_vec()),
            )
        })
        .with_member_id(member_id as u64);

        let params = <Runtime as proposals_codex::Trait>::SignalProposalParameters::get();
        run_to_block(System::block_number() + params.grace_period + 1);

        codex_extrinsic_test_fixture.call_extrinsic_and_assert();
    });
}

#[test]
fn funding_request_proposal_execution_succeeds() {
    initial_test_ext().execute_with(|| {
        let member_id = create_new_members(1)[0];
        let account_id = account_from_member_id(member_id);
        let council_budget = 5_000_000;
        let funding = 5000;

        let target_account_id = account_from_member_id(create_new_members(1)[0]);

        assert!(Council::set_budget(RawOrigin::Root.into(), council_budget).is_ok());

        let codex_extrinsic_test_fixture = CodexProposalTestFixture::default_for_call(|| {
            let general_proposal_parameters = GeneralProposalParameters::<Runtime> {
                member_id: member_id,
                title: b"title".to_vec(),
                description: b"body".to_vec(),
                staking_account_id: Some(account_id.clone()),
                exact_execution_block: None,
            };

<<<<<<< HEAD
            ProposalsCodex::create_proposal(
                RawOrigin::Signed(account_id.clone().into()).into(),
=======
            ProposalCodex::create_proposal(
                RawOrigin::Signed(account_id.clone()).into(),
>>>>>>> d9d9b49b
                general_proposal_parameters,
                ProposalDetails::FundingRequest(vec![common::FundingRequestParameters {
                    amount: funding,
                    account: target_account_id.clone(),
                }]),
            )
        })
        .with_member_id(member_id as u64);

        let starting_balance = Balances::usable_balance(target_account_id.clone());

        codex_extrinsic_test_fixture.call_extrinsic_and_assert();
        let params = <Runtime as proposals_codex::Trait>::FundingRequestProposalParameters::get();
        run_to_block(System::block_number() + params.grace_period + 1);

        assert_eq!(
            Balances::usable_balance(target_account_id),
            starting_balance + funding
        );
    });
}

#[test]
fn create_blog_post_proposal_execution_succeeds() {
    initial_test_ext().execute_with(|| {
        let member_id = create_new_members(1)[0];
        let account_id = account_from_member_id(member_id);
        let council_budget = 5_000_000;

        assert!(Council::set_budget(RawOrigin::Root.into(), council_budget).is_ok());

        let codex_extrinsic_test_fixture = CodexProposalTestFixture::default_for_call(|| {
            let general_proposal_parameters = GeneralProposalParameters::<Runtime> {
                member_id: member_id,
                title: b"title".to_vec(),
                description: b"body".to_vec(),
                staking_account_id: Some(account_id.clone()),
                exact_execution_block: None,
            };

<<<<<<< HEAD
            ProposalsCodex::create_proposal(
                RawOrigin::Signed(account_id.clone().into()).into(),
=======
            ProposalCodex::create_proposal(
                RawOrigin::Signed(account_id.clone()).into(),
>>>>>>> d9d9b49b
                general_proposal_parameters,
                ProposalDetails::CreateBlogPost(vec![0u8], vec![0u8]),
            )
        })
        .with_member_id(member_id as u64);

        assert_eq!(Blog::post_count(), 0);

        codex_extrinsic_test_fixture.call_extrinsic_and_assert();
        let params = <Runtime as proposals_codex::Trait>::CreateBlogPostProposalParameters::get();
        run_to_block(System::block_number() + params.grace_period + 1);

        assert_eq!(Blog::post_count(), 1);
    });
}

#[test]
fn edit_blog_post_proposal_execution_succeeds() {
    initial_test_ext().execute_with(|| {
        let member_id = create_new_members(1)[0];
        let account_id = account_from_member_id(member_id);
        let council_budget = 5_000_000;

        assert!(Council::set_budget(RawOrigin::Root.into(), council_budget).is_ok());

        let post_id = Blog::post_count();
        Blog::create_post(RawOrigin::Root.into(), vec![0u8], vec![0u8]).unwrap();

        let codex_extrinsic_test_fixture = CodexProposalTestFixture::default_for_call(|| {
            let general_proposal_parameters = GeneralProposalParameters::<Runtime> {
                member_id: member_id,
                title: b"title".to_vec(),
                description: b"body".to_vec(),
                staking_account_id: Some(account_id.clone()),
                exact_execution_block: None,
            };

<<<<<<< HEAD
            ProposalsCodex::create_proposal(
                RawOrigin::Signed(account_id.clone().into()).into(),
=======
            ProposalCodex::create_proposal(
                RawOrigin::Signed(account_id.clone()).into(),
>>>>>>> d9d9b49b
                general_proposal_parameters,
                ProposalDetails::EditBlogPost(post_id, Some(vec![1u8]), None),
            )
        })
        .with_member_id(member_id as u64);

        codex_extrinsic_test_fixture.call_extrinsic_and_assert();
        let params = <Runtime as proposals_codex::Trait>::EditBlogPostProoposalParamters::get();
        run_to_block(System::block_number() + params.grace_period + 1);

        assert!(Blog::post_by_id(post_id) == blog::Post::new(&vec![1u8], &vec![0u8]));
    });
}

#[test]
fn lock_blog_post_proposal_execution_succeeds() {
    initial_test_ext().execute_with(|| {
        let member_id = create_new_members(1)[0];
        let account_id = account_from_member_id(member_id);
        let council_budget = 5_000_000;

        assert!(Council::set_budget(RawOrigin::Root.into(), council_budget).is_ok());

        let post_id = Blog::post_count();
        Blog::create_post(RawOrigin::Root.into(), vec![0u8], vec![0u8]).unwrap();

        let codex_extrinsic_test_fixture = CodexProposalTestFixture::default_for_call(|| {
            let general_proposal_parameters = GeneralProposalParameters::<Runtime> {
                member_id: member_id,
                title: b"title".to_vec(),
                description: b"body".to_vec(),
                staking_account_id: Some(account_id.clone()),
                exact_execution_block: None,
            };

<<<<<<< HEAD
            ProposalsCodex::create_proposal(
                RawOrigin::Signed(account_id.clone().into()).into(),
=======
            ProposalCodex::create_proposal(
                RawOrigin::Signed(account_id.clone()).into(),
>>>>>>> d9d9b49b
                general_proposal_parameters,
                ProposalDetails::LockBlogPost(post_id),
            )
        })
        .with_member_id(member_id as u64);

        assert_eq!(Blog::post_by_id(post_id).is_locked(), false);

        codex_extrinsic_test_fixture.call_extrinsic_and_assert();
        let params = <Runtime as proposals_codex::Trait>::LockBlogPostProposalParameters::get();
        run_to_block(System::block_number() + params.grace_period + 1);

        assert_eq!(Blog::post_by_id(post_id).is_locked(), true);
    });
}

#[test]
fn unlock_blog_post_proposal_execution_succeeds() {
    initial_test_ext().execute_with(|| {
        let member_id = create_new_members(1)[0];
        let account_id = account_from_member_id(member_id);
        let council_budget = 5_000_000;

        assert!(Council::set_budget(RawOrigin::Root.into(), council_budget).is_ok());

        let post_id = Blog::post_count();
        Blog::create_post(RawOrigin::Root.into(), vec![0u8], vec![0u8]).unwrap();
        Blog::lock_post(RawOrigin::Root.into(), post_id).unwrap();

        let codex_extrinsic_test_fixture = CodexProposalTestFixture::default_for_call(|| {
            let general_proposal_parameters = GeneralProposalParameters::<Runtime> {
                member_id: member_id,
                title: b"title".to_vec(),
                description: b"body".to_vec(),
                staking_account_id: Some(account_id.clone()),
                exact_execution_block: None,
            };

<<<<<<< HEAD
            ProposalsCodex::create_proposal(
                RawOrigin::Signed(account_id.clone().into()).into(),
=======
            ProposalCodex::create_proposal(
                RawOrigin::Signed(account_id.clone()).into(),
>>>>>>> d9d9b49b
                general_proposal_parameters,
                ProposalDetails::UnlockBlogPost(post_id),
            )
        })
        .with_member_id(member_id as u64);

        assert_eq!(Blog::post_by_id(0).is_locked(), true);

        codex_extrinsic_test_fixture.call_extrinsic_and_assert();
        let params = <Runtime as proposals_codex::Trait>::UnlockBlogPostProposalParameters::get();
        run_to_block(System::block_number() + params.grace_period + 1);

        assert_eq!(Blog::post_by_id(0).is_locked(), false);
    });
}

#[test]
fn veto_proposal_proposal_execution_succeeds() {
    initial_test_ext().execute_with(|| {
        let member_id = create_new_members(1)[0];
        let account_id = account_from_member_id(member_id);
        let council_budget = 5_000_000;
        assert!(Council::set_budget(RawOrigin::Root.into(), council_budget).is_ok());

        let proposal_id = ProposalsEngine::proposal_count() + 1;
        let codex_extrinsic_test_fixture = CodexProposalTestFixture::default_for_call(|| {
            let general_proposal_parameters = GeneralProposalParameters::<Runtime> {
                member_id: member_id,
                title: b"title".to_vec(),
                description: b"body".to_vec(),
                staking_account_id: Some(account_id.clone()),
                exact_execution_block: None,
            };

<<<<<<< HEAD
            ProposalsCodex::create_proposal(
                RawOrigin::Signed(account_id.clone().into()).into(),
=======
            ProposalCodex::create_proposal(
                RawOrigin::Signed(account_id.clone()).into(),
>>>>>>> d9d9b49b
                general_proposal_parameters,
                ProposalDetails::AmendConstitution(vec![0u8]),
            )
        })
        .with_member_id(member_id as u64);

        codex_extrinsic_test_fixture.call_extrinsic_and_assert();

        assert!(proposals_engine::Proposals::<Runtime>::contains_key(1));

        // new member that will propose veto
        let member_id = create_new_members(1)[0];
        let account_id = account_from_member_id(member_id);

        let codex_extrinsic_test_fixture = CodexProposalTestFixture::default_for_call(|| {
            let general_proposal_parameters = GeneralProposalParameters::<Runtime> {
                member_id: member_id.into(),
                title: b"title".to_vec(),
                description: b"body".to_vec(),
                staking_account_id: Some(account_id.clone()),
                exact_execution_block: None,
            };

<<<<<<< HEAD
            ProposalsCodex::create_proposal(
                RawOrigin::Signed(account_id.clone().into()).into(),
=======
            ProposalCodex::create_proposal(
                RawOrigin::Signed(account_id.clone()).into(),
>>>>>>> d9d9b49b
                general_proposal_parameters,
                ProposalDetails::VetoProposal(proposal_id),
            )
        })
        .with_member_id(member_id as u64)
        .with_expected_proposal_id(2)
        .with_setup_enviroment(false);

        assert!(proposals_engine::Proposals::<Runtime>::contains_key(1));

        codex_extrinsic_test_fixture.call_extrinsic_and_assert();

        let params = <Runtime as proposals_codex::Trait>::VetoProposalProposalParameters::get();
        run_to_block(System::block_number() + params.grace_period + 1);

        assert!(!proposals_engine::Proposals::<Runtime>::contains_key(1));
    });
}

#[test]
fn set_validator_count_proposal_execution_succeeds() {
    initial_test_ext().execute_with(|| {
        let member_id = create_new_members(1)[0];
        let account_id = account_from_member_id(member_id);

        let new_validator_count = <pallet_staking::ValidatorCount>::get() + 8;

        setup_new_council(0);
        increase_total_balance_issuance_using_account_id(account_id.clone().into(), 1_500_000);

        let staking_account_id: [u8; 32] = [225u8; 32];
        increase_total_balance_issuance_using_account_id(staking_account_id.into(), 1_500_000);
        set_staking_account(
            account_id.clone(),
            staking_account_id.into(),
            member_id as u64,
        );

        let codex_extrinsic_test_fixture = CodexProposalTestFixture::default_for_call(|| {
            let general_proposal_parameters = GeneralProposalParameters::<Runtime> {
                member_id: member_id,
                title: b"title".to_vec(),
                description: b"body".to_vec(),
                staking_account_id: Some(staking_account_id.into()),
                exact_execution_block: None,
            };

<<<<<<< HEAD
            ProposalsCodex::create_proposal(
                RawOrigin::Signed(account_id.clone().into()).into(),
=======
            ProposalCodex::create_proposal(
                RawOrigin::Signed(account_id.clone()).into(),
>>>>>>> d9d9b49b
                general_proposal_parameters,
                ProposalDetails::SetMaxValidatorCount(new_validator_count),
            )
        })
        .disable_setup_enviroment();
        codex_extrinsic_test_fixture.call_extrinsic_and_assert();

        let params =
            <Runtime as proposals_codex::Trait>::SetMaxValidatorCountProposalParameters::get();
        run_to_block(System::block_number() + params.grace_period + 1);

        assert_eq!(<pallet_staking::ValidatorCount>::get(), new_validator_count);
    });
}

#[test]
fn amend_constitution_proposal_execution_succeeds() {
    initial_test_ext().execute_with(|| {
        let member_id = create_new_members(1)[0];
        let account_id = account_from_member_id(member_id);

        let codex_extrinsic_test_fixture = CodexProposalTestFixture::default_for_call(|| {
            let general_proposal_parameters = GeneralProposalParameters::<Runtime> {
                member_id: member_id,
                title: b"title".to_vec(),
                description: b"body".to_vec(),
                staking_account_id: Some(account_id.clone()),
                exact_execution_block: None,
            };

<<<<<<< HEAD
            ProposalsCodex::create_proposal(
                RawOrigin::Signed(account_id.into()).into(),
=======
            ProposalCodex::create_proposal(
                RawOrigin::Signed(account_id.clone()).into(),
>>>>>>> d9d9b49b
                general_proposal_parameters,
                ProposalDetails::AmendConstitution(b"Constitution text".to_vec()),
            )
        })
        .with_member_id(member_id as u64);

        codex_extrinsic_test_fixture.call_extrinsic_and_assert();

        let params =
            <Runtime as proposals_codex::Trait>::AmendConstitutionProposalParameters::get();
        run_to_block(System::block_number() + params.grace_period + 1);

        // assert constitution text was changed
    });
}

#[test]
fn set_membership_price_proposal_execution_succeeds() {
    initial_test_ext().execute_with(|| {
        let member_id = create_new_members(1)[0];
        let account_id = account_from_member_id(member_id);
        let membership_price = Membership::membership_price() + 100;

        let codex_extrinsic_test_fixture = CodexProposalTestFixture::default_for_call(|| {
            let general_proposal_parameters = GeneralProposalParameters::<Runtime> {
                member_id: member_id,
                title: b"title".to_vec(),
                description: b"body".to_vec(),
                staking_account_id: Some(account_id.clone()),
                exact_execution_block: None,
            };

<<<<<<< HEAD
            ProposalsCodex::create_proposal(
                RawOrigin::Signed(account_id.into()).into(),
=======
            ProposalCodex::create_proposal(
                RawOrigin::Signed(account_id.clone()).into(),
>>>>>>> d9d9b49b
                general_proposal_parameters,
                ProposalDetails::SetMembershipPrice(membership_price),
            )
        })
        .with_member_id(member_id as u64);

        codex_extrinsic_test_fixture.call_extrinsic_and_assert();

        let params =
            <Runtime as proposals_codex::Trait>::SetMembershipPriceProposalParameters::get();
        run_to_block(System::block_number() + params.grace_period + 1);

        assert_eq!(Membership::membership_price(), membership_price);
    });
}

#[test]
fn set_initial_invitation_balance_proposal_succeeds() {
    initial_test_ext().execute_with(|| {
        let member_id = create_new_members(1)[0];
        let account_id = account_from_member_id(member_id);
        let initial_invitation_balance = Membership::initial_invitation_balance() + 100;

        let codex_extrinsic_test_fixture = CodexProposalTestFixture::default_for_call(|| {
            let general_proposal_parameters = GeneralProposalParameters::<Runtime> {
                member_id: member_id,
                title: b"title".to_vec(),
                description: b"body".to_vec(),
                staking_account_id: Some(account_id.clone()),
                exact_execution_block: None,
            };

<<<<<<< HEAD
            ProposalsCodex::create_proposal(
                RawOrigin::Signed(account_id.into()).into(),
=======
            ProposalCodex::create_proposal(
                RawOrigin::Signed(account_id.clone()).into(),
>>>>>>> d9d9b49b
                general_proposal_parameters,
                ProposalDetails::SetInitialInvitationBalance(initial_invitation_balance),
            )
        })
        .with_member_id(member_id as u64);

        codex_extrinsic_test_fixture.call_extrinsic_and_assert();

        let params =
            <Runtime as proposals_codex::Trait>::SetInitialInvitationBalanceProposalParameters::get(
            );
        run_to_block(System::block_number() + params.grace_period + 1);

        assert_eq!(
            Membership::initial_invitation_balance(),
            initial_invitation_balance
        );
    });
}

#[test]
fn set_initial_invitation_count_proposal_succeeds() {
    initial_test_ext().execute_with(|| {
        let member_id = create_new_members(1)[0];
        let account_id = account_from_member_id(member_id);
        let new_default_invite_count = Membership::initial_invitation_count() + 50;

        let codex_extrinsic_test_fixture = CodexProposalTestFixture::default_for_call(|| {
            let general_proposal_parameters = GeneralProposalParameters::<Runtime> {
                member_id: member_id,
                title: b"title".to_vec(),
                description: b"body".to_vec(),
                staking_account_id: Some(account_id.clone()),
                exact_execution_block: None,
            };

<<<<<<< HEAD
            ProposalsCodex::create_proposal(
                RawOrigin::Signed(account_id.into()).into(),
=======
            ProposalCodex::create_proposal(
                RawOrigin::Signed(account_id.clone()).into(),
>>>>>>> d9d9b49b
                general_proposal_parameters,
                ProposalDetails::SetInitialInvitationCount(new_default_invite_count),
            )
        })
        .with_member_id(member_id as u64);

        codex_extrinsic_test_fixture.call_extrinsic_and_assert();

        let params =
            <Runtime as proposals_codex::Trait>::SetInvitationCountProposalParameters::get();
        run_to_block(System::block_number() + params.grace_period + 1);

        assert_eq!(
            Membership::initial_invitation_count(),
            new_default_invite_count
        );
    });
}

#[test]
fn set_membership_leader_invitation_quota_proposal_succeeds() {
    initial_test_ext().execute_with(|| {
        let member_id = create_new_members(1)[0];
        let account_id = account_from_member_id(member_id);
        let lead_id = create_new_members(1)[0];
        let new_invite_count = Membership::membership(lead_id).invites + 30;

        let codex_extrinsic_test_fixture = CodexProposalTestFixture::default_for_call(|| {
            let general_proposal_parameters = GeneralProposalParameters::<Runtime> {
                member_id: member_id,
                title: b"title".to_vec(),
                description: b"body".to_vec(),
                staking_account_id: Some(account_id.clone()),
                exact_execution_block: None,
            };

<<<<<<< HEAD
            ProposalsCodex::create_proposal(
                RawOrigin::Signed(account_id.into()).into(),
=======
            ProposalCodex::create_proposal(
                RawOrigin::Signed(account_id.clone()).into(),
>>>>>>> d9d9b49b
                general_proposal_parameters,
                ProposalDetails::SetMembershipLeadInvitationQuota(new_invite_count),
            )
        })
        .with_member_id(member_id as u64)
        .with_set_member_lead(true)
        .with_lead_id(lead_id);

        codex_extrinsic_test_fixture.call_extrinsic_and_assert();

        let params =
            <Runtime as proposals_codex::Trait>::SetMembershipLeadInvitationQuotaProposalParameters::get();
        run_to_block(System::block_number() + params.grace_period + 1);

        assert_eq!(Membership::membership(lead_id).invites, new_invite_count);
    });
}

#[test]
fn set_referral_cut_proposal_succeeds() {
    initial_test_ext().execute_with(|| {
        let member_id = create_new_members(1)[0];
        let account_id = account_from_member_id(member_id);
        let referral_cut = Membership::referral_cut() + 1;

        let codex_extrinsic_test_fixture = CodexProposalTestFixture::default_for_call(|| {
            let general_proposal_parameters = GeneralProposalParameters::<Runtime> {
                member_id: member_id,
                title: b"title".to_vec(),
                description: b"body".to_vec(),
                staking_account_id: Some(account_id.clone()),
                exact_execution_block: None,
            };

<<<<<<< HEAD
            ProposalsCodex::create_proposal(
                RawOrigin::Signed(account_id.into()).into(),
=======
            ProposalCodex::create_proposal(
                RawOrigin::Signed(account_id.clone()).into(),
>>>>>>> d9d9b49b
                general_proposal_parameters,
                ProposalDetails::SetReferralCut(referral_cut),
            )
        })
        .with_member_id(member_id as u64);

        codex_extrinsic_test_fixture.call_extrinsic_and_assert();

        let params = <Runtime as proposals_codex::Trait>::SetReferralCutProposalParameters::get();
        run_to_block(System::block_number() + params.grace_period + 1);

        assert_eq!(Membership::referral_cut(), referral_cut);
    });
}

#[test]
fn set_budget_increment_proposal_succeds() {
    initial_test_ext().execute_with(|| {
        let member_id = create_new_members(1)[0];
        let account_id = account_from_member_id(member_id);
        let budget_increment = Council::budget_increment() + 500;

        let codex_extrinsic_test_fixture = CodexProposalTestFixture::default_for_call(|| {
            let general_proposal_parameters = GeneralProposalParameters::<Runtime> {
                member_id: member_id,
                title: b"title".to_vec(),
                description: b"body".to_vec(),
                staking_account_id: Some(account_id.clone()),
                exact_execution_block: None,
            };

<<<<<<< HEAD
            ProposalsCodex::create_proposal(
                RawOrigin::Signed(account_id.into()).into(),
=======
            ProposalCodex::create_proposal(
                RawOrigin::Signed(account_id.clone()).into(),
>>>>>>> d9d9b49b
                general_proposal_parameters,
                ProposalDetails::SetCouncilBudgetIncrement(budget_increment),
            )
        })
        .with_member_id(member_id as u64);

        codex_extrinsic_test_fixture.call_extrinsic_and_assert();

        let params =
            <Runtime as proposals_codex::Trait>::SetCouncilBudgetIncrementProposalParameters::get();
        run_to_block(System::block_number() + params.grace_period + 1);

        assert_eq!(Council::budget_increment(), budget_increment);
    });
}

// We ignore this test because running until the relevant block
// take too long
#[ignore]
#[test]
fn set_councilor_reward_proposal_succeds() {
    initial_test_ext().execute_with(|| {
        let member_id = create_new_members(1)[0];
        let account_id = account_from_member_id(member_id);
        let councilor_reward = Council::councilor_reward() + 100;

        let codex_extrinsic_test_fixture = CodexProposalTestFixture::default_for_call(|| {
            let general_proposal_parameters = GeneralProposalParameters::<Runtime> {
                member_id: member_id,
                title: b"title".to_vec(),
                description: b"body".to_vec(),
                staking_account_id: Some(account_id.clone()),
                exact_execution_block: None,
            };

<<<<<<< HEAD
            ProposalsCodex::create_proposal(
                RawOrigin::Signed(account_id.into()).into(),
=======
            ProposalCodex::create_proposal(
                RawOrigin::Signed(account_id.clone()).into(),
>>>>>>> d9d9b49b
                general_proposal_parameters,
                ProposalDetails::SetCouncilorReward(councilor_reward),
            )
        })
        .with_member_id(member_id as u64);

        codex_extrinsic_test_fixture.call_extrinsic_and_assert();

        let params =
            <Runtime as proposals_codex::Trait>::SetCouncilorRewardProposalParameters::get();
        run_to_block(System::block_number() + params.grace_period + 1);

        assert_eq!(Council::councilor_reward(), councilor_reward);
    });
}

#[test]
fn proposal_reactivation_succeeds() {
    initial_test_ext().execute_with(|| {
        let member_id = create_new_members(1)[0];
        let account_id = account_from_member_id(member_id);

        setup_new_council(0);
        let council_size = <Runtime as council::Trait>::CouncilSize::get() as u32;

        let starting_block = System::block_number();
        // create proposal
        let dummy_proposal = DummyProposalFixture::default()
            .with_voting_period(100)
            .with_constitutionality(2)
            .with_account_id(account_id)
            .with_proposer(member_id);
        let proposal_id = dummy_proposal.create_proposal_and_assert(Ok(1)).unwrap();

        // Approve Proposal
        let mut vote_generator = VoteGenerator::new(proposal_id);
        for _i in 0..council_size {
            vote_generator.vote_and_assert_ok(VoteKind::Approve);
        }

        run_to_block(starting_block + 2);

        // check
        let proposal = ProposalsEngine::proposals(proposal_id);
        assert_eq!(
            proposal.status,
            ProposalStatus::approved(
                ApprovedProposalDecision::PendingConstitutionality,
                starting_block
            )
        );

        // Ensure council was elected
        assert_eq!(
            CouncilManager::<Runtime>::total_voters_count(),
            council_size
        );

        end_idle_period();
        setup_new_council(1);

        run_to_block(System::block_number() + 1);

        // Should get re-activated
        assert_eq!(ProposalsEngine::active_proposal_count(), 1);

        let updated_proposal = ProposalsEngine::proposals(proposal_id);

        assert_eq!(updated_proposal.status, ProposalStatus::Active);

        // Ensure council was elected
        assert_eq!(
            CouncilManager::<Runtime>::total_voters_count(),
            council_size
        );
    });
}<|MERGE_RESOLUTION|>--- conflicted
+++ resolved
@@ -31,12 +31,12 @@
 
 pub type Balances = pallet_balances::Pallet<Runtime>;
 pub type System = frame_system::Pallet<Runtime>;
-pub type ProposalsEngine = proposals_engine::Pallet<Runtime>;
-pub type ProposalsCodex = proposals_codex::Pallet<Runtime>;
-pub type Council = council::Pallet<Runtime>;
-pub type Membership = membership::Pallet<Runtime>;
-pub type MembershipWorkingGroup = working_group::Pallet<Runtime, MembershipWorkingGroupInstance>;
-pub type Blog = blog::Pallet<Runtime, BlogInstance>;
+pub type ProposalsEngine = proposals_engine::Module<Runtime>;
+pub type ProposalsCodex = proposals_codex::Module<Runtime>;
+pub type Council = council::Module<Runtime>;
+pub type Membership = membership::Module<Runtime>;
+pub type MembershipWorkingGroup = working_group::Module<Runtime, MembershipWorkingGroupInstance>;
+pub type Blog = blog::Module<Runtime, BlogInstance>;
 
 struct VoteGenerator {
     proposal_id: u32,
@@ -236,15 +236,8 @@
 #[test]
 fn proposal_cancellation_with_slashes_with_balance_checks_succeeds() {
     initial_test_ext().execute_with(|| {
-<<<<<<< HEAD
-        let account_id = <Runtime as frame_system::Config>::AccountId::default();
-
-        setup_members(2);
-        let member_id = 0; // newly created member_id
-=======
-        let member_id = create_new_members(1)[0];
-        let account_id = account_from_member_id(member_id);
->>>>>>> d9d9b49b
+        let member_id = create_new_members(1)[0];
+        let account_id = account_from_member_id(member_id);
 
         let stake_amount = 20000u128;
         let parameters = ProposalParameters {
@@ -326,7 +319,7 @@
         assert_eq!(ProposalsEngine::active_proposal_count(), 0);
 
         // Voting period long enough to ensure it doesn't expire, but rather is forcefully rejected
-        let voting_period = <Runtime as council::Trait>::IdlePeriodDuration::get() * 2;
+        let voting_period = <Runtime as council::Config>::IdlePeriodDuration::get() * 2;
 
         // create proposal
         let dummy_proposal = DummyProposalFixture::default()
@@ -336,7 +329,7 @@
         let proposal_id = dummy_proposal.create_proposal_and_assert(Ok(1)).unwrap();
 
         // create minimal number of votes so it remains active. We cannot do this unless council size is at least 2
-        if <Runtime as council::Trait>::CouncilSize::get() < 2 {
+        if <Runtime as council::Config>::CouncilSize::get() < 2 {
             return;
         }
 
@@ -355,29 +348,7 @@
             }
         );
 
-<<<<<<< HEAD
-        // Ensure council was elected
-        assert_eq!(CouncilManager::<Runtime>::total_voters_count(), 3);
-
-        // Check for votes.
-        assert_eq!(
-            ProposalsEngine::vote_by_proposal_by_voter(proposal_id, 0),
-            VoteKind::Reject
-        );
-        assert_eq!(
-            ProposalsEngine::vote_by_proposal_by_voter(proposal_id, 1),
-            VoteKind::Abstain
-        );
-        assert_eq!(
-            ProposalsEngine::vote_by_proposal_by_voter(proposal_id, 2),
-            VoteKind::Slash
-        );
-
-        // Check proposals CouncilElected hook just trigger the election hook (empty council).
-        //<Runtime as governance::election::Config>::CouncilElected::council_elected(Vec::new(), 10);
-=======
         assert_eq!(ProposalsEngine::active_proposal_count(), 1);
->>>>>>> d9d9b49b
 
         end_idle_period();
         setup_new_council(1);
@@ -527,7 +498,7 @@
             if self.set_member_lead {
                 let lead_account_id = account_from_member_id(self.lead_id);
 
-                let min_stake = <Runtime as working_group::Trait<MembershipWorkingGroupInstance>>::MinimumApplicationStake::get();
+                let min_stake = <Runtime as working_group::Config<MembershipWorkingGroupInstance>>::MinimumApplicationStake::get();
 
                 increase_total_balance_issuance_using_account_id(
                     lead_account_id.clone(),
@@ -543,7 +514,7 @@
         assert_eq!((self.successful_call)(), Ok(()));
 
         // Approve Proposal
-        let council_size = <Runtime as council::Trait>::CouncilSize::get() as u32;
+        let council_size = <Runtime as council::Config>::CouncilSize::get() as u32;
         let mut vote_generator = VoteGenerator::new(self.proposal_id);
         for _i in 0..council_size {
             vote_generator.vote_and_assert_ok(VoteKind::Approve);
@@ -568,20 +539,15 @@
                 exact_execution_block: None,
             };
 
-<<<<<<< HEAD
-            ProposalsCodex::create_proposal(
-                RawOrigin::Signed(account_id.into()).into(),
-=======
-            ProposalCodex::create_proposal(
-                RawOrigin::Signed(account_id.clone()).into(),
->>>>>>> d9d9b49b
+            ProposalCodex::create_proposal(
+                RawOrigin::Signed(account_id.clone()).into(),
                 general_proposal_parameters,
                 ProposalDetails::Signal(b"signal".to_vec()),
             )
         })
         .with_member_id(member_id as u64);
 
-        let params = <Runtime as proposals_codex::Trait>::SignalProposalParameters::get();
+        let params = <Runtime as proposals_codex::Config>::SignalProposalParameters::get();
         run_to_block(System::block_number() + params.grace_period + 1);
 
         codex_extrinsic_test_fixture.call_extrinsic_and_assert();
@@ -609,13 +575,8 @@
                 exact_execution_block: None,
             };
 
-<<<<<<< HEAD
-            ProposalsCodex::create_proposal(
-                RawOrigin::Signed(account_id.clone().into()).into(),
-=======
-            ProposalCodex::create_proposal(
-                RawOrigin::Signed(account_id.clone()).into(),
->>>>>>> d9d9b49b
+            ProposalCodex::create_proposal(
+                RawOrigin::Signed(account_id.clone()).into(),
                 general_proposal_parameters,
                 ProposalDetails::FundingRequest(vec![common::FundingRequestParameters {
                     amount: funding,
@@ -628,7 +589,7 @@
         let starting_balance = Balances::usable_balance(target_account_id.clone());
 
         codex_extrinsic_test_fixture.call_extrinsic_and_assert();
-        let params = <Runtime as proposals_codex::Trait>::FundingRequestProposalParameters::get();
+        let params = <Runtime as proposals_codex::Config>::FundingRequestProposalParameters::get();
         run_to_block(System::block_number() + params.grace_period + 1);
 
         assert_eq!(
@@ -656,13 +617,8 @@
                 exact_execution_block: None,
             };
 
-<<<<<<< HEAD
-            ProposalsCodex::create_proposal(
-                RawOrigin::Signed(account_id.clone().into()).into(),
-=======
-            ProposalCodex::create_proposal(
-                RawOrigin::Signed(account_id.clone()).into(),
->>>>>>> d9d9b49b
+            ProposalCodex::create_proposal(
+                RawOrigin::Signed(account_id.clone()).into(),
                 general_proposal_parameters,
                 ProposalDetails::CreateBlogPost(vec![0u8], vec![0u8]),
             )
@@ -672,7 +628,7 @@
         assert_eq!(Blog::post_count(), 0);
 
         codex_extrinsic_test_fixture.call_extrinsic_and_assert();
-        let params = <Runtime as proposals_codex::Trait>::CreateBlogPostProposalParameters::get();
+        let params = <Runtime as proposals_codex::Config>::CreateBlogPostProposalParameters::get();
         run_to_block(System::block_number() + params.grace_period + 1);
 
         assert_eq!(Blog::post_count(), 1);
@@ -700,13 +656,8 @@
                 exact_execution_block: None,
             };
 
-<<<<<<< HEAD
-            ProposalsCodex::create_proposal(
-                RawOrigin::Signed(account_id.clone().into()).into(),
-=======
-            ProposalCodex::create_proposal(
-                RawOrigin::Signed(account_id.clone()).into(),
->>>>>>> d9d9b49b
+            ProposalCodex::create_proposal(
+                RawOrigin::Signed(account_id.clone()).into(),
                 general_proposal_parameters,
                 ProposalDetails::EditBlogPost(post_id, Some(vec![1u8]), None),
             )
@@ -714,7 +665,7 @@
         .with_member_id(member_id as u64);
 
         codex_extrinsic_test_fixture.call_extrinsic_and_assert();
-        let params = <Runtime as proposals_codex::Trait>::EditBlogPostProoposalParamters::get();
+        let params = <Runtime as proposals_codex::Config>::EditBlogPostProoposalParamters::get();
         run_to_block(System::block_number() + params.grace_period + 1);
 
         assert!(Blog::post_by_id(post_id) == blog::Post::new(&vec![1u8], &vec![0u8]));
@@ -742,13 +693,8 @@
                 exact_execution_block: None,
             };
 
-<<<<<<< HEAD
-            ProposalsCodex::create_proposal(
-                RawOrigin::Signed(account_id.clone().into()).into(),
-=======
-            ProposalCodex::create_proposal(
-                RawOrigin::Signed(account_id.clone()).into(),
->>>>>>> d9d9b49b
+            ProposalCodex::create_proposal(
+                RawOrigin::Signed(account_id.clone()).into(),
                 general_proposal_parameters,
                 ProposalDetails::LockBlogPost(post_id),
             )
@@ -758,7 +704,7 @@
         assert_eq!(Blog::post_by_id(post_id).is_locked(), false);
 
         codex_extrinsic_test_fixture.call_extrinsic_and_assert();
-        let params = <Runtime as proposals_codex::Trait>::LockBlogPostProposalParameters::get();
+        let params = <Runtime as proposals_codex::Config>::LockBlogPostProposalParameters::get();
         run_to_block(System::block_number() + params.grace_period + 1);
 
         assert_eq!(Blog::post_by_id(post_id).is_locked(), true);
@@ -787,13 +733,8 @@
                 exact_execution_block: None,
             };
 
-<<<<<<< HEAD
-            ProposalsCodex::create_proposal(
-                RawOrigin::Signed(account_id.clone().into()).into(),
-=======
-            ProposalCodex::create_proposal(
-                RawOrigin::Signed(account_id.clone()).into(),
->>>>>>> d9d9b49b
+            ProposalCodex::create_proposal(
+                RawOrigin::Signed(account_id.clone()).into(),
                 general_proposal_parameters,
                 ProposalDetails::UnlockBlogPost(post_id),
             )
@@ -803,7 +744,7 @@
         assert_eq!(Blog::post_by_id(0).is_locked(), true);
 
         codex_extrinsic_test_fixture.call_extrinsic_and_assert();
-        let params = <Runtime as proposals_codex::Trait>::UnlockBlogPostProposalParameters::get();
+        let params = <Runtime as proposals_codex::Config>::UnlockBlogPostProposalParameters::get();
         run_to_block(System::block_number() + params.grace_period + 1);
 
         assert_eq!(Blog::post_by_id(0).is_locked(), false);
@@ -828,13 +769,8 @@
                 exact_execution_block: None,
             };
 
-<<<<<<< HEAD
-            ProposalsCodex::create_proposal(
-                RawOrigin::Signed(account_id.clone().into()).into(),
-=======
-            ProposalCodex::create_proposal(
-                RawOrigin::Signed(account_id.clone()).into(),
->>>>>>> d9d9b49b
+            ProposalCodex::create_proposal(
+                RawOrigin::Signed(account_id.clone()).into(),
                 general_proposal_parameters,
                 ProposalDetails::AmendConstitution(vec![0u8]),
             )
@@ -858,13 +794,8 @@
                 exact_execution_block: None,
             };
 
-<<<<<<< HEAD
-            ProposalsCodex::create_proposal(
-                RawOrigin::Signed(account_id.clone().into()).into(),
-=======
-            ProposalCodex::create_proposal(
-                RawOrigin::Signed(account_id.clone()).into(),
->>>>>>> d9d9b49b
+            ProposalCodex::create_proposal(
+                RawOrigin::Signed(account_id.clone()).into(),
                 general_proposal_parameters,
                 ProposalDetails::VetoProposal(proposal_id),
             )
@@ -877,7 +808,7 @@
 
         codex_extrinsic_test_fixture.call_extrinsic_and_assert();
 
-        let params = <Runtime as proposals_codex::Trait>::VetoProposalProposalParameters::get();
+        let params = <Runtime as proposals_codex::Config>::VetoProposalProposalParameters::get();
         run_to_block(System::block_number() + params.grace_period + 1);
 
         assert!(!proposals_engine::Proposals::<Runtime>::contains_key(1));
@@ -912,13 +843,8 @@
                 exact_execution_block: None,
             };
 
-<<<<<<< HEAD
-            ProposalsCodex::create_proposal(
-                RawOrigin::Signed(account_id.clone().into()).into(),
-=======
-            ProposalCodex::create_proposal(
-                RawOrigin::Signed(account_id.clone()).into(),
->>>>>>> d9d9b49b
+            ProposalCodex::create_proposal(
+                RawOrigin::Signed(account_id.clone()).into(),
                 general_proposal_parameters,
                 ProposalDetails::SetMaxValidatorCount(new_validator_count),
             )
@@ -927,7 +853,7 @@
         codex_extrinsic_test_fixture.call_extrinsic_and_assert();
 
         let params =
-            <Runtime as proposals_codex::Trait>::SetMaxValidatorCountProposalParameters::get();
+            <Runtime as proposals_codex::Config>::SetMaxValidatorCountProposalParameters::get();
         run_to_block(System::block_number() + params.grace_period + 1);
 
         assert_eq!(<pallet_staking::ValidatorCount>::get(), new_validator_count);
@@ -949,13 +875,8 @@
                 exact_execution_block: None,
             };
 
-<<<<<<< HEAD
-            ProposalsCodex::create_proposal(
-                RawOrigin::Signed(account_id.into()).into(),
-=======
-            ProposalCodex::create_proposal(
-                RawOrigin::Signed(account_id.clone()).into(),
->>>>>>> d9d9b49b
+            ProposalCodex::create_proposal(
+                RawOrigin::Signed(account_id.clone()).into(),
                 general_proposal_parameters,
                 ProposalDetails::AmendConstitution(b"Constitution text".to_vec()),
             )
@@ -965,7 +886,7 @@
         codex_extrinsic_test_fixture.call_extrinsic_and_assert();
 
         let params =
-            <Runtime as proposals_codex::Trait>::AmendConstitutionProposalParameters::get();
+            <Runtime as proposals_codex::Config>::AmendConstitutionProposalParameters::get();
         run_to_block(System::block_number() + params.grace_period + 1);
 
         // assert constitution text was changed
@@ -988,13 +909,8 @@
                 exact_execution_block: None,
             };
 
-<<<<<<< HEAD
-            ProposalsCodex::create_proposal(
-                RawOrigin::Signed(account_id.into()).into(),
-=======
-            ProposalCodex::create_proposal(
-                RawOrigin::Signed(account_id.clone()).into(),
->>>>>>> d9d9b49b
+            ProposalCodex::create_proposal(
+                RawOrigin::Signed(account_id.clone()).into(),
                 general_proposal_parameters,
                 ProposalDetails::SetMembershipPrice(membership_price),
             )
@@ -1004,7 +920,7 @@
         codex_extrinsic_test_fixture.call_extrinsic_and_assert();
 
         let params =
-            <Runtime as proposals_codex::Trait>::SetMembershipPriceProposalParameters::get();
+            <Runtime as proposals_codex::Config>::SetMembershipPriceProposalParameters::get();
         run_to_block(System::block_number() + params.grace_period + 1);
 
         assert_eq!(Membership::membership_price(), membership_price);
@@ -1027,13 +943,8 @@
                 exact_execution_block: None,
             };
 
-<<<<<<< HEAD
-            ProposalsCodex::create_proposal(
-                RawOrigin::Signed(account_id.into()).into(),
-=======
-            ProposalCodex::create_proposal(
-                RawOrigin::Signed(account_id.clone()).into(),
->>>>>>> d9d9b49b
+            ProposalCodex::create_proposal(
+                RawOrigin::Signed(account_id.clone()).into(),
                 general_proposal_parameters,
                 ProposalDetails::SetInitialInvitationBalance(initial_invitation_balance),
             )
@@ -1043,7 +954,7 @@
         codex_extrinsic_test_fixture.call_extrinsic_and_assert();
 
         let params =
-            <Runtime as proposals_codex::Trait>::SetInitialInvitationBalanceProposalParameters::get(
+            <Runtime as proposals_codex::Config>::SetInitialInvitationBalanceProposalParameters::get(
             );
         run_to_block(System::block_number() + params.grace_period + 1);
 
@@ -1070,13 +981,8 @@
                 exact_execution_block: None,
             };
 
-<<<<<<< HEAD
-            ProposalsCodex::create_proposal(
-                RawOrigin::Signed(account_id.into()).into(),
-=======
-            ProposalCodex::create_proposal(
-                RawOrigin::Signed(account_id.clone()).into(),
->>>>>>> d9d9b49b
+            ProposalCodex::create_proposal(
+                RawOrigin::Signed(account_id.clone()).into(),
                 general_proposal_parameters,
                 ProposalDetails::SetInitialInvitationCount(new_default_invite_count),
             )
@@ -1086,7 +992,7 @@
         codex_extrinsic_test_fixture.call_extrinsic_and_assert();
 
         let params =
-            <Runtime as proposals_codex::Trait>::SetInvitationCountProposalParameters::get();
+            <Runtime as proposals_codex::Config>::SetInvitationCountProposalParameters::get();
         run_to_block(System::block_number() + params.grace_period + 1);
 
         assert_eq!(
@@ -1113,13 +1019,8 @@
                 exact_execution_block: None,
             };
 
-<<<<<<< HEAD
-            ProposalsCodex::create_proposal(
-                RawOrigin::Signed(account_id.into()).into(),
-=======
-            ProposalCodex::create_proposal(
-                RawOrigin::Signed(account_id.clone()).into(),
->>>>>>> d9d9b49b
+            ProposalCodex::create_proposal(
+                RawOrigin::Signed(account_id.clone()).into(),
                 general_proposal_parameters,
                 ProposalDetails::SetMembershipLeadInvitationQuota(new_invite_count),
             )
@@ -1131,7 +1032,7 @@
         codex_extrinsic_test_fixture.call_extrinsic_and_assert();
 
         let params =
-            <Runtime as proposals_codex::Trait>::SetMembershipLeadInvitationQuotaProposalParameters::get();
+            <Runtime as proposals_codex::Config>::SetMembershipLeadInvitationQuotaProposalParameters::get();
         run_to_block(System::block_number() + params.grace_period + 1);
 
         assert_eq!(Membership::membership(lead_id).invites, new_invite_count);
@@ -1154,13 +1055,8 @@
                 exact_execution_block: None,
             };
 
-<<<<<<< HEAD
-            ProposalsCodex::create_proposal(
-                RawOrigin::Signed(account_id.into()).into(),
-=======
-            ProposalCodex::create_proposal(
-                RawOrigin::Signed(account_id.clone()).into(),
->>>>>>> d9d9b49b
+            ProposalCodex::create_proposal(
+                RawOrigin::Signed(account_id.clone()).into(),
                 general_proposal_parameters,
                 ProposalDetails::SetReferralCut(referral_cut),
             )
@@ -1169,7 +1065,7 @@
 
         codex_extrinsic_test_fixture.call_extrinsic_and_assert();
 
-        let params = <Runtime as proposals_codex::Trait>::SetReferralCutProposalParameters::get();
+        let params = <Runtime as proposals_codex::Config>::SetReferralCutProposalParameters::get();
         run_to_block(System::block_number() + params.grace_period + 1);
 
         assert_eq!(Membership::referral_cut(), referral_cut);
@@ -1192,13 +1088,8 @@
                 exact_execution_block: None,
             };
 
-<<<<<<< HEAD
-            ProposalsCodex::create_proposal(
-                RawOrigin::Signed(account_id.into()).into(),
-=======
-            ProposalCodex::create_proposal(
-                RawOrigin::Signed(account_id.clone()).into(),
->>>>>>> d9d9b49b
+            ProposalCodex::create_proposal(
+                RawOrigin::Signed(account_id.clone()).into(),
                 general_proposal_parameters,
                 ProposalDetails::SetCouncilBudgetIncrement(budget_increment),
             )
@@ -1208,7 +1099,7 @@
         codex_extrinsic_test_fixture.call_extrinsic_and_assert();
 
         let params =
-            <Runtime as proposals_codex::Trait>::SetCouncilBudgetIncrementProposalParameters::get();
+            <Runtime as proposals_codex::Config>::SetCouncilBudgetIncrementProposalParameters::get();
         run_to_block(System::block_number() + params.grace_period + 1);
 
         assert_eq!(Council::budget_increment(), budget_increment);
@@ -1234,13 +1125,8 @@
                 exact_execution_block: None,
             };
 
-<<<<<<< HEAD
-            ProposalsCodex::create_proposal(
-                RawOrigin::Signed(account_id.into()).into(),
-=======
-            ProposalCodex::create_proposal(
-                RawOrigin::Signed(account_id.clone()).into(),
->>>>>>> d9d9b49b
+            ProposalCodex::create_proposal(
+                RawOrigin::Signed(account_id.clone()).into(),
                 general_proposal_parameters,
                 ProposalDetails::SetCouncilorReward(councilor_reward),
             )
@@ -1250,7 +1136,7 @@
         codex_extrinsic_test_fixture.call_extrinsic_and_assert();
 
         let params =
-            <Runtime as proposals_codex::Trait>::SetCouncilorRewardProposalParameters::get();
+            <Runtime as proposals_codex::Config>::SetCouncilorRewardProposalParameters::get();
         run_to_block(System::block_number() + params.grace_period + 1);
 
         assert_eq!(Council::councilor_reward(), councilor_reward);
@@ -1264,7 +1150,7 @@
         let account_id = account_from_member_id(member_id);
 
         setup_new_council(0);
-        let council_size = <Runtime as council::Trait>::CouncilSize::get() as u32;
+        let council_size = <Runtime as council::Config>::CouncilSize::get() as u32;
 
         let starting_block = System::block_number();
         // create proposal
