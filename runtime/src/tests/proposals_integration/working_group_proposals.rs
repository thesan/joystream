#![allow(unnameable_test_items)]
#![allow(dead_code)]

use super::*;

use frame_system::RawOrigin;

use common::working_group::WorkingGroup;
use proposals_codex::AddOpeningParameters;
use working_group::Penalty;

use crate::primitives::{ActorId, MemberId};
use crate::{
    Balance, BlockNumber, ContentDirectoryWorkingGroup, ContentDirectoryWorkingGroupInstance,
    ForumWorkingGroup, ForumWorkingGroupInstance, StorageWorkingGroup, StorageWorkingGroupInstance,
};
use frame_support::traits;
use strum::IntoEnumIterator;

type WorkingGroupInstance<T, I> = working_group::Module<T, I>;

type Hiring = hiring::Module<Runtime>;

fn add_opening(
    member_id: MemberId,
    account_id: [u8; 32],
    stake_policy: Option<working_group::StakePolicy<BlockNumber, Balance>>,
    sequence_number: u32, // action sequence number to align with other actions
    working_group: WorkingGroup,
) -> u64 {
    let expected_proposal_id = sequence_number;
    let run_to_block = sequence_number * 2;

    let opening_id = match working_group {
        WorkingGroup::Content => {
            let opening_id = ContentDirectoryWorkingGroup::next_opening_id();
            assert!(!<working_group::OpeningById<
                Runtime,
                ContentDirectoryWorkingGroupInstance,
            >>::contains_key(opening_id));
            opening_id
        }
        WorkingGroup::Storage => {
            let opening_id = StorageWorkingGroup::next_opening_id();
            assert!(!<working_group::OpeningById<
                Runtime,
                StorageWorkingGroupInstance,
            >>::contains_key(opening_id));
            opening_id
        }
        WorkingGroup::Forum => {
            let opening_id = ForumWorkingGroup::next_opening_id();
            assert!(!<working_group::OpeningById<
                Runtime,
                ForumWorkingGroupInstance,
            >>::contains_key(opening_id));
            opening_id
        }
    };

    let codex_extrinsic_test_fixture = CodexProposalTestFixture::default_for_call(|| {
        ProposalCodex::create_add_working_group_leader_opening_proposal(
            RawOrigin::Signed(account_id.into()).into(),
            member_id as u64,
            b"title".to_vec(),
            b"body".to_vec(),
            Some(account_id.into()),
            AddOpeningParameters {
                description: Vec::new(),
                stake_policy: stake_policy.clone(),
                reward_policy: None,
                working_group,
            },
            None,
        )
    })
    .with_expected_proposal_id(expected_proposal_id)
    .with_run_to_block(run_to_block);

    codex_extrinsic_test_fixture.call_extrinsic_and_assert();

    opening_id
}

fn fill_opening(
    member_id: MemberId,
    account_id: [u8; 32],
    opening_id: u64,
    successful_application_id: u64,
    sequence_number: u32, // action sequence number to align with other actions
    working_group: WorkingGroup,
) {
    let expected_proposal_id = sequence_number;
    let run_to_block = sequence_number * 2;

    let codex_extrinsic_test_fixture = CodexProposalTestFixture::default_for_call(|| {
        ProposalCodex::create_fill_working_group_leader_opening_proposal(
            RawOrigin::Signed(account_id.into()).into(),
            member_id,
            b"title".to_vec(),
            b"body".to_vec(),
            Some(account_id.into()),
            proposals_codex::FillOpeningParameters {
                opening_id,
                successful_application_id,
                working_group,
            },
            None,
        )
    })
    .disable_setup_enviroment()
    .with_expected_proposal_id(expected_proposal_id)
    .with_run_to_block(run_to_block);

    codex_extrinsic_test_fixture.call_extrinsic_and_assert();
}

fn get_stake_balance(stake: stake::Stake<BlockNumber, Balance, u64>) -> Balance {
    if let stake::StakingStatus::Staked(stake) = stake.staking_status {
        return stake.staked_amount;
    }

    panic!("Not staked.");
}

fn decrease_stake(
    member_id: u64,
    account_id: [u8; 32],
    leader_worker_id: u64,
    stake_amount: Balance,
    sequence_number: u32, // action sequence number to align with other actions
    working_group: WorkingGroup,
) {
    let expected_proposal_id = sequence_number;
    let run_to_block = sequence_number * 2;

    let codex_extrinsic_test_fixture = CodexProposalTestFixture::default_for_call(|| {
        ProposalCodex::create_decrease_working_group_leader_stake_proposal(
            RawOrigin::Signed(account_id.into()).into(),
            member_id,
            b"title".to_vec(),
            b"body".to_vec(),
            Some(account_id.into()),
            leader_worker_id,
            stake_amount,
            working_group,
            None,
        )
    })
    .disable_setup_enviroment()
    .with_expected_proposal_id(expected_proposal_id)
    .with_run_to_block(run_to_block);

    codex_extrinsic_test_fixture.call_extrinsic_and_assert();
}

fn slash_stake(
    member_id: MemberId,
    account_id: [u8; 32],
    leader_worker_id: ActorId,
    stake_amount: Balance,
    sequence_number: u32, // action sequence number to align with other actions
    working_group: WorkingGroup,
) {
    let expected_proposal_id = sequence_number;
    let run_to_block = sequence_number * 2;

    let codex_extrinsic_test_fixture = CodexProposalTestFixture::default_for_call(|| {
        ProposalCodex::create_slash_working_group_leader_stake_proposal(
            RawOrigin::Signed(account_id.into()).into(),
            member_id,
            b"title".to_vec(),
            b"body".to_vec(),
            Some(account_id.into()),
            leader_worker_id,
            Penalty {
                slashing_amount: stake_amount,
                slashing_text: Vec::new(),
            },
            working_group,
            None,
        )
    })
    .disable_setup_enviroment()
    .with_expected_proposal_id(expected_proposal_id)
    .with_run_to_block(run_to_block);

    codex_extrinsic_test_fixture.call_extrinsic_and_assert();
}

fn set_reward(
    member_id: MemberId,
    account_id: [u8; 32],
    leader_worker_id: u64,
    reward_amount: Balance,
    sequence_number: u32, // action sequence number to align with other actions
    working_group: WorkingGroup,
) {
    let expected_proposal_id = sequence_number;
    let run_to_block = sequence_number * 2;

    let codex_extrinsic_test_fixture = CodexProposalTestFixture::default_for_call(|| {
        ProposalCodex::create_set_working_group_leader_reward_proposal(
            RawOrigin::Signed(account_id.into()).into(),
            member_id as u64,
            b"title".to_vec(),
            b"body".to_vec(),
            Some(account_id.into()),
            leader_worker_id,
            Some(reward_amount),
            working_group,
            None,
        )
    })
    .disable_setup_enviroment()
    .with_expected_proposal_id(expected_proposal_id)
    .with_run_to_block(run_to_block);

    codex_extrinsic_test_fixture.call_extrinsic_and_assert();
}

fn set_mint_capacity<
    T: working_group::Trait<I> + frame_system::Trait,
    I: frame_support::traits::Instance,
>(
    member_id: MemberId,
    account_id: [u8; 32],
    mint_capacity: Balance,
    sequence_number: u32, // action sequence number to align with other actions
    setup_environment: bool,
    working_group: WorkingGroup,
) {
    let expected_proposal_id = sequence_number;
    let run_to_block = sequence_number * 2;

    let codex_extrinsic_test_fixture = CodexProposalTestFixture::default_for_call(|| {
        ProposalCodex::create_set_working_group_budget_capacity_proposal(
            RawOrigin::Signed(account_id.into()).into(),
            member_id,
            b"title".to_vec(),
            b"body".to_vec(),
            Some(account_id.into()),
            mint_capacity,
            working_group,
            None,
        )
    })
    .with_setup_enviroment(setup_environment)
    .with_expected_proposal_id(expected_proposal_id)
    .with_run_to_block(run_to_block);

    codex_extrinsic_test_fixture.call_extrinsic_and_assert();
}

fn terminate_role(
    member_id: MemberId,
    account_id: [u8; 32],
    leader_worker_id: u64,
    sequence_number: u32, // action sequence number to align with other actions
    working_group: WorkingGroup,
) {
    let expected_proposal_id = sequence_number;
    let run_to_block = sequence_number * 2;

    let codex_extrinsic_test_fixture = CodexProposalTestFixture::default_for_call(|| {
        ProposalCodex::create_terminate_working_group_leader_role_proposal(
            RawOrigin::Signed(account_id.into()).into(),
            member_id,
            b"title".to_vec(),
            b"body".to_vec(),
            Some(account_id.into()),
            proposals_codex::TerminateRoleParameters {
                worker_id: leader_worker_id,
                penalty: Some(Penalty {
                    slashing_amount: 100,
                    slashing_text: Vec::new(),
                }),
                working_group,
            },
            None,
        )
    })
    .disable_setup_enviroment()
    .with_expected_proposal_id(expected_proposal_id)
    .with_run_to_block(run_to_block);

    codex_extrinsic_test_fixture.call_extrinsic_and_assert();
}

#[test]
fn create_add_working_group_leader_opening_proposal_execution_succeeds() {
    // This uses strum crate for enum iteration
    for group in WorkingGroup::iter() {
        match group {
            WorkingGroup::Content => {
                run_create_add_working_group_leader_opening_proposal_execution_succeeds::<
                    Runtime,
                    ContentDirectoryWorkingGroupInstance,
                >(group);
            }
            WorkingGroup::Storage => {
                run_create_add_working_group_leader_opening_proposal_execution_succeeds::<
                    Runtime,
                    StorageWorkingGroupInstance,
                >(group);
            }
            WorkingGroup::Forum => {
                run_create_add_working_group_leader_opening_proposal_execution_succeeds::<
                    Runtime,
                    ForumWorkingGroupInstance,
                >(group);
            }
        }
    }
}

fn run_create_add_working_group_leader_opening_proposal_execution_succeeds<
    T: working_group::Trait<I> + frame_system::Trait + stake::Trait,
    I: frame_support::traits::Instance,
>(
    working_group: WorkingGroup,
) where
    <T as membership::Trait>::MemberId: From<u64>,
{
    initial_test_ext().execute_with(|| {
        let member_id: MemberId = 1;
        let account_id: [u8; 32] = [member_id as u8; 32];

        let next_opening_id = WorkingGroupInstance::<T, I>::next_opening_id();

        assert!(!<working_group::OpeningById<T, I>>::contains_key(
            next_opening_id
        ));

        let opening_id: working_group::OpeningId =
            add_opening(member_id, account_id, None, 1, working_group).into();

        // Check for expected opening id.
        assert_eq!(opening_id, next_opening_id);

        // Check for the new opening creation.
        assert!(<working_group::OpeningById<T, I>>::contains_key(opening_id));
    });
}

#[test]
<<<<<<< HEAD
=======
fn create_begin_review_working_group_leader_applications_proposal_execution_succeeds() {
    // This uses strum crate for enum iteration
    for group in WorkingGroup::iter() {
        match group {
            WorkingGroup::Content => {
                run_create_begin_review_working_group_leader_applications_proposal_execution_succeeds::<
                Runtime,
                ContentDirectoryWorkingGroupInstance,
            >(group);
            }
            WorkingGroup::Storage => {
                run_create_begin_review_working_group_leader_applications_proposal_execution_succeeds::<
                Runtime,
                StorageWorkingGroupInstance,
            >(group);
            }
            WorkingGroup::Forum => {
                run_create_begin_review_working_group_leader_applications_proposal_execution_succeeds::<
                Runtime,
                ForumWorkingGroupInstance,
            >(group);
            }
        }
    }
}

fn run_create_begin_review_working_group_leader_applications_proposal_execution_succeeds<
    T: working_group::Trait<I> + frame_system::Trait + stake::Trait,
    I: frame_support::traits::Instance,
>(
    working_group: WorkingGroup,
) where
    <T as hiring::Trait>::OpeningId: From<u64> + Into<u64>,
{
    initial_test_ext().execute_with(|| {
        let member_id: MemberId = 1;
        let account_id: [u8; 32] = [member_id as u8; 32];

        let opening_id = add_opening(
            member_id,
            account_id,
            ActivateOpeningAt::CurrentBlock,
            None,
            1,
            working_group,
        );

        let opening = WorkingGroupInstance::<T, I>::opening_by_id(
            <T as hiring::Trait>::OpeningId::from(opening_id),
        );

        let hiring_opening_id: u64 = opening.hiring_opening_id.into();
        let hiring_opening = Hiring::opening_by_id(hiring_opening_id);
        assert_eq!(
            hiring_opening.stage,
            hiring::OpeningStage::Active {
                stage: hiring::ActiveOpeningStage::AcceptingApplications {
                    started_accepting_applicants_at_block: 1
                },
                applications_added: BTreeSet::new(),
                active_application_count: 0,
                unstaking_application_count: 0,
                deactivated_application_count: 0
            }
        );

        begin_review_applications(member_id, account_id, opening_id, 2, working_group);
        let grace_period = 14400;
        run_to_block(grace_period + 10);

        let hiring_opening = Hiring::opening_by_id(hiring_opening_id);
        assert_eq!(
            hiring_opening.stage,
            hiring::OpeningStage::Active {
                stage: hiring::ActiveOpeningStage::ReviewPeriod {
                    started_accepting_applicants_at_block: 1,
                    started_review_period_at_block: grace_period + 3,
                },
                applications_added: BTreeSet::new(),
                active_application_count: 0,
                unstaking_application_count: 0,
                deactivated_application_count: 0
            }
        );
    });
}

#[test]
>>>>>>> b0f22d42
fn create_fill_working_group_leader_opening_proposal_execution_succeeds() {
    // This uses strum crate for enum iteration
    for group in WorkingGroup::iter() {
        match group {
            WorkingGroup::Content => {
                run_create_fill_working_group_leader_opening_proposal_execution_succeeds::<
                    Runtime,
                    ContentDirectoryWorkingGroupInstance,
                >(group);
            }
            WorkingGroup::Storage => {
                run_create_fill_working_group_leader_opening_proposal_execution_succeeds::<
                    Runtime,
                    StorageWorkingGroupInstance,
                >(group);
            }
            WorkingGroup::Forum => {
                run_create_fill_working_group_leader_opening_proposal_execution_succeeds::<
                    Runtime,
                    ForumWorkingGroupInstance,
                >(group);
            }
        }
    }

    fn run_create_fill_working_group_leader_opening_proposal_execution_succeeds<
        T: working_group::Trait<I> + frame_system::Trait + stake::Trait,
        I: frame_support::traits::Instance,
    >(
        working_group: WorkingGroup,
    ) where
        <T as frame_system::Trait>::AccountId: From<[u8; 32]>,
        <T as membership::Trait>::MemberId: From<u64>,
        working_group::MemberId<T>: From<u64>,
    {
        initial_test_ext().execute_with(|| {
            let member_id: u64 = 1;
            let account_id: [u8; 32] = [member_id as u8; 32];

            let opening_id = add_opening(member_id, account_id, None, 1, working_group);

            let apply_result = WorkingGroupInstance::<T, I>::apply_on_opening(
                RawOrigin::Signed(account_id.into()).into(),
                working_group::ApplyOnOpeningParameters::<T> {
                    member_id: member_id.into(),
                    opening_id,
                    role_account_id: account_id.into(),
                    reward_account_id: account_id.into(),
                    description: Vec::new(),
                    stake_parameters: None,
                },
            );

            assert_eq!(apply_result, Ok(()));

            let expected_application_id = 0;

            let lead = WorkingGroupInstance::<T, I>::current_lead();
            assert!(lead.is_none());

            fill_opening(
                member_id,
                account_id,
                opening_id,
                expected_application_id,
                2,
                working_group,
            );

            run_to_block(30);

            let lead = WorkingGroupInstance::<T, I>::current_lead();
            assert!(lead.is_some());
        });
    }

    #[test]
    fn create_decrease_group_leader_stake_proposal_execution_succeeds() {
        // This uses strum crate for enum iteration
        for group in WorkingGroup::iter() {
            match group {
                WorkingGroup::Content => {
                    run_create_decrease_group_leader_stake_proposal_execution_succeeds::<
                        Runtime,
                        ContentDirectoryWorkingGroupInstance,
                    >(group);
                }
                WorkingGroup::Storage => {
                    run_create_decrease_group_leader_stake_proposal_execution_succeeds::<
                        Runtime,
                        StorageWorkingGroupInstance,
                    >(group);
                }
                WorkingGroup::Forum => {
                    run_create_decrease_group_leader_stake_proposal_execution_succeeds::<
                        Runtime,
                        ForumWorkingGroupInstance,
                    >(group);
                }
            }
        }
    }

    fn run_create_decrease_group_leader_stake_proposal_execution_succeeds<
        T: working_group::Trait<I> + frame_system::Trait + stake::Trait,
        I: frame_support::traits::Instance,
    >(
        working_group: WorkingGroup,
    ) where
        <T as frame_system::Trait>::AccountId: From<[u8; 32]>,
        <T as membership::Trait>::MemberId: From<u64>,
        <T as membership::Trait>::ActorId: Into<u64>,
        <<T as stake::Trait>::Currency as traits::Currency<
            <T as frame_system::Trait>::AccountId,
        >>::Balance: From<u128>,
    {
        initial_test_ext().execute_with(|| {
            let member_id: MemberId = 1;
            let account_id: [u8; 32] = [member_id as u8; 32];
            let stake_amount: Balance = 100;

            let stake_policy = Some(working_group::StakePolicy {
                stake_amount: 100,
                leaving_unstaking_period: 0,
            });

            let opening_id = add_opening(member_id, account_id, stake_policy, 1, working_group);

            let apply_result = WorkingGroupInstance::<T, I>::apply_on_opening(
                RawOrigin::Signed(account_id.into()).into(),
                working_group::ApplyOnOpeningParameters::<T> {
                    member_id: member_id.into(),
                    opening_id,
                    role_account_id: account_id.into(),
                    reward_account_id: account_id.into(),
                    description: Vec::new(),
                    stake_parameters: None,
                },
            );

            assert_eq!(apply_result, Ok(()));

            let expected_application_id = 0;

            let lead = WorkingGroupInstance::<T, I>::current_lead();
            assert!(lead.is_none());

            fill_opening(
                member_id,
                account_id,
                opening_id,
                expected_application_id,
                3,
                working_group,
            );

            let leader_worker_id = WorkingGroupInstance::<T, I>::current_lead().unwrap();

            let stake_id = 1;
            let old_balance = Balances::free_balance(&account_id.into());
            let old_stake = <stake::Module<Runtime>>::stakes(stake_id);

            assert_eq!(get_stake_balance(old_stake), stake_amount);

            let decreasing_stake_amount = 30;
            decrease_stake(
                member_id,
                account_id,
                leader_worker_id.into(),
                decreasing_stake_amount,
                4,
                working_group,
            );

            let new_balance = Balances::free_balance(&account_id.into());
            let new_stake = <stake::Module<Runtime>>::stakes(stake_id);

            assert_eq!(
                get_stake_balance(new_stake),
                stake_amount - decreasing_stake_amount
            );
            assert_eq!(new_balance, old_balance + decreasing_stake_amount);
        });
    }

    #[test]
    fn create_slash_group_leader_stake_proposal_execution_succeeds() {
        // This uses strum crate for enum iteration
        for group in WorkingGroup::iter() {
            match group {
                WorkingGroup::Content => {
                    run_create_slash_group_leader_stake_proposal_execution_succeeds::<
                        Runtime,
                        ContentDirectoryWorkingGroupInstance,
                    >(group)
                }
                WorkingGroup::Storage => {
                    run_create_slash_group_leader_stake_proposal_execution_succeeds::<
                        Runtime,
                        StorageWorkingGroupInstance,
                    >(group)
                }
                WorkingGroup::Forum => {
                    run_create_slash_group_leader_stake_proposal_execution_succeeds::<
                        Runtime,
                        ForumWorkingGroupInstance,
                    >(group)
                }
            }
        }
    }

    fn run_create_slash_group_leader_stake_proposal_execution_succeeds<
        T: working_group::Trait<I> + frame_system::Trait + stake::Trait,
        I: frame_support::traits::Instance,
    >(
        working_group: WorkingGroup,
    ) where
        <T as frame_system::Trait>::AccountId: From<[u8; 32]>,
        <T as membership::Trait>::MemberId: From<u64>,
        <T as membership::Trait>::ActorId: Into<u64>,
        <<T as stake::Trait>::Currency as traits::Currency<
            <T as frame_system::Trait>::AccountId,
        >>::Balance: From<u128>,
    {
        initial_test_ext().execute_with(|| {
            let member_id: MemberId = 1;
            let account_id: [u8; 32] = [member_id as u8; 32];
            let stake_amount: Balance = 100;

            let stake_policy = Some(working_group::StakePolicy {
                stake_amount: 100,
                leaving_unstaking_period: 0,
            });

            let opening_id = add_opening(member_id, account_id, stake_policy, 1, working_group);

            let apply_result = WorkingGroupInstance::<T, I>::apply_on_opening(
                RawOrigin::Signed(account_id.into()).into(),
                working_group::ApplyOnOpeningParameters::<T> {
                    member_id: member_id.into(),
                    opening_id,
                    role_account_id: account_id.into(),
                    reward_account_id: account_id.into(),
                    description: Vec::new(),
                    stake_parameters: None,
                },
            );

            assert_eq!(apply_result, Ok(()));

            let expected_application_id = 0;

            let lead = WorkingGroupInstance::<T, I>::current_lead();

            assert!(lead.is_none());

            fill_opening(
                member_id,
                account_id,
                opening_id,
                expected_application_id,
                3,
                working_group,
            );

            let leader_worker_id = WorkingGroupInstance::<T, I>::current_lead().unwrap();

            let stake_id = 1;
            let old_balance = Balances::free_balance(&account_id.into());
            let old_stake = <stake::Module<Runtime>>::stakes(stake_id);

            assert_eq!(get_stake_balance(old_stake), stake_amount);

            let slashing_stake_amount = 30;
            slash_stake(
                member_id,
                account_id,
                leader_worker_id.into(),
                slashing_stake_amount,
                4,
                working_group,
            );

            let new_balance = Balances::free_balance(&account_id.into());
            let new_stake = <stake::Module<Runtime>>::stakes(stake_id);

            assert_eq!(
                get_stake_balance(new_stake),
                stake_amount as u128 - slashing_stake_amount
            );
            assert_eq!(new_balance, old_balance);
        });
    }

    #[test]
    fn create_set_working_group_mint_capacity_proposal_execution_succeeds() {
        // This uses strum crate for enum iteration
        for group in WorkingGroup::iter() {
            match group {
                WorkingGroup::Content => {
                    run_create_set_working_group_mint_capacity_proposal_execution_succeeds::<
                        Runtime,
                        ContentDirectoryWorkingGroupInstance,
                    >(group);
                }
                WorkingGroup::Storage => {
                    run_create_set_working_group_mint_capacity_proposal_execution_succeeds::<
                        Runtime,
                        StorageWorkingGroupInstance,
                    >(group);
                }
                WorkingGroup::Forum => {
                    run_create_set_working_group_mint_capacity_proposal_execution_succeeds::<
                        Runtime,
                        ForumWorkingGroupInstance,
                    >(group);
                }
            }
        }

        fn run_create_set_working_group_mint_capacity_proposal_execution_succeeds<
            T: working_group::Trait<I> + frame_system::Trait + minting::Trait,
            I: frame_support::traits::Instance,
        >(
            working_group: WorkingGroup,
        ) where
            <T as frame_system::Trait>::AccountId: From<[u8; 32]>,
            <T as membership::Trait>::MemberId: From<u64>,
            <T as minting::Trait>::MintId: From<u64>,
            working_group::BalanceOf<T>: From<u128>,
        {
            initial_test_ext().execute_with(|| {
                let member_id: MemberId = 1;
                let account_id: [u8; 32] = [member_id as u8; 32];

                let mint_capacity = 999999;
                set_mint_capacity::<T, I>(
                    member_id,
                    account_id,
                    mint_capacity,
                    1,
                    true,
                    working_group,
                );

                assert_eq!(
                    working_group::Module::<T, I>::budget(),
                    mint_capacity.into()
                );
            });
        }

        #[test]
        fn create_set_group_leader_reward_proposal_execution_succeeds() {
            // This uses strum crate for enum iteration
            for group in WorkingGroup::iter() {
                match group {
                    WorkingGroup::Content => {
                        run_create_set_working_group_mint_capacity_proposal_execution_succeeds::<
                            Runtime,
                            ContentDirectoryWorkingGroupInstance,
                        >(group);
                    }
                    WorkingGroup::Storage => {
                        run_create_set_working_group_mint_capacity_proposal_execution_succeeds::<
                            Runtime,
                            StorageWorkingGroupInstance,
                        >(group);
                    }
                    WorkingGroup::Forum => {
                        run_create_set_working_group_mint_capacity_proposal_execution_succeeds::<
                            Runtime,
                            ForumWorkingGroupInstance,
                        >(group);
                    }
                }
            }
        }

        fn run_create_set_group_leader_reward_proposal_execution_succeeds<
            T: working_group::Trait<I> + frame_system::Trait + minting::Trait,
            I: frame_support::traits::Instance,
        >(
            working_group: WorkingGroup,
        ) where
            <T as frame_system::Trait>::AccountId: From<[u8; 32]>,
            <T as membership::Trait>::MemberId: From<u64>,
            <T as membership::Trait>::ActorId: Into<u64>,
            <T as minting::Trait>::MintId: From<u64>,
            working_group::BalanceOf<T>: From<u128>,
        {
            initial_test_ext().execute_with(|| {
                let member_id: MemberId = 1;
                let account_id: [u8; 32] = [member_id as u8; 32];

                let stake_policy = Some(working_group::StakePolicy {
                    stake_amount: 100,
                    leaving_unstaking_period: 0,
                });

                let opening_id = add_opening(member_id, account_id, stake_policy, 1, working_group);

                let apply_result = WorkingGroupInstance::<T, I>::apply_on_opening(
                    RawOrigin::Signed(account_id.into()).into(),
                    working_group::ApplyOnOpeningParameters::<T> {
                        member_id: member_id.into(),
                        opening_id,
                        role_account_id: account_id.into(),
                        reward_account_id: account_id.into(),
                        description: Vec::new(),
                        stake_parameters: None,
                    },
                );

                assert_eq!(apply_result, Ok(()));

                let expected_application_id = 0;

                let lead = WorkingGroupInstance::<T, I>::current_lead();
                assert!(lead.is_none());

                set_mint_capacity::<T, I>(member_id, account_id, 999999, 3, false, working_group);

                fill_opening(
                    member_id,
                    account_id,
                    opening_id,
                    expected_application_id,
                    4,
                    working_group,
                );

                let leader_worker_id = WorkingGroupInstance::<T, I>::current_lead().unwrap();

                let new_reward_amount = 999;
                set_reward(
                    member_id,
                    account_id,
                    leader_worker_id.into(),
                    new_reward_amount,
                    5,
                    working_group,
                );

                let worker = WorkingGroupInstance::<T, I>::worker_by_id(leader_worker_id);

                assert_eq!(worker.reward_per_block, Some(new_reward_amount.into()));
            });
        }

        #[test]
        fn create_terminate_group_leader_role_proposal_execution_succeeds() {
            // This uses strum crate for enum iteration
            for group in WorkingGroup::iter() {
                match group {
                    WorkingGroup::Content => {
                        run_create_terminate_group_leader_role_proposal_execution_succeeds::<
                            Runtime,
                            ContentDirectoryWorkingGroupInstance,
                        >(group);
                    }
                    WorkingGroup::Storage => {
                        run_create_terminate_group_leader_role_proposal_execution_succeeds::<
                            Runtime,
                            StorageWorkingGroupInstance,
                        >(group);
                    }
                    WorkingGroup::Forum => {
                        run_create_terminate_group_leader_role_proposal_execution_succeeds::<
                            Runtime,
                            ForumWorkingGroupInstance,
                        >(group);
                    }
                }
            }
        }

        fn run_create_terminate_group_leader_role_proposal_execution_succeeds<
            T: working_group::Trait<I> + frame_system::Trait + minting::Trait,
            I: frame_support::traits::Instance,
        >(
            working_group: WorkingGroup,
        ) where
            <T as frame_system::Trait>::AccountId: From<[u8; 32]>,
            <T as membership::Trait>::MemberId: From<u64>,
            working_group::MemberId<T>: From<u64>,
            <T as membership::Trait>::ActorId: Into<u64>,
            <T as minting::Trait>::MintId: From<u64>,
        {
            initial_test_ext().execute_with(|| {
                let member_id: MemberId = 1;
                let account_id: [u8; 32] = [0; 32];
                let stake_amount = 100_u128;

                let stake_policy = Some(working_group::StakePolicy {
                    stake_amount: 100,
                    leaving_unstaking_period: 0,
                });

                let opening_id = add_opening(member_id, account_id, stake_policy, 1, working_group);

                let apply_result = WorkingGroupInstance::<T, I>::apply_on_opening(
                    RawOrigin::Signed(account_id.into()).into(),
                    working_group::ApplyOnOpeningParameters::<T> {
                        member_id: member_id.into(),
                        opening_id,
                        role_account_id: account_id.into(),
                        reward_account_id: account_id.into(),
                        description: Vec::new(),
                        stake_parameters: None,
                    },
                );

                assert_eq!(apply_result, Ok(()));

                let expected_application_id = 0;

                let lead = WorkingGroupInstance::<T, I>::current_lead();
                assert!(lead.is_none());

                set_mint_capacity::<T, I>(member_id, account_id, 999999, 3, false, working_group);

                fill_opening(
                    member_id,
                    account_id,
                    opening_id,
                    expected_application_id,
                    4,
                    working_group,
                );

                let stake_id = 1;
                let old_balance = Balances::free_balance(&account_id.into());
                let old_stake = <stake::Module<Runtime>>::stakes(stake_id);

                assert_eq!(get_stake_balance(old_stake), stake_amount);

                let leader_worker_id = WorkingGroupInstance::<T, I>::current_lead().unwrap();

                terminate_role(
                    member_id,
                    account_id,
                    leader_worker_id.into(),
                    5,
                    working_group,
                );

                assert!(WorkingGroupInstance::<T, I>::current_lead().is_none());

                let new_balance = Balances::free_balance(&account_id.into());
                let new_stake = <stake::Module<Runtime>>::stakes(stake_id);

                assert_eq!(new_stake.staking_status, stake::StakingStatus::NotStaked);
                assert_eq!(new_balance, old_balance + stake_amount);
            });
        }

        #[test]
        fn create_terminate_group_leader_role_proposal_with_slashing_execution_succeeds() {
            // This uses strum crate for enum iteration
            for group in WorkingGroup::iter() {
                match group {
                    WorkingGroup::Content => {
                        run_create_terminate_group_leader_role_proposal_with_slashing_execution_succeeds::<Runtime, ContentDirectoryWorkingGroupInstance>(group);
                    }
                    WorkingGroup::Storage => {
                        run_create_terminate_group_leader_role_proposal_with_slashing_execution_succeeds::<Runtime, StorageWorkingGroupInstance>(group);
                    }
                    WorkingGroup::Forum => {
                        run_create_terminate_group_leader_role_proposal_with_slashing_execution_succeeds::<Runtime, ForumWorkingGroupInstance>(group);
                    }
                }
            }
        }

        fn run_create_terminate_group_leader_role_proposal_with_slashing_execution_succeeds<
            T: working_group::Trait<I> + frame_system::Trait + minting::Trait,
            I: frame_support::traits::Instance,
        >(
            working_group: WorkingGroup,
        ) where
            <T as frame_system::Trait>::AccountId: From<[u8; 32]>,
            <T as membership::Trait>::MemberId: From<u64>,
            <T as membership::Trait>::ActorId: Into<u64>,
        {
            initial_test_ext().execute_with(|| {
                let member_id: MemberId = 1;
                let account_id: [u8; 32] = [0; 32];
                let stake_amount = 100_u128;

                let staking_policy = working_group::StakePolicy {
                    stake_amount: 100,
                    leaving_unstaking_period: 0,
                };

                let opening_id = add_opening(
                    member_id,
                    account_id,
                    Some(staking_policy),
                    1,
                    working_group,
                );

                let apply_result = WorkingGroupInstance::<T, I>::apply_on_opening(
                    RawOrigin::Signed(account_id.into()).into(),
                    working_group::ApplyOnOpeningParameters::<T> {
                        member_id: member_id.into(),
                        opening_id,
                        role_account_id: account_id.into(),
                        reward_account_id: account_id.into(),
                        description: Vec::new(),
                        stake_parameters: None,
                    },
                );

                assert_eq!(apply_result, Ok(()));

                let expected_application_id = 0;

                let lead = WorkingGroupInstance::<T, I>::current_lead();
                assert!(lead.is_none());

                set_mint_capacity::<T, I>(member_id, account_id, 999999, 3, false, working_group);

                fill_opening(
                    member_id,
                    account_id,
                    opening_id,
                    expected_application_id,
                    4,
                    working_group,
                );

                let stake_id = 1;
                let old_balance = Balances::free_balance(&account_id.into());
                let old_stake = <stake::Module<Runtime>>::stakes(stake_id);

                assert_eq!(get_stake_balance(old_stake), stake_amount);

                let leader_worker_id = WorkingGroupInstance::<T, I>::current_lead().unwrap();

                terminate_role(
                    member_id,
                    account_id,
                    leader_worker_id.into(),
                    5,
                    working_group,
                );

                assert!(WorkingGroupInstance::<T, I>::current_lead().is_none());

                let new_balance = Balances::free_balance(&account_id.into());
                let new_stake = <stake::Module<Runtime>>::stakes(stake_id);

                assert_eq!(new_stake.staking_status, stake::StakingStatus::NotStaked);
                assert_eq!(new_balance, old_balance);
            });
        }
    }
}<|MERGE_RESOLUTION|>--- conflicted
+++ resolved
@@ -344,97 +344,6 @@
 }
 
 #[test]
-<<<<<<< HEAD
-=======
-fn create_begin_review_working_group_leader_applications_proposal_execution_succeeds() {
-    // This uses strum crate for enum iteration
-    for group in WorkingGroup::iter() {
-        match group {
-            WorkingGroup::Content => {
-                run_create_begin_review_working_group_leader_applications_proposal_execution_succeeds::<
-                Runtime,
-                ContentDirectoryWorkingGroupInstance,
-            >(group);
-            }
-            WorkingGroup::Storage => {
-                run_create_begin_review_working_group_leader_applications_proposal_execution_succeeds::<
-                Runtime,
-                StorageWorkingGroupInstance,
-            >(group);
-            }
-            WorkingGroup::Forum => {
-                run_create_begin_review_working_group_leader_applications_proposal_execution_succeeds::<
-                Runtime,
-                ForumWorkingGroupInstance,
-            >(group);
-            }
-        }
-    }
-}
-
-fn run_create_begin_review_working_group_leader_applications_proposal_execution_succeeds<
-    T: working_group::Trait<I> + frame_system::Trait + stake::Trait,
-    I: frame_support::traits::Instance,
->(
-    working_group: WorkingGroup,
-) where
-    <T as hiring::Trait>::OpeningId: From<u64> + Into<u64>,
-{
-    initial_test_ext().execute_with(|| {
-        let member_id: MemberId = 1;
-        let account_id: [u8; 32] = [member_id as u8; 32];
-
-        let opening_id = add_opening(
-            member_id,
-            account_id,
-            ActivateOpeningAt::CurrentBlock,
-            None,
-            1,
-            working_group,
-        );
-
-        let opening = WorkingGroupInstance::<T, I>::opening_by_id(
-            <T as hiring::Trait>::OpeningId::from(opening_id),
-        );
-
-        let hiring_opening_id: u64 = opening.hiring_opening_id.into();
-        let hiring_opening = Hiring::opening_by_id(hiring_opening_id);
-        assert_eq!(
-            hiring_opening.stage,
-            hiring::OpeningStage::Active {
-                stage: hiring::ActiveOpeningStage::AcceptingApplications {
-                    started_accepting_applicants_at_block: 1
-                },
-                applications_added: BTreeSet::new(),
-                active_application_count: 0,
-                unstaking_application_count: 0,
-                deactivated_application_count: 0
-            }
-        );
-
-        begin_review_applications(member_id, account_id, opening_id, 2, working_group);
-        let grace_period = 14400;
-        run_to_block(grace_period + 10);
-
-        let hiring_opening = Hiring::opening_by_id(hiring_opening_id);
-        assert_eq!(
-            hiring_opening.stage,
-            hiring::OpeningStage::Active {
-                stage: hiring::ActiveOpeningStage::ReviewPeriod {
-                    started_accepting_applicants_at_block: 1,
-                    started_review_period_at_block: grace_period + 3,
-                },
-                applications_added: BTreeSet::new(),
-                active_application_count: 0,
-                unstaking_application_count: 0,
-                deactivated_application_count: 0
-            }
-        );
-    });
-}
-
-#[test]
->>>>>>> b0f22d42
 fn create_fill_working_group_leader_opening_proposal_execution_succeeds() {
     // This uses strum crate for enum iteration
     for group in WorkingGroup::iter() {
