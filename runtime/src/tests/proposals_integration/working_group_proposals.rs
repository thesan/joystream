--- conflicted
+++ resolved
@@ -770,11 +770,7 @@
         let member_id: u64 = create_new_members(1)[0];
         let account_id: [u8; 32] = account_from_member_id(member_id).into();
         let stake_amount = <Runtime as working_group::Config<
-<<<<<<< HEAD
-            MembershipWorkingGroupInstance,>>::LeaderOpeningStake::get();
-=======
             MembershipWorkingGroupInstance,>>::MinimumApplicationStake::get();
->>>>>>> ba212faf
 
         increase_total_balance_issuance_using_account_id(account_id.into(), stake_amount * 2);
 
@@ -961,11 +957,7 @@
         let member_id: u64 = create_new_members(1)[0];
         let account_id: [u8; 32] = account_from_member_id(member_id).into();
         let stake_amount = <Runtime as working_group::Config<
-<<<<<<< HEAD
-            MembershipWorkingGroupInstance,>>::LeaderOpeningStake::get();
-=======
             MembershipWorkingGroupInstance,>>::MinimumApplicationStake::get();
->>>>>>> ba212faf
 
         let stake_policy = working_group::StakePolicy {
             stake_amount,
@@ -1564,11 +1556,7 @@
         let member_id: u64 = create_new_members(1)[0];
         let account_id: [u8; 32] = account_from_member_id(member_id).into();
         let stake_amount = <Runtime as working_group::Config<
-<<<<<<< HEAD
-            MembershipWorkingGroupInstance,>>::LeaderOpeningStake::get();
-=======
             MembershipWorkingGroupInstance,>>::MinimumApplicationStake::get();
->>>>>>> ba212faf
 
         let stake_policy = working_group::StakePolicy {
             stake_amount,
@@ -1747,11 +1735,7 @@
         let member_id: u64 = create_new_members(1)[0];
         let account_id: [u8; 32] = account_from_member_id(member_id).into();
         let stake_amount = <Runtime as working_group::Config<
-<<<<<<< HEAD
-            MembershipWorkingGroupInstance,>>::LeaderOpeningStake::get();
-=======
             MembershipWorkingGroupInstance,>>::MinimumApplicationStake::get();
->>>>>>> ba212faf
 
         let stake_policy = working_group::StakePolicy {
             stake_amount,
