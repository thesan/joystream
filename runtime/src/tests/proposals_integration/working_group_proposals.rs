#![allow(unnameable_test_items)]
#![allow(dead_code)]

use super::*;

use frame_system::RawOrigin;

use common::working_group::WorkingGroup;
use hiring::ActivateOpeningAt;
use proposals_codex::AddOpeningParameters;
use working_group::{OpeningPolicyCommitment, RewardPolicy};

use crate::{
<<<<<<< HEAD
    Balance, BlockNumber, ContentWorkingGroup, ContentWorkingGroupInstance,
    DistributionWorkingGroup, DistributionWorkingGroupInstance, GatewayWorkingGroup,
    GatewayWorkingGroupInstance, OperationsWorkingGroup, OperationsWorkingGroupInstance,
    StorageWorkingGroup, StorageWorkingGroupInstance,
=======
    Balance, BlockNumber, ContentDirectoryWorkingGroup, ContentDirectoryWorkingGroupInstance,
    GatewayWorkingGroup, GatewayWorkingGroupInstance, OperationsWorkingGroupAlpha,
    OperationsWorkingGroupBeta, OperationsWorkingGroupGamma, OperationsWorkingGroupInstanceAlpha,
    OperationsWorkingGroupInstanceBeta, OperationsWorkingGroupInstanceGamma, StorageWorkingGroup,
    StorageWorkingGroupInstance,
>>>>>>> 6c9a0e5f
};
use sp_std::collections::btree_set::BTreeSet;

use crate::primitives::{ActorId, MemberId};
use frame_support::traits;
use strum::IntoEnumIterator;

type WorkingGroupInstance<T, I> = working_group::Module<T, I>;

type Hiring = hiring::Module<Runtime>;

fn add_opening(
    member_id: MemberId,
    account_id: [u8; 32],
    activate_at: hiring::ActivateOpeningAt<BlockNumber>,
    opening_policy_commitment: Option<OpeningPolicyCommitment<BlockNumber, u128>>,
    sequence_number: u32, // action sequence number to align with other actions
    working_group: WorkingGroup,
) -> u64 {
    let expected_proposal_id = sequence_number;
    let run_to_block = sequence_number * 2;

    let opening_id = match working_group {
        WorkingGroup::Content => {
            let opening_id = ContentWorkingGroup::next_opening_id();
            assert!(!<working_group::OpeningById<
                Runtime,
                ContentWorkingGroupInstance,
            >>::contains_key(opening_id));
            opening_id
        }
        WorkingGroup::Storage => {
            let opening_id = StorageWorkingGroup::next_opening_id();
            assert!(!<working_group::OpeningById<
                Runtime,
                StorageWorkingGroupInstance,
            >>::contains_key(opening_id));
            opening_id
        }
<<<<<<< HEAD
        WorkingGroup::Distribution => {
            let opening_id = DistributionWorkingGroup::next_opening_id();
            assert!(!<working_group::OpeningById<
                Runtime,
                DistributionWorkingGroupInstance,
            >>::contains_key(opening_id));
            opening_id
        }
        WorkingGroup::Operations => {
            let opening_id = OperationsWorkingGroup::next_opening_id();
=======
        WorkingGroup::OperationsAlpha => {
            let opening_id = OperationsWorkingGroupAlpha::next_opening_id();
>>>>>>> 6c9a0e5f
            assert!(!<working_group::OpeningById<
                Runtime,
                OperationsWorkingGroupInstanceAlpha,
            >>::contains_key(opening_id));
            opening_id
        }
        WorkingGroup::OperationsBeta => {
            let opening_id = OperationsWorkingGroupBeta::next_opening_id();
            assert!(!<working_group::OpeningById<
                Runtime,
                OperationsWorkingGroupInstanceBeta,
            >>::contains_key(opening_id));
            opening_id
        }

        WorkingGroup::OperationsGamma => {
            let opening_id = OperationsWorkingGroupGamma::next_opening_id();
            assert!(!<working_group::OpeningById<
                Runtime,
                OperationsWorkingGroupInstanceGamma,
            >>::contains_key(opening_id));
            opening_id
        }

        WorkingGroup::Gateway => {
            let opening_id = GatewayWorkingGroup::next_opening_id();
            assert!(!<working_group::OpeningById<
                Runtime,
                GatewayWorkingGroupInstance,
            >>::contains_key(opening_id));
            opening_id
        }
    };

    let codex_extrinsic_test_fixture = CodexProposalTestFixture::default_for_call(|| {
        ProposalCodex::create_add_working_group_leader_opening_proposal(
            RawOrigin::Signed(account_id.into()).into(),
            member_id as u64,
            b"title".to_vec(),
            b"body".to_vec(),
            Some(<BalanceOf<Runtime>>::from(100_000_u32)),
            AddOpeningParameters {
                activate_at: activate_at.clone(),
                commitment: opening_policy_commitment
                    .clone()
                    .unwrap_or(OpeningPolicyCommitment::default()),
                human_readable_text: Vec::new(),
                working_group,
            },
        )
    })
    .with_expected_proposal_id(expected_proposal_id)
    .with_run_to_block(run_to_block);

    codex_extrinsic_test_fixture.call_extrinsic_and_assert();

    opening_id
}

fn begin_review_applications(
    member_id: MemberId,
    account_id: [u8; 32],
    opening_id: u64,
    sequence_number: u32, // action sequence number to align with other actions
    working_group: WorkingGroup,
) {
    let expected_proposal_id = sequence_number;
    let run_to_block = sequence_number * 2;

    let codex_extrinsic_test_fixture = CodexProposalTestFixture::default_for_call(|| {
        ProposalCodex::create_begin_review_working_group_leader_applications_proposal(
            RawOrigin::Signed(account_id.into()).into(),
            member_id,
            b"title".to_vec(),
            b"body".to_vec(),
            Some(<BalanceOf<Runtime>>::from(25_000_u32)),
            opening_id,
            working_group,
        )
    })
    .disable_setup_enviroment()
    .with_expected_proposal_id(expected_proposal_id)
    .with_run_to_block(run_to_block);

    codex_extrinsic_test_fixture.call_extrinsic_and_assert();
}

fn fill_opening(
    member_id: MemberId,
    account_id: [u8; 32],
    opening_id: u64,
    successful_application_id: u64,
    reward_policy: Option<RewardPolicy<Balance, BlockNumber>>,
    sequence_number: u32, // action sequence number to align with other actions
    working_group: WorkingGroup,
) {
    let expected_proposal_id = sequence_number;
    let run_to_block = sequence_number * 2;

    let codex_extrinsic_test_fixture = CodexProposalTestFixture::default_for_call(|| {
        ProposalCodex::create_fill_working_group_leader_opening_proposal(
            RawOrigin::Signed(account_id.into()).into(),
            member_id,
            b"title".to_vec(),
            b"body".to_vec(),
            Some(<BalanceOf<Runtime>>::from(50_000_u32)),
            proposals_codex::FillOpeningParameters {
                opening_id,
                successful_application_id,
                reward_policy: reward_policy.clone(),
                working_group,
            },
        )
    })
    .disable_setup_enviroment()
    .with_expected_proposal_id(expected_proposal_id)
    .with_run_to_block(run_to_block);

    codex_extrinsic_test_fixture.call_extrinsic_and_assert();
}

fn get_stake_balance(stake: stake::Stake<BlockNumber, Balance, u64>) -> Balance {
    if let stake::StakingStatus::Staked(stake) = stake.staking_status {
        return stake.staked_amount;
    }

    panic!("Not staked.");
}

fn decrease_stake(
    member_id: u64,
    account_id: [u8; 32],
    leader_worker_id: u64,
    stake_amount: Balance,
    sequence_number: u32, // action sequence number to align with other actions
    working_group: WorkingGroup,
) {
    let expected_proposal_id = sequence_number;
    let run_to_block = sequence_number * 2;

    let codex_extrinsic_test_fixture = CodexProposalTestFixture::default_for_call(|| {
        ProposalCodex::create_decrease_working_group_leader_stake_proposal(
            RawOrigin::Signed(account_id.into()).into(),
            member_id,
            b"title".to_vec(),
            b"body".to_vec(),
            Some(<BalanceOf<Runtime>>::from(50_000_u32)),
            leader_worker_id,
            stake_amount,
            working_group,
        )
    })
    .disable_setup_enviroment()
    .with_expected_proposal_id(expected_proposal_id)
    .with_run_to_block(run_to_block);

    codex_extrinsic_test_fixture.call_extrinsic_and_assert();
}

fn slash_stake(
    member_id: MemberId,
    account_id: [u8; 32],
    leader_worker_id: ActorId,
    stake_amount: Balance,
    sequence_number: u32, // action sequence number to align with other actions
    working_group: WorkingGroup,
) {
    let expected_proposal_id = sequence_number;
    let run_to_block = sequence_number * 2;

    let codex_extrinsic_test_fixture = CodexProposalTestFixture::default_for_call(|| {
        ProposalCodex::create_slash_working_group_leader_stake_proposal(
            RawOrigin::Signed(account_id.into()).into(),
            member_id,
            b"title".to_vec(),
            b"body".to_vec(),
            Some(<BalanceOf<Runtime>>::from(50_000_u32)),
            leader_worker_id,
            stake_amount,
            working_group,
        )
    })
    .disable_setup_enviroment()
    .with_expected_proposal_id(expected_proposal_id)
    .with_run_to_block(run_to_block);

    codex_extrinsic_test_fixture.call_extrinsic_and_assert();
}

fn set_reward(
    member_id: MemberId,
    account_id: [u8; 32],
    leader_worker_id: u64,
    reward_amount: Balance,
    sequence_number: u32, // action sequence number to align with other actions
    working_group: WorkingGroup,
) {
    let expected_proposal_id = sequence_number;
    let run_to_block = sequence_number * 2;

    let codex_extrinsic_test_fixture = CodexProposalTestFixture::default_for_call(|| {
        ProposalCodex::create_set_working_group_leader_reward_proposal(
            RawOrigin::Signed(account_id.into()).into(),
            member_id as u64,
            b"title".to_vec(),
            b"body".to_vec(),
            Some(<BalanceOf<Runtime>>::from(50_000_u32)),
            leader_worker_id,
            reward_amount,
            working_group,
        )
    })
    .disable_setup_enviroment()
    .with_expected_proposal_id(expected_proposal_id)
    .with_run_to_block(run_to_block);

    codex_extrinsic_test_fixture.call_extrinsic_and_assert();
}

fn set_mint_capacity<
    T: working_group::Trait<I> + frame_system::Trait + minting::Trait,
    I: frame_support::traits::Instance,
>(
    member_id: MemberId,
    account_id: [u8; 32],
    mint_capacity: Balance,
    sequence_number: u32, // action sequence number to align with other actions
    setup_environment: bool,
    working_group: WorkingGroup,
) where
    <T as minting::Trait>::MintId: From<u64>,
{
    let expected_proposal_id = sequence_number;
    let run_to_block = sequence_number * 2;

    let mint_id_result = <minting::Module<Runtime>>::add_mint(0, None);

    if let Ok(mint_id) = mint_id_result {
        let mint_id: <T as minting::Trait>::MintId = mint_id.into();
        <working_group::Mint<T, I>>::put(mint_id);
    }

    let codex_extrinsic_test_fixture = CodexProposalTestFixture::default_for_call(|| {
        ProposalCodex::create_set_working_group_mint_capacity_proposal(
            RawOrigin::Signed(account_id.into()).into(),
            member_id,
            b"title".to_vec(),
            b"body".to_vec(),
            Some(<BalanceOf<Runtime>>::from(50_000_u32)),
            mint_capacity,
            working_group,
        )
    })
    .with_setup_enviroment(setup_environment)
    .with_expected_proposal_id(expected_proposal_id)
    .with_run_to_block(run_to_block);

    codex_extrinsic_test_fixture.call_extrinsic_and_assert();
}

fn terminate_role(
    member_id: MemberId,
    account_id: [u8; 32],
    leader_worker_id: u64,
    slash: bool,
    sequence_number: u32, // action sequence number to align with other actions
    working_group: WorkingGroup,
) {
    let expected_proposal_id = sequence_number;
    let run_to_block = sequence_number * 2;

    let codex_extrinsic_test_fixture = CodexProposalTestFixture::default_for_call(|| {
        ProposalCodex::create_terminate_working_group_leader_role_proposal(
            RawOrigin::Signed(account_id.into()).into(),
            member_id,
            b"title".to_vec(),
            b"body".to_vec(),
            Some(<BalanceOf<Runtime>>::from(100_000_u32)),
            proposals_codex::TerminateRoleParameters {
                worker_id: leader_worker_id,
                rationale: Vec::new(),
                slash,
                working_group,
            },
        )
    })
    .disable_setup_enviroment()
    .with_expected_proposal_id(expected_proposal_id)
    .with_run_to_block(run_to_block);

    codex_extrinsic_test_fixture.call_extrinsic_and_assert();
}

#[test]
fn create_add_working_group_leader_opening_proposal_execution_succeeds() {
    // This uses strum crate for enum iteration
    for group in WorkingGroup::iter() {
        match group {
            WorkingGroup::Content => {
                run_create_add_working_group_leader_opening_proposal_execution_succeeds::<
                    Runtime,
                    ContentWorkingGroupInstance,
                >(group);
            }
            WorkingGroup::Storage => {
                run_create_add_working_group_leader_opening_proposal_execution_succeeds::<
                    Runtime,
                    StorageWorkingGroupInstance,
                >(group);
            }
<<<<<<< HEAD
            WorkingGroup::Distribution => {
                run_create_add_working_group_leader_opening_proposal_execution_succeeds::<
                    Runtime,
                    DistributionWorkingGroupInstance,
                >(group);
            }
            WorkingGroup::Operations => {
=======
            WorkingGroup::OperationsAlpha => {
                run_create_add_working_group_leader_opening_proposal_execution_succeeds::<
                    Runtime,
                    OperationsWorkingGroupInstanceAlpha,
                >(group);
            }
            WorkingGroup::OperationsBeta => {
>>>>>>> 6c9a0e5f
                run_create_add_working_group_leader_opening_proposal_execution_succeeds::<
                    Runtime,
                    OperationsWorkingGroupInstanceBeta,
                >(group);
            }
            WorkingGroup::OperationsGamma => {
                run_create_add_working_group_leader_opening_proposal_execution_succeeds::<
                    Runtime,
                    OperationsWorkingGroupInstanceGamma,
                >(group);
            }

            WorkingGroup::Gateway => {
                run_create_add_working_group_leader_opening_proposal_execution_succeeds::<
                    Runtime,
                    GatewayWorkingGroupInstance,
                >(group);
            }
        }
    }
}

fn run_create_add_working_group_leader_opening_proposal_execution_succeeds<
    T: working_group::Trait<I> + frame_system::Trait + stake::Trait,
    I: frame_support::traits::Instance,
>(
    working_group: WorkingGroup,
) where
    <T as membership::Trait>::MemberId: From<u64>,
    <T as hiring::Trait>::OpeningId: From<u64>,
{
    initial_test_ext().execute_with(|| {
        let member_id: MemberId = 1;
        let account_id: [u8; 32] = [member_id as u8; 32];

        let next_opening_id = WorkingGroupInstance::<T, I>::next_opening_id();

        assert!(!<working_group::OpeningById<T, I>>::contains_key(
            next_opening_id
        ));

        let opening_id: <T as hiring::Trait>::OpeningId = add_opening(
            member_id,
            account_id,
            ActivateOpeningAt::CurrentBlock,
            None,
            1,
            working_group,
        )
        .into();

        // Check for expected opening id.
        assert_eq!(opening_id, next_opening_id);

        // Check for the new opening creation.
        assert!(<working_group::OpeningById<T, I>>::contains_key(opening_id));
    });
}

#[test]
fn create_begin_review_working_group_leader_applications_proposal_execution_succeeds() {
    // This uses strum crate for enum iteration
    for group in WorkingGroup::iter() {
        match group {
            WorkingGroup::Content => {
                run_create_begin_review_working_group_leader_applications_proposal_execution_succeeds::<
                Runtime,
                ContentWorkingGroupInstance,
            >(group);
            }
            WorkingGroup::Storage => {
                run_create_begin_review_working_group_leader_applications_proposal_execution_succeeds::<
                Runtime,
                StorageWorkingGroupInstance,
            >(group);
            }
<<<<<<< HEAD
            WorkingGroup::Distribution => {
                run_create_begin_review_working_group_leader_applications_proposal_execution_succeeds::<
                Runtime,
                    DistributionWorkingGroupInstance,
            >(group);
            }
            WorkingGroup::Operations => {
=======
            WorkingGroup::OperationsAlpha => {
>>>>>>> 6c9a0e5f
                run_create_begin_review_working_group_leader_applications_proposal_execution_succeeds::<
                Runtime,
                OperationsWorkingGroupInstanceAlpha,
            >(group);
            }
            WorkingGroup::OperationsBeta => {
                run_create_begin_review_working_group_leader_applications_proposal_execution_succeeds::<
                Runtime,
                OperationsWorkingGroupInstanceBeta,
            >(group);
            }
            WorkingGroup::OperationsGamma => {
                run_create_begin_review_working_group_leader_applications_proposal_execution_succeeds::<
                Runtime,
                OperationsWorkingGroupInstanceGamma,
            >(group);
            }

            WorkingGroup::Gateway => {
                run_create_begin_review_working_group_leader_applications_proposal_execution_succeeds::<
                Runtime,
                GatewayWorkingGroupInstance,
            >(group);
            }
        }
    }
}

fn run_create_begin_review_working_group_leader_applications_proposal_execution_succeeds<
    T: working_group::Trait<I> + frame_system::Trait + stake::Trait,
    I: frame_support::traits::Instance,
>(
    working_group: WorkingGroup,
) where
    <T as hiring::Trait>::OpeningId: From<u64> + Into<u64>,
{
    initial_test_ext().execute_with(|| {
        let member_id: MemberId = 1;
        let account_id: [u8; 32] = [member_id as u8; 32];

        let opening_id = add_opening(
            member_id,
            account_id,
            ActivateOpeningAt::CurrentBlock,
            None,
            1,
            working_group,
        );

        let opening = WorkingGroupInstance::<T, I>::opening_by_id(
            <T as hiring::Trait>::OpeningId::from(opening_id),
        );

        let hiring_opening_id: u64 = opening.hiring_opening_id.into();
        let hiring_opening = Hiring::opening_by_id(hiring_opening_id);
        assert_eq!(
            hiring_opening.stage,
            hiring::OpeningStage::Active {
                stage: hiring::ActiveOpeningStage::AcceptingApplications {
                    started_accepting_applicants_at_block: 0
                },
                applications_added: BTreeSet::new(),
                active_application_count: 0,
                unstaking_application_count: 0,
                deactivated_application_count: 0
            }
        );

        begin_review_applications(member_id, account_id, opening_id, 2, working_group);

        let hiring_opening = Hiring::opening_by_id(hiring_opening_id);
        assert_eq!(
            hiring_opening.stage,
            hiring::OpeningStage::Active {
                stage: hiring::ActiveOpeningStage::ReviewPeriod {
                    started_accepting_applicants_at_block: 0,
                    started_review_period_at_block: 2,
                },
                applications_added: BTreeSet::new(),
                active_application_count: 0,
                unstaking_application_count: 0,
                deactivated_application_count: 0
            }
        );
    });
}

#[test]
fn create_fill_working_group_leader_opening_proposal_execution_succeeds() {
    // This uses strum crate for enum iteration
    for group in WorkingGroup::iter() {
        match group {
            WorkingGroup::Content => {
                run_create_fill_working_group_leader_opening_proposal_execution_succeeds::<
                    Runtime,
                    ContentWorkingGroupInstance,
                >(group);
            }
            WorkingGroup::Storage => {
                run_create_fill_working_group_leader_opening_proposal_execution_succeeds::<
                    Runtime,
                    StorageWorkingGroupInstance,
                >(group);
            }
<<<<<<< HEAD
            WorkingGroup::Distribution => {
                run_create_fill_working_group_leader_opening_proposal_execution_succeeds::<
                    Runtime,
                    DistributionWorkingGroupInstance,
                >(group);
            }
            WorkingGroup::Operations => {
=======
            WorkingGroup::OperationsAlpha => {
>>>>>>> 6c9a0e5f
                run_create_fill_working_group_leader_opening_proposal_execution_succeeds::<
                    Runtime,
                    OperationsWorkingGroupInstanceAlpha,
                >(group);
            }
            WorkingGroup::OperationsBeta => {
                run_create_fill_working_group_leader_opening_proposal_execution_succeeds::<
                    Runtime,
                    OperationsWorkingGroupInstanceBeta,
                >(group);
            }
            WorkingGroup::OperationsGamma => {
                run_create_fill_working_group_leader_opening_proposal_execution_succeeds::<
                    Runtime,
                    OperationsWorkingGroupInstanceGamma,
                >(group);
            }

            WorkingGroup::Gateway => {
                run_create_fill_working_group_leader_opening_proposal_execution_succeeds::<
                    Runtime,
                    GatewayWorkingGroupInstance,
                >(group);
            }
        }
    }

    fn run_create_fill_working_group_leader_opening_proposal_execution_succeeds<
        T: working_group::Trait<I> + frame_system::Trait + stake::Trait,
        I: frame_support::traits::Instance,
    >(
        working_group: WorkingGroup,
    ) where
        <T as frame_system::Trait>::AccountId: From<[u8; 32]>,
        <T as membership::Trait>::MemberId: From<u64>,
        <T as hiring::Trait>::OpeningId: From<u64>,
    {
        initial_test_ext().execute_with(|| {
            let member_id: MemberId = 1;
            let account_id: [u8; 32] = [member_id as u8; 32];

            let opening_id = add_opening(
                member_id,
                account_id,
                ActivateOpeningAt::CurrentBlock,
                None,
                1,
                working_group,
            );

            let apply_result = WorkingGroupInstance::<T, I>::apply_on_opening(
                RawOrigin::Signed(account_id.into()).into(),
                member_id.into(),
                opening_id.into(),
                account_id.into(),
                None,
                None,
                Vec::new(),
            );

            assert_eq!(apply_result, Ok(()));

            let expected_application_id = 0;

            begin_review_applications(member_id, account_id, opening_id, 2, working_group);

            let lead = WorkingGroupInstance::<T, I>::current_lead();
            assert!(lead.is_none());

            fill_opening(
                member_id,
                account_id,
                opening_id,
                expected_application_id,
                None,
                3,
                working_group,
            );

            let lead = WorkingGroupInstance::<T, I>::current_lead();
            assert!(lead.is_some());
        });
    }

    #[test]
    fn create_decrease_group_leader_stake_proposal_execution_succeeds() {
        // This uses strum crate for enum iteration
        for group in WorkingGroup::iter() {
            match group {
                WorkingGroup::Content => {
                    run_create_decrease_group_leader_stake_proposal_execution_succeeds::<
                        Runtime,
                        ContentWorkingGroupInstance,
                    >(group);
                }
                WorkingGroup::Storage => {
                    run_create_decrease_group_leader_stake_proposal_execution_succeeds::<
                        Runtime,
                        StorageWorkingGroupInstance,
                    >(group);
                }
<<<<<<< HEAD
                WorkingGroup::Distribution => {
                    run_create_decrease_group_leader_stake_proposal_execution_succeeds::<
                        Runtime,
                        DistributionWorkingGroupInstance,
                    >(group);
                }
                WorkingGroup::Operations => {
=======
                WorkingGroup::OperationsAlpha => {
                    run_create_decrease_group_leader_stake_proposal_execution_succeeds::<
                        Runtime,
                        OperationsWorkingGroupInstanceAlpha,
                    >(group);
                }
                WorkingGroup::OperationsBeta => {
>>>>>>> 6c9a0e5f
                    run_create_decrease_group_leader_stake_proposal_execution_succeeds::<
                        Runtime,
                        OperationsWorkingGroupInstanceBeta,
                    >(group);
                }
                WorkingGroup::OperationsGamma => {
                    run_create_decrease_group_leader_stake_proposal_execution_succeeds::<
                        Runtime,
                        OperationsWorkingGroupInstanceGamma,
                    >(group);
                }

                WorkingGroup::Gateway => {
                    run_create_decrease_group_leader_stake_proposal_execution_succeeds::<
                        Runtime,
                        GatewayWorkingGroupInstance,
                    >(group);
                }
            }
        }
    }

    fn run_create_decrease_group_leader_stake_proposal_execution_succeeds<
        T: working_group::Trait<I> + frame_system::Trait + stake::Trait,
        I: frame_support::traits::Instance,
    >(
        working_group: WorkingGroup,
    ) where
        <T as frame_system::Trait>::AccountId: From<[u8; 32]>,
        <T as hiring::Trait>::OpeningId: From<u64>,
        <T as membership::Trait>::MemberId: From<u64>,
        <T as membership::Trait>::ActorId: Into<u64>,
        <<T as stake::Trait>::Currency as traits::Currency<
            <T as frame_system::Trait>::AccountId,
        >>::Balance: From<u128>,
    {
        initial_test_ext().execute_with(|| {
            let member_id: MemberId = 1;
            let account_id: [u8; 32] = [member_id as u8; 32];
            let stake_amount: Balance = 100;

            let opening_policy_commitment = OpeningPolicyCommitment {
                role_staking_policy: Some(hiring::StakingPolicy {
                    amount: 100,
                    amount_mode: hiring::StakingAmountLimitMode::AtLeast,
                    crowded_out_unstaking_period_length: None,
                    review_period_expired_unstaking_period_length: None,
                }),
                ..OpeningPolicyCommitment::default()
            };

            let opening_id = add_opening(
                member_id,
                account_id,
                ActivateOpeningAt::CurrentBlock,
                Some(opening_policy_commitment),
                1,
                working_group,
            );

            let apply_result = WorkingGroupInstance::<T, I>::apply_on_opening(
                RawOrigin::Signed(account_id.into()).into(),
                member_id.into(),
                opening_id.into(),
                account_id.into(),
                Some(stake_amount.into()),
                None,
                Vec::new(),
            );

            assert_eq!(apply_result, Ok(()));

            let expected_application_id = 0;

            begin_review_applications(member_id, account_id, opening_id, 2, working_group);

            let lead = WorkingGroupInstance::<T, I>::current_lead();
            assert!(lead.is_none());

            fill_opening(
                member_id,
                account_id,
                opening_id,
                expected_application_id,
                None,
                3,
                working_group,
            );

            let leader_worker_id = WorkingGroupInstance::<T, I>::current_lead().unwrap();

            let stake_id = 1;
            let old_balance = Balances::free_balance(&account_id.into());
            let old_stake = <stake::Module<Runtime>>::stakes(stake_id);

            assert_eq!(get_stake_balance(old_stake), stake_amount);

            let decreasing_stake_amount = 30;
            decrease_stake(
                member_id,
                account_id,
                leader_worker_id.into(),
                decreasing_stake_amount,
                4,
                working_group,
            );

            let new_balance = Balances::free_balance(&account_id.into());
            let new_stake = <stake::Module<Runtime>>::stakes(stake_id);

            assert_eq!(
                get_stake_balance(new_stake),
                stake_amount - decreasing_stake_amount
            );
            assert_eq!(new_balance, old_balance + decreasing_stake_amount);
        });
    }

    #[test]
    fn create_slash_group_leader_stake_proposal_execution_succeeds() {
        // This uses strum crate for enum iteration
        for group in WorkingGroup::iter() {
            match group {
                WorkingGroup::Content => {
                    run_create_slash_group_leader_stake_proposal_execution_succeeds::<
                        Runtime,
                        ContentWorkingGroupInstance,
                    >(group)
                }
                WorkingGroup::Storage => {
                    run_create_slash_group_leader_stake_proposal_execution_succeeds::<
                        Runtime,
                        StorageWorkingGroupInstance,
                    >(group)
                }
<<<<<<< HEAD
                WorkingGroup::Distribution => {
                    run_create_slash_group_leader_stake_proposal_execution_succeeds::<
                        Runtime,
                        DistributionWorkingGroupInstance,
                    >(group)
                }
                WorkingGroup::Operations => {
=======
                WorkingGroup::OperationsAlpha => {
                    run_create_slash_group_leader_stake_proposal_execution_succeeds::<
                        Runtime,
                        OperationsWorkingGroupInstanceAlpha,
                    >(group)
                }
                WorkingGroup::OperationsBeta => {
                    run_create_slash_group_leader_stake_proposal_execution_succeeds::<
                        Runtime,
                        OperationsWorkingGroupInstanceBeta,
                    >(group)
                }
                WorkingGroup::OperationsGamma => {
>>>>>>> 6c9a0e5f
                    run_create_slash_group_leader_stake_proposal_execution_succeeds::<
                        Runtime,
                        OperationsWorkingGroupInstanceGamma,
                    >(group)
                }
                WorkingGroup::Gateway => {
                    run_create_slash_group_leader_stake_proposal_execution_succeeds::<
                        Runtime,
                        GatewayWorkingGroupInstance,
                    >(group)
                }
            }
        }
    }

    fn run_create_slash_group_leader_stake_proposal_execution_succeeds<
        T: working_group::Trait<I> + frame_system::Trait + stake::Trait,
        I: frame_support::traits::Instance,
    >(
        working_group: WorkingGroup,
    ) where
        <T as frame_system::Trait>::AccountId: From<[u8; 32]>,
        <T as hiring::Trait>::OpeningId: From<u64>,
        <T as membership::Trait>::MemberId: From<u64>,
        <T as membership::Trait>::ActorId: Into<u64>,
        <<T as stake::Trait>::Currency as traits::Currency<
            <T as frame_system::Trait>::AccountId,
        >>::Balance: From<u128>,
    {
        initial_test_ext().execute_with(|| {
            let member_id: MemberId = 1;
            let account_id: [u8; 32] = [member_id as u8; 32];
            let stake_amount: Balance = 100;

            let opening_policy_commitment = OpeningPolicyCommitment {
                role_staking_policy: Some(hiring::StakingPolicy {
                    amount: 100,
                    amount_mode: hiring::StakingAmountLimitMode::AtLeast,
                    crowded_out_unstaking_period_length: None,
                    review_period_expired_unstaking_period_length: None,
                }),
                ..OpeningPolicyCommitment::default()
            };

            let opening_id = add_opening(
                member_id,
                account_id,
                ActivateOpeningAt::CurrentBlock,
                Some(opening_policy_commitment),
                1,
                working_group,
            );

            let apply_result = WorkingGroupInstance::<T, I>::apply_on_opening(
                RawOrigin::Signed(account_id.into()).into(),
                member_id.into(),
                opening_id.into(),
                account_id.into(),
                Some(stake_amount.into()),
                None,
                Vec::new(),
            );

            assert_eq!(apply_result, Ok(()));

            let expected_application_id = 0;

            begin_review_applications(member_id, account_id, opening_id, 2, working_group);

            let lead = WorkingGroupInstance::<T, I>::current_lead();

            assert!(lead.is_none());

            fill_opening(
                member_id,
                account_id,
                opening_id,
                expected_application_id,
                None,
                3,
                working_group,
            );

            let leader_worker_id = WorkingGroupInstance::<T, I>::current_lead().unwrap();

            let stake_id = 1;
            let old_balance = Balances::free_balance(&account_id.into());
            let old_stake = <stake::Module<Runtime>>::stakes(stake_id);

            assert_eq!(get_stake_balance(old_stake), stake_amount);

            let slashing_stake_amount = 30;
            slash_stake(
                member_id,
                account_id,
                leader_worker_id.into(),
                slashing_stake_amount,
                4,
                working_group,
            );

            let new_balance = Balances::free_balance(&account_id.into());
            let new_stake = <stake::Module<Runtime>>::stakes(stake_id);

            assert_eq!(
                get_stake_balance(new_stake),
                stake_amount as u128 - slashing_stake_amount
            );
            assert_eq!(new_balance, old_balance);
        });
    }

    #[test]
    fn create_set_working_group_mint_capacity_proposal_execution_succeeds() {
        // This uses strum crate for enum iteration
        for group in WorkingGroup::iter() {
            match group {
                WorkingGroup::Content => {
                    run_create_set_working_group_mint_capacity_proposal_execution_succeeds::<
                        Runtime,
                        ContentWorkingGroupInstance,
                    >(group);
                }
                WorkingGroup::Storage => {
                    run_create_set_working_group_mint_capacity_proposal_execution_succeeds::<
                        Runtime,
                        StorageWorkingGroupInstance,
                    >(group);
                }
<<<<<<< HEAD
                WorkingGroup::Distribution => {
                    run_create_set_working_group_mint_capacity_proposal_execution_succeeds::<
                        Runtime,
                        DistributionWorkingGroupInstance,
                    >(group);
                }
                WorkingGroup::Operations => {
                    run_create_set_working_group_mint_capacity_proposal_execution_succeeds::<
=======
                WorkingGroup::OperationsAlpha => {
                    run_create_slash_group_leader_stake_proposal_execution_succeeds::<
>>>>>>> 6c9a0e5f
                        Runtime,
                        OperationsWorkingGroupInstanceAlpha,
                    >(group)
                }
                WorkingGroup::OperationsBeta => {
                    run_create_slash_group_leader_stake_proposal_execution_succeeds::<
                        Runtime,
                        OperationsWorkingGroupInstanceBeta,
                    >(group)
                }
                WorkingGroup::OperationsGamma => {
                    run_create_slash_group_leader_stake_proposal_execution_succeeds::<
                        Runtime,
                        OperationsWorkingGroupInstanceGamma,
                    >(group)
                }

                WorkingGroup::Gateway => {
                    run_create_set_working_group_mint_capacity_proposal_execution_succeeds::<
                        Runtime,
                        GatewayWorkingGroupInstance,
                    >(group);
                }
            }
        }

        fn run_create_set_working_group_mint_capacity_proposal_execution_succeeds<
            T: working_group::Trait<I> + frame_system::Trait + minting::Trait,
            I: frame_support::traits::Instance,
        >(
            working_group: WorkingGroup,
        ) where
            <T as frame_system::Trait>::AccountId: From<[u8; 32]>,
            <T as membership::Trait>::MemberId: From<u64>,
            <T as minting::Trait>::MintId: From<u64>,
            <<T as minting::Trait>::Currency as traits::Currency<
                <T as frame_system::Trait>::AccountId,
            >>::Balance: From<u128>,
        {
            initial_test_ext().execute_with(|| {
                let member_id: MemberId = 1;
                let account_id: [u8; 32] = [member_id as u8; 32];

                assert_eq!(WorkingGroupInstance::<T, I>::mint(), 0.into());

                let mint_capacity = 999999;
                set_mint_capacity::<T, I>(
                    member_id,
                    account_id,
                    mint_capacity,
                    1,
                    true,
                    working_group,
                );

                let mint_id = WorkingGroupInstance::<T, I>::mint();
                let mint = <minting::Module<T>>::mints(mint_id);

                assert_eq!(mint.capacity(), mint_capacity.into());
            });
        }

        #[test]
        fn create_set_group_leader_reward_proposal_execution_succeeds() {
            // This uses strum crate for enum iteration
            for group in WorkingGroup::iter() {
                match group {
                    WorkingGroup::Content => {
                        run_create_set_working_group_mint_capacity_proposal_execution_succeeds::<
                            Runtime,
                            ContentWorkingGroupInstance,
                        >(group);
                    }
                    WorkingGroup::Storage => {
                        run_create_set_working_group_mint_capacity_proposal_execution_succeeds::<
                            Runtime,
                            StorageWorkingGroupInstance,
                        >(group);
                    }
<<<<<<< HEAD
                    WorkingGroup::Distribution => {
                        run_create_set_working_group_mint_capacity_proposal_execution_succeeds::<
                            Runtime,
                            DistributionWorkingGroupInstance,
                        >(group);
                    }
                    WorkingGroup::Operations => {
                        run_create_set_working_group_mint_capacity_proposal_execution_succeeds::<
=======
                    WorkingGroup::OperationsAlpha => {
                        run_create_slash_group_leader_stake_proposal_execution_succeeds::<
>>>>>>> 6c9a0e5f
                            Runtime,
                            OperationsWorkingGroupInstanceAlpha,
                        >(group)
                    }
                    WorkingGroup::OperationsBeta => {
                        run_create_slash_group_leader_stake_proposal_execution_succeeds::<
                            Runtime,
                            OperationsWorkingGroupInstanceBeta,
                        >(group)
                    }
                    WorkingGroup::OperationsGamma => {
                        run_create_slash_group_leader_stake_proposal_execution_succeeds::<
                            Runtime,
                            OperationsWorkingGroupInstanceGamma,
                        >(group)
                    }
                    WorkingGroup::Gateway => {
                        run_create_set_working_group_mint_capacity_proposal_execution_succeeds::<
                            Runtime,
                            GatewayWorkingGroupInstance,
                        >(group);
                    }
                }
            }
        }

        fn run_create_set_group_leader_reward_proposal_execution_succeeds<
            T: working_group::Trait<I> + frame_system::Trait + minting::Trait,
            I: frame_support::traits::Instance,
        >(
            working_group: WorkingGroup,
        ) where
            <T as frame_system::Trait>::AccountId: From<[u8; 32]>,
            <T as membership::Trait>::MemberId: From<u64>,
            <T as membership::Trait>::ActorId: Into<u64>,
            <T as minting::Trait>::MintId: From<u64>,
            <T as hiring::Trait>::OpeningId: From<u64>,
            <<T as minting::Trait>::Currency as traits::Currency<
                <T as frame_system::Trait>::AccountId,
            >>::Balance: From<u128>,
        {
            initial_test_ext().execute_with(|| {
                let member_id: MemberId = 1;
                let account_id: [u8; 32] = [member_id as u8; 32];
                let stake_amount = 100u32;

                let opening_policy_commitment = OpeningPolicyCommitment {
                    role_staking_policy: Some(hiring::StakingPolicy {
                        amount: 100,
                        amount_mode: hiring::StakingAmountLimitMode::AtLeast,
                        crowded_out_unstaking_period_length: None,
                        review_period_expired_unstaking_period_length: None,
                    }),
                    ..OpeningPolicyCommitment::default()
                };

                let opening_id = add_opening(
                    member_id,
                    account_id,
                    ActivateOpeningAt::CurrentBlock,
                    Some(opening_policy_commitment),
                    1,
                    working_group,
                );

                let apply_result = WorkingGroupInstance::<T, I>::apply_on_opening(
                    RawOrigin::Signed(account_id.into()).into(),
                    member_id.into(),
                    opening_id.into(),
                    account_id.into(),
                    Some(stake_amount.into()),
                    None,
                    Vec::new(),
                );

                assert_eq!(apply_result, Ok(()));

                let expected_application_id = 0;

                begin_review_applications(member_id, account_id, opening_id, 2, working_group);

                let lead = WorkingGroupInstance::<T, I>::current_lead();
                assert!(lead.is_none());

                let old_reward_amount = 100;
                let reward_policy = Some(RewardPolicy {
                    amount_per_payout: old_reward_amount,
                    next_payment_at_block: 9999,
                    payout_interval: None,
                });

                set_mint_capacity::<T, I>(member_id, account_id, 999999, 3, false, working_group);

                fill_opening(
                    member_id,
                    account_id,
                    opening_id,
                    expected_application_id,
                    reward_policy,
                    4,
                    working_group,
                );

                let leader_worker_id = WorkingGroupInstance::<T, I>::current_lead().unwrap();

                let worker = WorkingGroupInstance::<T, I>::worker_by_id(leader_worker_id);
                let relationship_id = worker.reward_relationship.unwrap();

                let relationship =
                    recurring_rewards::RewardRelationships::<T>::get(relationship_id);
                assert_eq!(relationship.amount_per_payout, old_reward_amount.into());

                let new_reward_amount = 999;
                set_reward(
                    member_id,
                    account_id,
                    leader_worker_id.into(),
                    new_reward_amount,
                    5,
                    working_group,
                );

                let relationship =
                    recurring_rewards::RewardRelationships::<T>::get(relationship_id);
                assert_eq!(relationship.amount_per_payout, new_reward_amount.into());
            });
        }

        #[test]
        fn create_terminate_group_leader_role_proposal_execution_succeeds() {
            // This uses strum crate for enum iteration
            for group in WorkingGroup::iter() {
                match group {
                    WorkingGroup::Content => {
                        run_create_terminate_group_leader_role_proposal_execution_succeeds::<
                            Runtime,
                            ContentWorkingGroupInstance,
                        >(group);
                    }
                    WorkingGroup::Storage => {
                        run_create_terminate_group_leader_role_proposal_execution_succeeds::<
                            Runtime,
                            StorageWorkingGroupInstance,
                        >(group);
                    }
<<<<<<< HEAD
                    WorkingGroup::Distribution => {
                        run_create_terminate_group_leader_role_proposal_execution_succeeds::<
                            Runtime,
                            DistributionWorkingGroupInstance,
                        >(group);
                    }
                    WorkingGroup::Operations => {
                        run_create_terminate_group_leader_role_proposal_execution_succeeds::<
=======
                    WorkingGroup::OperationsAlpha => {
                        run_create_slash_group_leader_stake_proposal_execution_succeeds::<
>>>>>>> 6c9a0e5f
                            Runtime,
                            OperationsWorkingGroupInstanceAlpha,
                        >(group)
                    }
                    WorkingGroup::OperationsBeta => {
                        run_create_slash_group_leader_stake_proposal_execution_succeeds::<
                            Runtime,
                            OperationsWorkingGroupInstanceBeta,
                        >(group)
                    }
                    WorkingGroup::OperationsGamma => {
                        run_create_slash_group_leader_stake_proposal_execution_succeeds::<
                            Runtime,
                            OperationsWorkingGroupInstanceGamma,
                        >(group)
                    }

                    WorkingGroup::Gateway => {
                        run_create_terminate_group_leader_role_proposal_execution_succeeds::<
                            Runtime,
                            GatewayWorkingGroupInstance,
                        >(group);
                    }
                }
            }
        }

        fn run_create_terminate_group_leader_role_proposal_execution_succeeds<
            T: working_group::Trait<I> + frame_system::Trait + minting::Trait,
            I: frame_support::traits::Instance,
        >(
            working_group: WorkingGroup,
        ) where
            <T as frame_system::Trait>::AccountId: From<[u8; 32]>,
            <T as membership::Trait>::MemberId: From<u64>,
            <T as membership::Trait>::ActorId: Into<u64>,
            <T as minting::Trait>::MintId: From<u64>,
            <T as hiring::Trait>::OpeningId: From<u64>,
            <<T as stake::Trait>::Currency as traits::Currency<
                <T as frame_system::Trait>::AccountId,
            >>::Balance: From<u128>,
        {
            initial_test_ext().execute_with(|| {
                let member_id: MemberId = 1;
                let account_id: [u8; 32] = [0; 32];
                let stake_amount = 100_u128;

                let opening_policy_commitment = OpeningPolicyCommitment {
                    role_staking_policy: Some(hiring::StakingPolicy {
                        amount: 100,
                        amount_mode: hiring::StakingAmountLimitMode::AtLeast,
                        crowded_out_unstaking_period_length: None,
                        review_period_expired_unstaking_period_length: None,
                    }),
                    ..OpeningPolicyCommitment::default()
                };

                let opening_id = add_opening(
                    member_id.into(),
                    account_id,
                    ActivateOpeningAt::CurrentBlock,
                    Some(opening_policy_commitment),
                    1,
                    working_group,
                );

                let apply_result = WorkingGroupInstance::<T, I>::apply_on_opening(
                    RawOrigin::Signed(account_id.into()).into(),
                    member_id.into(),
                    opening_id.into(),
                    account_id.into(),
                    Some(stake_amount.into()),
                    None,
                    Vec::new(),
                );

                assert_eq!(apply_result, Ok(()));

                let expected_application_id = 0;

                begin_review_applications(member_id, account_id, opening_id, 2, working_group);

                let lead = WorkingGroupInstance::<T, I>::current_lead();
                assert!(lead.is_none());

                let old_reward_amount = 100;
                let reward_policy = Some(RewardPolicy {
                    amount_per_payout: old_reward_amount,
                    next_payment_at_block: 9999,
                    payout_interval: None,
                });

                set_mint_capacity::<T, I>(member_id, account_id, 999999, 3, false, working_group);

                fill_opening(
                    member_id,
                    account_id,
                    opening_id,
                    expected_application_id,
                    reward_policy,
                    4,
                    working_group,
                );

                let stake_id = 1;
                let old_balance = Balances::free_balance(&account_id.into());
                let old_stake = <stake::Module<Runtime>>::stakes(stake_id);

                assert_eq!(get_stake_balance(old_stake), stake_amount);

                let leader_worker_id = WorkingGroupInstance::<T, I>::current_lead().unwrap();

                terminate_role(
                    member_id,
                    account_id,
                    leader_worker_id.into(),
                    false,
                    5,
                    working_group,
                );

                assert!(WorkingGroupInstance::<T, I>::current_lead().is_none());

                let new_balance = Balances::free_balance(&account_id.into());
                let new_stake = <stake::Module<Runtime>>::stakes(stake_id);

                assert_eq!(new_stake.staking_status, stake::StakingStatus::NotStaked);
                assert_eq!(new_balance, old_balance + stake_amount);
            });
        }

        #[test]
        fn create_terminate_group_leader_role_proposal_with_slashing_execution_succeeds() {
            // This uses strum crate for enum iteration
            for group in WorkingGroup::iter() {
                match group {
                    WorkingGroup::Content => {
                        run_create_terminate_group_leader_role_proposal_with_slashing_execution_succeeds::<Runtime, ContentWorkingGroupInstance>(group);
                    }
                    WorkingGroup::Storage => {
                        run_create_terminate_group_leader_role_proposal_with_slashing_execution_succeeds::<Runtime, StorageWorkingGroupInstance>(group);
                    }
<<<<<<< HEAD
                    WorkingGroup::Distribution => {
                        run_create_terminate_group_leader_role_proposal_with_slashing_execution_succeeds::<Runtime, DistributionWorkingGroupInstance>(group);
                    }
                    WorkingGroup::Operations => {
                        run_create_terminate_group_leader_role_proposal_with_slashing_execution_succeeds::<Runtime, OperationsWorkingGroupInstance>(group);
=======

                    WorkingGroup::OperationsAlpha => {
                        run_create_terminate_group_leader_role_proposal_with_slashing_execution_succeeds::<Runtime, OperationsWorkingGroupInstanceAlpha>(group);
                    }
                    WorkingGroup::OperationsBeta => {
                        run_create_terminate_group_leader_role_proposal_with_slashing_execution_succeeds::<Runtime, OperationsWorkingGroupInstanceBeta>(group);
>>>>>>> 6c9a0e5f
                    }
                    WorkingGroup::OperationsGamma => {
                        run_create_terminate_group_leader_role_proposal_with_slashing_execution_succeeds::<Runtime, OperationsWorkingGroupInstanceGamma>(group);
                    }

                    WorkingGroup::Gateway => {
                        run_create_terminate_group_leader_role_proposal_with_slashing_execution_succeeds::<Runtime, GatewayWorkingGroupInstance>(group);
                    }
                }
            }
        }

        fn run_create_terminate_group_leader_role_proposal_with_slashing_execution_succeeds<
            T: working_group::Trait<I> + frame_system::Trait + minting::Trait,
            I: frame_support::traits::Instance,
        >(
            working_group: WorkingGroup,
        ) where
            <T as frame_system::Trait>::AccountId: From<[u8; 32]>,
            <T as membership::Trait>::MemberId: From<u64>,
            <T as membership::Trait>::ActorId: Into<u64>,
            <T as minting::Trait>::MintId: From<u64>,
            <T as hiring::Trait>::OpeningId: From<u64>,
            <<T as stake::Trait>::Currency as traits::Currency<
                <T as frame_system::Trait>::AccountId,
            >>::Balance: From<u128>,
        {
            initial_test_ext().execute_with(|| {
                let member_id: MemberId = 1;
                let account_id: [u8; 32] = [0; 32];
                let stake_amount = 100_u128;

                let opening_policy_commitment = OpeningPolicyCommitment {
                    role_staking_policy: Some(hiring::StakingPolicy {
                        amount: 100,
                        amount_mode: hiring::StakingAmountLimitMode::AtLeast,
                        crowded_out_unstaking_period_length: None,
                        review_period_expired_unstaking_period_length: None,
                    }),
                    ..OpeningPolicyCommitment::default()
                };

                let opening_id = add_opening(
                    member_id,
                    account_id,
                    ActivateOpeningAt::CurrentBlock,
                    Some(opening_policy_commitment),
                    1,
                    working_group,
                );

                let apply_result = WorkingGroupInstance::<T, I>::apply_on_opening(
                    RawOrigin::Signed(account_id.into()).into(),
                    member_id.into(),
                    opening_id.into(),
                    account_id.into(),
                    Some(stake_amount.into()),
                    None,
                    Vec::new(),
                );

                assert_eq!(apply_result, Ok(()));

                let expected_application_id = 0;

                begin_review_applications(
                    member_id,
                    account_id,
                    opening_id.into(),
                    2,
                    working_group,
                );

                let lead = WorkingGroupInstance::<T, I>::current_lead();
                assert!(lead.is_none());

                let old_reward_amount = 100;
                let reward_policy = Some(RewardPolicy {
                    amount_per_payout: old_reward_amount,
                    next_payment_at_block: 9999,
                    payout_interval: None,
                });

                set_mint_capacity::<T, I>(member_id, account_id, 999999, 3, false, working_group);

                fill_opening(
                    member_id,
                    account_id,
                    opening_id,
                    expected_application_id,
                    reward_policy,
                    4,
                    working_group,
                );

                let stake_id = 1;
                let old_balance = Balances::free_balance(&account_id.into());
                let old_stake = <stake::Module<Runtime>>::stakes(stake_id);

                assert_eq!(get_stake_balance(old_stake), stake_amount);

                let leader_worker_id = WorkingGroupInstance::<T, I>::current_lead().unwrap();

                terminate_role(
                    member_id,
                    account_id,
                    leader_worker_id.into(),
                    true,
                    5,
                    working_group,
                );

                assert!(WorkingGroupInstance::<T, I>::current_lead().is_none());

                let new_balance = Balances::free_balance(&account_id.into());
                let new_stake = <stake::Module<Runtime>>::stakes(stake_id);

                assert_eq!(new_stake.staking_status, stake::StakingStatus::NotStaked);
                assert_eq!(new_balance, old_balance);
            });
        }
    }
}<|MERGE_RESOLUTION|>--- conflicted
+++ resolved
@@ -11,18 +11,12 @@
 use working_group::{OpeningPolicyCommitment, RewardPolicy};
 
 use crate::{
-<<<<<<< HEAD
     Balance, BlockNumber, ContentWorkingGroup, ContentWorkingGroupInstance,
     DistributionWorkingGroup, DistributionWorkingGroupInstance, GatewayWorkingGroup,
-    GatewayWorkingGroupInstance, OperationsWorkingGroup, OperationsWorkingGroupInstance,
-    StorageWorkingGroup, StorageWorkingGroupInstance,
-=======
-    Balance, BlockNumber, ContentDirectoryWorkingGroup, ContentDirectoryWorkingGroupInstance,
-    GatewayWorkingGroup, GatewayWorkingGroupInstance, OperationsWorkingGroupAlpha,
-    OperationsWorkingGroupBeta, OperationsWorkingGroupGamma, OperationsWorkingGroupInstanceAlpha,
+    GatewayWorkingGroupInstance, OperationsWorkingGroupAlpha, OperationsWorkingGroupBeta,
+    OperationsWorkingGroupGamma, OperationsWorkingGroupInstanceAlpha,
     OperationsWorkingGroupInstanceBeta, OperationsWorkingGroupInstanceGamma, StorageWorkingGroup,
     StorageWorkingGroupInstance,
->>>>>>> 6c9a0e5f
 };
 use sp_std::collections::btree_set::BTreeSet;
 
@@ -62,7 +56,6 @@
             >>::contains_key(opening_id));
             opening_id
         }
-<<<<<<< HEAD
         WorkingGroup::Distribution => {
             let opening_id = DistributionWorkingGroup::next_opening_id();
             assert!(!<working_group::OpeningById<
@@ -71,12 +64,8 @@
             >>::contains_key(opening_id));
             opening_id
         }
-        WorkingGroup::Operations => {
-            let opening_id = OperationsWorkingGroup::next_opening_id();
-=======
         WorkingGroup::OperationsAlpha => {
             let opening_id = OperationsWorkingGroupAlpha::next_opening_id();
->>>>>>> 6c9a0e5f
             assert!(!<working_group::OpeningById<
                 Runtime,
                 OperationsWorkingGroupInstanceAlpha,
@@ -91,7 +80,6 @@
             >>::contains_key(opening_id));
             opening_id
         }
-
         WorkingGroup::OperationsGamma => {
             let opening_id = OperationsWorkingGroupGamma::next_opening_id();
             assert!(!<working_group::OpeningById<
@@ -100,7 +88,6 @@
             >>::contains_key(opening_id));
             opening_id
         }
-
         WorkingGroup::Gateway => {
             let opening_id = GatewayWorkingGroup::next_opening_id();
             assert!(!<working_group::OpeningById<
@@ -387,15 +374,12 @@
                     StorageWorkingGroupInstance,
                 >(group);
             }
-<<<<<<< HEAD
             WorkingGroup::Distribution => {
                 run_create_add_working_group_leader_opening_proposal_execution_succeeds::<
                     Runtime,
                     DistributionWorkingGroupInstance,
                 >(group);
             }
-            WorkingGroup::Operations => {
-=======
             WorkingGroup::OperationsAlpha => {
                 run_create_add_working_group_leader_opening_proposal_execution_succeeds::<
                     Runtime,
@@ -403,7 +387,6 @@
                 >(group);
             }
             WorkingGroup::OperationsBeta => {
->>>>>>> 6c9a0e5f
                 run_create_add_working_group_leader_opening_proposal_execution_succeeds::<
                     Runtime,
                     OperationsWorkingGroupInstanceBeta,
@@ -415,7 +398,6 @@
                     OperationsWorkingGroupInstanceGamma,
                 >(group);
             }
-
             WorkingGroup::Gateway => {
                 run_create_add_working_group_leader_opening_proposal_execution_succeeds::<
                     Runtime,
@@ -432,7 +414,7 @@
 >(
     working_group: WorkingGroup,
 ) where
-    <T as membership::Trait>::MemberId: From<u64>,
+    <T as common::MembershipTypes>::MemberId: From<u64>,
     <T as hiring::Trait>::OpeningId: From<u64>,
 {
     initial_test_ext().execute_with(|| {
@@ -480,17 +462,13 @@
                 StorageWorkingGroupInstance,
             >(group);
             }
-<<<<<<< HEAD
             WorkingGroup::Distribution => {
                 run_create_begin_review_working_group_leader_applications_proposal_execution_succeeds::<
-                Runtime,
+                    Runtime,
                     DistributionWorkingGroupInstance,
-            >(group);
-            }
-            WorkingGroup::Operations => {
-=======
+                >(group);
+            }
             WorkingGroup::OperationsAlpha => {
->>>>>>> 6c9a0e5f
                 run_create_begin_review_working_group_leader_applications_proposal_execution_succeeds::<
                 Runtime,
                 OperationsWorkingGroupInstanceAlpha,
@@ -595,17 +573,13 @@
                     StorageWorkingGroupInstance,
                 >(group);
             }
-<<<<<<< HEAD
             WorkingGroup::Distribution => {
                 run_create_fill_working_group_leader_opening_proposal_execution_succeeds::<
                     Runtime,
                     DistributionWorkingGroupInstance,
                 >(group);
             }
-            WorkingGroup::Operations => {
-=======
             WorkingGroup::OperationsAlpha => {
->>>>>>> 6c9a0e5f
                 run_create_fill_working_group_leader_opening_proposal_execution_succeeds::<
                     Runtime,
                     OperationsWorkingGroupInstanceAlpha,
@@ -640,7 +614,7 @@
         working_group: WorkingGroup,
     ) where
         <T as frame_system::Trait>::AccountId: From<[u8; 32]>,
-        <T as membership::Trait>::MemberId: From<u64>,
+        <T as common::MembershipTypes>::MemberId: From<u64>,
         <T as hiring::Trait>::OpeningId: From<u64>,
     {
         initial_test_ext().execute_with(|| {
@@ -707,15 +681,12 @@
                         StorageWorkingGroupInstance,
                     >(group);
                 }
-<<<<<<< HEAD
                 WorkingGroup::Distribution => {
                     run_create_decrease_group_leader_stake_proposal_execution_succeeds::<
                         Runtime,
                         DistributionWorkingGroupInstance,
                     >(group);
                 }
-                WorkingGroup::Operations => {
-=======
                 WorkingGroup::OperationsAlpha => {
                     run_create_decrease_group_leader_stake_proposal_execution_succeeds::<
                         Runtime,
@@ -723,7 +694,6 @@
                     >(group);
                 }
                 WorkingGroup::OperationsBeta => {
->>>>>>> 6c9a0e5f
                     run_create_decrease_group_leader_stake_proposal_execution_succeeds::<
                         Runtime,
                         OperationsWorkingGroupInstanceBeta,
@@ -754,8 +724,8 @@
     ) where
         <T as frame_system::Trait>::AccountId: From<[u8; 32]>,
         <T as hiring::Trait>::OpeningId: From<u64>,
-        <T as membership::Trait>::MemberId: From<u64>,
-        <T as membership::Trait>::ActorId: Into<u64>,
+        <T as common::MembershipTypes>::MemberId: From<u64>,
+        <T as common::MembershipTypes>::ActorId: Into<u64>,
         <<T as stake::Trait>::Currency as traits::Currency<
             <T as frame_system::Trait>::AccountId,
         >>::Balance: From<u128>,
@@ -859,15 +829,12 @@
                         StorageWorkingGroupInstance,
                     >(group)
                 }
-<<<<<<< HEAD
                 WorkingGroup::Distribution => {
                     run_create_slash_group_leader_stake_proposal_execution_succeeds::<
                         Runtime,
                         DistributionWorkingGroupInstance,
                     >(group)
                 }
-                WorkingGroup::Operations => {
-=======
                 WorkingGroup::OperationsAlpha => {
                     run_create_slash_group_leader_stake_proposal_execution_succeeds::<
                         Runtime,
@@ -881,7 +848,6 @@
                     >(group)
                 }
                 WorkingGroup::OperationsGamma => {
->>>>>>> 6c9a0e5f
                     run_create_slash_group_leader_stake_proposal_execution_succeeds::<
                         Runtime,
                         OperationsWorkingGroupInstanceGamma,
@@ -905,8 +871,8 @@
     ) where
         <T as frame_system::Trait>::AccountId: From<[u8; 32]>,
         <T as hiring::Trait>::OpeningId: From<u64>,
-        <T as membership::Trait>::MemberId: From<u64>,
-        <T as membership::Trait>::ActorId: Into<u64>,
+        <T as common::MembershipTypes>::MemberId: From<u64>,
+        <T as common::MembershipTypes>::ActorId: Into<u64>,
         <<T as stake::Trait>::Currency as traits::Currency<
             <T as frame_system::Trait>::AccountId,
         >>::Balance: From<u128>,
@@ -1011,36 +977,30 @@
                         StorageWorkingGroupInstance,
                     >(group);
                 }
-<<<<<<< HEAD
                 WorkingGroup::Distribution => {
                     run_create_set_working_group_mint_capacity_proposal_execution_succeeds::<
                         Runtime,
                         DistributionWorkingGroupInstance,
                     >(group);
                 }
-                WorkingGroup::Operations => {
+                WorkingGroup::OperationsAlpha => {
                     run_create_set_working_group_mint_capacity_proposal_execution_succeeds::<
-=======
-                WorkingGroup::OperationsAlpha => {
-                    run_create_slash_group_leader_stake_proposal_execution_succeeds::<
->>>>>>> 6c9a0e5f
                         Runtime,
                         OperationsWorkingGroupInstanceAlpha,
                     >(group)
                 }
                 WorkingGroup::OperationsBeta => {
-                    run_create_slash_group_leader_stake_proposal_execution_succeeds::<
+                    run_create_set_working_group_mint_capacity_proposal_execution_succeeds::<
                         Runtime,
                         OperationsWorkingGroupInstanceBeta,
                     >(group)
                 }
                 WorkingGroup::OperationsGamma => {
-                    run_create_slash_group_leader_stake_proposal_execution_succeeds::<
+                    run_create_set_working_group_mint_capacity_proposal_execution_succeeds::<
                         Runtime,
                         OperationsWorkingGroupInstanceGamma,
                     >(group)
                 }
-
                 WorkingGroup::Gateway => {
                     run_create_set_working_group_mint_capacity_proposal_execution_succeeds::<
                         Runtime,
@@ -1057,7 +1017,7 @@
             working_group: WorkingGroup,
         ) where
             <T as frame_system::Trait>::AccountId: From<[u8; 32]>,
-            <T as membership::Trait>::MemberId: From<u64>,
+            <T as common::MembershipTypes>::MemberId: From<u64>,
             <T as minting::Trait>::MintId: From<u64>,
             <<T as minting::Trait>::Currency as traits::Currency<
                 <T as frame_system::Trait>::AccountId,
@@ -1092,48 +1052,43 @@
             for group in WorkingGroup::iter() {
                 match group {
                     WorkingGroup::Content => {
-                        run_create_set_working_group_mint_capacity_proposal_execution_succeeds::<
+                        run_create_set_group_leader_reward_proposal_execution_succeeds::<
                             Runtime,
                             ContentWorkingGroupInstance,
                         >(group);
                     }
                     WorkingGroup::Storage => {
-                        run_create_set_working_group_mint_capacity_proposal_execution_succeeds::<
+                        run_create_set_group_leader_reward_proposal_execution_succeeds::<
                             Runtime,
                             StorageWorkingGroupInstance,
                         >(group);
                     }
-<<<<<<< HEAD
                     WorkingGroup::Distribution => {
-                        run_create_set_working_group_mint_capacity_proposal_execution_succeeds::<
+                        run_create_set_group_leader_reward_proposal_execution_succeeds::<
                             Runtime,
                             DistributionWorkingGroupInstance,
                         >(group);
                     }
-                    WorkingGroup::Operations => {
-                        run_create_set_working_group_mint_capacity_proposal_execution_succeeds::<
-=======
                     WorkingGroup::OperationsAlpha => {
-                        run_create_slash_group_leader_stake_proposal_execution_succeeds::<
->>>>>>> 6c9a0e5f
+                        run_create_set_group_leader_reward_proposal_execution_succeeds::<
                             Runtime,
                             OperationsWorkingGroupInstanceAlpha,
                         >(group)
                     }
                     WorkingGroup::OperationsBeta => {
-                        run_create_slash_group_leader_stake_proposal_execution_succeeds::<
+                        run_create_set_group_leader_reward_proposal_execution_succeeds::<
                             Runtime,
                             OperationsWorkingGroupInstanceBeta,
                         >(group)
                     }
                     WorkingGroup::OperationsGamma => {
-                        run_create_slash_group_leader_stake_proposal_execution_succeeds::<
+                        run_create_set_group_leader_reward_proposal_execution_succeeds::<
                             Runtime,
                             OperationsWorkingGroupInstanceGamma,
                         >(group)
                     }
                     WorkingGroup::Gateway => {
-                        run_create_set_working_group_mint_capacity_proposal_execution_succeeds::<
+                        run_create_set_group_leader_reward_proposal_execution_succeeds::<
                             Runtime,
                             GatewayWorkingGroupInstance,
                         >(group);
@@ -1149,8 +1104,8 @@
             working_group: WorkingGroup,
         ) where
             <T as frame_system::Trait>::AccountId: From<[u8; 32]>,
-            <T as membership::Trait>::MemberId: From<u64>,
-            <T as membership::Trait>::ActorId: Into<u64>,
+            <T as common::MembershipTypes>::MemberId: From<u64>,
+            <T as common::MembershipTypes>::ActorId: Into<u64>,
             <T as minting::Trait>::MintId: From<u64>,
             <T as hiring::Trait>::OpeningId: From<u64>,
             <<T as minting::Trait>::Currency as traits::Currency<
@@ -1261,31 +1216,26 @@
                             StorageWorkingGroupInstance,
                         >(group);
                     }
-<<<<<<< HEAD
                     WorkingGroup::Distribution => {
                         run_create_terminate_group_leader_role_proposal_execution_succeeds::<
                             Runtime,
                             DistributionWorkingGroupInstance,
                         >(group);
                     }
-                    WorkingGroup::Operations => {
+                    WorkingGroup::OperationsAlpha => {
                         run_create_terminate_group_leader_role_proposal_execution_succeeds::<
-=======
-                    WorkingGroup::OperationsAlpha => {
-                        run_create_slash_group_leader_stake_proposal_execution_succeeds::<
->>>>>>> 6c9a0e5f
                             Runtime,
                             OperationsWorkingGroupInstanceAlpha,
                         >(group)
                     }
                     WorkingGroup::OperationsBeta => {
-                        run_create_slash_group_leader_stake_proposal_execution_succeeds::<
+                        run_create_terminate_group_leader_role_proposal_execution_succeeds::<
                             Runtime,
                             OperationsWorkingGroupInstanceBeta,
                         >(group)
                     }
                     WorkingGroup::OperationsGamma => {
-                        run_create_slash_group_leader_stake_proposal_execution_succeeds::<
+                        run_create_terminate_group_leader_role_proposal_execution_succeeds::<
                             Runtime,
                             OperationsWorkingGroupInstanceGamma,
                         >(group)
@@ -1308,8 +1258,8 @@
             working_group: WorkingGroup,
         ) where
             <T as frame_system::Trait>::AccountId: From<[u8; 32]>,
-            <T as membership::Trait>::MemberId: From<u64>,
-            <T as membership::Trait>::ActorId: Into<u64>,
+            <T as common::MembershipTypes>::MemberId: From<u64>,
+            <T as common::MembershipTypes>::ActorId: Into<u64>,
             <T as minting::Trait>::MintId: From<u64>,
             <T as hiring::Trait>::OpeningId: From<u64>,
             <<T as stake::Trait>::Currency as traits::Currency<
@@ -1416,25 +1366,18 @@
                     WorkingGroup::Storage => {
                         run_create_terminate_group_leader_role_proposal_with_slashing_execution_succeeds::<Runtime, StorageWorkingGroupInstance>(group);
                     }
-<<<<<<< HEAD
                     WorkingGroup::Distribution => {
                         run_create_terminate_group_leader_role_proposal_with_slashing_execution_succeeds::<Runtime, DistributionWorkingGroupInstance>(group);
                     }
-                    WorkingGroup::Operations => {
-                        run_create_terminate_group_leader_role_proposal_with_slashing_execution_succeeds::<Runtime, OperationsWorkingGroupInstance>(group);
-=======
-
                     WorkingGroup::OperationsAlpha => {
                         run_create_terminate_group_leader_role_proposal_with_slashing_execution_succeeds::<Runtime, OperationsWorkingGroupInstanceAlpha>(group);
                     }
                     WorkingGroup::OperationsBeta => {
                         run_create_terminate_group_leader_role_proposal_with_slashing_execution_succeeds::<Runtime, OperationsWorkingGroupInstanceBeta>(group);
->>>>>>> 6c9a0e5f
                     }
                     WorkingGroup::OperationsGamma => {
                         run_create_terminate_group_leader_role_proposal_with_slashing_execution_succeeds::<Runtime, OperationsWorkingGroupInstanceGamma>(group);
                     }
-
                     WorkingGroup::Gateway => {
                         run_create_terminate_group_leader_role_proposal_with_slashing_execution_succeeds::<Runtime, GatewayWorkingGroupInstance>(group);
                     }
@@ -1449,8 +1392,8 @@
             working_group: WorkingGroup,
         ) where
             <T as frame_system::Trait>::AccountId: From<[u8; 32]>,
-            <T as membership::Trait>::MemberId: From<u64>,
-            <T as membership::Trait>::ActorId: Into<u64>,
+            <T as common::MembershipTypes>::MemberId: From<u64>,
+            <T as common::MembershipTypes>::ActorId: Into<u64>,
             <T as minting::Trait>::MintId: From<u64>,
             <T as hiring::Trait>::OpeningId: From<u64>,
             <<T as stake::Trait>::Currency as traits::Currency<
