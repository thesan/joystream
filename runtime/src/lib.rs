//! The Joystream Substrate Node runtime.

#![cfg_attr(not(feature = "std"), no_std)]
// `construct_runtime!` does a lot of recursion and requires us to increase the limit to 256.
#![recursion_limit = "256"]
//Substrate internal issues.
#![allow(clippy::large_enum_variant)]
#![allow(clippy::unnecessary_mut_passed)]
#![allow(non_fmt_panics)]
#![allow(clippy::from_over_into)]

// Mutually exclusive feature check
#[cfg(all(feature = "staging-runtime", feature = "testing-runtime"))]
compile_error!("feature \"staging-runtime\" and feature \"testing-runtime\" cannot be enabled at the same time");

// Mutually exclusive feature check
#[cfg(all(feature = "playground-runtime", feature = "testing-runtime"))]
compile_error!("feature \"playground-runtime\" and feature \"testing-runtime\" cannot be enabled at the same time");

// Mutually exclusive feature check
#[cfg(all(feature = "staging-runtime", feature = "playground-runtime"))]
compile_error!("feature \"staging-runtime\" and feature \"playground-runtime\" cannot be enabled at the same time");

// Make the WASM binary available.
// This is required only by the node build.
// A dummy wasm_binary.rs will be built for the IDE.
#[cfg(feature = "std")]
include!(concat!(env!("OUT_DIR"), "/wasm_binary.rs"));

/// Wasm binary unwrapped. If built with `SKIP_WASM_BUILD`, the function panics.
#[cfg(feature = "std")]
pub fn wasm_binary_unwrap() -> &'static [u8] {
    WASM_BINARY.expect(
        "Development wasm binary is not available. This means the client is built with \
		 `SKIP_WASM_BUILD` flag and it is only usable for production chains. Please rebuild with \
		 the flag disabled.",
    )
}

pub mod constants;
mod integration;
pub mod primitives;
mod proposals_configuration;
mod runtime_api;
mod tests;
pub mod utils;
/// Generated voter bag information.
mod voter_bags;
/// Weights for pallets used in the runtime.
mod weights;

#[macro_use]
extern crate lazy_static; // for proposals_configuration module

use codec::Decode;
use frame_election_provider_support::{
    onchain, BalancingConfig, ElectionDataProvider, SequentialPhragmen, VoteWeight,
};
use frame_support::traits::{
    ConstU16, ConstU32, Contains, Currency, EitherOfDiverse, Imbalance, KeyOwnerProofSystem,
    LockIdentifier, OnUnbalanced, WithdrawReasons,
};
use frame_support::weights::{constants::WEIGHT_REF_TIME_PER_SECOND, ConstantMultiplier, Weight};
use frame_support::{dispatch::DispatchClass, pallet_prelude::Get};
pub use weights::{
    block_weights::BlockExecutionWeight, extrinsic_weights::ExtrinsicBaseWeight,
    rocksdb_weights::constants::RocksDbWeight,
};

use frame_support::{construct_runtime, parameter_types, PalletId};
use frame_system::limits::{BlockLength, BlockWeights};
use frame_system::{EnsureRoot, EnsureSigned};
use pallet_grandpa::{AuthorityId as GrandpaId, AuthorityList as GrandpaAuthorityList};
use pallet_im_online::sr25519::AuthorityId as ImOnlineId;
use pallet_session::historical as pallet_session_historical;
use pallet_staking::BondingRestriction;
use pallet_transaction_payment::CurrencyAdapter;
use sp_authority_discovery::AuthorityId as AuthorityDiscoveryId;
use sp_core::crypto::KeyTypeId;
use sp_core::Hasher;
use utils::*;

use sp_runtime::{
    create_runtime_str,
    curve::PiecewiseLinear,
    generic, impl_opaque_keys,
    traits::{BlakeTwo256, ConvertInto, IdentityLookup, OpaqueKeys, Zero},
    Perbill,
};

use sp_std::boxed::Box;
use sp_std::convert::{TryFrom, TryInto};
use sp_std::marker::PhantomData;
use sp_std::{collections::btree_map::BTreeMap, iter::FromIterator, vec, vec::Vec};

#[cfg(feature = "runtime-benchmarks")]
#[macro_use]
extern crate frame_benchmarking;

#[cfg(feature = "std")]
use sp_version::NativeVersion;
use sp_version::RuntimeVersion;
use static_assertions::const_assert;

#[cfg(any(feature = "std", test))]
pub use frame_system::Call as SystemCall;
#[cfg(any(feature = "std", test))]
pub use pallet_balances::Call as BalancesCall;
#[cfg(any(feature = "std", test))]
pub use pallet_staking::StakerStatus;
#[cfg(any(feature = "std", test))]
pub use sp_runtime::BuildStorage;

use constants::*;
pub use primitives::*;
pub use proposals_configuration::*;
pub use runtime_api::*;

use integration::proposals::{CouncilManager, ExtrinsicProposalEncoder};

use common::working_group::{WorkingGroup, WorkingGroupBudgetHandler};
use council::ReferendumConnection;
use pallet_staking::EraPayout;
use referendum::{CastVote, OptionResult};
use staking_handler::{LockComparator, StakingManager};

// Node dependencies
pub use common;
pub use council;
pub use forum;
pub use membership;

pub use proposals_engine::ProposalParameters;
pub use referendum;
pub use working_group;

pub use content;
pub use content::LimitPerPeriod;
pub use content::MaxNumber;

/// This runtime version.
#[sp_version::runtime_version]
pub const VERSION: RuntimeVersion = RuntimeVersion {
    spec_name: create_runtime_str!("joystream-node"),
    impl_name: create_runtime_str!("joystream-node"),
    authoring_version: 12,
<<<<<<< HEAD
    spec_version: 2003,
=======
    spec_version: 2002,
>>>>>>> 7ad10a76
    impl_version: 0,
    apis: crate::runtime_api::EXPORTED_RUNTIME_API_VERSIONS,
    transaction_version: 1,
    state_version: 1,
};

/// The version information used to identify this runtime when compiled natively.
#[cfg(feature = "std")]
pub fn native_version() -> NativeVersion {
    NativeVersion {
        runtime_version: VERSION,
        can_author_with: Default::default(),
    }
}

/// The BABE epoch configuration at genesis.
pub const BABE_GENESIS_EPOCH_CONFIG: sp_consensus_babe::BabeEpochConfiguration =
    sp_consensus_babe::BabeEpochConfiguration {
        c: constants::PRIMARY_PROBABILITY,
        allowed_slots: sp_consensus_babe::AllowedSlots::PrimaryAndSecondaryPlainSlots,
    };

/// We assume that ~10% of the block weight is consumed by `on_initialize` handlers.
/// This is used to limit the maximal weight of a single extrinsic.
const AVERAGE_ON_INITIALIZE_RATIO: Perbill = Perbill::from_percent(10);
/// We allow `Normal` extrinsics to fill up the block up to 75%, the rest can be used
/// by  Operational  extrinsics.
const NORMAL_DISPATCH_RATIO: Perbill = Perbill::from_percent(75);
/// We allow for 2 seconds of compute with a 6 second average block time, with maximum proof size.
const MAXIMUM_BLOCK_WEIGHT: Weight =
    Weight::from_parts(WEIGHT_REF_TIME_PER_SECOND.saturating_mul(2), u64::MAX);

parameter_types! {
    pub const BlockHashCount: BlockNumber = 2400;
    pub const Version: RuntimeVersion = VERSION;
    pub const MaximumBlockLength: u32 = mega_bytes!(5);
    pub RuntimeBlockLength: BlockLength =
        BlockLength::max_with_normal_ratio(MaximumBlockLength::get(), NORMAL_DISPATCH_RATIO);
    pub RuntimeBlockWeights: BlockWeights = BlockWeights::builder()
        .base_block(BlockExecutionWeight::get())
        .for_class(DispatchClass::all(), |weights| {
            weights.base_extrinsic = ExtrinsicBaseWeight::get();
        })
        .for_class(DispatchClass::Normal, |weights| {
            weights.max_total = Some(NORMAL_DISPATCH_RATIO * MAXIMUM_BLOCK_WEIGHT);
        })
        .for_class(DispatchClass::Operational, |weights| {
            weights.max_total = Some(MAXIMUM_BLOCK_WEIGHT);
            // Operational transactions have some extra reserved space, so that they
            // are included even if block reached `MAXIMUM_BLOCK_WEIGHT`.
            weights.reserved = Some(
                MAXIMUM_BLOCK_WEIGHT - NORMAL_DISPATCH_RATIO * MAXIMUM_BLOCK_WEIGHT
            );
        })
        .avg_block_initialization(AVERAGE_ON_INITIALIZE_RATIO)
        .build_or_panic();
}

const_assert!(NORMAL_DISPATCH_RATIO.deconstruct() >= AVERAGE_ON_INITIALIZE_RATIO.deconstruct());

// Bloat-bond related global parameters:
parameter_types! {
    /// Minimum deposit per byte of data stored in the runtime state
    pub const MinimumBloatBondPerByte: Balance = currency::MILLICENTS;
    /// Default minimum profit that the user should recieve for cleaning up an object
    /// (like channel / video / forum thread / forum post) from the runtime state.
    /// Provided that `x` is a computed cleanup transaction inclusion fee and `y`
    /// is `DefaultStorageDepositCleanupProfit::get() * storage_entry_size`, the recoverable
    /// bloat bond should be:
    /// `(x + DefaultStorageDepositCleanupProfit::get()).max(y)`
    pub const DefaultStorageDepositCleanupProfit: Balance = currency::CENTS;
    /// Minimum profit that the user should recieve for removing a storage data object (asset).
    /// This is separate from `DefaultStorageDepositCleanupProfit`, because channels / videos will
    /// usually include multiple data objects and we don't want each of them to increase
    /// bloat bond significantly.
    pub const DataObjectDepositCleanupProfit: Balance = currency::MILLICENTS.saturating_mul(200);
}

/// Our extrinsics call filter
pub enum CallFilter {}

// Filter out only a subset of calls on content pallet, some specific proposals
// and the bounty creation call.
#[cfg(not(feature = "runtime-benchmarks"))]
impl Contains<<Runtime as frame_system::Config>::RuntimeCall> for CallFilter {
    fn contains(call: &<Runtime as frame_system::Config>::RuntimeCall) -> bool {
        match call {
            RuntimeCall::Content(content::Call::<Runtime>::destroy_nft { .. }) => false,
            RuntimeCall::Content(content::Call::<Runtime>::toggle_nft_limits { .. }) => false,
            RuntimeCall::Content(content::Call::<Runtime>::update_curator_group_permissions {
                ..
            }) => false,
            RuntimeCall::Content(content::Call::<Runtime>::update_channel_privilege_level {
                ..
            }) => false,
            RuntimeCall::Content(content::Call::<Runtime>::update_channel_nft_limit { .. }) => {
                false
            }
            RuntimeCall::Content(
                content::Call::<Runtime>::set_channel_paused_features_as_moderator { .. },
            ) => false,
            RuntimeCall::Content(content::Call::<Runtime>::initialize_channel_transfer {
                ..
            }) => false,
<<<<<<< HEAD
            Call::Content(content::Call::<Runtime>::initialize_channel_transfer { .. }) => false,
            Call::Bounty(bounty::Call::<Runtime>::create_bounty { .. }) => false,
            Call::ProposalsCodex(proposals_codex::Call::<Runtime>::create_proposal {
=======
            RuntimeCall::Content(content::Call::<Runtime>::issue_creator_token { .. }) => false,
            RuntimeCall::Bounty(bounty::Call::<Runtime>::create_bounty { .. }) => false,
            RuntimeCall::ProposalsCodex(proposals_codex::Call::<Runtime>::create_proposal {
>>>>>>> 7ad10a76
                general_proposal_parameters: _,
                proposal_details,
            }) => !matches!(
                proposal_details,
                proposals_codex::ProposalDetails::UpdateGlobalNftLimit(..)
            ),
            _ => true,
        }
    }
}

// Do not filter any calls when building benchmarks so we can benchmark everything
#[cfg(feature = "runtime-benchmarks")]
impl Contains<<Runtime as frame_system::Config>::RuntimeCall> for CallFilter {
    fn contains(_call: &<Runtime as frame_system::Config>::RuntimeCall) -> bool {
        true
    }
}

impl frame_system::Config for Runtime {
    type BaseCallFilter = CallFilter;
    type BlockWeights = RuntimeBlockWeights;
    type BlockLength = RuntimeBlockLength;
    type DbWeight = RocksDbWeight;
    type RuntimeOrigin = RuntimeOrigin;
    type RuntimeCall = RuntimeCall;
    type Index = Index;
    type BlockNumber = BlockNumber;
    type Hash = Hash;
    type Hashing = BlakeTwo256;
    type AccountId = AccountId;
    type Lookup = IdentityLookup<Self::AccountId>;
    type Header = generic::Header<BlockNumber, BlakeTwo256>;
    type RuntimeEvent = RuntimeEvent;
    type BlockHashCount = BlockHashCount;
    type Version = Version;
    type PalletInfo = PalletInfo;
    type AccountData = pallet_balances::AccountData<Balance>;
    type OnNewAccount = ();
    type OnKilledAccount = ();
    type SystemWeightInfo = weights::frame_system::SubstrateWeight<Runtime>;
    type SS58Prefix = ConstU16<JOY_ADDRESS_PREFIX>;
    type OnSetCode = ();
    type MaxConsumers = ConstU32<16>;
}

impl pallet_insecure_randomness_collective_flip::Config for Runtime {}

impl substrate_utility::Config for Runtime {
    type RuntimeEvent = RuntimeEvent;
    type RuntimeCall = RuntimeCall;
    type PalletsOrigin = OriginCaller;
    type WeightInfo = weights::substrate_utility::SubstrateWeight<Runtime>;
}

parameter_types! {
    // NOTE: Currently it is not possible to change the epoch duration after the chain has started.
    //       Attempting to do so will brick block production.
    pub const EpochDuration: u64 = EPOCH_DURATION_IN_SLOTS;
    pub const ExpectedBlockTime: Moment = MILLISECS_PER_BLOCK;
    pub const ReportLongevity: u64 =
        BondingDuration::get() as u64 * SessionsPerEra::get() as u64 * EpochDuration::get();
}

impl pallet_babe::Config for Runtime {
    type EpochDuration = EpochDuration;
    type ExpectedBlockTime = ExpectedBlockTime;
    type EpochChangeTrigger = pallet_babe::ExternalTrigger;
    type DisabledValidators = Session;

    type KeyOwnerProofSystem = Historical;

    type KeyOwnerProof = <Self::KeyOwnerProofSystem as KeyOwnerProofSystem<(
        KeyTypeId,
        pallet_babe::AuthorityId,
    )>>::Proof;

    type KeyOwnerIdentification = <Self::KeyOwnerProofSystem as KeyOwnerProofSystem<(
        KeyTypeId,
        pallet_babe::AuthorityId,
    )>>::IdentificationTuple;

    type HandleEquivocation =
        pallet_babe::EquivocationHandler<Self::KeyOwnerIdentification, Offences, ReportLongevity>;

    type WeightInfo = weights::pallet_babe::SubstrateWeight<Runtime>;
    type MaxAuthorities = MaxAuthorities;
}

parameter_types! {
    pub const MaxSetIdSessionEntries: u32 = BondingDuration::get() * SessionsPerEra::get();
}

impl pallet_grandpa::Config for Runtime {
    type RuntimeEvent = RuntimeEvent;

    type KeyOwnerProofSystem = Historical;

    type KeyOwnerProof =
        <Self::KeyOwnerProofSystem as KeyOwnerProofSystem<(KeyTypeId, GrandpaId)>>::Proof;

    type KeyOwnerIdentification = <Self::KeyOwnerProofSystem as KeyOwnerProofSystem<(
        KeyTypeId,
        GrandpaId,
    )>>::IdentificationTuple;

    type HandleEquivocation = pallet_grandpa::EquivocationHandler<
        Self::KeyOwnerIdentification,
        Offences,
        ReportLongevity,
    >;

    type WeightInfo = weights::pallet_grandpa::SubstrateWeight<Runtime>;
    type MaxAuthorities = MaxAuthorities;
    type MaxSetIdSessionEntries = MaxSetIdSessionEntries;
}

impl<LocalCall> frame_system::offchain::CreateSignedTransaction<LocalCall> for Runtime
where
    RuntimeCall: From<LocalCall>,
{
    fn create_transaction<C: frame_system::offchain::AppCrypto<Self::Public, Self::Signature>>(
        call: RuntimeCall,
        public: <Signature as sp_runtime::traits::Verify>::Signer,
        account: AccountId,
        nonce: Index,
    ) -> Option<(
        RuntimeCall,
        <UncheckedExtrinsic as sp_runtime::traits::Extrinsic>::SignaturePayload,
    )> {
        integration::transactions::create_transaction::<C>(call, public, account, nonce)
    }
}

impl frame_system::offchain::SigningTypes for Runtime {
    type Public = <Signature as sp_runtime::traits::Verify>::Signer;
    type Signature = Signature;
}

impl<C> frame_system::offchain::SendTransactionTypes<C> for Runtime
where
    RuntimeCall: From<C>,
{
    type Extrinsic = UncheckedExtrinsic;
    type OverarchingCall = RuntimeCall;
}

parameter_types! {
    pub const MinimumPeriod: Moment = SLOT_DURATION / 2;
}

impl pallet_timestamp::Config for Runtime {
    type Moment = Moment;
    type OnTimestampSet = Babe;
    type MinimumPeriod = MinimumPeriod;
    type WeightInfo = weights::pallet_timestamp::SubstrateWeight<Runtime>;
}

parameter_types! {
    // For weight estimation, we assume that the most locks on an individual account will be 50.
    // This number may need to be adjusted in the future if this assumption no longer holds true.
    pub const MaxLocks: u32 = 50;

    /// The maximum number of named reserves that can exist on an account.
    pub const MaxReserves: u32 = 50;

    /// Fixed size of a single frame_system::Account map entry.
    pub SystemAccountEntryFixedSize: u32 = map_entry_fixed_byte_size::<
        frame_system::Account::<Runtime>, _, _, _
    >();

    /// The minimum amount required to keep an account open.
    pub ExistentialDeposit: Balance = Balance::from(SystemAccountEntryFixedSize::get())
        .saturating_mul(MinimumBloatBondPerByte::get());
}

impl pallet_balances::Config for Runtime {
    type MaxLocks = MaxLocks;
    type MaxReserves = MaxReserves;
    type ReserveIdentifier = [u8; 8];
    type Balance = Balance;
    type DustRemoval = ();
    type RuntimeEvent = RuntimeEvent;
    type ExistentialDeposit = ExistentialDeposit;
    type AccountStore = System;
    type WeightInfo = weights::pallet_balances::SubstrateWeight<Runtime>;
}

pub(crate) type NegativeImbalance = <Balances as Currency<AccountId>>::NegativeImbalance;

pub struct Author;
impl OnUnbalanced<NegativeImbalance> for Author {
    fn on_nonzero_unbalanced(amount: NegativeImbalance) {
        if let Some(author) = Authorship::author() {
            Balances::resolve_creating(&author, amount);
        }
    }
}

pub struct DealWithFees<R>(PhantomData<R>);
impl<R: OnUnbalanced<NegativeImbalance>> OnUnbalanced<NegativeImbalance> for DealWithFees<R> {
    fn on_unbalanceds<B>(mut fees_then_tips: impl Iterator<Item = NegativeImbalance>) {
        if let Some(fees) = fees_then_tips.next() {
            // for fees, we burn them all
            let mut split = fees.ration(100, 0);
            if let Some(tips) = fees_then_tips.next() {
                // For tips %100 are for the author
                tips.ration_merge_into(0, 100, &mut split);
            }
            R::on_unbalanced(split.1);
        }
    }
}

parameter_types! {
    // 0.2 milicents / byte
    pub const TransactionByteFee: Balance = currency::MILLICENTS
        .saturating_mul(2)
        .saturating_div(10);

    /// This value increases the priority of `Operational` transactions by adding
    /// a "virtual tip" that's equal to the `OperationalFeeMultiplier * final_fee`.
    pub const OperationalFeeMultiplier: u8 = 5;
}

impl pallet_transaction_payment::Config for Runtime {
    type RuntimeEvent = RuntimeEvent;
    type OnChargeTransaction = CurrencyAdapter<Balances, DealWithFees<Author>>;
    type OperationalFeeMultiplier = OperationalFeeMultiplier;
    type WeightToFee = constants::fees::WeightToFee;
    type LengthToFee = ConstantMultiplier<Balance, TransactionByteFee>;
    type FeeMultiplierUpdate = constants::fees::SlowAdjustingFeeUpdate<Self>;
}

impl pallet_authorship::Config for Runtime {
    type FindAuthor = pallet_session::FindAccountFromAuthorIndex<Self, Babe>;
    type EventHandler = (Staking, ImOnline);
}

impl_opaque_keys! {
    pub struct SessionKeys {
        pub grandpa: Grandpa,
        pub babe: Babe,
        pub im_online: ImOnline,
        pub authority_discovery: AuthorityDiscovery,
    }
}

impl pallet_session::Config for Runtime {
    type RuntimeEvent = RuntimeEvent;
    type ValidatorId = <Self as frame_system::Config>::AccountId;
    type ValidatorIdOf = pallet_staking::StashOf<Self>;
    type ShouldEndSession = Babe;
    type NextSessionRotation = Babe;
    type SessionManager = pallet_session::historical::NoteHistoricalRoot<Self, Staking>;
    type SessionHandler = <SessionKeys as OpaqueKeys>::KeyTypeIdProviders;
    type Keys = SessionKeys;
    type WeightInfo = weights::pallet_session::SubstrateWeight<Runtime>;
}

impl pallet_session::historical::Config for Runtime {
    type FullIdentification = pallet_staking::Exposure<AccountId, Balance>;
    type FullIdentificationOf = pallet_staking::ExposureOf<Runtime>;
}

pallet_staking_reward_curve::build! {
    const REWARD_CURVE: PiecewiseLinear<'static> = curve!(
        min_inflation: 0_007_500,
        max_inflation: 0_030_000,
        ideal_stake: 0_500_000,
        falloff: 0_050_000,
        max_piece_count: 40,
        test_precision: 0_005_000,
    );
}

pub struct NoInflationIfNoEras;
impl EraPayout<Balance> for NoInflationIfNoEras {
    fn era_payout(
        total_staked: Balance,
        total_issuance: Balance,
        era_duration_millis: u64,
    ) -> (Balance, Balance) {
        let era_index = pallet_staking::Pallet::<Runtime>::active_era()
            .map_or_else(Zero::zero, |era| era.index);

        if era_index.is_zero() {
            // PoA mode: no inflation.
            (0, 0)
        } else {
            <pallet_staking::ConvertCurve<RewardCurve> as EraPayout<Balance>>::era_payout(
                total_staked,
                total_issuance,
                era_duration_millis,
            )
        }
    }
}

parameter_types! {
    pub const SessionsPerEra: sp_staking::SessionIndex = 6;
    pub const BondingDuration: sp_staking::EraIndex = BONDING_DURATION;
    pub const SlashDeferDuration: sp_staking::EraIndex = SLASH_DEFER_DURATION;
    pub const RewardCurve: &'static PiecewiseLinear<'static> = &REWARD_CURVE;
    pub const MaxNominatorRewardedPerValidator: u32 = 256;
    pub const OffendingValidatorsThreshold: Perbill = Perbill::from_percent(17);
    pub OffchainRepeat: BlockNumber = UnsignedPhase::get() / 8;
    pub HistoryDepth: u32 = 120;
}

pub struct StakingBenchmarkingConfig;
impl pallet_staking::BenchmarkingConfig for StakingBenchmarkingConfig {
    type MaxNominators = ConstU32<1000>; // Cannot be higher than `max_nominator_count` in genesis config
    type MaxValidators = ConstU32<400>; // Cannot be higher than `max_validator_count` in genesis config
}

impl pallet_staking::Config for Runtime {
    type MaxNominations = MaxNominations;
    type Currency = Balances;
    type CurrencyBalance = Balance;
    type UnixTime = Timestamp;
    type CurrencyToVote = frame_support::traits::SaturatingCurrencyToVote; // U128CurrencyToVote;
    type RewardRemainder = ();
    type RuntimeEvent = RuntimeEvent;
    type Slash = ();
    type Reward = (); // rewards are minted from the void
    type SessionsPerEra = SessionsPerEra;
    type BondingDuration = BondingDuration;
    type SlashDeferDuration = SlashDeferDuration;
    type AdminOrigin = EnsureRoot<AccountId>;
    type SessionInterface = Self;
    // TODO (Mainnet): enable normal curve
    // type EraPayout = pallet_staking::ConvertCurve<RewardCurve>;
    type EraPayout = NoInflationIfNoEras;
    type NextNewSession = Session;
    type MaxNominatorRewardedPerValidator = MaxNominatorRewardedPerValidator;
    type OffendingValidatorsThreshold = OffendingValidatorsThreshold;
    type ElectionProvider = ElectionProviderMultiPhase;
    type GenesisElectionProvider = onchain::OnChainExecution<OnChainSeqPhragmen>;
    type VoterList = BagsList;
    // type VoterList = VoterList; // not renaming for now
    type TargetList = pallet_staking::UseValidatorsMap<Self>;
    type MaxUnlockingChunks = ConstU32<32>;
    type HistoryDepth = HistoryDepth;
    type OnStakerSlash = ();
    type WeightInfo = weights::pallet_staking::SubstrateWeight<Runtime>;
    type BenchmarkingConfig = StakingBenchmarkingConfig;
    type BondingRestriction = RestrictStakingAccountsFromBonding;
}

parameter_types! {
    pub const SignedMaxSubmissions: u32 = 16;
    pub const SignedMaxRefunds: u32 = 16 / 4;

    // phase durations. 1/4 of the last session for each.
    pub const SignedPhase: u32 = EPOCH_DURATION_IN_BLOCKS / 4;
    pub const UnsignedPhase: u32 = EPOCH_DURATION_IN_BLOCKS / 4;

    // signed config
    pub const SignedRewardBase: Balance = dollars!(1);
    pub const SignedDepositBase: Balance = dollars!(10);
    pub const SignedDepositByte: Balance = MinimumBloatBondPerByte::get();

    pub BetterUnsignedThreshold: Perbill = Perbill::from_rational(5u32, 10_000);

    // miner configs
    pub const MultiPhaseUnsignedPriority: TransactionPriority = StakingUnsignedPriority::get() - 1u64;
    pub MinerMaxWeight: Weight = RuntimeBlockWeights::get()
        .get(DispatchClass::Normal)
        .max_extrinsic.expect("Normal extrinsics have a weight limit configured; qed")
        .saturating_sub(BlockExecutionWeight::get());
    // Solution can occupy 90% of normal block size
    pub MinerMaxLength: u32 = Perbill::from_rational(9u32, 10) *
        *RuntimeBlockLength::get()
        .max
        .get(DispatchClass::Normal);
}

frame_election_provider_support::generate_solution_type!(
    #[compact]
    pub struct NposSolution16::<
        VoterIndex = u32,
        TargetIndex = u16,
        Accuracy = sp_runtime::PerU16,
        MaxVoters = MaxElectingVoters,
    >(16)
);

parameter_types! {
    pub MaxNominations: u32 = <NposSolution16 as frame_election_provider_support::NposSolution>::LIMIT as u32;
    pub MaxElectingVoters: u32 = 12_500;
    // The maximum winners that can be elected by the Election pallet which is equivalent to the
    // maximum active validators the staking pallet can have.
    pub MaxActiveValidators: u32 = 400; // should not be more than max_validator_count genesis config in staking pallet?
}

/// The numbers configured here could always be more than the the maximum limits of staking pallet
/// to ensure election snapshot will not run out of memory. For now, we set them to smaller values
/// since the staking is bounded and the weight pipeline takes hours for this single pallet.
pub struct ElectionProviderBenchmarkConfig;
impl pallet_election_provider_multi_phase::BenchmarkingConfig for ElectionProviderBenchmarkConfig {
    const VOTERS: [u32; 2] = [1000, 2000];
    const TARGETS: [u32; 2] = [500, 1000];
    const ACTIVE_VOTERS: [u32; 2] = [500, 800];
    const DESIRED_TARGETS: [u32; 2] = [200, 400];
    const SNAPSHOT_MAXIMUM_VOTERS: u32 = 1000;
    const MINER_MAXIMUM_VOTERS: u32 = 1000;
    const MAXIMUM_TARGETS: u32 = 300;
}

/// Maximum number of iterations for balancing that will be executed in the embedded OCW
/// miner of election provider multi phase.
pub const MINER_MAX_ITERATIONS: u32 = 10;

/// A source of random balance for NposSolver, which is meant to be run by the OCW election miner.
pub struct OffchainRandomBalancing;
impl Get<Option<BalancingConfig>> for OffchainRandomBalancing {
    fn get() -> Option<BalancingConfig> {
        use sp_runtime::traits::TrailingZeroInput;
        let iterations = match MINER_MAX_ITERATIONS {
            0 => 0,
            max => {
                let seed = sp_io::offchain::random_seed();
                let random = <u32>::decode(&mut TrailingZeroInput::new(&seed))
                    .expect("input is padded with zeroes; qed")
                    % max.saturating_add(1);
                random as usize
            }
        };

        let config = BalancingConfig {
            iterations,
            tolerance: 0,
        };
        Some(config)
    }
}

pub struct OnChainSeqPhragmen;
impl onchain::Config for OnChainSeqPhragmen {
    type System = Runtime;
    type Solver = SequentialPhragmen<
        AccountId,
        pallet_election_provider_multi_phase::SolutionAccuracyOf<Runtime>,
    >;
    type DataProvider = <Runtime as pallet_election_provider_multi_phase::Config>::DataProvider;
    type WeightInfo = frame_election_provider_support::weights::SubstrateWeight<Runtime>;
    type MaxWinners = <Runtime as pallet_election_provider_multi_phase::Config>::MaxWinners;
    type VotersBound = MaxElectingVoters;
    type TargetsBound = ConstU32<2_000>;
}

impl pallet_election_provider_multi_phase::MinerConfig for Runtime {
    type AccountId = AccountId;
    type MaxLength = MinerMaxLength;
    type MaxWeight = MinerMaxWeight;
    type Solution = NposSolution16;
    type MaxVotesPerVoter =
	<<Self as pallet_election_provider_multi_phase::Config>::DataProvider as ElectionDataProvider>::MaxVotesPerVoter;

    // The unsigned submissions have to respect the weight of the submit_unsigned call, thus their
    // weight estimate function is wired to this call's weight.
    fn solution_weight(v: u32, t: u32, a: u32, d: u32) -> Weight {
        <
			<Self as pallet_election_provider_multi_phase::Config>::WeightInfo
			as
			pallet_election_provider_multi_phase::WeightInfo
		>::submit_unsigned(v, t, a, d)
    }
}

impl pallet_election_provider_multi_phase::Config for Runtime {
    type RuntimeEvent = RuntimeEvent;
    type Currency = Balances;
    type EstimateCallFee = TransactionPayment;
    type SignedPhase = SignedPhase;
    type UnsignedPhase = UnsignedPhase;
    type BetterUnsignedThreshold = BetterUnsignedThreshold;
    type BetterSignedThreshold = ();
    type OffchainRepeat = OffchainRepeat;
    type MinerTxPriority = MultiPhaseUnsignedPriority;
    type MinerConfig = Self;
    type SignedMaxSubmissions = SignedMaxSubmissions;
    type SignedRewardBase = SignedRewardBase;
    type SignedDepositBase = SignedDepositBase;
    type SignedDepositByte = SignedDepositByte;
    type SignedMaxRefunds = SignedMaxRefunds;
    type SignedDepositWeight = ();
    type SignedMaxWeight = MinerMaxWeight;
    type SlashHandler = (); // burn slashes
    type RewardHandler = (); // nothing to do upon rewards
    type DataProvider = Staking;
    type Fallback = onchain::OnChainExecution<OnChainSeqPhragmen>;
    type GovernanceFallback = onchain::OnChainExecution<OnChainSeqPhragmen>;
    type Solver = SequentialPhragmen<
        AccountId,
        pallet_election_provider_multi_phase::SolutionAccuracyOf<Self>,
        OffchainRandomBalancing,
    >;
    type ForceOrigin = EnsureRoot<AccountId>; // EnsureRootOrHalfCouncil;
    type MaxElectableTargets = ConstU16<{ u16::MAX }>;
    type MaxElectingVoters = MaxElectingVoters;
    type MaxWinners = MaxActiveValidators; // How does this relate with staking pallet
    type BenchmarkingConfig = ElectionProviderBenchmarkConfig;
    type WeightInfo = weights::pallet_election_provider_multi_phase::SubstrateWeight<Self>;
}

parameter_types! {
    pub const BagThresholds: &'static [u64] = &voter_bags::THRESHOLDS;
}

type VoterBagsListInstance = pallet_bags_list::Instance1;
impl pallet_bags_list::Config<VoterBagsListInstance> for Runtime {
    type RuntimeEvent = RuntimeEvent;
    type ScoreProvider = Staking;
    type WeightInfo = weights::pallet_bags_list::SubstrateWeight<Runtime>;
    type BagThresholds = BagThresholds;
    type Score = VoteWeight;
}

parameter_types! {
    pub const ImOnlineUnsignedPriority: TransactionPriority = TransactionPriority::max_value();
    /// We prioritize im-online heartbeats over election solution submission.
    pub const StakingUnsignedPriority: TransactionPriority = TransactionPriority::max_value() / 2;
    pub const MaxAuthorities: u32 = 100_000;
    pub const MaxKeys: u32 = 10_000;
    pub const MaxPeerInHeartbeats: u32 = 10_000;
    pub const MaxPeerDataEncodingSize: u32 = 1_000;
}

impl pallet_im_online::Config for Runtime {
    type AuthorityId = ImOnlineId;
    type RuntimeEvent = RuntimeEvent;
    type NextSessionRotation = Babe;
    type ValidatorSet = Historical;
    type ReportUnresponsiveness = Offences;
    type UnsignedPriority = ImOnlineUnsignedPriority;
    type WeightInfo = weights::pallet_im_online::SubstrateWeight<Runtime>;
    type MaxKeys = MaxKeys;
    type MaxPeerInHeartbeats = MaxPeerInHeartbeats;
    type MaxPeerDataEncodingSize = MaxPeerDataEncodingSize;
}

impl pallet_offences::Config for Runtime {
    type RuntimeEvent = RuntimeEvent;
    type IdentificationTuple = pallet_session::historical::IdentificationTuple<Self>;
    type OnOffenceHandler = Staking;
}

impl pallet_authority_discovery::Config for Runtime {
    type MaxAuthorities = MaxAuthorities;
}

parameter_types! {
    pub const MaxNumberOfCuratorsPerGroup: MaxNumber = 10;
    pub const ContentModuleId: PalletId = PalletId(*b"mContent"); // module content
    pub const MaxKeysPerCuratorGroupPermissionsByLevelMap: u8 = 25;
    pub const DefaultGlobalDailyNftLimit: LimitPerPeriod<BlockNumber> = LimitPerPeriod {
        block_number_period: DAYS,
        limit: 100,
    };
    pub const DefaultGlobalWeeklyNftLimit: LimitPerPeriod<BlockNumber> = LimitPerPeriod {
        block_number_period: WEEKS,
        limit: 400,
    };
    pub const DefaultChannelDailyNftLimit: LimitPerPeriod<BlockNumber> = LimitPerPeriod {
        block_number_period: DAYS,
        limit: 10,
    };
    pub const DefaultChannelWeeklyNftLimit: LimitPerPeriod<BlockNumber> = LimitPerPeriod {
        block_number_period: WEEKS,
        limit: 40,
    };
    pub const MinimumCashoutAllowedLimit: Balance = dollars!(10);
    pub const MaximumCashoutAllowedLimit: Balance = dollars!(100_000);
    pub const MaxNftAuctionWhitelistLength: MaxNumber = 20;

    // Channel bloat bond related:
    pub ChannelCleanupTxFee: Balance = compute_fee(
        RuntimeCall::Content(content::Call::<Runtime>::delete_channel {
            actor: Default::default(),
            channel_id: 0,
            channel_bag_witness: content::ChannelBagWitness {
                distribution_buckets_num: MaxDistributionBucketsPerBag::get(),
                storage_buckets_num: MaxStorageBucketsPerBag::get(),
            },
            num_objects_to_delete: 1
        })
    );
    pub ChannelEntryMaxSize: u32 = map_entry_max_size::<content::ChannelById::<Runtime>>();
    pub ChannelStateBloatBondValue: Balance = single_existential_deposit_bloat_bond_with_cleanup(
        ChannelEntryMaxSize::get(),
        ChannelCleanupTxFee::get(),
        DefaultStorageDepositCleanupProfit::get()
    );

    // Video bloat bond related:
    pub VideoCleanupTxFee: Balance = compute_fee(
        RuntimeCall::Content(content::Call::<Runtime>::delete_video {
            actor: Default::default(),
            video_id: 0,
            num_objects_to_delete: 1,
            storage_buckets_num_witness: Some(MaxStorageBucketsPerBag::get())
        })
    );
    pub VideoEntryMaxSize: u32 = map_entry_max_size::<content::VideoById::<Runtime>>();
    pub VideoStateBloatBondValue: Balance = single_bloat_bond_with_cleanup(
        VideoEntryMaxSize::get(),
        VideoCleanupTxFee::get(),
        DefaultStorageDepositCleanupProfit::get()
    );

    // TODO: Adjust those?
    pub const MaxNumberOfAssetsPerChannel: MaxNumber = 10;
    pub const MaxNumberOfAssetsPerVideo: MaxNumber = 20;
    pub const MaxNumberOfCollaboratorsPerChannel: MaxNumber = 10;
}

impl content::Config for Runtime {
    type RuntimeEvent = RuntimeEvent;
    type VideoId = VideoId;
    type OpenAuctionId = OpenAuctionId;
    type MaxNumberOfCuratorsPerGroup = MaxNumberOfCuratorsPerGroup;
    type DataObjectStorage = Storage;
    type WeightInfo = content::weights::SubstrateWeight<Runtime>;
    type ModuleId = ContentModuleId;
    type MemberAuthenticator = Members;
    type MaxKeysPerCuratorGroupPermissionsByLevelMap = MaxKeysPerCuratorGroupPermissionsByLevelMap;
    type MaxNumberOfAssetsPerChannel = MaxNumberOfAssetsPerChannel;
    type MaxNumberOfAssetsPerVideo = MaxNumberOfAssetsPerVideo;
    type MaxNumberOfCollaboratorsPerChannel = MaxNumberOfCollaboratorsPerChannel;
    type ChannelPrivilegeLevel = ChannelPrivilegeLevel;
    type CouncilBudgetManager = Council;
    type ContentWorkingGroup = ContentWorkingGroup;
    type DefaultGlobalDailyNftLimit = DefaultGlobalDailyNftLimit;
    type DefaultGlobalWeeklyNftLimit = DefaultGlobalWeeklyNftLimit;
    type DefaultChannelDailyNftLimit = DefaultChannelDailyNftLimit;
    type DefaultChannelWeeklyNftLimit = DefaultChannelWeeklyNftLimit;
    type ProjectToken = ProjectToken;
    type TransferId = TransferId;
    type MinimumCashoutAllowedLimit = MinimumCashoutAllowedLimit;
    type MaximumCashoutAllowedLimit = MaximumCashoutAllowedLimit;
    type MaxNftAuctionWhitelistLength = MaxNftAuctionWhitelistLength;
}

parameter_types! {
    pub const ProjectTokenModuleId: PalletId = PalletId(*b"mo:token"); // module: token
    pub const MaxVestingSchedulesPerAccountPerToken: u32 = 5;
    pub const BlocksPerYear: u32 = 5259600; // 365,25 * 24 * 60 * 60 / 6
    // Account bloat bond related:
    pub ProjectTokenAccountCleanupTxFee: Balance = compute_fee(
        RuntimeCall::ProjectToken(project_token::Call::<Runtime>::dust_account {
            token_id: 0,
            member_id: 0,
        })
    );
    pub ProjectTokenAccountEntryMaxSize: u32 =
        map_entry_max_size::<project_token::AccountInfoByTokenAndMember::<Runtime>>();
    pub ProjectTokenAccountBloatBond: Balance = single_bloat_bond_with_cleanup(
        ProjectTokenAccountEntryMaxSize::get(),
        ProjectTokenAccountCleanupTxFee::get(),
        DefaultStorageDepositCleanupProfit::get()
    );
}

impl project_token::Config for Runtime {
    type RuntimeEvent = RuntimeEvent;
    type Balance = Balance;
    type TokenId = TokenId;
    type BlockNumberToBalance = BlockNumberToBalance;
    type DataObjectStorage = Storage;
    type ModuleId = ProjectTokenModuleId;
    type MaxVestingSchedulesPerAccountPerToken = MaxVestingSchedulesPerAccountPerToken;
    type JoyExistentialDeposit = ExistentialDeposit;
    type BlocksPerYear = BlocksPerYear;
    type MemberOriginValidator = Members;
    type MembershipInfoProvider = Members;
    type WeightInfo = project_token::weights::SubstrateWeight<Runtime>;
}

// The referendum instance alias.
pub type ReferendumInstance = referendum::Instance1;
pub type ReferendumModule = referendum::Module<Runtime, ReferendumInstance>;
pub type CouncilModule = council::Module<Runtime>;

// Production coucil and elections configuration
#[cfg(not(any(
    feature = "staging-runtime",
    feature = "playground-runtime",
    feature = "testing-runtime",
)))]
parameter_types! {
    // referendum parameters
    pub const MaxSaltLength: u64 = 32;
    pub const VoteStageDuration: BlockNumber = days!(3);
    pub const RevealStageDuration: BlockNumber = days!(3);
    pub const MinimumVotingStake: Balance = dollars!(10);
    pub const MaxWinnerTargetCount: u32 = CouncilSize::get();

    // council parameteres
    pub const MinNumberOfExtraCandidates: u32 = 0;
    pub const AnnouncingPeriodDuration: BlockNumber = days!(9);
    pub const IdlePeriodDuration: BlockNumber = 1; // 1 block
    pub const CouncilSize: u32 = 3;
    pub const MinCandidateStake: Balance = dollars!(10_000);
    pub const ElectedMemberRewardPeriod: BlockNumber = days!(1);
    pub const BudgetRefillPeriod: BlockNumber = days!(1);
}

// playground council and elections configuration - also recommended for benchmarking
// Periods are shorter to:
// - allow easier testing
// - prevent benchmarks System::events() from accumulating too much data and overflowing the memory
#[cfg(feature = "playground-runtime")]
parameter_types! {
    // referendum parameters
    pub const MaxSaltLength: u64 = 32;
    pub const VoteStageDuration: BlockNumber = 100;
    pub const RevealStageDuration: BlockNumber = 100;
    pub const MinimumVotingStake: Balance = dollars!(10);
    pub const MaxWinnerTargetCount: u32 = CouncilSize::get();

    // council parameteres
    pub const MinNumberOfExtraCandidates: u32 = 0;
    pub const AnnouncingPeriodDuration: BlockNumber = 100;
    pub const IdlePeriodDuration: BlockNumber = 5;
    pub const MinCandidateStake: Balance = dollars!(10_000);
    pub const ElectedMemberRewardPeriod: BlockNumber = 33;
    pub const BudgetRefillPeriod: BlockNumber = 33;
}

#[cfg(feature = "playground-runtime")]
#[cfg(not(feature = "runtime-benchmarks"))]
parameter_types! {
    pub const CouncilSize: u32 = 1;
}

#[cfg(all(feature = "playground-runtime", feature = "runtime-benchmarks"))]
parameter_types! {
    pub const CouncilSize: u32 = 3;
}

// Staging coucil and elections configuration
#[cfg(feature = "staging-runtime")]
parameter_types! {
    // referendum parameters
    pub const MaxSaltLength: u64 = 32;
    pub const VoteStageDuration: BlockNumber = hours!(1);
    pub const RevealStageDuration: BlockNumber = hours!(1);
    pub const MinimumVotingStake: Balance = dollars!(10);
    pub const MaxWinnerTargetCount: u32 = CouncilSize::get();

    // council parameteres
    pub const MinNumberOfExtraCandidates: u32 = 0;
    pub const AnnouncingPeriodDuration: BlockNumber = hours!(3);
    pub const IdlePeriodDuration: BlockNumber = 1; // 1 block
    pub const CouncilSize: u32 = 3;
    pub const MinCandidateStake: Balance = dollars!(10_000);
    pub const ElectedMemberRewardPeriod: BlockNumber = days!(1);
    pub const BudgetRefillPeriod: BlockNumber = days!(1);
}

// Testing config
#[cfg(feature = "testing-runtime")]
parameter_types! {
    // referendum parameters
    pub const MaxSaltLength: u64 = 32;
    pub const VoteStageDuration: BlockNumber = 20;
    pub const RevealStageDuration: BlockNumber = 20;
    pub const MinimumVotingStake: Balance = dollars!(10);
    pub const MaxWinnerTargetCount: u32 = CouncilSize::get();

    // council parameteres
    pub const MinNumberOfExtraCandidates: u32 = 0;
    pub const AnnouncingPeriodDuration: BlockNumber = 60;
    pub const IdlePeriodDuration: BlockNumber = 10;
    pub const CouncilSize: u32 = 5;
    pub const MinCandidateStake: Balance = dollars!(10_000);
    pub const ElectedMemberRewardPeriod: BlockNumber = 6;
    pub const BudgetRefillPeriod: BlockNumber = 6;
}

impl referendum::Config<ReferendumInstance> for Runtime {
    type RuntimeEvent = RuntimeEvent;
    type MaxSaltLength = MaxSaltLength;
    type StakingHandler = VotingStakingManager;
    type ManagerOrigin =
        EitherOfDiverse<EnsureSigned<Self::AccountId>, EnsureRoot<Self::AccountId>>;
    type VotePower = Balance;
    type VoteStageDuration = VoteStageDuration;
    type RevealStageDuration = RevealStageDuration;
    type MinimumStake = MinimumVotingStake;
    type WeightInfo = referendum::weights::SubstrateWeight<Runtime>;
    type MaxWinnerTargetCount = MaxWinnerTargetCount;

    fn calculate_vote_power(
        _account_id: &<Self as frame_system::Config>::AccountId,
        stake: &Balance,
    ) -> Self::VotePower {
        *stake
    }

    fn can_unlock_vote_stake(vote: &CastVote<Self::Hash, Balance, Self::MemberId>) -> bool {
        <CouncilModule as ReferendumConnection<Runtime>>::can_unlock_vote_stake(vote).is_ok()
    }

    fn process_results(winners: &[OptionResult<Self::MemberId, Self::VotePower>]) {
        let tmp_winners: Vec<OptionResult<Self::MemberId, Self::VotePower>> = winners
            .iter()
            .map(|item| OptionResult {
                option_id: item.option_id,
                vote_power: item.vote_power,
            })
            .collect();
        <CouncilModule as ReferendumConnection<Runtime>>::recieve_referendum_results(
            tmp_winners.as_slice(),
        );
    }

    fn is_valid_option_id(option_index: &u64) -> bool {
        <CouncilModule as ReferendumConnection<Runtime>>::is_valid_candidate_id(option_index)
    }

    fn get_option_power(option_id: &u64) -> Self::VotePower {
        <CouncilModule as ReferendumConnection<Runtime>>::get_option_power(option_id)
    }

    fn increase_option_power(option_id: &u64, amount: &Self::VotePower) {
        <CouncilModule as ReferendumConnection<Runtime>>::increase_option_power(option_id, amount);
    }
}

impl council::Config for Runtime {
    type RuntimeEvent = RuntimeEvent;
    type Referendum = ReferendumModule;
    type MinNumberOfExtraCandidates = MinNumberOfExtraCandidates;
    type CouncilSize = CouncilSize;
    type AnnouncingPeriodDuration = AnnouncingPeriodDuration;
    type IdlePeriodDuration = IdlePeriodDuration;
    type MinCandidateStake = MinCandidateStake;
    type CandidacyLock = StakingManager<Self, CandidacyLockId>;
    type CouncilorLock = StakingManager<Self, CouncilorLockId>;
    type StakingAccountValidator = Members;
    type ElectedMemberRewardPeriod = ElectedMemberRewardPeriod;
    type BudgetRefillPeriod = BudgetRefillPeriod;
    type MemberOriginValidator = Members;
    type WeightInfo = council::weights::SubstrateWeight<Runtime>;

    fn new_council_elected(_elected_members: &[council::CouncilMemberOf<Self>]) {
        <proposals_engine::Module<Runtime>>::reject_active_proposals();
        <proposals_engine::Module<Runtime>>::reactivate_pending_constitutionality_proposals();
    }
}

impl common::StorageOwnership for Runtime {
    type ChannelId = ChannelId;
    type ContentId = ContentId;
    type DataObjectTypeId = DataObjectTypeId;
}

// Storage parameters independent of runtime profile
parameter_types! {
    pub const MaxDistributionBucketFamilyNumber: u64 = 200;
    pub const BlacklistSizeLimit: u64 = 1_000;
    pub const MaxNumberOfPendingInvitationsPerDistributionBucket: u32 = 20;
    pub const StorageModuleId: PalletId = PalletId(*b"mstorage"); // module storage
    pub const MinDistributionBucketsPerBag: u32 = 1;
    pub const MaxDistributionBucketsPerBag: u32 = 51;
    pub const MaxDataObjectSize: u64 = giga_bytes!(60);
    pub const MaxNumberOfOperatorsPerDistributionBucket: u32 = 20; // TODO: adjust value

    // Data object bloat bond related:
    // To calculate the cost of removing a data object we substract the cost of removing a video
    // w/ 1 asset from a cost of removing a video w/ 2 assets
    pub DataObjectCleanupTxFee: Balance = compute_fee(
        RuntimeCall::Content(content::Call::<Runtime>::delete_video {
            actor: Default::default(),
            video_id: 0,
            num_objects_to_delete: 2,
            storage_buckets_num_witness: Some(MaxStorageBucketsPerBag::get())
        })
    ).saturating_sub(
        compute_fee(
            RuntimeCall::Content(content::Call::<Runtime>::delete_video {
                actor: Default::default(),
                video_id: 0,
                num_objects_to_delete: 1,
                storage_buckets_num_witness: Some(MaxStorageBucketsPerBag::get())
            })
        )
    );
    pub DataObjectMaxEntrySize: u32 = map_entry_max_size::<storage::DataObjectsById::<Runtime>>();
    pub DataObjectBloatBond: Balance = single_bloat_bond_with_cleanup(
        DataObjectMaxEntrySize::get(),
        DataObjectCleanupTxFee::get(),
        DataObjectDepositCleanupProfit::get()
    );
}

// Production (and staging) storage parameters
#[cfg(not(any(feature = "playground-runtime", feature = "testing-runtime")))]
parameter_types! {
    pub const MinStorageBucketsPerBag: u32 = 3;
    pub const MaxStorageBucketsPerBag: u32 = 13;
    pub const DefaultMemberDynamicBagNumberOfStorageBuckets: u32 = 5;
    pub const DefaultChannelDynamicBagNumberOfStorageBuckets: u32 = 5;
}

// Playground/testing storage parameters
#[cfg(any(feature = "playground-runtime", feature = "testing-runtime",))]
parameter_types! {
    pub const MinStorageBucketsPerBag: u32 = 1;
    pub const MaxStorageBucketsPerBag: u32 = 13;
    pub const DefaultMemberDynamicBagNumberOfStorageBuckets: u32 = 1;
    pub const DefaultChannelDynamicBagNumberOfStorageBuckets: u32 = 1;
}

// Assertions
const_assert!(MinStorageBucketsPerBag::get() > 0);
const_assert!(MaxStorageBucketsPerBag::get() >= MinStorageBucketsPerBag::get());
const_assert!(MinDistributionBucketsPerBag::get() > 0);
const_assert!(MaxDistributionBucketsPerBag::get() >= MinDistributionBucketsPerBag::get());

impl storage::Config for Runtime {
    type RuntimeEvent = RuntimeEvent;
    type DataObjectId = DataObjectId;
    type StorageBucketId = StorageBucketId;
    type DistributionBucketIndex = DistributionBucketIndex;
    type DistributionBucketFamilyId = DistributionBucketFamilyId;
    type ChannelId = ChannelId;
    type BlacklistSizeLimit = BlacklistSizeLimit;
    type ModuleId = StorageModuleId;
    type MinStorageBucketsPerBag = MinStorageBucketsPerBag;
    type MaxStorageBucketsPerBag = MaxStorageBucketsPerBag;
    type MinDistributionBucketsPerBag = MinDistributionBucketsPerBag;
    type MaxDistributionBucketsPerBag = MaxDistributionBucketsPerBag;
    type DefaultMemberDynamicBagNumberOfStorageBuckets =
        DefaultMemberDynamicBagNumberOfStorageBuckets;
    type DefaultChannelDynamicBagNumberOfStorageBuckets =
        DefaultChannelDynamicBagNumberOfStorageBuckets;
    type MaxDistributionBucketFamilyNumber = MaxDistributionBucketFamilyNumber;
    type DistributionBucketOperatorId = DistributionBucketOperatorId;
    type MaxNumberOfPendingInvitationsPerDistributionBucket =
        MaxNumberOfPendingInvitationsPerDistributionBucket;
    type MaxNumberOfOperatorsPerDistributionBucket = MaxNumberOfOperatorsPerDistributionBucket;
    type MaxDataObjectSize = MaxDataObjectSize;
    type ContentId = ContentId;
    type WeightInfo = storage::weights::SubstrateWeight<Runtime>;
    type StorageWorkingGroup = StorageWorkingGroup;
    type DistributionWorkingGroup = DistributionWorkingGroup;
    type ModuleAccountInitialBalance = ExistentialDeposit;
}

impl common::membership::MembershipTypes for Runtime {
    type MemberId = MemberId;
    type ActorId = ActorId;
}

parameter_types! {
    pub const DefaultMembershipPrice: Balance = dollars!(1);
    pub const ReferralCutMaximumPercent: u8 = 50;
    pub const DefaultInitialInvitationBalance: Balance = cents!(50);
    pub const DefaultMemberInvitesCount: u32 = 2;
    // Candidate stake related:
    pub StakingAccountCleanupTxFee: Balance = compute_fee(
        RuntimeCall::Members(membership::Call::<Runtime>::remove_staking_account { member_id: 0 })
    );
    pub CandidateStake: Balance = stake_with_cleanup(
        MinimumVotingStake::get(),
        StakingAccountCleanupTxFee::get()
    );
}

impl membership::Config for Runtime {
    type RuntimeEvent = RuntimeEvent;
    type DefaultMembershipPrice = DefaultMembershipPrice;
    type DefaultInitialInvitationBalance = DefaultInitialInvitationBalance;
    type InvitedMemberStakingHandler = InvitedMemberStakingManager;
    type StakingCandidateStakingHandler = BoundStakingAccountStakingManager;
    type WorkingGroup = MembershipWorkingGroup;
    type WeightInfo = membership::weights::SubstrateWeight<Runtime>;
    type ReferralCutMaximumPercent = ReferralCutMaximumPercent;
    type CandidateStake = CandidateStake;
    type DefaultMemberInvitesCount = DefaultMemberInvitesCount;
}

parameter_types! {
    pub const MaxCategoryDepth: u64 = 6;
    pub const MaxDirectSubcategoriesInCategory: u64 = 5;
    pub const MaxTotalCategories: u64 = 40;
    pub const MaxModeratorsForCategory: u64 = 10;

    // Thread bloat bond related:
    pub FroumThreadCleanupTxFee: Balance = compute_fee(
        RuntimeCall::Forum(forum::Call::<Runtime>::delete_thread {
            forum_user_id: 0,
            category_id: 0,
            thread_id: 0,
            hide: true
        })
    );
    pub ForumThreadEntryMaxSize: u32 = map_entry_max_size::<forum::ThreadById::<Runtime>>();
    pub ThreadDeposit: Balance = single_existential_deposit_bloat_bond_with_cleanup(
        ForumThreadEntryMaxSize::get(),
        FroumThreadCleanupTxFee::get(),
        DefaultStorageDepositCleanupProfit::get()
    );

    // Post bloat bond related:
    pub FroumPostCleanupTxFee: Balance = compute_fee(
        RuntimeCall::Forum(forum::Call::<Runtime>::delete_posts {
            forum_user_id: 0,
            posts: BTreeMap::from_iter(vec![(
                forum::ExtendedPostId::<Runtime> { category_id: 0, thread_id: 0, post_id: 0 },
                true
            )]),
            rationale: Vec::new()
        })
    );
    pub ForumPostEntryMaxSize: u32 = map_entry_max_size::<forum::PostById::<Runtime>>();
    pub PostDeposit: Balance = single_bloat_bond_with_cleanup(
        ForumPostEntryMaxSize::get(),
        FroumPostCleanupTxFee::get(),
        DefaultStorageDepositCleanupProfit::get()
    );
    pub const ForumModuleId: PalletId = PalletId(*b"mo:forum"); // module : forum
    pub const PostLifeTime: BlockNumber = days!(30);
    pub const MaxStickiedThreads: u32 = 20; // TODO: adjust
}

pub struct MapLimits;
impl forum::StorageLimits for MapLimits {
    type MaxDirectSubcategoriesInCategory = MaxDirectSubcategoriesInCategory;
    type MaxModeratorsForCategory = MaxModeratorsForCategory;
    type MaxTotalCategories = MaxTotalCategories;
}

impl forum::Config for Runtime {
    type RuntimeEvent = RuntimeEvent;
    type ThreadId = ThreadId;
    type PostId = PostId;
    type CategoryId = u64;
    type MaxCategoryDepth = MaxCategoryDepth;
    type ThreadDeposit = ThreadDeposit;
    type PostDeposit = PostDeposit;
    type ModuleId = ForumModuleId;
    type MapLimits = MapLimits;
    type WeightInfo = forum::weights::SubstrateWeight<Runtime>;
    type WorkingGroup = ForumWorkingGroup;
    type MemberOriginValidator = Members;
    type PostLifeTime = PostLifeTime;
    type MaxStickiedThreads = MaxStickiedThreads;

    fn calculate_hash(text: &[u8]) -> Self::Hash {
        Self::Hashing::hash(text)
    }
}

impl LockComparator<<Runtime as pallet_balances::Config>::Balance> for Runtime {
    fn are_locks_conflicting(new_lock: &LockIdentifier, existing_locks: &[LockIdentifier]) -> bool {
        let other_locks_present = !existing_locks.is_empty();
        let new_lock_is_rivalrous = !NON_RIVALROUS_LOCKS.contains(new_lock);
        let existing_locks_contain_rivalrous_lock = existing_locks
            .iter()
            .any(|lock_id| !NON_RIVALROUS_LOCKS.contains(lock_id));

        other_locks_present && new_lock_is_rivalrous && existing_locks_contain_rivalrous_lock
    }
}

pub struct RestrictStakingAccountsFromBonding {}

impl BondingRestriction<AccountId> for RestrictStakingAccountsFromBonding {
    fn can_bond(stash_account: &AccountId) -> bool {
        let bonding_lock_id = common::locks::STAKING_LOCK_ID;
        let existing_lock_ids: Vec<LockIdentifier> = Balances::locks(stash_account)
            .iter()
            .map(|lock| lock.id)
            .collect();
        !Runtime::are_locks_conflicting(&bonding_lock_id, &existing_lock_ids)
    }
}

parameter_types! {
    pub const MaxWorkerNumberLimit: u32 = 30;
    pub const MinUnstakingPeriodLimit: u32 = days!(20);
    // FIXME: Periods should be the same, but rewards should start at different blocks
    pub const ForumWorkingGroupRewardPeriod: u32 = days!(1) + 10;
    pub const StorageWorkingGroupRewardPeriod: u32 = days!(1) + 20;
    pub const ContentWorkingGroupRewardPeriod: u32 = days!(1) + 30;
    pub const MembershipRewardPeriod: u32 = days!(1) + 40;
    pub const AppRewardPeriod: u32 = days!(1) + 50;
    pub const OperationsAlphaRewardPeriod: u32 = days!(1) + 60;
    pub const OperationsBetaRewardPeriod: u32 = days!(1) + 70;
    pub const OperationsGammaRewardPeriod: u32 = days!(1) + 80;
    pub const DistributionRewardPeriod: u32 = days!(1) + 90;
    // This should be more costly than `apply_on_opening` fee
    pub const MinimumApplicationStake: Balance = dollars!(20);
    // This should be more costly than `add_opening` fee
    pub const LeaderOpeningStake: Balance = dollars!(100);
}

// Make sure that one cannot leave before a slashing proposal for lead can go through.
// Will apply to other non-lead workers as well, but that is fine.
const_assert!(
    MinUnstakingPeriodLimit::get()
        >= SlashWorkingGroupLeadProposalParameters::get().voting_period
            + SlashWorkingGroupLeadProposalParameters::get().grace_period
);

// Staking managers type aliases.
pub type ForumWorkingGroupStakingManager =
    staking_handler::StakingManager<Runtime, ForumGroupLockId>;
pub type VotingStakingManager = staking_handler::StakingManager<Runtime, VotingLockId>;
pub type ContentWorkingGroupStakingManager =
    staking_handler::StakingManager<Runtime, ContentWorkingGroupLockId>;
pub type StorageWorkingGroupStakingManager =
    staking_handler::StakingManager<Runtime, StorageWorkingGroupLockId>;
pub type MembershipWorkingGroupStakingManager =
    staking_handler::StakingManager<Runtime, MembershipWorkingGroupLockId>;
pub type InvitedMemberStakingManager =
    staking_handler::StakingManager<Runtime, InvitedMemberLockId>;
pub type BoundStakingAccountStakingManager =
    staking_handler::StakingManager<Runtime, BoundStakingAccountLockId>;
pub type AppWorkingGroupStakingManager =
    staking_handler::StakingManager<Runtime, AppWorkingGroupLockId>;
pub type OperationsWorkingGroupAlphaStakingManager =
    staking_handler::StakingManager<Runtime, OperationsWorkingGroupAlphaLockId>;
pub type OperationsWorkingGroupBetaStakingManager =
    staking_handler::StakingManager<Runtime, OperationsWorkingGroupBetaLockId>;
pub type OperationsWorkingGroupGammaStakingManager =
    staking_handler::StakingManager<Runtime, OperationsWorkingGroupGammaLockId>;
pub type DistributionWorkingGroupStakingManager =
    staking_handler::StakingManager<Runtime, DistributionWorkingGroupLockId>;

// The forum working group instance alias.
pub type ForumWorkingGroupInstance = working_group::Instance1;

// The storage working group instance alias.
pub type StorageWorkingGroupInstance = working_group::Instance2;

// The content directory working group instance alias.
pub type ContentWorkingGroupInstance = working_group::Instance3;

// The builder working group instance alias.
pub type OperationsWorkingGroupInstanceAlpha = working_group::Instance4;

// The app working group instance alias.
pub type AppWorkingGroupInstance = working_group::Instance5;

// The membership working group instance alias.
pub type MembershipWorkingGroupInstance = working_group::Instance6;

// The builder working group instance alias.
pub type OperationsWorkingGroupInstanceBeta = working_group::Instance7;

// The builder working group instance alias.
pub type OperationsWorkingGroupInstanceGamma = working_group::Instance8;

// The distribution working group instance alias.
pub type DistributionWorkingGroupInstance = working_group::Instance9;

impl working_group::Config<ForumWorkingGroupInstance> for Runtime {
    type RuntimeEvent = RuntimeEvent;
    type MaxWorkerNumberLimit = MaxWorkerNumberLimit;
    type StakingHandler = ForumWorkingGroupStakingManager;
    type StakingAccountValidator = Members;
    type MemberOriginValidator = Members;
    type MinUnstakingPeriodLimit = MinUnstakingPeriodLimit;
    type RewardPeriod = ForumWorkingGroupRewardPeriod;
    type WeightInfo = working_group::weights::SubstrateWeight<Runtime>;
    type MinimumApplicationStake = MinimumApplicationStake;
    type LeaderOpeningStake = LeaderOpeningStake;
}

impl working_group::Config<StorageWorkingGroupInstance> for Runtime {
    type RuntimeEvent = RuntimeEvent;
    type MaxWorkerNumberLimit = MaxWorkerNumberLimit;
    type StakingHandler = StorageWorkingGroupStakingManager;
    type StakingAccountValidator = Members;
    type MemberOriginValidator = Members;
    type MinUnstakingPeriodLimit = MinUnstakingPeriodLimit;
    type RewardPeriod = StorageWorkingGroupRewardPeriod;
    type WeightInfo = working_group::weights::SubstrateWeight<Runtime>;
    type MinimumApplicationStake = MinimumApplicationStake;
    type LeaderOpeningStake = LeaderOpeningStake;
}

impl working_group::Config<ContentWorkingGroupInstance> for Runtime {
    type RuntimeEvent = RuntimeEvent;
    type MaxWorkerNumberLimit = MaxWorkerNumberLimit;
    type StakingHandler = ContentWorkingGroupStakingManager;
    type StakingAccountValidator = Members;
    type MemberOriginValidator = Members;
    type MinUnstakingPeriodLimit = MinUnstakingPeriodLimit;
    type RewardPeriod = ContentWorkingGroupRewardPeriod;
    type WeightInfo = working_group::weights::SubstrateWeight<Runtime>;
    type MinimumApplicationStake = MinimumApplicationStake;
    type LeaderOpeningStake = LeaderOpeningStake;
}

impl working_group::Config<MembershipWorkingGroupInstance> for Runtime {
    type RuntimeEvent = RuntimeEvent;
    type MaxWorkerNumberLimit = MaxWorkerNumberLimit;
    type StakingHandler = MembershipWorkingGroupStakingManager;
    type StakingAccountValidator = Members;
    type MemberOriginValidator = Members;
    type MinUnstakingPeriodLimit = MinUnstakingPeriodLimit;
    type RewardPeriod = MembershipRewardPeriod;
    type WeightInfo = working_group::weights::SubstrateWeight<Runtime>;
    type MinimumApplicationStake = MinimumApplicationStake;
    type LeaderOpeningStake = LeaderOpeningStake;
}

impl working_group::Config<OperationsWorkingGroupInstanceAlpha> for Runtime {
    type RuntimeEvent = RuntimeEvent;
    type MaxWorkerNumberLimit = MaxWorkerNumberLimit;
    type StakingHandler = OperationsWorkingGroupAlphaStakingManager;
    type StakingAccountValidator = Members;
    type MemberOriginValidator = Members;
    type MinUnstakingPeriodLimit = MinUnstakingPeriodLimit;
    type RewardPeriod = OperationsAlphaRewardPeriod;
    type WeightInfo = working_group::weights::SubstrateWeight<Runtime>;
    type MinimumApplicationStake = MinimumApplicationStake;
    type LeaderOpeningStake = LeaderOpeningStake;
}

impl working_group::Config<AppWorkingGroupInstance> for Runtime {
    type RuntimeEvent = RuntimeEvent;
    type MaxWorkerNumberLimit = MaxWorkerNumberLimit;
    type StakingHandler = AppWorkingGroupStakingManager;
    type StakingAccountValidator = Members;
    type MemberOriginValidator = Members;
    type MinUnstakingPeriodLimit = MinUnstakingPeriodLimit;
    type RewardPeriod = AppRewardPeriod;
    type WeightInfo = working_group::weights::SubstrateWeight<Runtime>;
    type MinimumApplicationStake = MinimumApplicationStake;
    type LeaderOpeningStake = LeaderOpeningStake;
}

impl working_group::Config<OperationsWorkingGroupInstanceBeta> for Runtime {
    type RuntimeEvent = RuntimeEvent;
    type MaxWorkerNumberLimit = MaxWorkerNumberLimit;
    type StakingHandler = OperationsWorkingGroupBetaStakingManager;
    type StakingAccountValidator = Members;
    type MemberOriginValidator = Members;
    type MinUnstakingPeriodLimit = MinUnstakingPeriodLimit;
    type RewardPeriod = OperationsBetaRewardPeriod;
    type WeightInfo = working_group::weights::SubstrateWeight<Runtime>;
    type MinimumApplicationStake = MinimumApplicationStake;
    type LeaderOpeningStake = LeaderOpeningStake;
}

impl working_group::Config<OperationsWorkingGroupInstanceGamma> for Runtime {
    type RuntimeEvent = RuntimeEvent;
    type MaxWorkerNumberLimit = MaxWorkerNumberLimit;
    type StakingHandler = OperationsWorkingGroupGammaStakingManager;
    type StakingAccountValidator = Members;
    type MemberOriginValidator = Members;
    type MinUnstakingPeriodLimit = MinUnstakingPeriodLimit;
    type RewardPeriod = OperationsGammaRewardPeriod;
    type WeightInfo = working_group::weights::SubstrateWeight<Runtime>;
    type MinimumApplicationStake = MinimumApplicationStake;
    type LeaderOpeningStake = LeaderOpeningStake;
}

impl working_group::Config<DistributionWorkingGroupInstance> for Runtime {
    type RuntimeEvent = RuntimeEvent;
    type MaxWorkerNumberLimit = MaxWorkerNumberLimit;
    type StakingHandler = DistributionWorkingGroupStakingManager;
    type StakingAccountValidator = Members;
    type MemberOriginValidator = Members;
    type MinUnstakingPeriodLimit = MinUnstakingPeriodLimit;
    type RewardPeriod = DistributionRewardPeriod;
    type WeightInfo = working_group::weights::SubstrateWeight<Runtime>;
    type MinimumApplicationStake = MinimumApplicationStake;
    type LeaderOpeningStake = LeaderOpeningStake;
}

parameter_types! {
    pub const ProposalCancellationFee: Balance = dollars!(1);
    pub const ProposalRejectionFee: Balance = dollars!(5);
    pub const ProposalMaxActiveProposalLimit: u32 = 20;
    pub const DispatchableCallCodeMaxLen: u32 = mega_bytes!(3);
}

#[cfg(not(feature = "runtime-benchmarks"))]
parameter_types! {
    pub const ProposalTitleMaxLength: u32 = 40;
    pub const ProposalDescriptionMaxLength: u32 = 3_000;
}

// Higher limits for benchmarking for more accurate results
#[cfg(feature = "runtime-benchmarks")]
parameter_types! {
    pub const ProposalTitleMaxLength: u32 = 20_000;
    pub const ProposalDescriptionMaxLength: u32 = 20_000;
}

impl proposals_engine::Config for Runtime {
    type RuntimeEvent = RuntimeEvent;
    type ProposerOriginValidator = Members;
    type CouncilOriginValidator = Council;
    type TotalVotersCounter = CouncilManager<Self>;
    type ProposalId = u32;
    type StakingHandler = staking_handler::StakingManager<Self, ProposalsLockId>;
    type CancellationFee = ProposalCancellationFee;
    type RejectionFee = ProposalRejectionFee;
    type TitleMaxLength = ProposalTitleMaxLength;
    type DescriptionMaxLength = ProposalDescriptionMaxLength;
    type MaxActiveProposalLimit = ProposalMaxActiveProposalLimit;
    type DispatchableCallCode = RuntimeCall;
    type ProposalObserver = ProposalsCodex;
    type WeightInfo = proposals_engine::weights::SubstrateWeight<Runtime>;
    type StakingAccountValidator = Members;
    type DispatchableCallCodeMaxLen = DispatchableCallCodeMaxLen;
}

impl Default for RuntimeCall {
    fn default() -> Self {
        panic!("shouldn't call default for RuntimeCall");
    }
}

parameter_types! {
    pub const MaxWhiteListSize: u32 = 20;
    // module : proposals_discussion
    pub const ProposalsDiscussionModuleId: PalletId = PalletId(*b"mo:prdis");
    pub const ProposalsDiscussionPostLifetime: BlockNumber = hours!(1);

    // Proposal discussion post deposit related:
    pub ProposalDiscussionPostCleanupTxFee: Balance = compute_fee(
        RuntimeCall::ProposalsDiscussion(proposals_discussion::Call::<Runtime>::delete_post {
            deleter_id: 0,
            post_id: 0,
            thread_id: 0,
            hide: true,
        })
    );
    pub ProposalDiscussionPostEntryMaxSize: u32 =
        map_entry_max_size::<proposals_discussion::PostThreadIdByPostId::<Runtime>>();
    pub ProposalsPostDeposit: Balance = single_bloat_bond_with_cleanup(
        ProposalDiscussionPostEntryMaxSize::get(),
        ProposalDiscussionPostCleanupTxFee::get(),
        DefaultStorageDepositCleanupProfit::get()
    );
}

macro_rules! call_wg {
    ($working_group:ident, $function:ident $(,$x:expr)*) => {{
        match $working_group {
            WorkingGroup::Content => <ContentWorkingGroup as WorkingGroupBudgetHandler<AccountId, Balance>>::$function($($x,)*),
            WorkingGroup::Storage => <StorageWorkingGroup as WorkingGroupBudgetHandler<AccountId, Balance>>::$function($($x,)*),
            WorkingGroup::Forum => <ForumWorkingGroup as WorkingGroupBudgetHandler<AccountId, Balance>>::$function($($x,)*),
            WorkingGroup::Membership => <MembershipWorkingGroup as WorkingGroupBudgetHandler<AccountId, Balance>>::$function($($x,)*),
            WorkingGroup::App => <AppWorkingGroup as WorkingGroupBudgetHandler<AccountId, Balance>>::$function($($x,)*),
            WorkingGroup::Distribution => <DistributionWorkingGroup as WorkingGroupBudgetHandler<AccountId, Balance>>::$function($($x,)*),
            WorkingGroup::OperationsAlpha => <OperationsWorkingGroupAlpha as WorkingGroupBudgetHandler<AccountId, Balance>>::$function($($x,)*),
            WorkingGroup::OperationsBeta => <OperationsWorkingGroupBeta as WorkingGroupBudgetHandler<AccountId, Balance>>::$function($($x,)*),
            WorkingGroup::OperationsGamma => <OperationsWorkingGroupGamma as WorkingGroupBudgetHandler<AccountId, Balance>>::$function($($x,)*),
        }
    }};
}

impl proposals_discussion::Config for Runtime {
    type RuntimeEvent = RuntimeEvent;
    type AuthorOriginValidator = Members;
    type MembershipInfoProvider = Members;
    type CouncilOriginValidator = Council;
    type ThreadId = ThreadId;
    type PostId = PostId;
    type MaxWhiteListSize = MaxWhiteListSize;
    type WeightInfo = proposals_discussion::weights::SubstrateWeight<Runtime>;
    type PostDeposit = ProposalsPostDeposit;
    type ModuleId = ProposalsDiscussionModuleId;
    type PostLifeTime = ProposalsDiscussionPostLifetime;
}

impl joystream_utility::Config for Runtime {
    type RuntimeEvent = RuntimeEvent;

    type WeightInfo = joystream_utility::weights::SubstrateWeight<Runtime>;

    fn get_working_group_budget(working_group: WorkingGroup) -> Balance {
        call_wg!(working_group, get_budget)
    }
    fn set_working_group_budget(working_group: WorkingGroup, budget: Balance) {
        call_wg!(working_group, set_budget, budget)
    }
}

parameter_types! {
    // Make sure to stay below MAX_BLOCK_SIZE of substrate consensus of ~4MB
    // The new compressed wasm format is much smaller in size ~ 1MB
    pub const RuntimeUpgradeWasmProposalMaxLength: u32 = DispatchableCallCodeMaxLen::get();
    pub const FundingRequestProposalMaxTotalAmount: Balance = dollars!(10_000);
    pub const FundingRequestProposalMaxAccounts: u32 = 20;
    pub const SetMaxValidatorCountProposalMaxValidators: u32 = 100;
}

const_assert!(
    RuntimeUpgradeWasmProposalMaxLength::get()
        <= (MaximumBlockLength::get() as u128 * NORMAL_DISPATCH_RATIO.deconstruct() as u128
            / Perbill::one().deconstruct() as u128) as u32
);

impl proposals_codex::Config for Runtime {
    type RuntimeEvent = RuntimeEvent;
    type MembershipOriginValidator = Members;
    type ProposalEncoder = ExtrinsicProposalEncoder;
    type SetMaxValidatorCountProposalParameters = SetMaxValidatorCountProposalParameters;
    type RuntimeUpgradeProposalParameters = RuntimeUpgradeProposalParameters;
    type SignalProposalParameters = SignalProposalParameters;
    type FundingRequestProposalParameters = FundingRequestProposalParameters;
    type CreateWorkingGroupLeadOpeningProposalParameters =
        CreateWorkingGroupLeadOpeningProposalParameters;
    type FillWorkingGroupLeadOpeningProposalParameters =
        FillWorkingGroupLeadOpeningProposalParameters;
    type UpdateWorkingGroupBudgetProposalParameters = UpdateWorkingGroupBudgetProposalParameters;
    type DecreaseWorkingGroupLeadStakeProposalParameters =
        DecreaseWorkingGroupLeadStakeProposalParameters;
    type SlashWorkingGroupLeadProposalParameters = SlashWorkingGroupLeadProposalParameters;
    type SetWorkingGroupLeadRewardProposalParameters = SetWorkingGroupLeadRewardProposalParameters;
    type TerminateWorkingGroupLeadProposalParameters = TerminateWorkingGroupLeadProposalParameters;
    type AmendConstitutionProposalParameters = AmendConstitutionProposalParameters;
    type CancelWorkingGroupLeadOpeningProposalParameters =
        CancelWorkingGroupLeadOpeningProposalParameters;
    type SetMembershipPriceProposalParameters = SetMembershipPriceProposalParameters;
    type SetCouncilBudgetIncrementProposalParameters = SetCouncilBudgetIncrementProposalParameters;
    type SetCouncilorRewardProposalParameters = SetCouncilorRewardProposalParameters;
    type SetInitialInvitationBalanceProposalParameters =
        SetInitialInvitationBalanceProposalParameters;
    type SetInvitationCountProposalParameters = SetInvitationCountProposalParameters;
    type SetMembershipLeadInvitationQuotaProposalParameters =
        SetMembershipLeadInvitationQuotaProposalParameters;
    type SetReferralCutProposalParameters = SetReferralCutProposalParameters;
    type VetoProposalProposalParameters = VetoProposalProposalParameters;
    type UpdateGlobalNftLimitProposalParameters = UpdateGlobalNftLimitProposalParameters;
    type UpdateChannelPayoutsProposalParameters = UpdateChannelPayoutsProposalParameters;
    type FundingRequestProposalMaxTotalAmount = FundingRequestProposalMaxTotalAmount;
    type FundingRequestProposalMaxAccounts = FundingRequestProposalMaxAccounts;
    type SetMaxValidatorCountProposalMaxValidators = SetMaxValidatorCountProposalMaxValidators;
    type WeightInfo = proposals_codex::weights::SubstrateWeight<Runtime>;
}

impl pallet_constitution::Config for Runtime {
    type RuntimeEvent = RuntimeEvent;
    type WeightInfo = pallet_constitution::weights::SubstrateWeight<Runtime>;
}

parameter_types! {
    pub const BountyModuleId: PalletId = PalletId(*b"m:bounty"); // module : bounty
    pub const ClosedContractSizeLimit: u32 = 50;

    // Bounty work entry stake related:
    pub BountyWorkEntryCleanupTxFee: Balance = compute_fee(
        RuntimeCall::Bounty(bounty::Call::<Runtime>::withdraw_entrant_stake {
            member_id: 0,
            bounty_id: 0,
            entry_id: 0,
        })
    );
    pub BountyWorkEntryEntryMaxSize: u32 = map_entry_max_size::<bounty::Entries::<Runtime>>();
    pub MinWorkEntrantStake: Balance = single_bloat_bond_with_cleanup(
        BountyWorkEntryEntryMaxSize::get(),
        BountyWorkEntryCleanupTxFee::get(),
        DefaultStorageDepositCleanupProfit::get()
    );

    // Funder bloat bond related:
    pub BountyContributionCleanupTxFee: Balance = compute_fee(
        RuntimeCall::Bounty(bounty::Call::<Runtime>::withdraw_funding {
            funder: Default::default(),
            bounty_id: 0,
        })
    );
    pub BountyContributionEntryMaxSize: u32 =
        map_entry_max_size::<bounty::BountyContributions::<Runtime>>();
    pub FunderStateBloatBondAmount: Balance = single_bloat_bond_with_cleanup(
        BountyContributionEntryMaxSize::get(),
        BountyContributionCleanupTxFee::get(),
        DefaultStorageDepositCleanupProfit::get()
    );

    // Creator bloat bond related:
    pub BountyCleanupTxFee: Balance = compute_fee(
        RuntimeCall::Bounty(bounty::Call::<Runtime>::terminate_bounty {
            bounty_id: 0,
        })
    );
    pub BountyEntryMaxSize: u32 = map_entry_max_size::<bounty::Bounties::<Runtime>>();
    pub CreatorStateBloatBondAmount: Balance = single_existential_deposit_bloat_bond_with_cleanup(
        BountyEntryMaxSize::get(),
        BountyCleanupTxFee::get(),
        DefaultStorageDepositCleanupProfit::get()
    );
}

impl bounty::Config for Runtime {
    type RuntimeEvent = RuntimeEvent;
    type ModuleId = BountyModuleId;
    type BountyId = u64;
    type Membership = Members;
    type WeightInfo = bounty::weights::SubstrateWeight<Runtime>;
    type CouncilBudgetManager = Council;
    type StakingHandler = staking_handler::StakingManager<Self, BountyLockId>;
    type EntryId = u64;
    type ClosedContractSizeLimit = ClosedContractSizeLimit;
    type MinWorkEntrantStake = MinWorkEntrantStake;
    type FunderStateBloatBondAmount = FunderStateBloatBondAmount;
    type CreatorStateBloatBondAmount = CreatorStateBloatBondAmount;
}

parameter_types! {
    pub const MinVestedTransfer: Balance = dollars!(1);
    pub UnvestedFundsAllowedWithdrawReasons: WithdrawReasons = WithdrawReasons::empty();
}

impl pallet_vesting::Config for Runtime {
    type RuntimeEvent = RuntimeEvent;
    type Currency = Balances;
    type BlockNumberToBalance = ConvertInto;
    type MinVestedTransfer = MinVestedTransfer;
    type WeightInfo = weights::pallet_vesting::SubstrateWeight<Runtime>;
    type UnvestedFundsAllowedWithdrawReasons = UnvestedFundsAllowedWithdrawReasons;
    // `VestingInfo` encode length is 36bytes. 28 schedules gets encoded as 1009 bytes, which is the
    // highest number of schedules that encodes less than 2^10.
    const MAX_VESTING_SCHEDULES: u32 = 28;
}

parameter_types! {
    pub MultisigMapEntryFixedPortionByteSize: u32 = double_map_entry_fixed_byte_size::<
        pallet_multisig::Multisigs::<Runtime>, _, _, _, _, _
    >();
    // Deposit for storing one new item in Multisigs/Calls map
    pub DepositBase: Balance = compute_single_bloat_bond(
        MultisigMapEntryFixedPortionByteSize::get(),
        None
    );
    // Deposit for adding 32 bytes to an already stored item
    pub const DepositFactor: Balance = 32 * MinimumBloatBondPerByte::get();
    // Max number of multisig signatories
    pub const MaxSignatories: u16 = 100;
}

impl pallet_multisig::Config for Runtime {
    type RuntimeEvent = RuntimeEvent;
    type RuntimeCall = RuntimeCall;
    type Currency = Balances;
    type DepositBase = DepositBase;
    type DepositFactor = DepositFactor;
    type MaxSignatories = MaxSignatories;
    type WeightInfo = weights::pallet_multisig::SubstrateWeight<Runtime>;
}

/// Opaque types. These are used by the CLI to instantiate machinery that don't need to know
/// the specifics of the runtime. They can then be made to be agnostic over specific formats
/// of data like extrinsics, allowing for them to continue syncing the network through upgrades
/// to even the core datastructures.
pub mod opaque {
    use super::*;

    pub use sp_runtime::OpaqueExtrinsic as UncheckedExtrinsic;

    /// Opaque block header type.
    pub type Header = generic::Header<BlockNumber, BlakeTwo256>;
    /// Opaque block type.
    pub type Block = generic::Block<Header, UncheckedExtrinsic>;
    /// Opaque block identifier type.
    pub type BlockId = generic::BlockId<Block>;
}

construct_runtime!(
    pub enum Runtime where
        Block = Block,
        NodeBlock = opaque::Block,
        UncheckedExtrinsic = UncheckedExtrinsic,
    {
        // Substrate
        System: frame_system,
        Utility: substrate_utility,
        Babe: pallet_babe,
        Timestamp: pallet_timestamp,
        // Authorship must be before session in order to note author in the correct session and era
        // for im-online and staking
        Authorship: pallet_authorship,
        Balances: pallet_balances,
        TransactionPayment: pallet_transaction_payment,
        ElectionProviderMultiPhase: pallet_election_provider_multi_phase,
        Staking: pallet_staking,
        Session: pallet_session,
        Historical: pallet_session_historical,
        Grandpa: pallet_grandpa,
        AuthorityDiscovery: pallet_authority_discovery,
        ImOnline: pallet_im_online,
        Offences: pallet_offences,
        RandomnessCollectiveFlip: pallet_insecure_randomness_collective_flip,
        BagsList: pallet_bags_list::<Instance1>::{Pallet, Call, Storage, Event<T>},
        // Not renaming BagsList to VoterList until migration test failing can be fixed
        // VoterList: pallet_bags_list::<Instance1>::{Pallet, Call, Storage, Event<T>},
        Vesting: pallet_vesting,
        Multisig: pallet_multisig,
        // Joystream
        Council: council::{Pallet, Call, Storage, Event<T>, Config<T>},
        Referendum: referendum::<Instance1>::{Pallet, Call, Storage, Event<T>},
        Members: membership::{Pallet, Call, Storage, Event<T>, Config},
        Forum: forum::{Pallet, Call, Storage, Event<T>, Config<T>},
        Constitution: pallet_constitution::{Pallet, Call, Storage, Event<T>},
        Bounty: bounty::{Pallet, Call, Storage, Event<T>},
        JoystreamUtility: joystream_utility::{Pallet, Call, Storage, Event<T>},
        Content: content::{Pallet, Call, Storage, Event<T>, Config<T>},
        Storage: storage::{Pallet, Call, Storage, Event<T>, Config<T>},
        ProjectToken: project_token::{Pallet, Call, Storage, Event<T>, Config<T>},
        // --- Proposals
        ProposalsEngine: proposals_engine::{Pallet, Call, Storage, Event<T>},
        ProposalsDiscussion: proposals_discussion::{Pallet, Call, Storage, Event<T>, Config},
        ProposalsCodex: proposals_codex::{Pallet, Call, Storage, Event<T>},
        // --- Working groups
        ForumWorkingGroup: working_group::<Instance1>::{Pallet, Call, Storage, Event<T>},
        StorageWorkingGroup: working_group::<Instance2>::{Pallet, Call, Storage, Event<T>},
        ContentWorkingGroup: working_group::<Instance3>::{Pallet, Call, Storage, Event<T>},
        OperationsWorkingGroupAlpha: working_group::<Instance4>::{Pallet, Call, Storage, Event<T>},
        AppWorkingGroup: working_group::<Instance5>::{Pallet, Call, Storage, Event<T>},
        MembershipWorkingGroup: working_group::<Instance6>::{Pallet, Call, Storage, Event<T>},
        OperationsWorkingGroupBeta: working_group::<Instance7>::{Pallet, Call, Storage, Event<T>},
        OperationsWorkingGroupGamma: working_group::<Instance8>::{Pallet, Call, Storage, Event<T>},
        DistributionWorkingGroup: working_group::<Instance9>::{Pallet, Call, Storage, Event<T>},
    }
);

#[cfg(all(test, feature = "try-runtime"))]
mod remote_tests {
    use super::*;
    use frame_try_runtime::{runtime_decl_for_TryRuntime::TryRuntime, UpgradeCheckSelect};
    use remote_externalities::{
        Builder, Mode, OfflineConfig, OnlineConfig, SnapshotConfig, Transport,
    };
    use std::env::var;

    #[tokio::test]
    async fn run_migrations() {
        if var("RUN_MIGRATION_TESTS").is_err() {
            return;
        }

        sp_tracing::try_init_simple();
        let transport: Transport = var("WS")
            .unwrap_or("wss://rpc.joystream.org:443".to_string())
            .into();
        let maybe_state_snapshot: Option<SnapshotConfig> = var("SNAP").map(|s| s.into()).ok();
        let mut ext = Builder::<Block>::default()
            .mode(if let Some(state_snapshot) = maybe_state_snapshot {
                Mode::OfflineOrElseOnline(
                    OfflineConfig {
                        state_snapshot: state_snapshot.clone(),
                    },
                    OnlineConfig {
                        transport,
                        state_snapshot: Some(state_snapshot),
                        ..Default::default()
                    },
                )
            } else {
                Mode::Online(OnlineConfig {
                    transport,
                    ..Default::default()
                })
            })
            .build()
            .await
            .unwrap();
        ext.execute_with(|| Runtime::on_runtime_upgrade(UpgradeCheckSelect::PreAndPost));
    }
}<|MERGE_RESOLUTION|>--- conflicted
+++ resolved
@@ -144,11 +144,7 @@
     spec_name: create_runtime_str!("joystream-node"),
     impl_name: create_runtime_str!("joystream-node"),
     authoring_version: 12,
-<<<<<<< HEAD
     spec_version: 2003,
-=======
-    spec_version: 2002,
->>>>>>> 7ad10a76
     impl_version: 0,
     apis: crate::runtime_api::EXPORTED_RUNTIME_API_VERSIONS,
     transaction_version: 1,
@@ -244,24 +240,11 @@
             RuntimeCall::Content(content::Call::<Runtime>::update_channel_privilege_level {
                 ..
             }) => false,
-            RuntimeCall::Content(content::Call::<Runtime>::update_channel_nft_limit { .. }) => {
-                false
-            }
-            RuntimeCall::Content(
-                content::Call::<Runtime>::set_channel_paused_features_as_moderator { .. },
-            ) => false,
             RuntimeCall::Content(content::Call::<Runtime>::initialize_channel_transfer {
                 ..
             }) => false,
-<<<<<<< HEAD
-            Call::Content(content::Call::<Runtime>::initialize_channel_transfer { .. }) => false,
-            Call::Bounty(bounty::Call::<Runtime>::create_bounty { .. }) => false,
-            Call::ProposalsCodex(proposals_codex::Call::<Runtime>::create_proposal {
-=======
-            RuntimeCall::Content(content::Call::<Runtime>::issue_creator_token { .. }) => false,
             RuntimeCall::Bounty(bounty::Call::<Runtime>::create_bounty { .. }) => false,
             RuntimeCall::ProposalsCodex(proposals_codex::Call::<Runtime>::create_proposal {
->>>>>>> 7ad10a76
                 general_proposal_parameters: _,
                 proposal_details,
             }) => !matches!(
