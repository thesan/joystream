//! The Joystream Substrate Node runtime.

#![cfg_attr(not(feature = "std"), no_std)]
// `construct_runtime!` does a lot of recursion and requires us to increase the limit to 256.
#![recursion_limit = "256"]
//Substrate internal issues.
#![allow(clippy::large_enum_variant)]
#![allow(clippy::unnecessary_mut_passed)]
#![allow(non_fmt_panic)]
#![allow(clippy::from_over_into)]

// Make the WASM binary available.
// This is required only by the node build.
// A dummy wasm_binary.rs will be built for the IDE.
#[cfg(feature = "std")]
include!(concat!(env!("OUT_DIR"), "/wasm_binary.rs"));

#[cfg(feature = "std")]
/// Wasm binary unwrapped. If built with `BUILD_DUMMY_WASM_BINARY`, the function panics.
pub fn wasm_binary_unwrap() -> &'static [u8] {
    WASM_BINARY.expect(
        "Development wasm binary is not available. This means the client is \
        built with `BUILD_DUMMY_WASM_BINARY` flag and it is only usable for \
        production chains. Please rebuild with the flag disabled.",
    )
}

pub mod constants;
mod integration;
pub mod primitives;
mod proposals_configuration;
mod runtime_api;
#[cfg(test)]
mod tests;
/// Weights for pallets used in the runtime.
mod weights; // Runtime integration tests

#[macro_use]
extern crate lazy_static; // for proposals_configuration module

use frame_support::traits::{Currency, KeyOwnerProofSystem, LockIdentifier, OnUnbalanced};
use frame_support::weights::{
    constants::{BlockExecutionWeight, ExtrinsicBaseWeight, RocksDbWeight},
    Weight,
};
use frame_support::weights::{WeightToFeeCoefficients, WeightToFeePolynomial};
use frame_support::{construct_runtime, parameter_types};
use frame_system::{EnsureOneOf, EnsureRoot, EnsureSigned};
use pallet_grandpa::{AuthorityId as GrandpaId, AuthorityList as GrandpaAuthorityList};
use pallet_im_online::sr25519::AuthorityId as ImOnlineId;
use pallet_session::historical as pallet_session_historical;
use sp_authority_discovery::AuthorityId as AuthorityDiscoveryId;
use sp_core::crypto::KeyTypeId;
use sp_core::Hasher;
use sp_runtime::curve::PiecewiseLinear;
use sp_runtime::traits::{BlakeTwo256, Block as BlockT, IdentityLookup, OpaqueKeys, Saturating};
use sp_runtime::{create_runtime_str, generic, impl_opaque_keys, ModuleId, Perbill};
use sp_std::boxed::Box;
use sp_std::vec::Vec;
#[cfg(feature = "std")]
use sp_version::NativeVersion;
use sp_version::RuntimeVersion;

pub use constants::*;
pub use primitives::*;
pub use proposals_configuration::*;
pub use runtime_api::*;

use integration::proposals::{CouncilManager, ExtrinsicProposalEncoder};

use common::working_group::{WorkingGroup, WorkingGroupBudgetHandler};
use council::ReferendumConnection;
use referendum::{CastVote, OptionResult};
use staking_handler::{LockComparator, StakingManager};

// Node dependencies
pub use common;
pub use council;
pub use forum;
pub use membership;

#[cfg(any(feature = "std", test))]
pub use pallet_balances::Call as BalancesCall;
pub use pallet_staking::StakerStatus;
pub use proposals_engine::ProposalParameters;
pub use referendum;
pub use working_group;

pub use content;
pub use content::MaxNumber;

/// This runtime version.
pub const VERSION: RuntimeVersion = RuntimeVersion {
    spec_name: create_runtime_str!("joystream-node"),
    impl_name: create_runtime_str!("joystream-node"),
    authoring_version: 10,
    spec_version: 3,
    impl_version: 0,
    apis: crate::runtime_api::EXPORTED_RUNTIME_API_VERSIONS,
    transaction_version: 1,
};

/// The version information used to identify this runtime when compiled natively.
#[cfg(feature = "std")]
pub fn native_version() -> NativeVersion {
    NativeVersion {
        runtime_version: VERSION,
        can_author_with: Default::default(),
    }
}

parameter_types! {
    pub const BlockHashCount: BlockNumber = 250;
    /// We allow for 2 seconds of compute with a 6 second average block time.
    pub const MaximumBlockWeight: Weight = 2 * frame_support::weights::constants::WEIGHT_PER_SECOND;
    pub const AvailableBlockRatio: Perbill = Perbill::from_percent(75);
    pub const MaximumBlockLength: u32 = 5 * 1024 * 1024;
    pub const Version: RuntimeVersion = VERSION;
    /// Assume 10% of weight for average on_initialize calls.
    pub MaximumExtrinsicWeight: Weight =
        AvailableBlockRatio::get().saturating_sub(AVERAGE_ON_INITIALIZE_WEIGHT)
        * MaximumBlockWeight::get();
}
const AVERAGE_ON_INITIALIZE_WEIGHT: Perbill = Perbill::from_percent(10);

// TODO: We need to adjust weight of this pallet
// once we move to a newer version of substrate where parameters
// are not discarded. See the comment in 'scripts/generate-weights.sh'
impl frame_system::Trait for Runtime {
    type BaseCallFilter = ();
    type Origin = Origin;
    type Call = Call;
    type Index = Index;
    type BlockNumber = BlockNumber;
    type Hash = Hash;
    type Hashing = BlakeTwo256;
    type AccountId = AccountId;
    type Lookup = IdentityLookup<AccountId>;
    type Header = generic::Header<BlockNumber, BlakeTwo256>;
    type Event = Event;
    type BlockHashCount = BlockHashCount;
    type MaximumBlockWeight = MaximumBlockWeight;
    type DbWeight = RocksDbWeight;
    type BlockExecutionWeight = BlockExecutionWeight;
    type ExtrinsicBaseWeight = ExtrinsicBaseWeight;
    type MaximumExtrinsicWeight = MaximumExtrinsicWeight;
    type MaximumBlockLength = MaximumBlockLength;
    type AvailableBlockRatio = AvailableBlockRatio;
    type Version = Version;
    type PalletInfo = PalletInfo;
    type AccountData = pallet_balances::AccountData<Balance>;
    type OnNewAccount = ();
    type OnKilledAccount = ();
    type SystemWeightInfo = weights::frame_system::WeightInfo;
}

impl substrate_utility::Trait for Runtime {
    type Event = Event;
    type Call = Call;
    type WeightInfo = weights::substrate_utility::WeightInfo;
}

parameter_types! {
    pub const EpochDuration: u64 = EPOCH_DURATION_IN_SLOTS as u64;
    pub const ExpectedBlockTime: Moment = MILLISECS_PER_BLOCK;
}

impl pallet_babe::Trait for Runtime {
    type EpochDuration = EpochDuration;
    type ExpectedBlockTime = ExpectedBlockTime;
    type EpochChangeTrigger = pallet_babe::ExternalTrigger;
    type KeyOwnerProofSystem = Historical;

    type KeyOwnerProof = <Self::KeyOwnerProofSystem as KeyOwnerProofSystem<(
        KeyTypeId,
        pallet_babe::AuthorityId,
    )>>::Proof;

    type KeyOwnerIdentification = <Self::KeyOwnerProofSystem as KeyOwnerProofSystem<(
        KeyTypeId,
        pallet_babe::AuthorityId,
    )>>::IdentificationTuple;

    type HandleEquivocation =
        pallet_babe::EquivocationHandler<Self::KeyOwnerIdentification, Offences>;

    type WeightInfo = ();
}

impl pallet_grandpa::Trait for Runtime {
    type Event = Event;
    type Call = Call;
    type KeyOwnerProof =
        <Self::KeyOwnerProofSystem as KeyOwnerProofSystem<(KeyTypeId, GrandpaId)>>::Proof;

    type KeyOwnerIdentification = <Self::KeyOwnerProofSystem as KeyOwnerProofSystem<(
        KeyTypeId,
        GrandpaId,
    )>>::IdentificationTuple;

    type KeyOwnerProofSystem = Historical;

    type HandleEquivocation =
        pallet_grandpa::EquivocationHandler<Self::KeyOwnerIdentification, Offences>;
    type WeightInfo = ();
}

impl<LocalCall> frame_system::offchain::CreateSignedTransaction<LocalCall> for Runtime
where
    Call: From<LocalCall>,
{
    fn create_transaction<C: frame_system::offchain::AppCrypto<Self::Public, Self::Signature>>(
        call: Call,
        public: <Signature as sp_runtime::traits::Verify>::Signer,
        account: AccountId,
        nonce: Index,
    ) -> Option<(
        Call,
        <UncheckedExtrinsic as sp_runtime::traits::Extrinsic>::SignaturePayload,
    )> {
        integration::transactions::create_transaction::<C>(call, public, account, nonce)
    }
}

impl frame_system::offchain::SigningTypes for Runtime {
    type Public = <Signature as sp_runtime::traits::Verify>::Signer;
    type Signature = Signature;
}

impl<C> frame_system::offchain::SendTransactionTypes<C> for Runtime
where
    Call: From<C>,
{
    type Extrinsic = UncheckedExtrinsic;
    type OverarchingCall = Call;
}

parameter_types! {
    pub const MinimumPeriod: Moment = SLOT_DURATION / 2;
}

impl pallet_timestamp::Trait for Runtime {
    type Moment = Moment;
    type OnTimestampSet = Babe;
    type MinimumPeriod = MinimumPeriod;
    type WeightInfo = weights::pallet_timestamp::WeightInfo;
}

parameter_types! {
    pub const MaxLocks: u32 = 50;
}

impl pallet_balances::Trait for Runtime {
    type Balance = Balance;
    type DustRemoval = ();
    type Event = Event;
    type ExistentialDeposit = ExistentialDeposit;
    type AccountStore = System;
    type WeightInfo = weights::pallet_balances::WeightInfo;
    type MaxLocks = MaxLocks;
}

parameter_types! {
    pub const TransactionByteFee: Balance = 0;
}

// Temporary commented for Olympia: https://github.com/Joystream/joystream/issues/3237
// TODO: Restore after the Olympia release
// parameter_types! {
//     pub const TransactionByteFee: Balance = 1;
// }

type NegativeImbalance = <Balances as Currency<AccountId>>::NegativeImbalance;

pub struct Author;
impl OnUnbalanced<NegativeImbalance> for Author {
    fn on_nonzero_unbalanced(amount: NegativeImbalance) {
        Balances::resolve_creating(&Authorship::author(), amount);
    }
}
// Temporary commented for Olympia: https://github.com/Joystream/joystream/issues/3237
// TODO: Restore after the Olympia release
// pub struct DealWithFees;
// impl OnUnbalanced<NegativeImbalance> for DealWithFees {
//     fn on_unbalanceds<B>(mut fees_then_tips: impl Iterator<Item = NegativeImbalance>) {
//         if let Some(fees) = fees_then_tips.next() {
//             // for fees, 20% to author, for now we don't have treasury so the 80% is ignored
//             let mut split = fees.ration(80, 20);
//             if let Some(tips) = fees_then_tips.next() {
//                 // For tips %100 are for the author
//                 tips.ration_merge_into(0, 100, &mut split);
//             }
//             Author::on_unbalanced(split.1);
//         }
//     }
// }

/// Stub for zero transaction weights.
pub struct NoWeights;
impl WeightToFeePolynomial for NoWeights {
    type Balance = Balance;

    fn polynomial() -> WeightToFeeCoefficients<Self::Balance> {
        Default::default()
    }

    fn calc(_weight: &u64) -> Self::Balance {
        Default::default()
    }
}

impl pallet_transaction_payment::Trait for Runtime {
    type Currency = Balances;
    type OnTransactionPayment = ();
    type TransactionByteFee = TransactionByteFee;
    type WeightToFee = NoWeights;
    type FeeMultiplierUpdate = ();
}

// Temporary commented for Olympia: https://github.com/Joystream/joystream/issues/3237
// TODO: Restore after the Olympia release
// impl pallet_transaction_payment::Trait for Runtime {
//     type Currency = Balances;
//     type OnTransactionPayment = DealWithFees;
//     type TransactionByteFee = TransactionByteFee;
//     type WeightToFee = constants::fees::WeightToFee;
//     type FeeMultiplierUpdate = constants::fees::SlowAdjustingFeeUpdate<Self>;
// }

impl pallet_sudo::Trait for Runtime {
    type Event = Event;
    type Call = Call;
}

parameter_types! {
    pub const UncleGenerations: BlockNumber = 0;
}

impl pallet_authorship::Trait for Runtime {
    type FindAuthor = pallet_session::FindAccountFromAuthorIndex<Self, Babe>;
    type UncleGenerations = UncleGenerations;
    type FilterUncle = ();
    type EventHandler = (Staking, ImOnline);
}

impl_opaque_keys! {
    pub struct SessionKeys {
        pub grandpa: Grandpa,
        pub babe: Babe,
        pub im_online: ImOnline,
        pub authority_discovery: AuthorityDiscovery,
    }
}
// NOTE: `SessionHandler` and `SessionKeys` are co-dependent: One key will be used for each handler.
// The number and order of items in `SessionHandler` *MUST* be the same number and order of keys in
// `SessionKeys`.
// TODO: Introduce some structure to tie these together to make it a bit less of a footgun. This
// should be easy, since OneSessionHandler trait provides the `Key` as an associated type. #2858
parameter_types! {
    pub const DisabledValidatorsThreshold: Perbill = Perbill::from_percent(17);
}

impl pallet_session::Trait for Runtime {
    type Event = Event;
    type ValidatorId = AccountId;
    type ValidatorIdOf = pallet_staking::StashOf<Self>;
    type ShouldEndSession = Babe;
    type NextSessionRotation = Babe;
    type SessionManager = pallet_session::historical::NoteHistoricalRoot<Self, Staking>;
    type SessionHandler = <SessionKeys as OpaqueKeys>::KeyTypeIdProviders;
    type Keys = SessionKeys;
    type DisabledValidatorsThreshold = DisabledValidatorsThreshold;
    type WeightInfo = weights::pallet_session::WeightInfo;
}

impl pallet_session::historical::Trait for Runtime {
    type FullIdentification = pallet_staking::Exposure<AccountId, Balance>;
    type FullIdentificationOf = pallet_staking::ExposureOf<Runtime>;
}

pallet_staking_reward_curve::build! {
    const REWARD_CURVE: PiecewiseLinear<'static> = curve!(
        min_inflation: 0_050_000,
        max_inflation: 0_750_000,
        ideal_stake: 0_300_000,
        falloff: 0_050_000,
        max_piece_count: 100,
        test_precision: 0_005_000,
    );
}

parameter_types! {
    pub const SessionDuration: BlockNumber = EPOCH_DURATION_IN_SLOTS as _;
    pub const ImOnlineUnsignedPriority: TransactionPriority = TransactionPriority::max_value();
    /// We prioritize im-online heartbeats over election solution submission.
    pub const StakingUnsignedPriority: TransactionPriority = TransactionPriority::max_value() / 2;
}

parameter_types! {
    pub const SessionsPerEra: sp_staking::SessionIndex = 6;
    pub const BondingDuration: pallet_staking::EraIndex = BONDING_DURATION;
    pub const SlashDeferDuration: pallet_staking::EraIndex = BONDING_DURATION - 1; // 'slightly less' than the bonding duration.
    pub const RewardCurve: &'static PiecewiseLinear<'static> = &REWARD_CURVE;
    pub const MaxNominatorRewardedPerValidator: u32 = 64;
    pub const ElectionLookahead: BlockNumber = EPOCH_DURATION_IN_BLOCKS / 4;
    pub const MaxIterations: u32 = 10;
    // 0.05%. The higher the value, the more strict solution acceptance becomes.
    pub MinSolutionScoreBump: Perbill = Perbill::from_rational_approximation(5u32, 10_000);
}

impl pallet_staking::Trait for Runtime {
    type Currency = Balances;
    type UnixTime = Timestamp;
    type CurrencyToVote = CurrencyToVoteHandler;
    type RewardRemainder = (); // Could be Treasury.
    type Event = Event;
    type Slash = (); // Where to send the slashed funds. Could be Treasury.
    type Reward = (); // Rewards are minted from the void.
    type SessionsPerEra = SessionsPerEra;
    type BondingDuration = BondingDuration;
    type SlashDeferDuration = SlashDeferDuration;
    type SlashCancelOrigin = EnsureRoot<AccountId>; // Requires sudo. Parity recommends: a super-majority of the council can cancel the slash.
    type SessionInterface = Self;
    type RewardCurve = RewardCurve;
    type NextNewSession = Session;
    type ElectionLookahead = ElectionLookahead;
    type Call = Call;
    type MaxIterations = MaxIterations;
    type MinSolutionScoreBump = MinSolutionScoreBump;
    type MaxNominatorRewardedPerValidator = MaxNominatorRewardedPerValidator;
    type UnsignedPriority = StakingUnsignedPriority;
    type WeightInfo = weights::pallet_staking::WeightInfo;
}

impl pallet_im_online::Trait for Runtime {
    type AuthorityId = ImOnlineId;
    type Event = Event;
    type SessionDuration = SessionDuration;
    type ReportUnresponsiveness = Offences;
    // Using the default weights until we check if we can run the benchmarks for this pallet in
    // the reference machine in an acceptable time.
    type WeightInfo = ();
    type UnsignedPriority = ImOnlineUnsignedPriority;
}

parameter_types! {
    pub OffencesWeightSoftLimit: Weight = Perbill::from_percent(60) * MaximumBlockWeight::get();
}

impl pallet_offences::Trait for Runtime {
    type Event = Event;
    type IdentificationTuple = pallet_session::historical::IdentificationTuple<Self>;
    type OnOffenceHandler = Staking;
    type WeightSoftLimit = OffencesWeightSoftLimit;
}

impl pallet_authority_discovery::Trait for Runtime {}

parameter_types! {
    pub const WindowSize: BlockNumber = 101;
    pub const ReportLatency: BlockNumber = 1000;
}

impl pallet_finality_tracker::Trait for Runtime {
    type OnFinalizationStalled = ();
    type WindowSize = WindowSize;
    type ReportLatency = ReportLatency;
}

impl common::currency::GovernanceCurrency for Runtime {
    type Currency = pallet_balances::Module<Self>;
}

parameter_types! {
    pub const MaxNumberOfCuratorsPerGroup: MaxNumber = 50;
    pub const MaxModerators: u64 = 5;    // TODO: update
    pub const CleanupMargin: u32 = 3;    // TODO: update
    pub const CleanupCost: u32 = 1; // TODO: update
    pub const PricePerByte: u32 = 2; // TODO: update
    pub const ContentModuleId: ModuleId = ModuleId(*b"mContent"); // module content
    pub const BloatBondCap: u32 = 1000;  // TODO: update
<<<<<<< HEAD
    pub const VideosMigrationsEachBlock: u64 = 100;
    pub const ChannelsMigrationsEachBlock: u64 = 25;
    pub const BagDeletionPrize: Balance = 0; // TODO: update
=======
>>>>>>> 41d156c0
}

impl content::Trait for Runtime {
    type Event = Event;
    type ChannelCategoryId = ChannelCategoryId;
    type VideoId = VideoId;
    type OpenAuctionId = OpenAuctionId;
    type VideoCategoryId = VideoCategoryId;
    type MaxNumberOfCuratorsPerGroup = MaxNumberOfCuratorsPerGroup;
    type DataObjectStorage = Storage;
    type VideoPostId = VideoPostId;
    type ReactionId = ReactionId;
    type MaxModerators = MaxModerators;
    type PricePerByte = PricePerByte;
    type BloatBondCap = BloatBondCap;
    type CleanupMargin = CleanupMargin;
    type CleanupCost = CleanupCost;
    type ModuleId = ContentModuleId;
<<<<<<< HEAD
    type VideosMigrationsEachBlock = VideosMigrationsEachBlock;
    type ChannelsMigrationsEachBlock = ChannelsMigrationsEachBlock;
    type BagDeletionPrize = BagDeletionPrize;
=======
    type MemberAuthenticator = Members;
>>>>>>> 41d156c0
}

// The referendum instance alias.
pub type ReferendumInstance = referendum::Instance1;
pub type ReferendumModule = referendum::Module<Runtime, ReferendumInstance>;
pub type CouncilModule = council::Module<Runtime>;

parameter_types! {
    // referendum parameters
    pub const MaxSaltLength: u64 = 32;
    pub const VoteStageDuration: BlockNumber = 100;
    pub const RevealStageDuration: BlockNumber = 50;
    pub const MinimumVotingStake: u64 = 10000;

    // council parameteres
    pub const MinNumberOfExtraCandidates: u64 = 1;
    pub const AnnouncingPeriodDuration: BlockNumber = 200;
    pub const IdlePeriodDuration: BlockNumber = 400;
    pub const CouncilSize: u64 = 5;
    pub const MinCandidateStake: u64 = 11000;
    pub const ElectedMemberRewardPeriod: BlockNumber = 14400;
    pub const DefaultBudgetIncrement: u64 = 10000000;
    pub const BudgetRefillPeriod: BlockNumber = 14400;
    pub const MaxWinnerTargetCount: u64 = 10;
}

impl referendum::Trait<ReferendumInstance> for Runtime {
    type Event = Event;
    type MaxSaltLength = MaxSaltLength;
    type StakingHandler = VotingStakingManager;
    type ManagerOrigin =
        EnsureOneOf<Self::AccountId, EnsureSigned<Self::AccountId>, EnsureRoot<Self::AccountId>>;
    type VotePower = Balance;
    type VoteStageDuration = VoteStageDuration;
    type RevealStageDuration = RevealStageDuration;
    type MinimumStake = MinimumVotingStake;
    type WeightInfo = weights::referendum::WeightInfo;
    type MaxWinnerTargetCount = MaxWinnerTargetCount;

    fn calculate_vote_power(
        _account_id: &<Self as frame_system::Trait>::AccountId,
        stake: &Balance,
    ) -> Self::VotePower {
        *stake
    }

    fn can_unlock_vote_stake(vote: &CastVote<Self::Hash, Balance, Self::MemberId>) -> bool {
        <CouncilModule as ReferendumConnection<Runtime>>::can_unlock_vote_stake(vote).is_ok()
    }

    fn process_results(winners: &[OptionResult<Self::MemberId, Self::VotePower>]) {
        let tmp_winners: Vec<OptionResult<Self::MemberId, Self::VotePower>> = winners
            .iter()
            .map(|item| OptionResult {
                option_id: item.option_id,
                vote_power: item.vote_power,
            })
            .collect();
        <CouncilModule as ReferendumConnection<Runtime>>::recieve_referendum_results(
            tmp_winners.as_slice(),
        );
    }

    fn is_valid_option_id(option_index: &u64) -> bool {
        <CouncilModule as ReferendumConnection<Runtime>>::is_valid_candidate_id(option_index)
    }

    fn get_option_power(option_id: &u64) -> Self::VotePower {
        <CouncilModule as ReferendumConnection<Runtime>>::get_option_power(option_id)
    }

    fn increase_option_power(option_id: &u64, amount: &Self::VotePower) {
        <CouncilModule as ReferendumConnection<Runtime>>::increase_option_power(option_id, amount);
    }
}

impl council::Trait for Runtime {
    type Event = Event;
    type Referendum = ReferendumModule;
    type MinNumberOfExtraCandidates = MinNumberOfExtraCandidates;
    type CouncilSize = CouncilSize;
    type AnnouncingPeriodDuration = AnnouncingPeriodDuration;
    type IdlePeriodDuration = IdlePeriodDuration;
    type MinCandidateStake = MinCandidateStake;
    type CandidacyLock = StakingManager<Self, CandidacyLockId>;
    type CouncilorLock = StakingManager<Self, CouncilorLockId>;
    type StakingAccountValidator = Members;
    type ElectedMemberRewardPeriod = ElectedMemberRewardPeriod;
    type BudgetRefillPeriod = BudgetRefillPeriod;
    type MemberOriginValidator = Members;
    type WeightInfo = weights::council::WeightInfo;

    fn new_council_elected(_elected_members: &[council::CouncilMemberOf<Self>]) {
        <proposals_engine::Module<Runtime>>::reject_active_proposals();
        <proposals_engine::Module<Runtime>>::reactivate_pending_constitutionality_proposals();
    }
}

impl common::StorageOwnership for Runtime {
    type ChannelId = ChannelId;
    type ContentId = ContentId;
    type DataObjectTypeId = DataObjectTypeId;
}

parameter_types! {
    pub const MaxDistributionBucketFamilyNumber: u64 = 200;
    pub const DataObjectDeletionPrize: Balance = 0; //TODO: Change during Olympia release
    pub const BlacklistSizeLimit: u64 = 10000; //TODO: adjust value
    pub const MaxRandomIterationNumber: u64 = 10; //TODO: adjust value
    pub const MaxNumberOfPendingInvitationsPerDistributionBucket: u64 = 20; //TODO: adjust value
    pub const StorageModuleId: ModuleId = ModuleId(*b"mstorage"); // module storage
    pub const StorageBucketsPerBagValueConstraint: storage::StorageBucketsPerBagValueConstraint =
        storage::StorageBucketsPerBagValueConstraint {min: 5, max_min_diff: 15}; //TODO: adjust value
    pub const DefaultMemberDynamicBagNumberOfStorageBuckets: u64 = 5; //TODO: adjust value
    pub const DefaultChannelDynamicBagNumberOfStorageBuckets: u64 = 5; //TODO: adjust value
    pub const DistributionBucketsPerBagValueConstraint: storage::DistributionBucketsPerBagValueConstraint =
        storage::DistributionBucketsPerBagValueConstraint {min: 1, max_min_diff: 100}; //TODO: adjust value
    pub const MaxDataObjectSize: u64 = 10 * 1024 * 1024 * 1024; // 10 GB
}

impl storage::Trait for Runtime {
    type Event = Event;
    type DataObjectId = DataObjectId;
    type StorageBucketId = StorageBucketId;
    type DistributionBucketIndex = DistributionBucketIndex;
    type DistributionBucketFamilyId = DistributionBucketFamilyId;
    type ChannelId = ChannelId;
    type DataObjectDeletionPrize = DataObjectDeletionPrize;
    type BlacklistSizeLimit = BlacklistSizeLimit;
    type ModuleId = StorageModuleId;
    type StorageBucketsPerBagValueConstraint = StorageBucketsPerBagValueConstraint;
    type DefaultMemberDynamicBagNumberOfStorageBuckets =
        DefaultMemberDynamicBagNumberOfStorageBuckets;
    type DefaultChannelDynamicBagNumberOfStorageBuckets =
        DefaultChannelDynamicBagNumberOfStorageBuckets;
    type Randomness = RandomnessCollectiveFlip;
    type MaxRandomIterationNumber = MaxRandomIterationNumber;
    type MaxDistributionBucketFamilyNumber = MaxDistributionBucketFamilyNumber;
    type DistributionBucketsPerBagValueConstraint = DistributionBucketsPerBagValueConstraint;
    type DistributionBucketOperatorId = DistributionBucketOperatorId;
    type MaxNumberOfPendingInvitationsPerDistributionBucket =
        MaxNumberOfPendingInvitationsPerDistributionBucket;
    type MaxDataObjectSize = MaxDataObjectSize;
    type ContentId = ContentId;
    type StorageWorkingGroup = StorageWorkingGroup;
    type DistributionWorkingGroup = DistributionWorkingGroup;
}

impl common::membership::MembershipTypes for Runtime {
    type MemberId = MemberId;
    type ActorId = ActorId;
}

parameter_types! {
    pub const DefaultMembershipPrice: Balance = 100;
    pub const ReferralCutMaximumPercent: u8 = 50;
    pub const DefaultInitialInvitationBalance: Balance = 100;
    // The candidate stake should be more than the transaction fee which currently is 53
    pub const CandidateStake: Balance = 200;
}

impl membership::Trait for Runtime {
    type Event = Event;
    type DefaultMembershipPrice = DefaultMembershipPrice;
    type DefaultInitialInvitationBalance = DefaultInitialInvitationBalance;
    type InvitedMemberStakingHandler = InvitedMemberStakingManager;
    type StakingCandidateStakingHandler = BoundStakingAccountStakingManager;
    type WorkingGroup = MembershipWorkingGroup;
    type WeightInfo = weights::membership::WeightInfo;
    type ReferralCutMaximumPercent = ReferralCutMaximumPercent;
    type CandidateStake = CandidateStake;
}

parameter_types! {
    pub const MaxCategoryDepth: u64 = 6;
    pub const MaxSubcategories: u64 = 20;
    pub const MaxThreadsInCategory: u64 = 20;
    pub const MaxPostsInThread: u64 = 20;
    pub const MaxModeratorsForCategory: u64 = 20;
    pub const MaxCategories: u64 = 20;
    pub const MaxPollAlternativesNumber: u64 = 20;
    pub const ThreadDeposit: u64 = 30;
    pub const PostDeposit: u64 = 10;
    pub const ForumModuleId: ModuleId = ModuleId(*b"mo:forum"); // module : forum
    pub const PostLifeTime: BlockNumber = 3600;
}

pub struct MapLimits;
impl forum::StorageLimits for MapLimits {
    type MaxSubcategories = MaxSubcategories;
    type MaxModeratorsForCategory = MaxModeratorsForCategory;
    type MaxCategories = MaxCategories;
    type MaxPollAlternativesNumber = MaxPollAlternativesNumber;
}

impl forum::Trait for Runtime {
    type Event = Event;
    type ThreadId = ThreadId;
    type PostId = PostId;
    type CategoryId = u64;
    type PostReactionId = u64;
    type MaxCategoryDepth = MaxCategoryDepth;
    type ThreadDeposit = ThreadDeposit;
    type PostDeposit = PostDeposit;
    type ModuleId = ForumModuleId;
    type MapLimits = MapLimits;
    type WeightInfo = weights::forum::WeightInfo;
    type WorkingGroup = ForumWorkingGroup;
    type MemberOriginValidator = Members;
    type PostLifeTime = PostLifeTime;

    fn calculate_hash(text: &[u8]) -> Self::Hash {
        Self::Hashing::hash(text)
    }
}

impl LockComparator<<Runtime as pallet_balances::Trait>::Balance> for Runtime {
    fn are_locks_conflicting(new_lock: &LockIdentifier, existing_locks: &[LockIdentifier]) -> bool {
        let other_locks_present = !existing_locks.is_empty();
        let new_lock_is_rivalrous = !NON_RIVALROUS_LOCKS.contains(new_lock);
        let existing_locks_contain_rivalrous_lock = existing_locks
            .iter()
            .any(|lock_id| !NON_RIVALROUS_LOCKS.contains(lock_id));

        other_locks_present && new_lock_is_rivalrous && existing_locks_contain_rivalrous_lock
    }
}

parameter_types! {
    pub const MaxWorkerNumberLimit: u32 = 100;
    pub const MinUnstakingPeriodLimit: u32 = 43200;
    pub const ForumWorkingGroupRewardPeriod: u32 = 14400 + 10;
    pub const StorageWorkingGroupRewardPeriod: u32 = 14400 + 20;
    pub const ContentWorkingGroupRewardPeriod: u32 = 14400 + 30;
    pub const MembershipRewardPeriod: u32 = 14400 + 40;
    pub const GatewayRewardPeriod: u32 = 14400 + 50;
    pub const OperationsAlphaRewardPeriod: u32 = 14400 + 60;
    pub const OperationsBetaRewardPeriod: u32 = 14400 + 70;
    pub const OperationsGammaRewardPeriod: u32 = 14400 + 80;
    pub const DistributionRewardPeriod: u32 = 14400 + 90;
    // This should be more costly than `apply_on_opening` fee with the current configuration
    // the base cost of `apply_on_opening` in tokens is 193. And has a very slight slope
    // with the lenght with the length of rationale, with 2000 stake we are probably safe.
    pub const MinimumApplicationStake: Balance = 2000;
    // This should be more costly than `add_opening` fee with the current configuration
    // the base cost of `add_opening` in tokens is 81. And has a very slight slope
    // with the lenght with the length of rationale, with 2000 stake we are probably safe.
    pub const LeaderOpeningStake: Balance = 2000;
}

// Staking managers type aliases.
pub type ForumWorkingGroupStakingManager =
    staking_handler::StakingManager<Runtime, ForumGroupLockId>;
pub type VotingStakingManager = staking_handler::StakingManager<Runtime, VotingLockId>;
pub type ContentWorkingGroupStakingManager =
    staking_handler::StakingManager<Runtime, ContentWorkingGroupLockId>;
pub type StorageWorkingGroupStakingManager =
    staking_handler::StakingManager<Runtime, StorageWorkingGroupLockId>;
pub type MembershipWorkingGroupStakingManager =
    staking_handler::StakingManager<Runtime, MembershipWorkingGroupLockId>;
pub type InvitedMemberStakingManager =
    staking_handler::StakingManager<Runtime, InvitedMemberLockId>;
pub type BoundStakingAccountStakingManager =
    staking_handler::StakingManager<Runtime, BoundStakingAccountLockId>;
pub type GatewayWorkingGroupStakingManager =
    staking_handler::StakingManager<Runtime, GatewayWorkingGroupLockId>;
pub type OperationsWorkingGroupAlphaStakingManager =
    staking_handler::StakingManager<Runtime, OperationsWorkingGroupAlphaLockId>;
pub type OperationsWorkingGroupBetaStakingManager =
    staking_handler::StakingManager<Runtime, OperationsWorkingGroupBetaLockId>;
pub type OperationsWorkingGroupGammaStakingManager =
    staking_handler::StakingManager<Runtime, OperationsWorkingGroupGammaLockId>;
pub type DistributionWorkingGroupStakingManager =
    staking_handler::StakingManager<Runtime, DistributionWorkingGroupLockId>;

// The forum working group instance alias.
pub type ForumWorkingGroupInstance = working_group::Instance1;

// The storage working group instance alias.
pub type StorageWorkingGroupInstance = working_group::Instance2;

// The content directory working group instance alias.
pub type ContentWorkingGroupInstance = working_group::Instance3;

// The builder working group instance alias.
pub type OperationsWorkingGroupInstanceAlpha = working_group::Instance4;

// The gateway working group instance alias.
pub type GatewayWorkingGroupInstance = working_group::Instance5;

// The membership working group instance alias.
pub type MembershipWorkingGroupInstance = working_group::Instance6;

// The builder working group instance alias.
pub type OperationsWorkingGroupInstanceBeta = working_group::Instance7;

// The builder working group instance alias.
pub type OperationsWorkingGroupInstanceGamma = working_group::Instance8;

// The distribution working group instance alias.
pub type DistributionWorkingGroupInstance = working_group::Instance9;

impl working_group::Trait<ForumWorkingGroupInstance> for Runtime {
    type Event = Event;
    type MaxWorkerNumberLimit = MaxWorkerNumberLimit;
    type StakingHandler = ForumWorkingGroupStakingManager;
    type StakingAccountValidator = Members;
    type MemberOriginValidator = Members;
    type MinUnstakingPeriodLimit = MinUnstakingPeriodLimit;
    type RewardPeriod = ForumWorkingGroupRewardPeriod;
    type WeightInfo = weights::working_group::WeightInfo;
    type MinimumApplicationStake = MinimumApplicationStake;
    type LeaderOpeningStake = LeaderOpeningStake;
}

impl working_group::Trait<StorageWorkingGroupInstance> for Runtime {
    type Event = Event;
    type MaxWorkerNumberLimit = MaxWorkerNumberLimit;
    type StakingHandler = StorageWorkingGroupStakingManager;
    type StakingAccountValidator = Members;
    type MemberOriginValidator = Members;
    type MinUnstakingPeriodLimit = MinUnstakingPeriodLimit;
    type RewardPeriod = StorageWorkingGroupRewardPeriod;
    type WeightInfo = weights::working_group::WeightInfo;
    type MinimumApplicationStake = MinimumApplicationStake;
    type LeaderOpeningStake = LeaderOpeningStake;
}

impl working_group::Trait<ContentWorkingGroupInstance> for Runtime {
    type Event = Event;
    type MaxWorkerNumberLimit = MaxWorkerNumberLimit;
    type StakingHandler = ContentWorkingGroupStakingManager;
    type StakingAccountValidator = Members;
    type MemberOriginValidator = Members;
    type MinUnstakingPeriodLimit = MinUnstakingPeriodLimit;
    type RewardPeriod = ContentWorkingGroupRewardPeriod;
    type WeightInfo = weights::working_group::WeightInfo;
    type MinimumApplicationStake = MinimumApplicationStake;
    type LeaderOpeningStake = LeaderOpeningStake;
}

impl working_group::Trait<MembershipWorkingGroupInstance> for Runtime {
    type Event = Event;
    type MaxWorkerNumberLimit = MaxWorkerNumberLimit;
    type StakingHandler = MembershipWorkingGroupStakingManager;
    type StakingAccountValidator = Members;
    type MemberOriginValidator = Members;
    type MinUnstakingPeriodLimit = MinUnstakingPeriodLimit;
    type RewardPeriod = MembershipRewardPeriod;
    type WeightInfo = weights::working_group::WeightInfo;
    type MinimumApplicationStake = MinimumApplicationStake;
    type LeaderOpeningStake = LeaderOpeningStake;
}

impl working_group::Trait<OperationsWorkingGroupInstanceAlpha> for Runtime {
    type Event = Event;
    type MaxWorkerNumberLimit = MaxWorkerNumberLimit;
    type StakingHandler = OperationsWorkingGroupAlphaStakingManager;
    type StakingAccountValidator = Members;
    type MemberOriginValidator = Members;
    type MinUnstakingPeriodLimit = MinUnstakingPeriodLimit;
    type RewardPeriod = OperationsAlphaRewardPeriod;
    type WeightInfo = weights::working_group::WeightInfo;
    type MinimumApplicationStake = MinimumApplicationStake;
    type LeaderOpeningStake = LeaderOpeningStake;
}

impl working_group::Trait<GatewayWorkingGroupInstance> for Runtime {
    type Event = Event;
    type MaxWorkerNumberLimit = MaxWorkerNumberLimit;
    type StakingHandler = GatewayWorkingGroupStakingManager;
    type StakingAccountValidator = Members;
    type MemberOriginValidator = Members;
    type MinUnstakingPeriodLimit = MinUnstakingPeriodLimit;
    type RewardPeriod = GatewayRewardPeriod;
    type WeightInfo = weights::working_group::WeightInfo;
    type MinimumApplicationStake = MinimumApplicationStake;
    type LeaderOpeningStake = LeaderOpeningStake;
}

impl working_group::Trait<OperationsWorkingGroupInstanceBeta> for Runtime {
    type Event = Event;
    type MaxWorkerNumberLimit = MaxWorkerNumberLimit;
    type StakingHandler = OperationsWorkingGroupBetaStakingManager;
    type StakingAccountValidator = Members;
    type MemberOriginValidator = Members;
    type MinUnstakingPeriodLimit = MinUnstakingPeriodLimit;
    type RewardPeriod = OperationsBetaRewardPeriod;
    type WeightInfo = weights::working_group::WeightInfo;
    type MinimumApplicationStake = MinimumApplicationStake;
    type LeaderOpeningStake = LeaderOpeningStake;
}

impl working_group::Trait<OperationsWorkingGroupInstanceGamma> for Runtime {
    type Event = Event;
    type MaxWorkerNumberLimit = MaxWorkerNumberLimit;
    type StakingHandler = OperationsWorkingGroupGammaStakingManager;
    type StakingAccountValidator = Members;
    type MemberOriginValidator = Members;
    type MinUnstakingPeriodLimit = MinUnstakingPeriodLimit;
    type RewardPeriod = OperationsGammaRewardPeriod;
    type WeightInfo = weights::working_group::WeightInfo;
    type MinimumApplicationStake = MinimumApplicationStake;
    type LeaderOpeningStake = LeaderOpeningStake;
}

impl working_group::Trait<DistributionWorkingGroupInstance> for Runtime {
    type Event = Event;
    type MaxWorkerNumberLimit = MaxWorkerNumberLimit;
    type StakingHandler = DistributionWorkingGroupStakingManager;
    type StakingAccountValidator = Members;
    type MemberOriginValidator = Members;
    type MinUnstakingPeriodLimit = MinUnstakingPeriodLimit;
    type RewardPeriod = DistributionRewardPeriod;
    type WeightInfo = weights::working_group::WeightInfo;
    type MinimumApplicationStake = MinimumApplicationStake;
    type LeaderOpeningStake = LeaderOpeningStake;
}

parameter_types! {
    pub const ProposalCancellationFee: u64 = 10000;
    pub const ProposalRejectionFee: u64 = 5000;
    pub const ProposalTitleMaxLength: u32 = 40;
    pub const ProposalDescriptionMaxLength: u32 = 3000;
    pub const ProposalMaxActiveProposalLimit: u32 = 20;
}

impl proposals_engine::Trait for Runtime {
    type Event = Event;
    type ProposerOriginValidator = Members;
    type CouncilOriginValidator = Council;
    type TotalVotersCounter = CouncilManager<Self>;
    type ProposalId = u32;
    type StakingHandler = staking_handler::StakingManager<Self, ProposalsLockId>;
    type CancellationFee = ProposalCancellationFee;
    type RejectionFee = ProposalRejectionFee;
    type TitleMaxLength = ProposalTitleMaxLength;
    type DescriptionMaxLength = ProposalDescriptionMaxLength;
    type MaxActiveProposalLimit = ProposalMaxActiveProposalLimit;
    type DispatchableCallCode = Call;
    type ProposalObserver = ProposalsCodex;
    type WeightInfo = weights::proposals_engine::WeightInfo;
    type StakingAccountValidator = Members;
}

impl Default for Call {
    fn default() -> Self {
        panic!("shouldn't call default for Call");
    }
}

parameter_types! {
    pub const MaxWhiteListSize: u32 = 20;
    pub const ProposalsPostDeposit: Balance = 2000;
    // module : proposals_discussion
    pub const ProposalsDiscussionModuleId: ModuleId = ModuleId(*b"mo:prdis");
    pub const ForumPostLifeTime: BlockNumber = 3600;
}

macro_rules! call_wg {
    ($working_group:ident, $function:ident $(,$x:expr)*) => {{
        match $working_group {
            WorkingGroup::Content => <ContentWorkingGroup as WorkingGroupBudgetHandler<Runtime>>::$function($($x,)*),
            WorkingGroup::Storage => <StorageWorkingGroup as WorkingGroupBudgetHandler<Runtime>>::$function($($x,)*),
            WorkingGroup::Forum => <ForumWorkingGroup as WorkingGroupBudgetHandler<Runtime>>::$function($($x,)*),
            WorkingGroup::Membership => <MembershipWorkingGroup as WorkingGroupBudgetHandler<Runtime>>::$function($($x,)*),
            WorkingGroup::Gateway => <GatewayWorkingGroup as WorkingGroupBudgetHandler<Runtime>>::$function($($x,)*),
            WorkingGroup::Distribution => <DistributionWorkingGroup as WorkingGroupBudgetHandler<Runtime>>::$function($($x,)*),
            WorkingGroup::OperationsAlpha => <OperationsWorkingGroupAlpha as WorkingGroupBudgetHandler<Runtime>>::$function($($x,)*),
            WorkingGroup::OperationsBeta => <OperationsWorkingGroupBeta as WorkingGroupBudgetHandler<Runtime>>::$function($($x,)*),
            WorkingGroup::OperationsGamma => <OperationsWorkingGroupGamma as WorkingGroupBudgetHandler<Runtime>>::$function($($x,)*),
        }
    }};
}

impl proposals_discussion::Trait for Runtime {
    type Event = Event;
    type AuthorOriginValidator = Members;
    type CouncilOriginValidator = Council;
    type ThreadId = ThreadId;
    type PostId = PostId;
    type MaxWhiteListSize = MaxWhiteListSize;
    type WeightInfo = weights::proposals_discussion::WeightInfo;
    type PostDeposit = ProposalsPostDeposit;
    type ModuleId = ProposalsDiscussionModuleId;
    type PostLifeTime = ForumPostLifeTime;
}

impl joystream_utility::Trait for Runtime {
    type Event = Event;

    type WeightInfo = weights::joystream_utility::WeightInfo;

    fn get_working_group_budget(working_group: WorkingGroup) -> Balance {
        call_wg!(working_group, get_budget)
    }
    fn set_working_group_budget(working_group: WorkingGroup, budget: Balance) {
        call_wg!(working_group, set_budget, budget)
    }
}

parameter_types! {
    // Make sure to stay below MAX_BLOCK_SIZE of substrate consensus of ~4MB
    pub const RuntimeUpgradeWasmProposalMaxLength: u32 = 3_500_000;
}

impl proposals_codex::Trait for Runtime {
    type Event = Event;
    type MembershipOriginValidator = Members;
    type ProposalEncoder = ExtrinsicProposalEncoder;
    type SetMaxValidatorCountProposalParameters = SetMaxValidatorCountProposalParameters;
    type RuntimeUpgradeProposalParameters = RuntimeUpgradeProposalParameters;
    type SignalProposalParameters = SignalProposalParameters;
    type FundingRequestProposalParameters = FundingRequestProposalParameters;
    type CreateWorkingGroupLeadOpeningProposalParameters =
        CreateWorkingGroupLeadOpeningProposalParameters;
    type FillWorkingGroupLeadOpeningProposalParameters =
        FillWorkingGroupLeadOpeningProposalParameters;
    type UpdateWorkingGroupBudgetProposalParameters = UpdateWorkingGroupBudgetProposalParameters;
    type DecreaseWorkingGroupLeadStakeProposalParameters =
        DecreaseWorkingGroupLeadStakeProposalParameters;
    type SlashWorkingGroupLeadProposalParameters = SlashWorkingGroupLeadProposalParameters;
    type SetWorkingGroupLeadRewardProposalParameters = SetWorkingGroupLeadRewardProposalParameters;
    type TerminateWorkingGroupLeadProposalParameters = TerminateWorkingGroupLeadProposalParameters;
    type AmendConstitutionProposalParameters = AmendConstitutionProposalParameters;
    type CancelWorkingGroupLeadOpeningProposalParameters =
        CancelWorkingGroupLeadOpeningProposalParameters;
    type SetMembershipPriceProposalParameters = SetMembershipPriceProposalParameters;
    type SetCouncilBudgetIncrementProposalParameters = SetCouncilBudgetIncrementProposalParameters;
    type SetCouncilorRewardProposalParameters = SetCouncilorRewardProposalParameters;
    type SetInitialInvitationBalanceProposalParameters =
        SetInitialInvitationBalanceProposalParameters;
    type SetInvitationCountProposalParameters = SetInvitationCountProposalParameters;
    type SetMembershipLeadInvitationQuotaProposalParameters =
        SetMembershipLeadInvitationQuotaProposalParameters;
    type SetReferralCutProposalParameters = SetReferralCutProposalParameters;
    type CreateBlogPostProposalParameters = CreateBlogPostProposalParameters;
    type EditBlogPostProoposalParamters = EditBlogPostProoposalParamters;
    type LockBlogPostProposalParameters = LockBlogPostProposalParameters;
    type UnlockBlogPostProposalParameters = UnlockBlogPostProposalParameters;
    type VetoProposalProposalParameters = VetoProposalProposalParameters;
    type WeightInfo = weights::proposals_codex::WeightInfo;
}

impl pallet_constitution::Trait for Runtime {
    type Event = Event;
    type WeightInfo = weights::pallet_constitution::WeightInfo;
}

parameter_types! {
    pub const BountyModuleId: ModuleId = ModuleId(*b"m:bounty"); // module : bounty
    pub const ClosedContractSizeLimit: u32 = 50;
    pub const MinCherryLimit: Balance = 10;
    pub const MinFundingLimit: Balance = 10;
    pub const MinWorkEntrantStake: Balance = 100;
}

impl bounty::Trait for Runtime {
    type Event = Event;
    type ModuleId = BountyModuleId;
    type BountyId = u64;
    type Membership = Members;
    type WeightInfo = weights::bounty::WeightInfo;
    type CouncilBudgetManager = Council;
    type StakingHandler = staking_handler::StakingManager<Self, BountyLockId>;
    type EntryId = u64;
    type ClosedContractSizeLimit = ClosedContractSizeLimit;
    type MinCherryLimit = MinCherryLimit;
    type MinFundingLimit = MinFundingLimit;
    type MinWorkEntrantStake = MinWorkEntrantStake;
}

parameter_types! {
    pub const PostsMaxNumber: u64 = 20;
    pub const RepliesMaxNumber: u64 = 100;
    pub const ReplyDeposit: Balance = 2000;
    pub const BlogModuleId: ModuleId = ModuleId(*b"mod:blog"); // module : forum
    pub const ReplyLifetime: BlockNumber = 43_200;
}

pub type BlogInstance = blog::Instance1;
impl blog::Trait<BlogInstance> for Runtime {
    type Event = Event;
    type PostsMaxNumber = PostsMaxNumber;
    type ParticipantEnsureOrigin = Members;
    type WeightInfo = weights::blog::WeightInfo;
    type ReplyId = u64;
    type ReplyDeposit = ReplyDeposit;
    type ModuleId = BlogModuleId;
    type ReplyLifetime = ReplyLifetime;
}

/// Forum identifier for category
pub type CategoryId = u64;

/// Opaque types. These are used by the CLI to instantiate machinery that don't need to know
/// the specifics of the runtime. They can then be made to be agnostic over specific formats
/// of data like extrinsics, allowing for them to continue syncing the network through upgrades
/// to even the core datastructures.
pub mod opaque {
    use super::*;

    pub use sp_runtime::OpaqueExtrinsic as UncheckedExtrinsic;

    /// Opaque block header type.
    pub type Header = generic::Header<BlockNumber, BlakeTwo256>;
    /// Opaque block type.
    pub type Block = generic::Block<Header, UncheckedExtrinsic>;
    /// Opaque block identifier type.
    pub type BlockId = generic::BlockId<Block>;
}

construct_runtime!(
    pub enum Runtime where
        Block = Block,
        NodeBlock = opaque::Block,
        UncheckedExtrinsic = UncheckedExtrinsic
    {
        // Substrate
        System: frame_system::{Module, Call, Storage, Config, Event<T>},
        Utility: substrate_utility::{Module, Call, Event},
        Babe: pallet_babe::{Module, Call, Storage, Config, Inherent, ValidateUnsigned},
        Timestamp: pallet_timestamp::{Module, Call, Storage, Inherent},
        Authorship: pallet_authorship::{Module, Call, Storage, Inherent},
        Balances: pallet_balances::{Module, Call, Storage, Config<T>, Event<T>},
        TransactionPayment: pallet_transaction_payment::{Module, Storage},
        Staking: pallet_staking::{Module, Call, Config<T>, Storage, Event<T>, ValidateUnsigned},
        Session: pallet_session::{Module, Call, Storage, Event, Config<T>},
        Historical: pallet_session_historical::{Module},
        FinalityTracker: pallet_finality_tracker::{Module, Call, Inherent},
        Grandpa: pallet_grandpa::{Module, Call, Storage, Config, Event},
        ImOnline: pallet_im_online::{Module, Call, Storage, Event<T>, ValidateUnsigned, Config<T>},
        AuthorityDiscovery: pallet_authority_discovery::{Module, Call, Config},
        Offences: pallet_offences::{Module, Call, Storage, Event},
        RandomnessCollectiveFlip: pallet_randomness_collective_flip::{Module, Call, Storage},
        Sudo: pallet_sudo::{Module, Call, Config<T>, Storage, Event<T>},
        // Joystream
        Council: council::{Module, Call, Storage, Event<T>, Config<T>},
        Referendum: referendum::<Instance1>::{Module, Call, Storage, Event<T>, Config<T>},
        Members: membership::{Module, Call, Storage, Event<T>, Config<T>},
        Forum: forum::{Module, Call, Storage, Event<T>, Config<T>},
        Constitution: pallet_constitution::{Module, Call, Storage, Event},
        Bounty: bounty::{Module, Call, Storage, Event<T>},
        Blog: blog::<Instance1>::{Module, Call, Storage, Event<T>},
        JoystreamUtility: joystream_utility::{Module, Call, Event<T>},
        Content: content::{Module, Call, Storage, Event<T>, Config<T>},
        Storage: storage::{Module, Call, Storage, Event<T>},
        // --- Proposals
        ProposalsEngine: proposals_engine::{Module, Call, Storage, Event<T>},
        ProposalsDiscussion: proposals_discussion::{Module, Call, Storage, Event<T>},
        ProposalsCodex: proposals_codex::{Module, Call, Storage, Event<T>},
        // --- Working groups
        ForumWorkingGroup: working_group::<Instance1>::{Module, Call, Storage, Event<T>},
        StorageWorkingGroup: working_group::<Instance2>::{Module, Call, Storage, Event<T>},
        ContentWorkingGroup: working_group::<Instance3>::{Module, Call, Storage, Event<T>},
        OperationsWorkingGroupAlpha: working_group::<Instance4>::{Module, Call, Storage, Event<T>},
        GatewayWorkingGroup: working_group::<Instance5>::{Module, Call, Storage, Event<T>},
        MembershipWorkingGroup: working_group::<Instance6>::{Module, Call, Storage, Event<T>},
        OperationsWorkingGroupBeta: working_group::<Instance7>::{Module, Call, Storage, Event<T>},
        OperationsWorkingGroupGamma: working_group::<Instance8>::{Module, Call, Storage, Event<T>},
        DistributionWorkingGroup: working_group::<Instance9>::{Module, Call, Storage, Event<T>},
    }
);<|MERGE_RESOLUTION|>--- conflicted
+++ resolved
@@ -479,12 +479,7 @@
     pub const PricePerByte: u32 = 2; // TODO: update
     pub const ContentModuleId: ModuleId = ModuleId(*b"mContent"); // module content
     pub const BloatBondCap: u32 = 1000;  // TODO: update
-<<<<<<< HEAD
-    pub const VideosMigrationsEachBlock: u64 = 100;
-    pub const ChannelsMigrationsEachBlock: u64 = 25;
     pub const BagDeletionPrize: Balance = 0; // TODO: update
-=======
->>>>>>> 41d156c0
 }
 
 impl content::Trait for Runtime {
@@ -503,13 +498,8 @@
     type CleanupMargin = CleanupMargin;
     type CleanupCost = CleanupCost;
     type ModuleId = ContentModuleId;
-<<<<<<< HEAD
-    type VideosMigrationsEachBlock = VideosMigrationsEachBlock;
-    type ChannelsMigrationsEachBlock = ChannelsMigrationsEachBlock;
     type BagDeletionPrize = BagDeletionPrize;
-=======
     type MemberAuthenticator = Members;
->>>>>>> 41d156c0
 }
 
 // The referendum instance alias.
