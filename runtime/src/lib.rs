--- conflicted
+++ resolved
@@ -873,7 +873,6 @@
     pub const MaxNumberOfAssetsPerChannel: MaxNumber = 10;
     pub const MaxNumberOfAssetsPerVideo: MaxNumber = 20;
     pub const MaxNumberOfCollaboratorsPerChannel: MaxNumber = 10;
-    pub const MaxNftAuctionWhitelistLength: MaxNumber = 100;
 }
 
 impl content::Config for Runtime {
@@ -905,11 +904,7 @@
 
 parameter_types! {
     pub const ProjectTokenModuleId: PalletId = PalletId(*b"mo:token"); // module: token
-<<<<<<< HEAD
-    pub const MaxVestingSchedulesPerAccountPerToken: u32 = 5; // TODO: adjust value
-=======
     pub const MaxVestingSchedulesPerAccountPerToken: u32 = 5;
->>>>>>> 83495133
     pub const BlocksPerYear: u32 = 5259600; // 365,25 * 24 * 60 * 60 / 6
     // Account bloat bond related:
     pub ProjectTokenAccountCleanupTxFee: Balance = compute_fee(
@@ -962,16 +957,6 @@
     pub const MaxWinnerTargetCount: u32 = CouncilSize::get();
 
     // council parameteres
-<<<<<<< HEAD
-    pub const MinNumberOfExtraCandidates: u32 = 1;
-    pub const AnnouncingPeriodDuration: BlockNumber = 14400;
-    pub const IdlePeriodDuration: BlockNumber = 57600;
-    pub const CouncilSize: u32 = 5;
-    pub const MinCandidateStake: Balance = 100 * currency::DOLLARS;
-    pub const ElectedMemberRewardPeriod: BlockNumber = 14400;
-    pub const BudgetRefillPeriod: BlockNumber = 14400;
-    pub const MaxWinnerTargetCount: u32 = 10; // should be greater than council size
-=======
     pub const MinNumberOfExtraCandidates: u32 = 0;
     pub const AnnouncingPeriodDuration: BlockNumber = days!(9);
     pub const IdlePeriodDuration: BlockNumber = 1; // 1 block
@@ -979,7 +964,6 @@
     pub const MinCandidateStake: Balance = dollars!(10_000);
     pub const ElectedMemberRewardPeriod: BlockNumber = days!(1);
     pub const BudgetRefillPeriod: BlockNumber = days!(1);
->>>>>>> 83495133
 }
 
 // Common staging, playground and benchmarking coucil and elections configuration
@@ -997,22 +981,12 @@
     pub const MaxWinnerTargetCount: u32 = CouncilSize::get();
 
     // council parameteres
-<<<<<<< HEAD
-    pub const MinNumberOfExtraCandidates: u32 = 1;
-    pub const AnnouncingPeriodDuration: BlockNumber = 200;
-    pub const IdlePeriodDuration: BlockNumber = 400;
-    pub const MinCandidateStake: Balance = 100 * currency::DOLLARS;
-    pub const ElectedMemberRewardPeriod: BlockNumber = 14400;
-    pub const BudgetRefillPeriod: BlockNumber = 1000;
-    pub const MaxWinnerTargetCount: u32 = 10;
-=======
     pub const MinNumberOfExtraCandidates: u32 = 0;
     pub const AnnouncingPeriodDuration: BlockNumber = 300;
     pub const IdlePeriodDuration: BlockNumber = 1;
     pub const MinCandidateStake: Balance = dollars!(10_000);
     pub const ElectedMemberRewardPeriod: BlockNumber = 33;
     pub const BudgetRefillPeriod: BlockNumber = 33;
->>>>>>> 83495133
 }
 
 // Staging/benchmarking council size
@@ -1040,16 +1014,6 @@
     pub const MaxWinnerTargetCount: u32 = CouncilSize::get();
 
     // council parameteres
-<<<<<<< HEAD
-    pub const MinNumberOfExtraCandidates: u32 = 1;
-    pub const AnnouncingPeriodDuration: BlockNumber = 20;
-    pub const IdlePeriodDuration: BlockNumber = 20;
-    pub const CouncilSize: u32 = 5;
-    pub const MinCandidateStake: Balance = 100 * currency::DOLLARS;
-    pub const ElectedMemberRewardPeriod: BlockNumber = 14400;
-    pub const BudgetRefillPeriod: BlockNumber = 1000;
-    pub const MaxWinnerTargetCount: u32 = 10;
-=======
     pub const MinNumberOfExtraCandidates: u32 = 0;
     pub const AnnouncingPeriodDuration: BlockNumber = 60;
     pub const IdlePeriodDuration: BlockNumber = 10;
@@ -1057,7 +1021,6 @@
     pub const MinCandidateStake: Balance = dollars!(10_000);
     pub const ElectedMemberRewardPeriod: BlockNumber = 6;
     pub const BudgetRefillPeriod: BlockNumber = 6;
->>>>>>> 83495133
 }
 
 impl referendum::Config<ReferendumInstance> for Runtime {
@@ -1140,15 +1103,6 @@
 // Storage parameters independent of runtime profile
 parameter_types! {
     pub const MaxDistributionBucketFamilyNumber: u64 = 200;
-<<<<<<< HEAD
-    pub const BlacklistSizeLimit: u64 = 10000; //TODO: adjust value
-    pub const MaxNumberOfPendingInvitationsPerDistributionBucket: u32 = 20; //TODO: adjust value
-    pub const StorageModuleId: PalletId = PalletId(*b"mstorage"); // module storage
-    pub const MinDistributionBucketsPerBag: u32 = 1; //TODO: adjust value
-    pub const MaxDistributionBucketsPerBag: u32 = 100; //TODO: adjust value
-    pub const MaxDataObjectSize: u64 = 10 * 1024 * 1024 * 1024; // 10 GB
-    pub const MaxNumberOfOperatorsPerDistributionBucket: u32 = 20; // TODO: adjust value
-=======
     pub const BlacklistSizeLimit: u64 = 1_000;
     pub const MaxNumberOfPendingInvitationsPerDistributionBucket: u32 = 20;
     pub const StorageModuleId: PalletId = PalletId(*b"mstorage"); // module storage
@@ -1183,34 +1137,22 @@
         false, // doesn't serve as existential deposit
         DataObjectCleanupTxFee::get()
     );
->>>>>>> 83495133
 }
 
 // Production storage parameters
 #[cfg(not(any(feature = "staging_runtime", feature = "testing_runtime")))]
 parameter_types! {
-<<<<<<< HEAD
-    pub const MinStorageBucketsPerBag: u32 = 5; //TODO: adjust value
-    pub const MaxStorageBucketsPerBag: u32 = 20; //TODO: adjust value
-    pub const DefaultMemberDynamicBagNumberOfStorageBuckets: u32 = 5; //TODO: adjust value
-    pub const DefaultChannelDynamicBagNumberOfStorageBuckets: u32 = 5; //TODO: adjust value
-=======
     pub const MinStorageBucketsPerBag: u32 = 3;
     pub const MaxStorageBucketsPerBag: u32 = 13;
     pub const DefaultMemberDynamicBagNumberOfStorageBuckets: u32 = 5;
     pub const DefaultChannelDynamicBagNumberOfStorageBuckets: u32 = 5;
->>>>>>> 83495133
 }
 
 // Staging/testing storage parameters
 #[cfg(any(feature = "staging_runtime", feature = "testing_runtime"))]
 parameter_types! {
     pub const MinStorageBucketsPerBag: u32 = 1;
-<<<<<<< HEAD
-    pub const MaxStorageBucketsPerBag: u32 = 20;
-=======
     pub const MaxStorageBucketsPerBag: u32 = 13;
->>>>>>> 83495133
     pub const DefaultMemberDynamicBagNumberOfStorageBuckets: u32 = 1;
     pub const DefaultChannelDynamicBagNumberOfStorageBuckets: u32 = 1;
 }
@@ -1326,13 +1268,8 @@
         FroumPostCleanupTxFee::get()
     );
     pub const ForumModuleId: PalletId = PalletId(*b"mo:forum"); // module : forum
-<<<<<<< HEAD
-    pub const PostLifeTime: BlockNumber = 3600;
-    pub const MaxStickiedThreads: u32 = 20;
-=======
     pub const PostLifeTime: BlockNumber = days!(30);
     pub const MaxStickiedThreads: u32 = 20; // TODO: adjust
->>>>>>> 83495133
 }
 
 pub struct MapLimits;
@@ -1590,11 +1527,7 @@
     pub const ProposalTitleMaxLength: u32 = 40;
     pub const ProposalDescriptionMaxLength: u32 = 3_000;
     pub const ProposalMaxActiveProposalLimit: u32 = 20;
-<<<<<<< HEAD
-    pub const DispatchableCallCodeMaxLen: u32 = 3 * 1024 * 1024; // 3 MB
-=======
     pub const DispatchableCallCodeMaxLen: u32 = mega_bytes!(3);
->>>>>>> 83495133
 }
 
 impl proposals_engine::Config for Runtime {
@@ -1906,11 +1839,7 @@
         // Joystream
         Council: council::{Pallet, Call, Storage, Event<T>, Config<T>},
         Referendum: referendum::<Instance1>::{Pallet, Call, Storage, Event<T>},
-<<<<<<< HEAD
-        Members: membership::{Pallet, Call, Storage, Event<T>},
-=======
         Members: membership::{Pallet, Call, Storage, Event<T>, Config},
->>>>>>> 83495133
         Forum: forum::{Pallet, Call, Storage, Event<T>, Config<T>},
         Constitution: pallet_constitution::{Pallet, Call, Storage, Event<T>},
         Bounty: bounty::{Pallet, Call, Storage, Event<T>},
