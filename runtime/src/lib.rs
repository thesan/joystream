--- conflicted
+++ resolved
@@ -84,13 +84,8 @@
 pub const VERSION: RuntimeVersion = RuntimeVersion {
     spec_name: create_runtime_str!("joystream-node"),
     impl_name: create_runtime_str!("joystream-node"),
-<<<<<<< HEAD
     authoring_version: 9,
-    spec_version: 4,
-=======
-    authoring_version: 7,
-    spec_version: 17,
->>>>>>> 8e09e42a
+    spec_version: 5,
     impl_version: 0,
     apis: crate::runtime_api::EXPORTED_RUNTIME_API_VERSIONS,
     transaction_version: 1,
