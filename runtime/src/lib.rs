//! The Joystream Substrate Node runtime.

#![cfg_attr(not(feature = "std"), no_std)]
// `construct_runtime!` does a lot of recursion and requires us to increase the limit to 256.
#![recursion_limit = "256"]
//Substrate internal issues.
#![allow(clippy::large_enum_variant)]
#![allow(clippy::unnecessary_mut_passed)]

// Make the WASM binary available.
// This is required only by the node build.
// A dummy wasm_binary.rs will be built for the IDE.
#[cfg(feature = "std")]
include!(concat!(env!("OUT_DIR"), "/wasm_binary.rs"));

mod constants;
mod integration;
pub mod primitives;
mod proposals_configuration;
mod runtime_api;
#[cfg(test)]
mod tests;
/// Weights for pallets used in the runtime.
mod weights; // Runtime integration tests

#[macro_use]
extern crate lazy_static; // for proposals_configuration module

use frame_support::traits::{KeyOwnerProofSystem, LockIdentifier};
use frame_support::weights::{
    constants::{BlockExecutionWeight, ExtrinsicBaseWeight, RocksDbWeight},
    Weight,
};
use frame_support::{construct_runtime, parameter_types};
use frame_system::{EnsureOneOf, EnsureRoot, EnsureSigned};
use pallet_grandpa::{AuthorityId as GrandpaId, AuthorityList as GrandpaAuthorityList};
use pallet_im_online::sr25519::AuthorityId as ImOnlineId;
use pallet_session::historical as pallet_session_historical;
use sp_authority_discovery::AuthorityId as AuthorityDiscoveryId;
use sp_core::crypto::KeyTypeId;
use sp_runtime::curve::PiecewiseLinear;
use sp_runtime::traits::{BlakeTwo256, Block as BlockT, IdentityLookup, OpaqueKeys, Saturating};
use sp_runtime::{create_runtime_str, generic, impl_opaque_keys, Perbill};
use sp_std::boxed::Box;
use sp_std::vec::Vec;
#[cfg(feature = "std")]
use sp_version::NativeVersion;
use sp_version::RuntimeVersion;

pub use constants::*;
pub use primitives::*;
pub use proposals_configuration::*;
pub use runtime_api::*;

use integration::proposals::{CouncilManager, ExtrinsicProposalEncoder};

use council::ReferendumConnection;
use referendum::{Balance as BalanceReferendum, CastVote, OptionResult};
use staking_handler::{LockComparator, StakingManager};
use storage::data_object_storage_registry;

// Node dependencies
pub use common;
pub use content_directory;
pub use content_directory::{
    HashedTextMaxLength, InputValidationLengthConstraint, MaxNumber, TextMaxLength, VecMaxLength,
};
pub use council;
pub use forum;
pub use membership;
#[cfg(any(feature = "std", test))]
pub use pallet_balances::Call as BalancesCall;
pub use pallet_staking::StakerStatus;
pub use proposals_engine::ProposalParameters;
pub use referendum;
pub use storage::{data_directory, data_object_type_registry};
pub use working_group;

#[cfg(feature = "std")]
/// Wasm binary unwrapped. If built with `BUILD_DUMMY_WASM_BINARY`, the function panics.
pub fn wasm_binary_unwrap() -> &'static [u8] {
    WASM_BINARY.expect(
        "Development wasm binary is not available. This means the client is \
        built with `BUILD_DUMMY_WASM_BINARY` flag and it is only usable for \
        production chains. Please rebuild with the flag disabled.",
    )
}

/// This runtime version.
pub const VERSION: RuntimeVersion = RuntimeVersion {
    spec_name: create_runtime_str!("joystream-node"),
    impl_name: create_runtime_str!("joystream-node"),
    authoring_version: 8,
    spec_version: 0,
    impl_version: 0,
    apis: crate::runtime_api::EXPORTED_RUNTIME_API_VERSIONS,
    transaction_version: 1,
};

/// The version information used to identify this runtime when compiled natively.
#[cfg(feature = "std")]
pub fn native_version() -> NativeVersion {
    NativeVersion {
        runtime_version: VERSION,
        can_author_with: Default::default(),
    }
}

parameter_types! {
    pub const BlockHashCount: BlockNumber = 250;
    /// We allow for 2 seconds of compute with a 6 second average block time.
    pub const MaximumBlockWeight: Weight = 2 * frame_support::weights::constants::WEIGHT_PER_SECOND;
    pub const AvailableBlockRatio: Perbill = Perbill::from_percent(75);
    pub const MaximumBlockLength: u32 = 5 * 1024 * 1024;
    pub const Version: RuntimeVersion = VERSION;
    /// Assume 10% of weight for average on_initialize calls.
    pub MaximumExtrinsicWeight: Weight =
        AvailableBlockRatio::get().saturating_sub(AVERAGE_ON_INITIALIZE_WEIGHT)
        * MaximumBlockWeight::get();
}
const AVERAGE_ON_INITIALIZE_WEIGHT: Perbill = Perbill::from_percent(10);

// TODO: adjust weight
impl frame_system::Trait for Runtime {
    type BaseCallFilter = ();
    type Origin = Origin;
    type Call = Call;
    type Index = Index;
    type BlockNumber = BlockNumber;
    type Hash = Hash;
    type Hashing = BlakeTwo256;
    type AccountId = AccountId;
    type Lookup = IdentityLookup<AccountId>;
    type Header = generic::Header<BlockNumber, BlakeTwo256>;
    type Event = Event;
    type BlockHashCount = BlockHashCount;
    type MaximumBlockWeight = MaximumBlockWeight;
    type DbWeight = RocksDbWeight;
    type BlockExecutionWeight = BlockExecutionWeight;
    type ExtrinsicBaseWeight = ExtrinsicBaseWeight;
    type MaximumExtrinsicWeight = MaximumExtrinsicWeight;
    type MaximumBlockLength = MaximumBlockLength;
    type AvailableBlockRatio = AvailableBlockRatio;
    type Version = Version;
    type PalletInfo = PalletInfo;
    type AccountData = pallet_balances::AccountData<Balance>;
    type OnNewAccount = ();
    type OnKilledAccount = ();
    type SystemWeightInfo = weights::frame_system::WeightInfo;
}

impl pallet_utility::Trait for Runtime {
    type Event = Event;
    type Call = Call;
    type WeightInfo = weights::pallet_utility::WeightInfo;
}

parameter_types! {
    pub const EpochDuration: u64 = EPOCH_DURATION_IN_SLOTS as u64;
    pub const ExpectedBlockTime: Moment = MILLISECS_PER_BLOCK;
}

impl pallet_babe::Trait for Runtime {
    type EpochDuration = EpochDuration;
    type ExpectedBlockTime = ExpectedBlockTime;
    type EpochChangeTrigger = pallet_babe::ExternalTrigger;
    type KeyOwnerProofSystem = Historical;

    type KeyOwnerProof = <Self::KeyOwnerProofSystem as KeyOwnerProofSystem<(
        KeyTypeId,
        pallet_babe::AuthorityId,
    )>>::Proof;

    type KeyOwnerIdentification = <Self::KeyOwnerProofSystem as KeyOwnerProofSystem<(
        KeyTypeId,
        pallet_babe::AuthorityId,
    )>>::IdentificationTuple;

    type HandleEquivocation =
        pallet_babe::EquivocationHandler<Self::KeyOwnerIdentification, Offences>;

    type WeightInfo = ();
}

impl pallet_grandpa::Trait for Runtime {
    type Event = Event;
    type Call = Call;
    type KeyOwnerProof =
        <Self::KeyOwnerProofSystem as KeyOwnerProofSystem<(KeyTypeId, GrandpaId)>>::Proof;

    type KeyOwnerIdentification = <Self::KeyOwnerProofSystem as KeyOwnerProofSystem<(
        KeyTypeId,
        GrandpaId,
    )>>::IdentificationTuple;

    type KeyOwnerProofSystem = Historical;

    type HandleEquivocation =
        pallet_grandpa::EquivocationHandler<Self::KeyOwnerIdentification, Offences>;
    type WeightInfo = ();
}

impl<LocalCall> frame_system::offchain::CreateSignedTransaction<LocalCall> for Runtime
where
    Call: From<LocalCall>,
{
    fn create_transaction<C: frame_system::offchain::AppCrypto<Self::Public, Self::Signature>>(
        call: Call,
        public: <Signature as sp_runtime::traits::Verify>::Signer,
        account: AccountId,
        nonce: Index,
    ) -> Option<(
        Call,
        <UncheckedExtrinsic as sp_runtime::traits::Extrinsic>::SignaturePayload,
    )> {
        integration::transactions::create_transaction::<C>(call, public, account, nonce)
    }
}

impl frame_system::offchain::SigningTypes for Runtime {
    type Public = <Signature as sp_runtime::traits::Verify>::Signer;
    type Signature = Signature;
}

impl<C> frame_system::offchain::SendTransactionTypes<C> for Runtime
where
    Call: From<C>,
{
    type Extrinsic = UncheckedExtrinsic;
    type OverarchingCall = Call;
}

parameter_types! {
    pub const MinimumPeriod: Moment = SLOT_DURATION / 2;
}

impl pallet_timestamp::Trait for Runtime {
    type Moment = Moment;
    type OnTimestampSet = Babe;
    type MinimumPeriod = MinimumPeriod;
    type WeightInfo = weights::pallet_timestamp::WeightInfo;
}

parameter_types! {
    pub const ExistentialDeposit: u128 = 0;
    pub const TransferFee: u128 = 0;
    pub const CreationFee: u128 = 0;
    pub const MaxLocks: u32 = 50;
}

impl pallet_balances::Trait for Runtime {
    type Balance = Balance;
    type DustRemoval = ();
    type Event = Event;
    type ExistentialDeposit = ExistentialDeposit;
    type AccountStore = System;
    type WeightInfo = weights::pallet_balances::WeightInfo;
    type MaxLocks = MaxLocks;
}

parameter_types! {
    pub const TransactionByteFee: Balance = 0; // TODO: adjust fee
}

impl pallet_transaction_payment::Trait for Runtime {
    type Currency = Balances;
    type OnTransactionPayment = ();
    type TransactionByteFee = TransactionByteFee;
    type WeightToFee = integration::transactions::NoWeights; // TODO: adjust weight
    type FeeMultiplierUpdate = (); // TODO: adjust fee
}

impl pallet_sudo::Trait for Runtime {
    type Event = Event;
    type Call = Call;
}

parameter_types! {
    pub const UncleGenerations: BlockNumber = 0;
}

impl pallet_authorship::Trait for Runtime {
    type FindAuthor = pallet_session::FindAccountFromAuthorIndex<Self, Babe>;
    type UncleGenerations = UncleGenerations;
    type FilterUncle = ();
    type EventHandler = (Staking, ImOnline);
}

impl_opaque_keys! {
    pub struct SessionKeys {
        pub grandpa: Grandpa,
        pub babe: Babe,
        pub im_online: ImOnline,
        pub authority_discovery: AuthorityDiscovery,
    }
}
// NOTE: `SessionHandler` and `SessionKeys` are co-dependent: One key will be used for each handler.
// The number and order of items in `SessionHandler` *MUST* be the same number and order of keys in
// `SessionKeys`.
// TODO: Introduce some structure to tie these together to make it a bit less of a footgun. This
// should be easy, since OneSessionHandler trait provides the `Key` as an associated type. #2858
parameter_types! {
    pub const DisabledValidatorsThreshold: Perbill = Perbill::from_percent(17);
}

impl pallet_session::Trait for Runtime {
    type Event = Event;
    type ValidatorId = AccountId;
    type ValidatorIdOf = pallet_staking::StashOf<Self>;
    type ShouldEndSession = Babe;
    type NextSessionRotation = Babe;
    type SessionManager = pallet_session::historical::NoteHistoricalRoot<Self, Staking>;
    type SessionHandler = <SessionKeys as OpaqueKeys>::KeyTypeIdProviders;
    type Keys = SessionKeys;
    type DisabledValidatorsThreshold = DisabledValidatorsThreshold;
    type WeightInfo = weights::pallet_session::WeightInfo;
}

impl pallet_session::historical::Trait for Runtime {
    type FullIdentification = pallet_staking::Exposure<AccountId, Balance>;
    type FullIdentificationOf = pallet_staking::ExposureOf<Runtime>;
}

pallet_staking_reward_curve::build! {
    const REWARD_CURVE: PiecewiseLinear<'static> = curve!(
        min_inflation: 0_050_000,
        max_inflation: 0_750_000,
        ideal_stake: 0_250_000,
        falloff: 0_050_000,
        max_piece_count: 100,
        test_precision: 0_005_000,
    );
}

parameter_types! {
    pub const SessionDuration: BlockNumber = EPOCH_DURATION_IN_SLOTS as _;
    pub const ImOnlineUnsignedPriority: TransactionPriority = TransactionPriority::max_value();
    /// We prioritize im-online heartbeats over election solution submission.
    pub const StakingUnsignedPriority: TransactionPriority = TransactionPriority::max_value() / 2;
}

parameter_types! {
    pub const SessionsPerEra: sp_staking::SessionIndex = 6;
    pub const BondingDuration: pallet_staking::EraIndex = BONDING_DURATION;
    pub const SlashDeferDuration: pallet_staking::EraIndex = BONDING_DURATION - 1; // 'slightly less' than the bonding duration.
    pub const RewardCurve: &'static PiecewiseLinear<'static> = &REWARD_CURVE;
    pub const MaxNominatorRewardedPerValidator: u32 = 64;
    pub const ElectionLookahead: BlockNumber = EPOCH_DURATION_IN_BLOCKS / 4;
    pub const MaxIterations: u32 = 10;
    // 0.05%. The higher the value, the more strict solution acceptance becomes.
    pub MinSolutionScoreBump: Perbill = Perbill::from_rational_approximation(5u32, 10_000);
}

impl pallet_staking::Trait for Runtime {
    type Currency = Balances;
    type UnixTime = Timestamp;
    type CurrencyToVote = common::currency::CurrencyToVoteHandler;
    type RewardRemainder = (); // Could be Treasury.
    type Event = Event;
    type Slash = (); // Where to send the slashed funds. Could be Treasury.
    type Reward = (); // Rewards are minted from the void.
    type SessionsPerEra = SessionsPerEra;
    type BondingDuration = BondingDuration;
    type SlashDeferDuration = SlashDeferDuration;
    type SlashCancelOrigin = EnsureRoot<AccountId>; // Requires sudo. Parity recommends: a super-majority of the council can cancel the slash.
    type SessionInterface = Self;
    type RewardCurve = RewardCurve;
    type NextNewSession = Session;
    type ElectionLookahead = ElectionLookahead;
    type Call = Call;
    type MaxIterations = MaxIterations;
    type MinSolutionScoreBump = MinSolutionScoreBump;
    type MaxNominatorRewardedPerValidator = MaxNominatorRewardedPerValidator;
    type UnsignedPriority = StakingUnsignedPriority;
    type WeightInfo = weights::pallet_staking::WeightInfo;
}

impl pallet_im_online::Trait for Runtime {
    type AuthorityId = ImOnlineId;
    type Event = Event;
    type SessionDuration = SessionDuration;
    type ReportUnresponsiveness = Offences;
    // Using the default weights until we check if we can run the benchmarks for this pallet in
    // the reference machine in an acceptable time.
    type WeightInfo = ();
    type UnsignedPriority = ImOnlineUnsignedPriority;
}

parameter_types! {
    pub OffencesWeightSoftLimit: Weight = Perbill::from_percent(60) * MaximumBlockWeight::get();
}

impl pallet_offences::Trait for Runtime {
    type Event = Event;
    type IdentificationTuple = pallet_session::historical::IdentificationTuple<Self>;
    type OnOffenceHandler = Staking;
    type WeightSoftLimit = OffencesWeightSoftLimit;
}

impl pallet_authority_discovery::Trait for Runtime {}

parameter_types! {
    pub const WindowSize: BlockNumber = 101;
    pub const ReportLatency: BlockNumber = 1000;
}

impl pallet_finality_tracker::Trait for Runtime {
    type OnFinalizationStalled = ();
    type WindowSize = WindowSize;
    type ReportLatency = ReportLatency;
}

type EntityId = <Runtime as content_directory::Trait>::EntityId;

parameter_types! {
    pub const PropertyNameLengthConstraint: InputValidationLengthConstraint = InputValidationLengthConstraint::new(1, 49);
    pub const PropertyDescriptionLengthConstraint: InputValidationLengthConstraint = InputValidationLengthConstraint::new(1, 500);
    pub const ClassNameLengthConstraint: InputValidationLengthConstraint = InputValidationLengthConstraint::new(1, 49);
    pub const ClassDescriptionLengthConstraint: InputValidationLengthConstraint = InputValidationLengthConstraint::new(1, 500);
    pub const MaxNumberOfClasses: MaxNumber = 100;
    pub const MaxNumberOfMaintainersPerClass: MaxNumber = 10;
    pub const MaxNumberOfSchemasPerClass: MaxNumber = 20;
    pub const MaxNumberOfPropertiesPerSchema: MaxNumber = 40;
    pub const MaxNumberOfEntitiesPerClass: MaxNumber = 400;
    pub const MaxNumberOfCuratorsPerGroup: MaxNumber = 50;
    pub const MaxNumberOfOperationsDuringAtomicBatching: MaxNumber = 500;
    pub const VecMaxLengthConstraint: VecMaxLength = 200;
    pub const TextMaxLengthConstraint: TextMaxLength = 5000;
    pub const HashedTextMaxLengthConstraint: HashedTextMaxLength = Some(25000);
    pub const IndividualEntitiesCreationLimit: EntityId = 50;
}

impl content_directory::Trait for Runtime {
    type Event = Event;
    type Nonce = u64;
    type ClassId = u64;
    type EntityId = u64;
    type PropertyNameLengthConstraint = PropertyNameLengthConstraint;
    type PropertyDescriptionLengthConstraint = PropertyDescriptionLengthConstraint;
    type ClassNameLengthConstraint = ClassNameLengthConstraint;
    type ClassDescriptionLengthConstraint = ClassDescriptionLengthConstraint;
    type MaxNumberOfClasses = MaxNumberOfClasses;
    type MaxNumberOfMaintainersPerClass = MaxNumberOfMaintainersPerClass;
    type MaxNumberOfSchemasPerClass = MaxNumberOfSchemasPerClass;
    type MaxNumberOfPropertiesPerSchema = MaxNumberOfPropertiesPerSchema;
    type MaxNumberOfEntitiesPerClass = MaxNumberOfEntitiesPerClass;
    type MaxNumberOfCuratorsPerGroup = MaxNumberOfCuratorsPerGroup;
    type MaxNumberOfOperationsDuringAtomicBatching = MaxNumberOfOperationsDuringAtomicBatching;
    type VecMaxLengthConstraint = VecMaxLengthConstraint;
    type TextMaxLengthConstraint = TextMaxLengthConstraint;
    type HashedTextMaxLengthConstraint = HashedTextMaxLengthConstraint;
    type IndividualEntitiesCreationLimit = IndividualEntitiesCreationLimit;
    type WorkingGroup = ContentDirectoryWorkingGroup;
<<<<<<< HEAD
    type CuratorGroupId = u64;
    type MemberOriginValidator = Members;
=======
>>>>>>> 7ab177b5
}

impl content_directory::ActorAuthenticator for Runtime {
    type CuratorGroupId = u64;

    fn is_member(member_id: &Self::MemberId, account_id: &AccountId) -> bool {
        membership::Module::<Runtime>::ensure_is_controller_account_for_member(
            member_id, account_id,
        )
        .is_ok()
    }
}

// The referendum instance alias.
pub type ReferendumInstance = referendum::Instance1;
pub type ReferendumModule = referendum::Module<Runtime, ReferendumInstance>;
pub type CouncilModule = council::Module<Runtime>;

parameter_types! {
    // referendum parameters
    pub const MaxSaltLength: u64 = 32;
    pub const VoteStageDuration: BlockNumber = 5;
    pub const RevealStageDuration: BlockNumber = 7;
    pub const MinimumVotingStake: u64 = 10000;

    // council parameteres
    pub const MinNumberOfExtraCandidates: u64 = 1;
    pub const AnnouncingPeriodDuration: BlockNumber = 15;
    pub const IdlePeriodDuration: BlockNumber = 27;
    pub const CouncilSize: u64 = 3;
    pub const MinCandidateStake: u64 = 11000;
    pub const ElectedMemberRewardPerBlock: u64 = 100;
    pub const ElectedMemberRewardPeriod: BlockNumber = 10;
    pub const BudgetRefillAmount: u64 = 1000;
    pub const BudgetRefillPeriod: BlockNumber = 1000;
}

impl referendum::Trait<ReferendumInstance> for Runtime {
    type Event = Event;

    type MaxSaltLength = MaxSaltLength;

    type Currency = pallet_balances::Module<Self>;
    type LockId = VotingLockId;

    type ManagerOrigin =
        EnsureOneOf<Self::AccountId, EnsureSigned<Self::AccountId>, EnsureRoot<Self::AccountId>>;

    type VotePower = BalanceReferendum<Self, ReferendumInstance>;

    type VoteStageDuration = VoteStageDuration;
    type RevealStageDuration = RevealStageDuration;

    type MinimumStake = MinimumVotingStake;

    fn calculate_vote_power(
        _account_id: &<Self as frame_system::Trait>::AccountId,
        stake: &BalanceReferendum<Self, ReferendumInstance>,
    ) -> Self::VotePower {
        *stake
    }

    fn can_unlock_vote_stake(
        vote: &CastVote<Self::Hash, BalanceReferendum<Self, ReferendumInstance>, Self::MemberId>,
    ) -> bool {
        <CouncilModule as ReferendumConnection<Runtime>>::can_unlock_vote_stake(vote).is_ok()
    }

    fn process_results(winners: &[OptionResult<Self::MemberId, Self::VotePower>]) {
        let tmp_winners: Vec<OptionResult<Self::MemberId, Self::VotePower>> = winners
            .iter()
            .map(|item| OptionResult {
                option_id: item.option_id,
                vote_power: item.vote_power,
            })
            .collect();
        <CouncilModule as ReferendumConnection<Runtime>>::recieve_referendum_results(
            tmp_winners.as_slice(),
        );
    }

    fn is_valid_option_id(option_index: &u64) -> bool {
        <CouncilModule as ReferendumConnection<Runtime>>::is_valid_candidate_id(option_index)
    }

    fn get_option_power(option_id: &u64) -> Self::VotePower {
        <CouncilModule as ReferendumConnection<Runtime>>::get_option_power(option_id)
    }

    fn increase_option_power(option_id: &u64, amount: &Self::VotePower) {
        <CouncilModule as ReferendumConnection<Runtime>>::increase_option_power(option_id, amount);
    }
}

impl council::Trait for Runtime {
    type Event = Event;

    type Referendum = ReferendumModule;

    type MinNumberOfExtraCandidates = MinNumberOfExtraCandidates;
    type CouncilSize = CouncilSize;
    type AnnouncingPeriodDuration = AnnouncingPeriodDuration;
    type IdlePeriodDuration = IdlePeriodDuration;
    type MinCandidateStake = MinCandidateStake;

    type CandidacyLock = StakingManager<Self, CandidacyLockId>;
    type CouncilorLock = StakingManager<Self, CouncilorLockId>;

    type StakingAccountValidator = Members;

    type ElectedMemberRewardPerBlock = ElectedMemberRewardPerBlock;
    type ElectedMemberRewardPeriod = ElectedMemberRewardPeriod;

    type BudgetRefillAmount = BudgetRefillAmount;
    type BudgetRefillPeriod = BudgetRefillPeriod;

    fn new_council_elected(_elected_members: &[council::CouncilMemberOf<Self>]) {
        <proposals_engine::Module<Runtime>>::reject_active_proposals();
        <proposals_engine::Module<Runtime>>::reactivate_pending_constitutionality_proposals();
    }

    type MemberOriginValidator = Members;
}

impl memo::Trait for Runtime {
    type Event = Event;
}

parameter_types! {
    pub const MaxObjectsPerInjection: u32 = 100;
    pub const DefaultMembershipPrice: Balance = 100;
}

impl storage::data_object_type_registry::Trait for Runtime {
    type Event = Event;
    type DataObjectTypeId = u64;
    type WorkingGroup = StorageWorkingGroup;
}

impl storage::data_directory::Trait for Runtime {
    type Event = Event;
    type ContentId = ContentId;
    type StorageProviderHelper = integration::storage::StorageProviderHelper;
    type IsActiveDataObjectType = DataObjectTypeRegistry;
    type MemberOriginValidator = Members;
    type MaxObjectsPerInjection = MaxObjectsPerInjection;
}

impl storage::data_object_storage_registry::Trait for Runtime {
    type Event = Event;
    type DataObjectStorageRelationshipId = u64;
    type ContentIdExists = DataDirectory;
}

impl common::Trait for Runtime {
    type MemberId = MemberId;
    type ActorId = ActorId;
}

impl membership::Trait for Runtime {
    type Event = Event;
    type DefaultMembershipPrice = DefaultMembershipPrice;
    type WorkingGroup = MembershipWorkingGroup;
    type DefaultInitialInvitationBalance = DefaultInitialInvitationBalance;
}

parameter_types! {
    pub const DefaultInitialInvitationBalance: Balance = 100;
    pub const MaxCategoryDepth: u64 = 5;
    pub const MaxSubcategories: u64 = 20;
    pub const MaxThreadsInCategory: u64 = 20;
    pub const MaxPostsInThread: u64 = 20;
    pub const MaxModeratorsForCategory: u64 = 20;
    pub const MaxCategories: u64 = 20;
    pub const MaxPollAlternativesNumber: u64 = 20;
}

pub struct MapLimits;

impl forum::StorageLimits for MapLimits {
    type MaxSubcategories = MaxSubcategories;
    type MaxThreadsInCategory = MaxThreadsInCategory;
    type MaxPostsInThread = MaxPostsInThread;
    type MaxModeratorsForCategory = MaxModeratorsForCategory;
    type MaxCategories = MaxCategories;
    type MaxPollAlternativesNumber = MaxPollAlternativesNumber;
}

impl forum::Trait for Runtime {
    type Event = Event;
    type ThreadId = ThreadId;
    type PostId = PostId;
<<<<<<< HEAD
=======
    type ForumUserId = ForumUserId;
>>>>>>> 7ab177b5
    type CategoryId = u64;
    type PostReactionId = u64;
    type MaxCategoryDepth = MaxCategoryDepth;

    type MapLimits = MapLimits;

<<<<<<< HEAD
=======
    fn is_forum_member(_account_id: &Self::AccountId, _forum_user_id: &Self::ForumUserId) -> bool {
        membership::Module::<Runtime>::ensure_is_controller_account_for_member(
            _forum_user_id,
            _account_id,
        )
        .is_ok()
    }

>>>>>>> 7ab177b5
    fn calculate_hash(text: &[u8]) -> Self::Hash {
        Self::Hash::from_slice(text)
    }

    type WorkingGroup = ForumWorkingGroup;
<<<<<<< HEAD

    type MemberOriginValidator = Members;
=======
>>>>>>> 7ab177b5
}

impl LockComparator<<Runtime as pallet_balances::Trait>::Balance> for Runtime {
    fn are_locks_conflicting(new_lock: &LockIdentifier, existing_locks: &[LockIdentifier]) -> bool {
        existing_locks
            .iter()
            .any(|lock| !ALLOWED_LOCK_COMBINATIONS.contains(&(*new_lock, *lock)))
    }
}

// The forum working group instance alias.
pub type ForumWorkingGroupInstance = working_group::Instance1;

// The storage working group instance alias.
pub type StorageWorkingGroupInstance = working_group::Instance2;

// The content directory working group instance alias.
pub type ContentDirectoryWorkingGroupInstance = working_group::Instance3;

// The membership working group instance alias.
pub type MembershipWorkingGroupInstance = working_group::Instance4;

parameter_types! {
    pub const MaxWorkerNumberLimit: u32 = 100;
    pub const MinUnstakingPeriodLimit: u32 = 43200;
    pub const ForumWorkingGroupRewardPeriod: u32 = 14400 + 10;
    pub const StorageWorkingGroupRewardPeriod: u32 = 14400 + 20;
    pub const ContentWorkingGroupRewardPeriod: u32 = 14400 + 30;
    pub const MembershipRewardPeriod: u32 = 14400 + 40;
}

// Staking managers type aliases.
pub type ForumWorkingGroupStakingManager =
    staking_handler::StakingManager<Runtime, ForumGroupLockId>;
pub type ContentDirectoryWorkingGroupStakingManager =
    staking_handler::StakingManager<Runtime, ContentWorkingGroupLockId>;
pub type StorageWorkingGroupStakingManager =
    staking_handler::StakingManager<Runtime, StorageWorkingGroupLockId>;
pub type MembershipWorkingGroupStakingManager =
    staking_handler::StakingManager<Runtime, MembershipWorkingGroupLockId>;

impl working_group::Trait<ForumWorkingGroupInstance> for Runtime {
    type Event = Event;
    type MaxWorkerNumberLimit = MaxWorkerNumberLimit;
    type StakingHandler = ForumWorkingGroupStakingManager;
    type StakingAccountValidator = Members;
    type MemberOriginValidator = Members;
    type MinUnstakingPeriodLimit = MinUnstakingPeriodLimit;
    type RewardPeriod = ForumWorkingGroupRewardPeriod;
    type WeightInfo = weights::working_group::WeightInfo;
}

impl working_group::Trait<StorageWorkingGroupInstance> for Runtime {
    type Event = Event;
    type MaxWorkerNumberLimit = MaxWorkerNumberLimit;
    type StakingHandler = StorageWorkingGroupStakingManager;
    type StakingAccountValidator = Members;
    type MemberOriginValidator = Members;
    type MinUnstakingPeriodLimit = MinUnstakingPeriodLimit;
    type RewardPeriod = StorageWorkingGroupRewardPeriod;
    type WeightInfo = weights::working_group::WeightInfo;
}

impl working_group::Trait<ContentDirectoryWorkingGroupInstance> for Runtime {
    type Event = Event;
    type MaxWorkerNumberLimit = MaxWorkerNumberLimit;
    type StakingHandler = ContentDirectoryWorkingGroupStakingManager;
    type StakingAccountValidator = Members;
    type MemberOriginValidator = Members;
    type MinUnstakingPeriodLimit = MinUnstakingPeriodLimit;
    type RewardPeriod = ContentWorkingGroupRewardPeriod;
    type WeightInfo = weights::working_group::WeightInfo;
}

impl working_group::Trait<MembershipWorkingGroupInstance> for Runtime {
    type Event = Event;
    type MaxWorkerNumberLimit = MaxWorkerNumberLimit;
    type StakingHandler = MembershipWorkingGroupStakingManager;
    type StakingAccountValidator = Members;
    type MemberOriginValidator = Members;
    type MinUnstakingPeriodLimit = MinUnstakingPeriodLimit;
    type RewardPeriod = MembershipRewardPeriod;
    type WeightInfo = weights::working_group::WeightInfo;
}

impl service_discovery::Trait for Runtime {
    type Event = Event;
}

parameter_types! {
    pub const ProposalCancellationFee: u64 = 10000;
    pub const ProposalRejectionFee: u64 = 5000;
    pub const ProposalTitleMaxLength: u32 = 40;
    pub const ProposalDescriptionMaxLength: u32 = 3000;
    pub const ProposalMaxActiveProposalLimit: u32 = 5;
}

impl proposals_engine::Trait for Runtime {
    type Event = Event;
    type ProposerOriginValidator = Members;
    type CouncilOriginValidator = Council;
    type TotalVotersCounter = CouncilManager<Self>;
    type ProposalId = u32;
    type StakingHandler = staking_handler::StakingManager<Self, ProposalsLockId>;
    type CancellationFee = ProposalCancellationFee;
    type RejectionFee = ProposalRejectionFee;
    type TitleMaxLength = ProposalTitleMaxLength;
    type DescriptionMaxLength = ProposalDescriptionMaxLength;
    type MaxActiveProposalLimit = ProposalMaxActiveProposalLimit;
    type DispatchableCallCode = Call;
    type ProposalObserver = ProposalsCodex;
    type WeightInfo = weights::proposals_engine::WeightInfo;
}

impl Default for Call {
    fn default() -> Self {
        panic!("shouldn't call default for Call");
    }
}

parameter_types! {
    pub const MaxWhiteListSize: u32 = 20;
}

impl proposals_discussion::Trait for Runtime {
    type Event = Event;
    type AuthorOriginValidator = Members;
    type CouncilOriginValidator = Council;
    type ThreadId = ThreadId;
    type PostId = PostId;
    type MaxWhiteListSize = MaxWhiteListSize;
    type WeightInfo = weights::proposals_discussion::WeightInfo;
}

parameter_types! {
    pub const RuntimeUpgradeWasmProposalMaxLength: u32 = 3_000_000;
}

impl proposals_codex::Trait for Runtime {
    type MembershipOriginValidator = Members;
    type ProposalEncoder = ExtrinsicProposalEncoder;
    type SetValidatorCountProposalParameters = SetValidatorCountProposalParameters;
    type RuntimeUpgradeProposalParameters = RuntimeUpgradeProposalParameters;
    type TextProposalParameters = TextProposalParameters;
    type SpendingProposalParameters = SpendingProposalParameters;
    type AddWorkingGroupOpeningProposalParameters = AddWorkingGroupOpeningProposalParameters;
    type FillWorkingGroupOpeningProposalParameters = FillWorkingGroupOpeningProposalParameters;
    type SetWorkingGroupBudgetCapacityProposalParameters =
        SetWorkingGroupBudgetCapacityProposalParameters;
    type DecreaseWorkingGroupLeaderStakeProposalParameters =
        DecreaseWorkingGroupLeaderStakeProposalParameters;
    type SlashWorkingGroupLeaderStakeProposalParameters =
        SlashWorkingGroupLeaderStakeProposalParameters;
    type SetWorkingGroupLeaderRewardProposalParameters =
        SetWorkingGroupLeaderRewardProposalParameters;
    type TerminateWorkingGroupLeaderRoleProposalParameters =
        TerminateWorkingGroupLeaderRoleProposalParameters;
    type AmendConstitutionProposalParameters = AmendConstitutionProposalParameters;
}

impl pallet_constitution::Trait for Runtime {
    type Event = Event;
    type WeightInfo = weights::pallet_constitution::WeightInfo;
}

parameter_types! {
    pub const TombstoneDeposit: Balance = 1; // TODO: adjust fee
    pub const RentByteFee: Balance = 1; // TODO: adjust fee
    pub const RentDepositOffset: Balance = 0; // no rent deposit
    pub const SurchargeReward: Balance = 0; // no reward
}

<<<<<<< HEAD
/// Forum identifier for category
=======
/// Forum identifiers for user, moderator and category
pub type ForumUserId = u64;
>>>>>>> 7ab177b5
pub type CategoryId = u64;

/// Opaque types. These are used by the CLI to instantiate machinery that don't need to know
/// the specifics of the runtime. They can then be made to be agnostic over specific formats
/// of data like extrinsics, allowing for them to continue syncing the network through upgrades
/// to even the core datastructures.
pub mod opaque {
    use super::*;

    pub use sp_runtime::OpaqueExtrinsic as UncheckedExtrinsic;

    /// Opaque block header type.
    pub type Header = generic::Header<BlockNumber, BlakeTwo256>;
    /// Opaque block type.
    pub type Block = generic::Block<Header, UncheckedExtrinsic>;
    /// Opaque block identifier type.
    pub type BlockId = generic::BlockId<Block>;
}

construct_runtime!(
    pub enum Runtime where
        Block = Block,
        NodeBlock = opaque::Block,
        UncheckedExtrinsic = UncheckedExtrinsic
    {
        // Substrate
        System: frame_system::{Module, Call, Storage, Config, Event<T>},
        Utility: pallet_utility::{Module, Call, Event},
        Babe: pallet_babe::{Module, Call, Storage, Config, Inherent, ValidateUnsigned},
        Timestamp: pallet_timestamp::{Module, Call, Storage, Inherent},
        Authorship: pallet_authorship::{Module, Call, Storage, Inherent},
        Balances: pallet_balances::{Module, Call, Storage, Config<T>, Event<T>},
        TransactionPayment: pallet_transaction_payment::{Module, Storage},
        Staking: pallet_staking::{Module, Call, Config<T>, Storage, Event<T>, ValidateUnsigned},
        Session: pallet_session::{Module, Call, Storage, Event, Config<T>},
        Historical: pallet_session_historical::{Module},
        FinalityTracker: pallet_finality_tracker::{Module, Call, Inherent},
        Grandpa: pallet_grandpa::{Module, Call, Storage, Config, Event},
        ImOnline: pallet_im_online::{Module, Call, Storage, Event<T>, ValidateUnsigned, Config<T>},
        AuthorityDiscovery: pallet_authority_discovery::{Module, Call, Config},
        Offences: pallet_offences::{Module, Call, Storage, Event},
        RandomnessCollectiveFlip: pallet_randomness_collective_flip::{Module, Call, Storage},
        Sudo: pallet_sudo::{Module, Call, Config<T>, Storage, Event<T>},
        // Joystream
        Council: council::{Module, Call, Storage, Event<T>, Config<T>},
        Referendum: referendum::<Instance1>::{Module, Call, Storage, Event<T>, Config<T>},
        Memo: memo::{Module, Call, Storage, Event<T>},
        Members: membership::{Module, Call, Storage, Event<T>, Config<T>},
        Forum: forum::{Module, Call, Storage, Event<T>, Config<T>},
        ContentDirectory: content_directory::{Module, Call, Storage, Event<T>, Config<T>},
        Constitution: pallet_constitution::{Module, Call, Storage, Event},
        // --- Storage
        DataObjectTypeRegistry: data_object_type_registry::{Module, Call, Storage, Event<T>, Config<T>},
        DataDirectory: data_directory::{Module, Call, Storage, Event<T>},
        DataObjectStorageRegistry: data_object_storage_registry::{Module, Call, Storage, Event<T>, Config<T>},
        Discovery: service_discovery::{Module, Call, Storage, Event<T>},
        // --- Proposals
        ProposalsEngine: proposals_engine::{Module, Call, Storage, Event<T>},
        ProposalsDiscussion: proposals_discussion::{Module, Call, Storage, Event<T>},
        ProposalsCodex: proposals_codex::{Module, Call, Storage},
        // --- Working groups
        ForumWorkingGroup: working_group::<Instance1>::{Module, Call, Storage, Event<T>},
        StorageWorkingGroup: working_group::<Instance2>::{Module, Call, Storage, Event<T>},
        ContentDirectoryWorkingGroup: working_group::<Instance3>::{Module, Call, Storage, Event<T>},
        MembershipWorkingGroup: working_group::<Instance4>::{Module, Call, Storage, Event<T>},
    }
);<|MERGE_RESOLUTION|>--- conflicted
+++ resolved
@@ -435,38 +435,24 @@
     type Nonce = u64;
     type ClassId = u64;
     type EntityId = u64;
+    type CuratorGroupId = u64;
     type PropertyNameLengthConstraint = PropertyNameLengthConstraint;
     type PropertyDescriptionLengthConstraint = PropertyDescriptionLengthConstraint;
     type ClassNameLengthConstraint = ClassNameLengthConstraint;
     type ClassDescriptionLengthConstraint = ClassDescriptionLengthConstraint;
     type MaxNumberOfClasses = MaxNumberOfClasses;
     type MaxNumberOfMaintainersPerClass = MaxNumberOfMaintainersPerClass;
+    type MaxNumberOfCuratorsPerGroup = MaxNumberOfCuratorsPerGroup;
     type MaxNumberOfSchemasPerClass = MaxNumberOfSchemasPerClass;
     type MaxNumberOfPropertiesPerSchema = MaxNumberOfPropertiesPerSchema;
-    type MaxNumberOfEntitiesPerClass = MaxNumberOfEntitiesPerClass;
-    type MaxNumberOfCuratorsPerGroup = MaxNumberOfCuratorsPerGroup;
     type MaxNumberOfOperationsDuringAtomicBatching = MaxNumberOfOperationsDuringAtomicBatching;
     type VecMaxLengthConstraint = VecMaxLengthConstraint;
     type TextMaxLengthConstraint = TextMaxLengthConstraint;
     type HashedTextMaxLengthConstraint = HashedTextMaxLengthConstraint;
+    type MaxNumberOfEntitiesPerClass = MaxNumberOfEntitiesPerClass;
     type IndividualEntitiesCreationLimit = IndividualEntitiesCreationLimit;
     type WorkingGroup = ContentDirectoryWorkingGroup;
-<<<<<<< HEAD
-    type CuratorGroupId = u64;
     type MemberOriginValidator = Members;
-=======
->>>>>>> 7ab177b5
-}
-
-impl content_directory::ActorAuthenticator for Runtime {
-    type CuratorGroupId = u64;
-
-    fn is_member(member_id: &Self::MemberId, account_id: &AccountId) -> bool {
-        membership::Module::<Runtime>::ensure_is_controller_account_for_member(
-            member_id, account_id,
-        )
-        .is_ok()
-    }
 }
 
 // The referendum instance alias.
@@ -648,37 +634,18 @@
     type Event = Event;
     type ThreadId = ThreadId;
     type PostId = PostId;
-<<<<<<< HEAD
-=======
-    type ForumUserId = ForumUserId;
->>>>>>> 7ab177b5
     type CategoryId = u64;
     type PostReactionId = u64;
     type MaxCategoryDepth = MaxCategoryDepth;
 
     type MapLimits = MapLimits;
 
-<<<<<<< HEAD
-=======
-    fn is_forum_member(_account_id: &Self::AccountId, _forum_user_id: &Self::ForumUserId) -> bool {
-        membership::Module::<Runtime>::ensure_is_controller_account_for_member(
-            _forum_user_id,
-            _account_id,
-        )
-        .is_ok()
-    }
-
->>>>>>> 7ab177b5
     fn calculate_hash(text: &[u8]) -> Self::Hash {
         Self::Hash::from_slice(text)
     }
 
     type WorkingGroup = ForumWorkingGroup;
-<<<<<<< HEAD
-
     type MemberOriginValidator = Members;
-=======
->>>>>>> 7ab177b5
 }
 
 impl LockComparator<<Runtime as pallet_balances::Trait>::Balance> for Runtime {
@@ -851,12 +818,7 @@
     pub const SurchargeReward: Balance = 0; // no reward
 }
 
-<<<<<<< HEAD
 /// Forum identifier for category
-=======
-/// Forum identifiers for user, moderator and category
-pub type ForumUserId = u64;
->>>>>>> 7ab177b5
 pub type CategoryId = u64;
 
 /// Opaque types. These are used by the CLI to instantiate machinery that don't need to know
