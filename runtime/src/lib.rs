--- conflicted
+++ resolved
@@ -721,10 +721,7 @@
     type DistributionBucketOperatorId = DistributionBucketOperatorId;
     type MaxNumberOfPendingInvitationsPerDistributionBucket =
         MaxNumberOfPendingInvitationsPerDistributionBucket;
-<<<<<<< HEAD
     type MaxDataObjectSize = MaxDataObjectSize;
-=======
->>>>>>> 10023d98
     type ContentId = ContentId;
 
     fn ensure_storage_working_group_leader_origin(origin: Self::Origin) -> DispatchResult {
