--- conflicted
+++ resolved
@@ -1503,19 +1503,6 @@
         BagsList: pallet_bags_list,
         Vesting: pallet_vesting,
         // Joystream
-<<<<<<< HEAD
-        Council: council::{Module, Call, Storage, Event<T>, Config<T>},
-        Referendum: referendum::<Instance1>::{Module, Call, Storage, Event<T>, Config<T>},
-        Members: membership::{Module, Call, Storage, Event<T>, Config<T>},
-        Forum: forum::{Module, Call, Storage, Event<T>, Config<T>},
-        Constitution: pallet_constitution::{Module, Call, Storage, Event},
-        Bounty: bounty::{Module, Call, Storage, Event<T>},
-        Blog: blog::<Instance1>::{Module, Call, Storage, Event<T>},
-        JoystreamUtility: joystream_utility::{Module, Call, Event<T>},
-        Content: content::{Module, Call, Storage, Event<T>, Config<T>},
-        Storage: storage::{Module, Call, Storage, Event<T>},
-        ProjectToken: project_token::{Module, Call, Storage, Event<T>},
-=======
         Council: council::{Pallet, Call, Storage, Event<T>, Config<T>},
         Referendum: referendum::<Instance1>::{Pallet, Call, Storage, Event<T>, Config<T>},
         Members: membership::{Pallet, Call, Storage, Event<T>, Config<T>},
@@ -1526,7 +1513,6 @@
         Content: content::{Pallet, Call, Storage, Event<T>, Config<T>},
         Storage: storage::{Pallet, Call, Storage, Event<T>},
         ProjectToken: project_token::{Pallet, Call, Storage, Event<T>, Config<T>},
->>>>>>> 041602ea
         // --- Proposals
         ProposalsEngine: proposals_engine::{Pallet, Call, Storage, Event<T>},
         ProposalsDiscussion: proposals_discussion::{Pallet, Call, Storage, Event<T>},
