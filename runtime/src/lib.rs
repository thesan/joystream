--- conflicted
+++ resolved
@@ -920,7 +920,6 @@
 }
 
 parameter_types! {
-<<<<<<< HEAD
     pub const BountyModuleId: ModuleId = ModuleId(*b"m:bounty"); // module : bounty
     pub const ClosedContractSizeLimit: u32 = 50;
     pub const MinCherryLimit: Balance = 10;
@@ -941,7 +940,9 @@
     type MinCherryLimit = MinCherryLimit;
     type MinFundingLimit = MinFundingLimit;
     type MinWorkEntrantStake = MinWorkEntrantStake;
-=======
+}
+
+parameter_types! {
     pub const PostsMaxNumber: u64 = 20;
     pub const RepliesMaxNumber: u64 = 100;
 }
@@ -956,7 +957,6 @@
     type WeightInfo = weights::blog::WeightInfo;
 
     type ReplyId = u64;
->>>>>>> 3c946b24
 }
 
 /// Forum identifier for category
@@ -1011,12 +1011,9 @@
         Forum: forum::{Module, Call, Storage, Event<T>, Config<T>},
         ContentDirectory: content_directory::{Module, Call, Storage, Event<T>, Config<T>},
         Constitution: pallet_constitution::{Module, Call, Storage, Event},
-<<<<<<< HEAD
         Bounty: bounty::{Module, Call, Storage, Event<T>},
-=======
         Blog: blog::<Instance1>::{Module, Call, Storage, Event<T>},
         JoystreamUtility: joystream_utility::{Module, Call, Event<T>},
->>>>>>> 3c946b24
         // --- Storage
         DataObjectTypeRegistry: data_object_type_registry::{Module, Call, Storage, Event<T>, Config<T>},
         DataDirectory: data_directory::{Module, Call, Storage, Event<T>},
