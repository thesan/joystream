//! The Joystream Substrate Node runtime.

#![cfg_attr(not(feature = "std"), no_std)]
// `construct_runtime!` does a lot of recursion and requires us to increase the limit to 256.
#![recursion_limit = "256"]
//Substrate internal issues.
#![allow(clippy::large_enum_variant)]
#![allow(clippy::unnecessary_mut_passed)]
#![allow(non_fmt_panics)]
#![allow(clippy::from_over_into)]

// Mutually exclusive feature check
#[cfg(all(feature = "staging_runtime", feature = "testing_runtime"))]
compile_error!("feature \"staging_runtime\" and feature \"testing_runtime\" cannot be enabled at the same time");

// Make the WASM binary available.
// This is required only by the node build.
// A dummy wasm_binary.rs will be built for the IDE.
#[cfg(feature = "std")]
include!(concat!(env!("OUT_DIR"), "/wasm_binary.rs"));

/// Wasm binary unwrapped. If built with `SKIP_WASM_BUILD`, the function panics.
#[cfg(feature = "std")]
pub fn wasm_binary_unwrap() -> &'static [u8] {
    WASM_BINARY.expect(
        "Development wasm binary is not available. This means the client is built with \
		 `SKIP_WASM_BUILD` flag and it is only usable for production chains. Please rebuild with \
		 the flag disabled.",
    )
}

pub mod constants;
mod integration;
pub mod primitives;
mod proposals_configuration;
mod runtime_api;
mod tests;
/// Generated voter bag information.
mod voter_bags;
/// Weights for pallets used in the runtime.
mod weights;

#[macro_use]
extern crate lazy_static; // for proposals_configuration module

use codec::Decode;
use frame_election_provider_support::{
    onchain, ElectionDataProvider, ExtendedBalance, SequentialPhragmen, VoteWeight,
};
use frame_support::pallet_prelude::Get;
use frame_support::traits::{
    ConstU16, ConstU32, Contains, Currency, EnsureOneOf, Imbalance, KeyOwnerProofSystem,
    LockIdentifier, OnUnbalanced,
};
use frame_support::weights::{
    constants::{BlockExecutionWeight, ExtrinsicBaseWeight, RocksDbWeight, WEIGHT_PER_SECOND},
    ConstantMultiplier, DispatchClass, Weight,
};

use frame_support::{construct_runtime, parameter_types, PalletId};
use frame_system::limits::{BlockLength, BlockWeights};
use frame_system::{EnsureRoot, EnsureSigned};
use pallet_grandpa::{AuthorityId as GrandpaId, AuthorityList as GrandpaAuthorityList};
use pallet_im_online::sr25519::AuthorityId as ImOnlineId;
use pallet_session::historical as pallet_session_historical;
use pallet_transaction_payment::CurrencyAdapter;
use sp_authority_discovery::AuthorityId as AuthorityDiscoveryId;
use sp_core::crypto::KeyTypeId;
use sp_core::Hasher;

use sp_runtime::{
    create_runtime_str,
    curve::PiecewiseLinear,
    generic, impl_opaque_keys,
    traits::{BlakeTwo256, ConvertInto, IdentityLookup, OpaqueKeys},
    Perbill,
};

use sp_std::boxed::Box;
use sp_std::convert::{TryFrom, TryInto};
use sp_std::{vec, vec::Vec};

#[cfg(feature = "runtime-benchmarks")]
#[macro_use]
extern crate frame_benchmarking;

#[cfg(feature = "std")]
use sp_version::NativeVersion;
use sp_version::RuntimeVersion;
use static_assertions::const_assert;

#[cfg(any(feature = "std", test))]
pub use frame_system::Call as SystemCall;
#[cfg(any(feature = "std", test))]
pub use pallet_balances::Call as BalancesCall;
pub use pallet_staking::StakerStatus;
#[cfg(any(feature = "std", test))]
pub use pallet_sudo::Call as SudoCall;
#[cfg(any(feature = "std", test))]
pub use sp_runtime::BuildStorage;

use constants::*;
pub use primitives::*;
pub use proposals_configuration::*;
pub use runtime_api::*;

use integration::proposals::{CouncilManager, ExtrinsicProposalEncoder};

use common::working_group::{WorkingGroup, WorkingGroupBudgetHandler};
use council::ReferendumConnection;
use referendum::{CastVote, OptionResult};
use staking_handler::{LockComparator, StakingManager};

// Node dependencies
pub use common;
pub use council;
pub use forum;
pub use membership;

pub use proposals_engine::ProposalParameters;
pub use referendum;
pub use working_group;

pub use content;
pub use content::LimitPerPeriod;
pub use content::MaxNumber;

/// This runtime version.
pub const VERSION: RuntimeVersion = RuntimeVersion {
    spec_name: create_runtime_str!("joystream-node"),
    impl_name: create_runtime_str!("joystream-node"),
    authoring_version: 11,
    spec_version: 0,
    impl_version: 0,
    apis: crate::runtime_api::EXPORTED_RUNTIME_API_VERSIONS,
    transaction_version: 1,
    state_version: 1,
};

/// The version information used to identify this runtime when compiled natively.
#[cfg(feature = "std")]
pub fn native_version() -> NativeVersion {
    NativeVersion {
        runtime_version: VERSION,
        can_author_with: Default::default(),
    }
}

/// The BABE epoch configuration at genesis.
pub const BABE_GENESIS_EPOCH_CONFIG: sp_consensus_babe::BabeEpochConfiguration =
    sp_consensus_babe::BabeEpochConfiguration {
        c: constants::PRIMARY_PROBABILITY,
        allowed_slots: sp_consensus_babe::AllowedSlots::PrimaryAndSecondaryPlainSlots,
    };

/// We assume that ~10% of the block weight is consumed by `on_initialize` handlers.
/// This is used to limit the maximal weight of a single extrinsic.
const AVERAGE_ON_INITIALIZE_RATIO: Perbill = Perbill::from_percent(10);
/// We allow `Normal` extrinsics to fill up the block up to 75%, the rest can be used
/// by  Operational  extrinsics.
const NORMAL_DISPATCH_RATIO: Perbill = Perbill::from_percent(75);
/// We allow for 2 seconds of compute with a 6 second average block time.
pub const MAXIMUM_BLOCK_WEIGHT: Weight = 2 * WEIGHT_PER_SECOND;

parameter_types! {
    pub const BlockHashCount: BlockNumber = 2400;
    pub const Version: RuntimeVersion = VERSION;
    pub RuntimeBlockLength: BlockLength =
        BlockLength::max_with_normal_ratio(5 * 1024 * 1024, NORMAL_DISPATCH_RATIO);
    pub RuntimeBlockWeights: BlockWeights = BlockWeights::builder()
        .base_block(BlockExecutionWeight::get())
        .for_class(DispatchClass::all(), |weights| {
            weights.base_extrinsic = ExtrinsicBaseWeight::get();
        })
        .for_class(DispatchClass::Normal, |weights| {
            weights.max_total = Some(NORMAL_DISPATCH_RATIO * MAXIMUM_BLOCK_WEIGHT);
        })
        .for_class(DispatchClass::Operational, |weights| {
            weights.max_total = Some(MAXIMUM_BLOCK_WEIGHT);
            // Operational transactions have some extra reserved space, so that they
            // are included even if block reached `MAXIMUM_BLOCK_WEIGHT`.
            weights.reserved = Some(
                MAXIMUM_BLOCK_WEIGHT - NORMAL_DISPATCH_RATIO * MAXIMUM_BLOCK_WEIGHT
            );
        })
        .avg_block_initialization(AVERAGE_ON_INITIALIZE_RATIO)
        .build_or_panic();
}

const_assert!(NORMAL_DISPATCH_RATIO.deconstruct() >= AVERAGE_ON_INITIALIZE_RATIO.deconstruct());

/// Our extrinsics call filter
pub enum CallFilter {}

/// Filter that disables all non-essential calls.
/// Allowing only calls for successful block authoring, staking, nominating.
/// Since balances calls are disabled, his means that stash and controller
/// accounts must already be funded. If this is not practical to setup at genesis
/// then consider enabling Balances calls?
/// This will be used at initial launch, and other calls will be enabled as we rollout.
#[cfg(not(any(
    feature = "staging_runtime",
    feature = "testing_runtime",
    feature = "runtime-benchmarks"
)))]
fn filter_non_essential(call: &<Runtime as frame_system::Config>::Call) -> bool {
    match call {
        Call::System(method) =>
        // All methods except the remark call
        {
            !matches!(method, frame_system::Call::<Runtime>::remark { .. })
        }
        // confirmed that Utility.batch dispatch does not bypass filter.
        Call::Utility(_) => true,
        Call::Babe(_) => true,
        Call::Timestamp(_) => true,
        Call::Authorship(_) => true,
        Call::ElectionProviderMultiPhase(_) => true,
        Call::Staking(_) => true,
        Call::Session(_) => true,
        Call::Grandpa(_) => true,
        Call::ImOnline(_) => true,
        Call::Sudo(_) => true,
        Call::BagsList(_) => true,
        // Disable all other calls
        _ => false,
    }
}

// TODO: this will change after https://github.com/Joystream/joystream/pull/3986 is merged
// Filter out a subset of calls on content pallet and some specific proposals
#[cfg(not(feature = "runtime-benchmarks"))]
fn filter_content_and_proposals(call: &<Runtime as frame_system::Config>::Call) -> bool {
    match call {
        // TODO: adjust after Carthage
        Call::Content(content::Call::<Runtime>::destroy_nft { .. }) => false,
        Call::Content(content::Call::<Runtime>::toggle_nft_limits { .. }) => false,
        Call::Content(content::Call::<Runtime>::update_curator_group_permissions { .. }) => false,
        Call::Content(content::Call::<Runtime>::update_channel_privilege_level { .. }) => false,
        Call::Content(content::Call::<Runtime>::update_channel_nft_limit { .. }) => false,
        Call::Content(content::Call::<Runtime>::update_global_nft_limit { .. }) => false,
        Call::Content(content::Call::<Runtime>::set_channel_paused_features_as_moderator {
            ..
        }) => false,
        Call::Content(content::Call::<Runtime>::initialize_channel_transfer { .. }) => false,
        Call::ProposalsCodex(proposals_codex::Call::<Runtime>::create_proposal {
            general_proposal_parameters: _,
            proposal_details,
        }) => !matches!(
            proposal_details,
            proposals_codex::ProposalDetails::UpdateChannelPayouts(..)
                | proposals_codex::ProposalDetails::UpdateGlobalNftLimit(..)
        ),
        _ => true, // Enable all other calls
    }
}

// Live Production config
#[cfg(not(any(
    feature = "staging_runtime",
    feature = "testing_runtime",
    feature = "runtime-benchmarks"
)))]
impl Contains<<Runtime as frame_system::Config>::Call> for CallFilter {
    fn contains(call: &<Runtime as frame_system::Config>::Call) -> bool {
        filter_non_essential(call) && filter_content_and_proposals(call)
    }
}

// Do not filter any calls when building benchmarks so we can benchmark everything
#[cfg(feature = "runtime-benchmarks")]
impl Contains<<Runtime as frame_system::Config>::Call> for CallFilter {
    fn contains(_call: &<Runtime as frame_system::Config>::Call) -> bool {
        true
    }
}

// Staging and Testing - filter joystream pallet calls only to test they are properly disabled
#[cfg(any(feature = "staging_runtime", feature = "testing_runtime"))]
impl Contains<<Runtime as frame_system::Config>::Call> for CallFilter {
    fn contains(call: &<Runtime as frame_system::Config>::Call) -> bool {
        filter_content_and_proposals(call)
    }
}

impl frame_system::Config for Runtime {
    type BaseCallFilter = CallFilter;
    type BlockWeights = RuntimeBlockWeights;
    type BlockLength = RuntimeBlockLength;
    type DbWeight = RocksDbWeight;
    type Origin = Origin;
    type Call = Call;
    type Index = Index;
    type BlockNumber = BlockNumber;
    type Hash = Hash;
    type Hashing = BlakeTwo256;
    type AccountId = AccountId;
    type Lookup = IdentityLookup<Self::AccountId>;
    type Header = generic::Header<BlockNumber, BlakeTwo256>;
    type Event = Event;
    type BlockHashCount = BlockHashCount;
    type Version = Version;
    type PalletInfo = PalletInfo;
    type AccountData = pallet_balances::AccountData<Balance>;
    type OnNewAccount = ();
    type OnKilledAccount = ();
    type SystemWeightInfo = weights::frame_system::SubstrateWeight<Runtime>;
    type SS58Prefix = ConstU16<JOY_ADDRESS_PREFIX>;
    type OnSetCode = ();
    type MaxConsumers = ConstU32<16>;
}

impl pallet_randomness_collective_flip::Config for Runtime {}

impl substrate_utility::Config for Runtime {
    type Event = Event;
    type Call = Call;
    type PalletsOrigin = OriginCaller;
    type WeightInfo = weights::substrate_utility::SubstrateWeight<Runtime>;
}

parameter_types! {
    // NOTE: Currently it is not possible to change the epoch duration after the chain has started.
    //       Attempting to do so will brick block production.
    pub const EpochDuration: u64 = EPOCH_DURATION_IN_SLOTS;
    pub const ExpectedBlockTime: Moment = MILLISECS_PER_BLOCK;
    pub const ReportLongevity: u64 =
        BondingDuration::get() as u64 * SessionsPerEra::get() as u64 * EpochDuration::get();
}

impl pallet_babe::Config for Runtime {
    type EpochDuration = EpochDuration;
    type ExpectedBlockTime = ExpectedBlockTime;
    type EpochChangeTrigger = pallet_babe::ExternalTrigger;
    type DisabledValidators = Session;

    type KeyOwnerProofSystem = Historical;

    type KeyOwnerProof = <Self::KeyOwnerProofSystem as KeyOwnerProofSystem<(
        KeyTypeId,
        pallet_babe::AuthorityId,
    )>>::Proof;

    type KeyOwnerIdentification = <Self::KeyOwnerProofSystem as KeyOwnerProofSystem<(
        KeyTypeId,
        pallet_babe::AuthorityId,
    )>>::IdentificationTuple;

    type HandleEquivocation =
        pallet_babe::EquivocationHandler<Self::KeyOwnerIdentification, Offences, ReportLongevity>;

    type WeightInfo = ();
    type MaxAuthorities = MaxAuthorities;
}

impl pallet_grandpa::Config for Runtime {
    type Event = Event;
    type Call = Call;

    type KeyOwnerProofSystem = Historical;

    type KeyOwnerProof =
        <Self::KeyOwnerProofSystem as KeyOwnerProofSystem<(KeyTypeId, GrandpaId)>>::Proof;

    type KeyOwnerIdentification = <Self::KeyOwnerProofSystem as KeyOwnerProofSystem<(
        KeyTypeId,
        GrandpaId,
    )>>::IdentificationTuple;

    type HandleEquivocation = pallet_grandpa::EquivocationHandler<
        Self::KeyOwnerIdentification,
        Offences,
        ReportLongevity,
    >;

    type WeightInfo = ();
    type MaxAuthorities = MaxAuthorities;
}

impl<LocalCall> frame_system::offchain::CreateSignedTransaction<LocalCall> for Runtime
where
    Call: From<LocalCall>,
{
    fn create_transaction<C: frame_system::offchain::AppCrypto<Self::Public, Self::Signature>>(
        call: Call,
        public: <Signature as sp_runtime::traits::Verify>::Signer,
        account: AccountId,
        nonce: Index,
    ) -> Option<(
        Call,
        <UncheckedExtrinsic as sp_runtime::traits::Extrinsic>::SignaturePayload,
    )> {
        integration::transactions::create_transaction::<C>(call, public, account, nonce)
    }
}

impl frame_system::offchain::SigningTypes for Runtime {
    type Public = <Signature as sp_runtime::traits::Verify>::Signer;
    type Signature = Signature;
}

impl<C> frame_system::offchain::SendTransactionTypes<C> for Runtime
where
    Call: From<C>,
{
    type Extrinsic = UncheckedExtrinsic;
    type OverarchingCall = Call;
}

parameter_types! {
    pub const MinimumPeriod: Moment = SLOT_DURATION / 2;
}

impl pallet_timestamp::Config for Runtime {
    type Moment = Moment;
    type OnTimestampSet = Babe;
    type MinimumPeriod = MinimumPeriod;
    type WeightInfo = weights::pallet_timestamp::SubstrateWeight<Runtime>;
}

parameter_types! {
    // For weight estimation, we assume that the most locks on an individual account will be 50.
    // This number may need to be adjusted in the future if this assumption no longer holds true.
    pub const MaxLocks: u32 = 50;
    pub const MaxReserves: u32 = 50;
}

impl pallet_balances::Config for Runtime {
    type MaxLocks = MaxLocks;
    type MaxReserves = MaxReserves;
    type ReserveIdentifier = [u8; 8];
    type Balance = Balance;
    type DustRemoval = ();
    type Event = Event;
    type ExistentialDeposit = ExistentialDeposit;
    type AccountStore = System;
    type WeightInfo = weights::pallet_balances::SubstrateWeight<Runtime>;
}

type NegativeImbalance = <Balances as Currency<AccountId>>::NegativeImbalance;

pub struct Author;
impl OnUnbalanced<NegativeImbalance> for Author {
    fn on_nonzero_unbalanced(amount: NegativeImbalance) {
        if let Some(author) = Authorship::author() {
            Balances::resolve_creating(&author, amount);
        }
    }
}

pub struct DealWithFees;
impl OnUnbalanced<NegativeImbalance> for DealWithFees {
    fn on_unbalanceds<B>(mut fees_then_tips: impl Iterator<Item = NegativeImbalance>) {
        if let Some(fees) = fees_then_tips.next() {
            // for fees, 20% to author, for now we don't have treasury so the 80% is ignored
            let mut split = fees.ration(80, 20);
            if let Some(tips) = fees_then_tips.next() {
                // For tips %100 are for the author
                tips.ration_merge_into(0, 100, &mut split);
            }
            Author::on_unbalanced(split.1);
        }
    }
}

parameter_types! {
    pub const TransactionByteFee: Balance = 2 * currency::MILLICENTS; // TODO: adjust value
    /// This value increases the priority of `Operational` transactions by adding
    /// a "virtual tip" that's equal to the `OperationalFeeMultiplier * final_fee`.
    pub const OperationalFeeMultiplier: u8 = 5; // TODO: adjust value
}

impl pallet_transaction_payment::Config for Runtime {
    type OnChargeTransaction = CurrencyAdapter<Balances, DealWithFees>;
    type OperationalFeeMultiplier = OperationalFeeMultiplier;
    type WeightToFee = constants::fees::WeightToFee;
    type LengthToFee = ConstantMultiplier<Balance, TransactionByteFee>;
    type FeeMultiplierUpdate = constants::fees::SlowAdjustingFeeUpdate<Self>;
}

impl pallet_sudo::Config for Runtime {
    type Event = Event;
    type Call = Call;
}

parameter_types! {
    pub const UncleGenerations: BlockNumber = 0;
}

impl pallet_authorship::Config for Runtime {
    type FindAuthor = pallet_session::FindAccountFromAuthorIndex<Self, Babe>;
    type UncleGenerations = UncleGenerations;
    type FilterUncle = ();
    type EventHandler = (Staking, ImOnline);
}

impl_opaque_keys! {
    pub struct SessionKeys {
        pub grandpa: Grandpa,
        pub babe: Babe,
        pub im_online: ImOnline,
        pub authority_discovery: AuthorityDiscovery,
    }
}

impl pallet_session::Config for Runtime {
    type Event = Event;
    type ValidatorId = <Self as frame_system::Config>::AccountId;
    type ValidatorIdOf = pallet_staking::StashOf<Self>;
    type ShouldEndSession = Babe;
    type NextSessionRotation = Babe;
    type SessionManager = pallet_session::historical::NoteHistoricalRoot<Self, Staking>;
    type SessionHandler = <SessionKeys as OpaqueKeys>::KeyTypeIdProviders;
    type Keys = SessionKeys;
    type WeightInfo = weights::pallet_session::SubstrateWeight<Runtime>;
}

impl pallet_session::historical::Config for Runtime {
    type FullIdentification = pallet_staking::Exposure<AccountId, Balance>;
    type FullIdentificationOf = pallet_staking::ExposureOf<Runtime>;
}

pallet_staking_reward_curve::build! {
    const REWARD_CURVE: PiecewiseLinear<'static> = curve!(
        min_inflation: 0_050_000,
        max_inflation: 0_180_000,
        ideal_stake: 0_300_000,
        falloff: 0_050_000,
        max_piece_count: 100,
        test_precision: 0_005_000,
    );
}

parameter_types! {
    pub const SessionsPerEra: sp_staking::SessionIndex = 6;
    pub const BondingDuration: sp_staking::EraIndex = BONDING_DURATION;
    pub const SlashDeferDuration: sp_staking::EraIndex = BONDING_DURATION - 1;
    pub const RewardCurve: &'static PiecewiseLinear<'static> = &REWARD_CURVE;
    pub const MaxNominatorRewardedPerValidator: u32 = 256;
    pub const OffendingValidatorsThreshold: Perbill = Perbill::from_percent(17);
    pub OffchainRepeat: BlockNumber = 5;
}

pub struct StakingBenchmarkingConfig;
impl pallet_staking::BenchmarkingConfig for StakingBenchmarkingConfig {
    type MaxNominators = ConstU32<1000>;
    type MaxValidators = ConstU32<1000>;
}

impl pallet_staking::Config for Runtime {
    type MaxNominations = MaxNominations;
    type Currency = Balances;
    type CurrencyBalance = Balance;
    type UnixTime = Timestamp;
    type CurrencyToVote = frame_support::traits::SaturatingCurrencyToVote; // U128CurrencyToVote;
    type RewardRemainder = ();
    type Event = Event;
    type Slash = ();
    type Reward = (); // rewards are minted from the void
    type SessionsPerEra = SessionsPerEra;
    type BondingDuration = BondingDuration;
    type SlashDeferDuration = SlashDeferDuration;
    type SlashCancelOrigin = EnsureRoot<AccountId>;
    type SessionInterface = Self;
    type EraPayout = pallet_staking::ConvertCurve<RewardCurve>;
    type NextNewSession = Session;
    type MaxNominatorRewardedPerValidator = MaxNominatorRewardedPerValidator;
    type OffendingValidatorsThreshold = OffendingValidatorsThreshold;
    type ElectionProvider = ElectionProviderMultiPhase;
    type GenesisElectionProvider = onchain::UnboundedExecution<OnChainSeqPhragmen>;
    type VoterList = BagsList;
    type MaxUnlockingChunks = ConstU32<32>;
    type OnStakerSlash = (); // NominationPools;
    type WeightInfo = weights::pallet_staking::SubstrateWeight<Runtime>;
    type BenchmarkingConfig = StakingBenchmarkingConfig;
}

parameter_types! {
    // phase durations. 1/4 of the last session for each.
    pub const SignedPhase: u32 = EPOCH_DURATION_IN_BLOCKS / 4;
    pub const UnsignedPhase: u32 = EPOCH_DURATION_IN_BLOCKS / 4;

    // signed config
    pub const SignedRewardBase: Balance = currency::DOLLARS; // TODO: adjust value
    pub const SignedDepositBase: Balance = currency::DOLLARS; // TODO: adjust value
    pub const SignedDepositByte: Balance = currency::CENTS; // TODO: adjust value

    pub BetterUnsignedThreshold: Perbill = Perbill::from_rational(1u32, 10_000);

    // miner configs
    pub const MultiPhaseUnsignedPriority: TransactionPriority = StakingUnsignedPriority::get() - 1u64;
    pub MinerMaxWeight: Weight = RuntimeBlockWeights::get()
        .get(DispatchClass::Normal)
        .max_extrinsic.expect("Normal extrinsics have a weight limit configured; qed")
        .saturating_sub(BlockExecutionWeight::get());
    // Solution can occupy 90% of normal block size
    pub MinerMaxLength: u32 = Perbill::from_rational(9u32, 10) *
        *RuntimeBlockLength::get()
        .max
        .get(DispatchClass::Normal);
}

frame_election_provider_support::generate_solution_type!(
    #[compact]
    pub struct NposSolution16::<
        VoterIndex = u32,
        TargetIndex = u16,
        Accuracy = sp_runtime::PerU16,
        MaxVoters = MaxElectingVoters,
    >(16)
);

parameter_types! {
    pub MaxNominations: u32 = <NposSolution16 as frame_election_provider_support::NposSolution>::LIMIT as u32;
    pub MaxElectingVoters: u32 = 10_000;
}

/// The numbers configured here could always be more than the the maximum limits of staking pallet
/// to ensure election snapshot will not run out of memory. For now, we set them to smaller values
/// since the staking is bounded and the weight pipeline takes hours for this single pallet.
pub struct ElectionProviderBenchmarkConfig;
impl pallet_election_provider_multi_phase::BenchmarkingConfig for ElectionProviderBenchmarkConfig {
    const VOTERS: [u32; 2] = [1000, 2000];
    const TARGETS: [u32; 2] = [500, 1000];
    const ACTIVE_VOTERS: [u32; 2] = [500, 800];
    const DESIRED_TARGETS: [u32; 2] = [200, 400];
    const SNAPSHOT_MAXIMUM_VOTERS: u32 = 1000;
    const MINER_MAXIMUM_VOTERS: u32 = 1000;
    const MAXIMUM_TARGETS: u32 = 300;
}

/// Maximum number of iterations for balancing that will be executed in the embedded OCW
/// miner of election provider multi phase.
pub const MINER_MAX_ITERATIONS: u32 = 10;

/// A source of random balance for NposSolver, which is meant to be run by the OCW election miner.
pub struct OffchainRandomBalancing;
impl Get<Option<(usize, ExtendedBalance)>> for OffchainRandomBalancing {
    fn get() -> Option<(usize, ExtendedBalance)> {
        use sp_runtime::traits::TrailingZeroInput;
        let iters = match MINER_MAX_ITERATIONS {
            0 => 0,
            max => {
                let seed = sp_io::offchain::random_seed();
                let random = <u32>::decode(&mut TrailingZeroInput::new(&seed))
                    .expect("input is padded with zeroes; qed")
                    % max.saturating_add(1);
                random as usize
            }
        };

        Some((iters, 0))
    }
}

pub struct OnChainSeqPhragmen;
impl onchain::Config for OnChainSeqPhragmen {
    type System = Runtime;
    type Solver = SequentialPhragmen<
        AccountId,
        pallet_election_provider_multi_phase::SolutionAccuracyOf<Runtime>,
    >;
    type DataProvider = <Runtime as pallet_election_provider_multi_phase::Config>::DataProvider;
    type WeightInfo = frame_election_provider_support::weights::SubstrateWeight<Runtime>;
}

impl onchain::BoundedConfig for OnChainSeqPhragmen {
    type VotersBound = MaxElectingVoters;
    type TargetsBound = ConstU32<2_000>;
}

impl pallet_election_provider_multi_phase::MinerConfig for Runtime {
    type AccountId = AccountId;
    type MaxLength = MinerMaxLength;
    type MaxWeight = MinerMaxWeight;
    type Solution = NposSolution16;
    type MaxVotesPerVoter =
	<<Self as pallet_election_provider_multi_phase::Config>::DataProvider as ElectionDataProvider>::MaxVotesPerVoter;

    // The unsigned submissions have to respect the weight of the submit_unsigned call, thus their
    // weight estimate function is wired to this call's weight.
    fn solution_weight(v: u32, t: u32, a: u32, d: u32) -> Weight {
        <
			<Self as pallet_election_provider_multi_phase::Config>::WeightInfo
			as
			pallet_election_provider_multi_phase::WeightInfo
		>::submit_unsigned(v, t, a, d)
    }
}

impl pallet_election_provider_multi_phase::Config for Runtime {
    type Event = Event;
    type Currency = Balances;
    type EstimateCallFee = TransactionPayment;
    type SignedPhase = SignedPhase;
    type UnsignedPhase = UnsignedPhase;
    type BetterUnsignedThreshold = BetterUnsignedThreshold;
    type BetterSignedThreshold = ();
    type OffchainRepeat = OffchainRepeat;
    type MinerTxPriority = MultiPhaseUnsignedPriority;
    type MinerConfig = Self;
    type SignedMaxSubmissions = ConstU32<10>;
    type SignedRewardBase = SignedRewardBase;
    type SignedDepositBase = SignedDepositBase;
    type SignedDepositByte = SignedDepositByte;
    type SignedMaxRefunds = ConstU32<3>;
    type SignedDepositWeight = ();
    type SignedMaxWeight = MinerMaxWeight;
    type SlashHandler = (); // burn slashes
    type RewardHandler = (); // nothing to do upon rewards
    type DataProvider = Staking;
    type Fallback = onchain::BoundedExecution<OnChainSeqPhragmen>;
    type GovernanceFallback = onchain::BoundedExecution<OnChainSeqPhragmen>;
    type Solver = SequentialPhragmen<
        AccountId,
        pallet_election_provider_multi_phase::SolutionAccuracyOf<Self>,
        OffchainRandomBalancing,
    >;
    type ForceOrigin = EnsureRoot<AccountId>; // EnsureRootOrHalfCouncil;
    type MaxElectableTargets = ConstU16<{ u16::MAX }>;
    type MaxElectingVoters = MaxElectingVoters;
    type BenchmarkingConfig = ElectionProviderBenchmarkConfig;
    type WeightInfo = pallet_election_provider_multi_phase::weights::SubstrateWeight<Self>;
}

parameter_types! {
    pub const BagThresholds: &'static [u64] = &voter_bags::THRESHOLDS;
}

impl pallet_bags_list::Config for Runtime {
    type Event = Event;
    type ScoreProvider = Staking;
    type WeightInfo = pallet_bags_list::weights::SubstrateWeight<Runtime>;
    type BagThresholds = BagThresholds;
    type Score = VoteWeight;
}

parameter_types! {
    pub const ImOnlineUnsignedPriority: TransactionPriority = TransactionPriority::max_value();
    /// We prioritize im-online heartbeats over election solution submission.
    pub const StakingUnsignedPriority: TransactionPriority = TransactionPriority::max_value() / 2;
    pub const MaxAuthorities: u32 = 100;
    pub const MaxKeys: u32 = 10_000;
    pub const MaxPeerInHeartbeats: u32 = 10_000;
    pub const MaxPeerDataEncodingSize: u32 = 1_000;
}

impl pallet_im_online::Config for Runtime {
    type AuthorityId = ImOnlineId;
    type Event = Event;
    type NextSessionRotation = Babe;
    type ValidatorSet = Historical;
    type ReportUnresponsiveness = Offences;
    type UnsignedPriority = ImOnlineUnsignedPriority;
    type WeightInfo = weights::pallet_im_online::SubstrateWeight<Runtime>;
    type MaxKeys = MaxKeys;
    type MaxPeerInHeartbeats = MaxPeerInHeartbeats;
    type MaxPeerDataEncodingSize = MaxPeerDataEncodingSize;
}

impl pallet_offences::Config for Runtime {
    type Event = Event;
    type IdentificationTuple = pallet_session::historical::IdentificationTuple<Self>;
    type OnOffenceHandler = Staking;
}

impl pallet_authority_discovery::Config for Runtime {
    type MaxAuthorities = MaxAuthorities;
}

parameter_types! {
    pub const MaxNumberOfCuratorsPerGroup: MaxNumber = 50;
    pub const ContentModuleId: PalletId = PalletId(*b"mContent"); // module content
    pub const MaxKeysPerCuratorGroupPermissionsByLevelMap: u8 = 25;
    pub const DefaultGlobalDailyNftLimit: LimitPerPeriod<BlockNumber> = LimitPerPeriod {
        block_number_period: DAYS,
        limit: 10000,
    };  // TODO: update
    pub const DefaultGlobalWeeklyNftLimit: LimitPerPeriod<BlockNumber> = LimitPerPeriod {
        block_number_period: WEEKS,
        limit: 50000,
    };  // TODO: update
    pub const DefaultChannelDailyNftLimit: LimitPerPeriod<BlockNumber> = LimitPerPeriod {
        block_number_period: DAYS,
        limit: 100,
    };  // TODO: update
    pub const DefaultChannelWeeklyNftLimit: LimitPerPeriod<BlockNumber> = LimitPerPeriod {
        block_number_period: WEEKS,
        limit: 500,
    };  // TODO: update
    pub const MinimumCashoutAllowedLimit: Balance = ExistentialDeposit::get() + 1; // TODO: update
    pub const MaximumCashoutAllowedLimit: Balance = 1_000_000 * currency::DOLLARS; // TODO: update
}

impl content::Config for Runtime {
    type Event = Event;
    type VideoId = VideoId;
    type OpenAuctionId = OpenAuctionId;
    type MaxNumberOfCuratorsPerGroup = MaxNumberOfCuratorsPerGroup;
    type DataObjectStorage = Storage;
    type ModuleId = ContentModuleId;
    type MemberAuthenticator = Members;
    type MaxKeysPerCuratorGroupPermissionsByLevelMap = MaxKeysPerCuratorGroupPermissionsByLevelMap;
    type ChannelPrivilegeLevel = ChannelPrivilegeLevel;
    type CouncilBudgetManager = Council;
    type ContentWorkingGroup = ContentWorkingGroup;
    type DefaultGlobalDailyNftLimit = DefaultGlobalDailyNftLimit;
    type DefaultGlobalWeeklyNftLimit = DefaultGlobalWeeklyNftLimit;
    type DefaultChannelDailyNftLimit = DefaultChannelDailyNftLimit;
    type DefaultChannelWeeklyNftLimit = DefaultChannelWeeklyNftLimit;
    type ProjectToken = ProjectToken;
    type TransferId = TransferId;
    type MinimumCashoutAllowedLimit = MinimumCashoutAllowedLimit;
    type MaximumCashoutAllowedLimit = MaximumCashoutAllowedLimit;
}

parameter_types! {
    pub const ProjectTokenModuleId: PalletId = PalletId(*b"mo:token"); // module: token
    pub const MaxVestingSchedulesPerAccountPerToken: u8 = 5; // TODO: adjust value
    pub const BlocksPerYear: u32 = 5259600; // 365,25 * 24 * 60 * 60 / 6
}

impl project_token::Config for Runtime {
    type Event = Event;
    type Balance = Balance;
    type TokenId = TokenId;
    type BlockNumberToBalance = BlockNumberToBalance;
    type DataObjectStorage = Storage;
    type ModuleId = ProjectTokenModuleId;
    type MaxVestingSchedulesPerAccountPerToken = MaxVestingSchedulesPerAccountPerToken;
    type JoyExistentialDeposit = ExistentialDeposit;
    type BlocksPerYear = BlocksPerYear;
    type MemberOriginValidator = Members;
    type MembershipInfoProvider = Members;
    type WeightInfo = project_token::weights::SubstrateWeight<Runtime>;
}

// The referendum instance alias.
pub type ReferendumInstance = referendum::Instance1;
pub type ReferendumModule = referendum::Module<Runtime, ReferendumInstance>;
pub type CouncilModule = council::Module<Runtime>;

// Production coucil and elections configuration
#[cfg(not(any(feature = "staging_runtime", feature = "testing_runtime")))]
parameter_types! {
    // referendum parameters
    pub const MaxSaltLength: u64 = 32;
    pub const VoteStageDuration: BlockNumber = 14400;
    pub const RevealStageDuration: BlockNumber = 14400;
    pub const MinimumVotingStake: Balance = 10 * currency::DOLLARS;

    // council parameteres
    pub const MinNumberOfExtraCandidates: u64 = 1;
    pub const AnnouncingPeriodDuration: BlockNumber = 14400;
    pub const IdlePeriodDuration: BlockNumber = 57600;
    pub const CouncilSize: u64 = 5;
    pub const MinCandidateStake: Balance = 100 * currency::DOLLARS;
    pub const ElectedMemberRewardPeriod: BlockNumber = 14400;
<<<<<<< HEAD
    pub const DefaultBudgetIncrement: Balance = 100 * currency::DOLLARS;
=======
>>>>>>> ba212faf
    pub const BudgetRefillPeriod: BlockNumber = 14400;
    pub const MaxWinnerTargetCount: u64 = 10; // should be greater than council size
}

// Common staging and playground coucil and elections configuration
// CouncilSize is defined separately
#[cfg(feature = "staging_runtime")]
parameter_types! {
    // referendum parameters
    pub const MaxSaltLength: u64 = 32;
    pub const VoteStageDuration: BlockNumber = 100;
    pub const RevealStageDuration: BlockNumber = 50;
    pub const MinimumVotingStake: Balance = 10 * currency::DOLLARS;

    // council parameteres
    pub const MinNumberOfExtraCandidates: u64 = 1;
    pub const AnnouncingPeriodDuration: BlockNumber = 200;
    pub const IdlePeriodDuration: BlockNumber = 400;
    pub const MinCandidateStake: Balance = 100 * currency::DOLLARS;
    pub const ElectedMemberRewardPeriod: BlockNumber = 14400;
<<<<<<< HEAD
    pub const DefaultBudgetIncrement: Balance = 100 * currency::DOLLARS;
=======
>>>>>>> ba212faf
    pub const BudgetRefillPeriod: BlockNumber = 1000;
    pub const MaxWinnerTargetCount: u64 = 10;
}

// Staging council size
#[cfg(feature = "staging_runtime")]
#[cfg(not(feature = "playground_runtime"))]
parameter_types! {
    pub const CouncilSize: u64 = 3;
}

// Playground council size
#[cfg(feature = "staging_runtime")]
#[cfg(feature = "playground_runtime")]
parameter_types! {
    pub const CouncilSize: u64 = 1;
}

// Testing config
#[cfg(feature = "testing_runtime")]
parameter_types! {
    // referendum parameters
    pub const MaxSaltLength: u64 = 32;
    pub const VoteStageDuration: BlockNumber = 20;
    pub const RevealStageDuration: BlockNumber = 20;
    pub const MinimumVotingStake: Balance = 10 * currency::DOLLARS;

    // council parameteres
    pub const MinNumberOfExtraCandidates: u64 = 1;
    pub const AnnouncingPeriodDuration: BlockNumber = 20;
    pub const IdlePeriodDuration: BlockNumber = 20;
    pub const CouncilSize: u64 = 5;
    pub const MinCandidateStake: Balance = 100 * currency::DOLLARS;
    pub const ElectedMemberRewardPeriod: BlockNumber = 14400;
<<<<<<< HEAD
    pub const DefaultBudgetIncrement: Balance = 20 * currency::DOLLARS;
=======
>>>>>>> ba212faf
    pub const BudgetRefillPeriod: BlockNumber = 1000;
    pub const MaxWinnerTargetCount: u64 = 10;
}

impl referendum::Config<ReferendumInstance> for Runtime {
    type Event = Event;
    type MaxSaltLength = MaxSaltLength;
    type StakingHandler = VotingStakingManager;
    type ManagerOrigin = EnsureOneOf<EnsureSigned<Self::AccountId>, EnsureRoot<Self::AccountId>>;
    type VotePower = Balance;
    type VoteStageDuration = VoteStageDuration;
    type RevealStageDuration = RevealStageDuration;
    type MinimumStake = MinimumVotingStake;
    type WeightInfo = referendum::weights::SubstrateWeight<Runtime>;
    type MaxWinnerTargetCount = MaxWinnerTargetCount;

    fn calculate_vote_power(
        _account_id: &<Self as frame_system::Config>::AccountId,
        stake: &Balance,
    ) -> Self::VotePower {
        *stake
    }

    fn can_unlock_vote_stake(vote: &CastVote<Self::Hash, Balance, Self::MemberId>) -> bool {
        <CouncilModule as ReferendumConnection<Runtime>>::can_unlock_vote_stake(vote).is_ok()
    }

    fn process_results(winners: &[OptionResult<Self::MemberId, Self::VotePower>]) {
        let tmp_winners: Vec<OptionResult<Self::MemberId, Self::VotePower>> = winners
            .iter()
            .map(|item| OptionResult {
                option_id: item.option_id,
                vote_power: item.vote_power,
            })
            .collect();
        <CouncilModule as ReferendumConnection<Runtime>>::recieve_referendum_results(
            tmp_winners.as_slice(),
        );
    }

    fn is_valid_option_id(option_index: &u64) -> bool {
        <CouncilModule as ReferendumConnection<Runtime>>::is_valid_candidate_id(option_index)
    }

    fn get_option_power(option_id: &u64) -> Self::VotePower {
        <CouncilModule as ReferendumConnection<Runtime>>::get_option_power(option_id)
    }

    fn increase_option_power(option_id: &u64, amount: &Self::VotePower) {
        <CouncilModule as ReferendumConnection<Runtime>>::increase_option_power(option_id, amount);
    }
}

impl council::Config for Runtime {
    type Event = Event;
    type Referendum = ReferendumModule;
    type MinNumberOfExtraCandidates = MinNumberOfExtraCandidates;
    type CouncilSize = CouncilSize;
    type AnnouncingPeriodDuration = AnnouncingPeriodDuration;
    type IdlePeriodDuration = IdlePeriodDuration;
    type MinCandidateStake = MinCandidateStake;
    type CandidacyLock = StakingManager<Self, CandidacyLockId>;
    type CouncilorLock = StakingManager<Self, CouncilorLockId>;
    type StakingAccountValidator = Members;
    type ElectedMemberRewardPeriod = ElectedMemberRewardPeriod;
    type BudgetRefillPeriod = BudgetRefillPeriod;
    type MemberOriginValidator = Members;
    type WeightInfo = council::weights::SubstrateWeight<Runtime>;

    fn new_council_elected(_elected_members: &[council::CouncilMemberOf<Self>]) {
        <proposals_engine::Module<Runtime>>::reject_active_proposals();
        <proposals_engine::Module<Runtime>>::reactivate_pending_constitutionality_proposals();
    }
}

impl common::StorageOwnership for Runtime {
    type ChannelId = ChannelId;
    type ContentId = ContentId;
    type DataObjectTypeId = DataObjectTypeId;
}

// Storage parameters independent of runtime profile
parameter_types! {
    pub const MaxDistributionBucketFamilyNumber: u64 = 200;
    pub const BlacklistSizeLimit: u64 = 10000; //TODO: adjust value
    pub const MaxNumberOfPendingInvitationsPerDistributionBucket: u64 = 20; //TODO: adjust value
    pub const StorageModuleId: PalletId = PalletId(*b"mstorage"); // module storage
    pub const DistributionBucketsPerBagValueConstraint: storage::DistributionBucketsPerBagValueConstraint =
        storage::DistributionBucketsPerBagValueConstraint {min: 1, max_min_diff: 100}; //TODO: adjust value
    pub const MaxDataObjectSize: u64 = 10 * 1024 * 1024 * 1024; // 10 GB
}

// Production storage parameters
#[cfg(not(any(feature = "staging_runtime", feature = "testing_runtime")))]
parameter_types! {
    pub const StorageBucketsPerBagValueConstraint: storage::StorageBucketsPerBagValueConstraint =
        storage::StorageBucketsPerBagValueConstraint {min: 5, max_min_diff: 15}; //TODO: adjust value
    pub const DefaultMemberDynamicBagNumberOfStorageBuckets: u64 = 5; //TODO: adjust value
    pub const DefaultChannelDynamicBagNumberOfStorageBuckets: u64 = 5; //TODO: adjust value
}

// Staging/testing storage parameters
#[cfg(any(feature = "staging_runtime", feature = "testing_runtime"))]
parameter_types! {
    pub const StorageBucketsPerBagValueConstraint: storage::StorageBucketsPerBagValueConstraint =
        storage::StorageBucketsPerBagValueConstraint {min: 1, max_min_diff: 15};
    pub const DefaultMemberDynamicBagNumberOfStorageBuckets: u64 = 1;
    pub const DefaultChannelDynamicBagNumberOfStorageBuckets: u64 = 1;
}

impl storage::Config for Runtime {
    type Event = Event;
    type DataObjectId = DataObjectId;
    type StorageBucketId = StorageBucketId;
    type DistributionBucketIndex = DistributionBucketIndex;
    type DistributionBucketFamilyId = DistributionBucketFamilyId;
    type ChannelId = ChannelId;
    type BlacklistSizeLimit = BlacklistSizeLimit;
    type ModuleId = StorageModuleId;
    type StorageBucketsPerBagValueConstraint = StorageBucketsPerBagValueConstraint;
    type DefaultMemberDynamicBagNumberOfStorageBuckets =
        DefaultMemberDynamicBagNumberOfStorageBuckets;
    type DefaultChannelDynamicBagNumberOfStorageBuckets =
        DefaultChannelDynamicBagNumberOfStorageBuckets;
    type MaxDistributionBucketFamilyNumber = MaxDistributionBucketFamilyNumber;
    type DistributionBucketsPerBagValueConstraint = DistributionBucketsPerBagValueConstraint;
    type DistributionBucketOperatorId = DistributionBucketOperatorId;
    type MaxNumberOfPendingInvitationsPerDistributionBucket =
        MaxNumberOfPendingInvitationsPerDistributionBucket;
    type MaxDataObjectSize = MaxDataObjectSize;
    type ContentId = ContentId;
    type WeightInfo = storage::weights::SubstrateWeight<Runtime>;
    type StorageWorkingGroup = StorageWorkingGroup;
    type DistributionWorkingGroup = DistributionWorkingGroup;
    type ModuleAccountInitialBalance = ExistentialDeposit;
}

impl common::membership::MembershipTypes for Runtime {
    type MemberId = MemberId;
    type ActorId = ActorId;
}

parameter_types! {
    pub const DefaultMembershipPrice: Balance = 100 * currency::CENTS;
    pub const ReferralCutMaximumPercent: u8 = 50;
    pub const DefaultInitialInvitationBalance: Balance = 100 * currency::CENTS;
    // The candidate stake should be more than the transaction fee
    pub const CandidateStake: Balance = 200 * currency::CENTS;
}

impl membership::Config for Runtime {
    type Event = Event;
    type DefaultMembershipPrice = DefaultMembershipPrice;
    type DefaultInitialInvitationBalance = DefaultInitialInvitationBalance;
    type InvitedMemberStakingHandler = InvitedMemberStakingManager;
    type StakingCandidateStakingHandler = BoundStakingAccountStakingManager;
    type WorkingGroup = MembershipWorkingGroup;
    type WeightInfo = membership::weights::SubstrateWeight<Runtime>;
    type ReferralCutMaximumPercent = ReferralCutMaximumPercent;
    type CandidateStake = CandidateStake;
}

parameter_types! {
    pub const MaxCategoryDepth: u64 = 6;
    pub const MaxSubcategories: u64 = 40;
    pub const MaxThreadsInCategory: u64 = 20;
    pub const MaxPostsInThread: u64 = 20;
    pub const MaxModeratorsForCategory: u64 = 20;
    pub const MaxCategories: u64 = 40;
    pub const ThreadDeposit: Balance = 25 * currency::CENTS;
    pub const PostDeposit: Balance = 10 * currency::CENTS;
    pub const ForumModuleId: PalletId = PalletId(*b"mo:forum"); // module : forum
    pub const PostLifeTime: BlockNumber = 3600;
}

pub struct MapLimits;
impl forum::StorageLimits for MapLimits {
    type MaxSubcategories = MaxSubcategories;
    type MaxModeratorsForCategory = MaxModeratorsForCategory;
    type MaxCategories = MaxCategories;
}

impl forum::Config for Runtime {
    type Event = Event;
    type ThreadId = ThreadId;
    type PostId = PostId;
    type CategoryId = u64;
    type PostReactionId = u64;
    type MaxCategoryDepth = MaxCategoryDepth;
    type ThreadDeposit = ThreadDeposit;
    type PostDeposit = PostDeposit;
    type ModuleId = ForumModuleId;
    type MapLimits = MapLimits;
    type WeightInfo = forum::weights::SubstrateWeight<Runtime>;
    type WorkingGroup = ForumWorkingGroup;
    type MemberOriginValidator = Members;
    type PostLifeTime = PostLifeTime;

    fn calculate_hash(text: &[u8]) -> Self::Hash {
        Self::Hashing::hash(text)
    }
}

impl LockComparator<<Runtime as pallet_balances::Config>::Balance> for Runtime {
    fn are_locks_conflicting(new_lock: &LockIdentifier, existing_locks: &[LockIdentifier]) -> bool {
        let other_locks_present = !existing_locks.is_empty();
        let new_lock_is_rivalrous = !NON_RIVALROUS_LOCKS.contains(new_lock);
        let existing_locks_contain_rivalrous_lock = existing_locks
            .iter()
            .any(|lock_id| !NON_RIVALROUS_LOCKS.contains(lock_id));

        other_locks_present && new_lock_is_rivalrous && existing_locks_contain_rivalrous_lock
    }
}

parameter_types! {
    pub const MaxWorkerNumberLimit: u32 = 100;
    pub const MinUnstakingPeriodLimit: u32 = 43200;
    pub const ForumWorkingGroupRewardPeriod: u32 = 14400 + 10;
    pub const StorageWorkingGroupRewardPeriod: u32 = 14400 + 20;
    pub const ContentWorkingGroupRewardPeriod: u32 = 14400 + 30;
    pub const MembershipRewardPeriod: u32 = 14400 + 40;
    pub const GatewayRewardPeriod: u32 = 14400 + 50;
    pub const OperationsAlphaRewardPeriod: u32 = 14400 + 60;
    pub const OperationsBetaRewardPeriod: u32 = 14400 + 70;
    pub const OperationsGammaRewardPeriod: u32 = 14400 + 80;
    pub const DistributionRewardPeriod: u32 = 14400 + 90;
<<<<<<< HEAD
    // This should be more costly than `apply_on_opening` fee with the current configuration
    // the base cost of `apply_on_opening` in tokens is 193. And has a very slight slope
    // with the lenght with the length of rationale, with 2000 stake we are probably safe.
    pub const MinimumApplicationStake: Balance = 20 * currency::DOLLARS;
    // This should be more costly than `add_opening` fee with the current configuration
    // the base cost of `add_opening` in tokens is 81. And has a very slight slope
    // with the lenght with the length of rationale, with 2000 stake we are probably safe.
=======
    // This should be more costly than `apply_on_opening` fee
    pub const MinimumApplicationStake: Balance = 20 * currency::DOLLARS;
    // This should be more costly than `add_opening` fee
>>>>>>> ba212faf
    pub const LeaderOpeningStake: Balance = 20 * currency::DOLLARS;
}

// Staking managers type aliases.
pub type ForumWorkingGroupStakingManager =
    staking_handler::StakingManager<Runtime, ForumGroupLockId>;
pub type VotingStakingManager = staking_handler::StakingManager<Runtime, VotingLockId>;
pub type ContentWorkingGroupStakingManager =
    staking_handler::StakingManager<Runtime, ContentWorkingGroupLockId>;
pub type StorageWorkingGroupStakingManager =
    staking_handler::StakingManager<Runtime, StorageWorkingGroupLockId>;
pub type MembershipWorkingGroupStakingManager =
    staking_handler::StakingManager<Runtime, MembershipWorkingGroupLockId>;
pub type InvitedMemberStakingManager =
    staking_handler::StakingManager<Runtime, InvitedMemberLockId>;
pub type BoundStakingAccountStakingManager =
    staking_handler::StakingManager<Runtime, BoundStakingAccountLockId>;
pub type GatewayWorkingGroupStakingManager =
    staking_handler::StakingManager<Runtime, GatewayWorkingGroupLockId>;
pub type OperationsWorkingGroupAlphaStakingManager =
    staking_handler::StakingManager<Runtime, OperationsWorkingGroupAlphaLockId>;
pub type OperationsWorkingGroupBetaStakingManager =
    staking_handler::StakingManager<Runtime, OperationsWorkingGroupBetaLockId>;
pub type OperationsWorkingGroupGammaStakingManager =
    staking_handler::StakingManager<Runtime, OperationsWorkingGroupGammaLockId>;
pub type DistributionWorkingGroupStakingManager =
    staking_handler::StakingManager<Runtime, DistributionWorkingGroupLockId>;

// The forum working group instance alias.
pub type ForumWorkingGroupInstance = working_group::Instance1;

// The storage working group instance alias.
pub type StorageWorkingGroupInstance = working_group::Instance2;

// The content directory working group instance alias.
pub type ContentWorkingGroupInstance = working_group::Instance3;

// The builder working group instance alias.
pub type OperationsWorkingGroupInstanceAlpha = working_group::Instance4;

// The gateway working group instance alias.
pub type GatewayWorkingGroupInstance = working_group::Instance5;

// The membership working group instance alias.
pub type MembershipWorkingGroupInstance = working_group::Instance6;

// The builder working group instance alias.
pub type OperationsWorkingGroupInstanceBeta = working_group::Instance7;

// The builder working group instance alias.
pub type OperationsWorkingGroupInstanceGamma = working_group::Instance8;

// The distribution working group instance alias.
pub type DistributionWorkingGroupInstance = working_group::Instance9;

impl working_group::Config<ForumWorkingGroupInstance> for Runtime {
    type Event = Event;
    type MaxWorkerNumberLimit = MaxWorkerNumberLimit;
    type StakingHandler = ForumWorkingGroupStakingManager;
    type StakingAccountValidator = Members;
    type MemberOriginValidator = Members;
    type MinUnstakingPeriodLimit = MinUnstakingPeriodLimit;
    type RewardPeriod = ForumWorkingGroupRewardPeriod;
    type WeightInfo = working_group::weights::SubstrateWeight<Runtime>;
    type MinimumApplicationStake = MinimumApplicationStake;
    type LeaderOpeningStake = LeaderOpeningStake;
}

impl working_group::Config<StorageWorkingGroupInstance> for Runtime {
    type Event = Event;
    type MaxWorkerNumberLimit = MaxWorkerNumberLimit;
    type StakingHandler = StorageWorkingGroupStakingManager;
    type StakingAccountValidator = Members;
    type MemberOriginValidator = Members;
    type MinUnstakingPeriodLimit = MinUnstakingPeriodLimit;
    type RewardPeriod = StorageWorkingGroupRewardPeriod;
    type WeightInfo = working_group::weights::SubstrateWeight<Runtime>;
    type MinimumApplicationStake = MinimumApplicationStake;
    type LeaderOpeningStake = LeaderOpeningStake;
}

impl working_group::Config<ContentWorkingGroupInstance> for Runtime {
    type Event = Event;
    type MaxWorkerNumberLimit = MaxWorkerNumberLimit;
    type StakingHandler = ContentWorkingGroupStakingManager;
    type StakingAccountValidator = Members;
    type MemberOriginValidator = Members;
    type MinUnstakingPeriodLimit = MinUnstakingPeriodLimit;
    type RewardPeriod = ContentWorkingGroupRewardPeriod;
    type WeightInfo = working_group::weights::SubstrateWeight<Runtime>;
    type MinimumApplicationStake = MinimumApplicationStake;
    type LeaderOpeningStake = LeaderOpeningStake;
}

impl working_group::Config<MembershipWorkingGroupInstance> for Runtime {
    type Event = Event;
    type MaxWorkerNumberLimit = MaxWorkerNumberLimit;
    type StakingHandler = MembershipWorkingGroupStakingManager;
    type StakingAccountValidator = Members;
    type MemberOriginValidator = Members;
    type MinUnstakingPeriodLimit = MinUnstakingPeriodLimit;
    type RewardPeriod = MembershipRewardPeriod;
    type WeightInfo = working_group::weights::SubstrateWeight<Runtime>;
    type MinimumApplicationStake = MinimumApplicationStake;
    type LeaderOpeningStake = LeaderOpeningStake;
}

impl working_group::Config<OperationsWorkingGroupInstanceAlpha> for Runtime {
    type Event = Event;
    type MaxWorkerNumberLimit = MaxWorkerNumberLimit;
    type StakingHandler = OperationsWorkingGroupAlphaStakingManager;
    type StakingAccountValidator = Members;
    type MemberOriginValidator = Members;
    type MinUnstakingPeriodLimit = MinUnstakingPeriodLimit;
    type RewardPeriod = OperationsAlphaRewardPeriod;
    type WeightInfo = working_group::weights::SubstrateWeight<Runtime>;
    type MinimumApplicationStake = MinimumApplicationStake;
    type LeaderOpeningStake = LeaderOpeningStake;
}

impl working_group::Config<GatewayWorkingGroupInstance> for Runtime {
    type Event = Event;
    type MaxWorkerNumberLimit = MaxWorkerNumberLimit;
    type StakingHandler = GatewayWorkingGroupStakingManager;
    type StakingAccountValidator = Members;
    type MemberOriginValidator = Members;
    type MinUnstakingPeriodLimit = MinUnstakingPeriodLimit;
    type RewardPeriod = GatewayRewardPeriod;
    type WeightInfo = working_group::weights::SubstrateWeight<Runtime>;
    type MinimumApplicationStake = MinimumApplicationStake;
    type LeaderOpeningStake = LeaderOpeningStake;
}

impl working_group::Config<OperationsWorkingGroupInstanceBeta> for Runtime {
    type Event = Event;
    type MaxWorkerNumberLimit = MaxWorkerNumberLimit;
    type StakingHandler = OperationsWorkingGroupBetaStakingManager;
    type StakingAccountValidator = Members;
    type MemberOriginValidator = Members;
    type MinUnstakingPeriodLimit = MinUnstakingPeriodLimit;
    type RewardPeriod = OperationsBetaRewardPeriod;
    type WeightInfo = working_group::weights::SubstrateWeight<Runtime>;
    type MinimumApplicationStake = MinimumApplicationStake;
    type LeaderOpeningStake = LeaderOpeningStake;
}

impl working_group::Config<OperationsWorkingGroupInstanceGamma> for Runtime {
    type Event = Event;
    type MaxWorkerNumberLimit = MaxWorkerNumberLimit;
    type StakingHandler = OperationsWorkingGroupGammaStakingManager;
    type StakingAccountValidator = Members;
    type MemberOriginValidator = Members;
    type MinUnstakingPeriodLimit = MinUnstakingPeriodLimit;
    type RewardPeriod = OperationsGammaRewardPeriod;
    type WeightInfo = working_group::weights::SubstrateWeight<Runtime>;
    type MinimumApplicationStake = MinimumApplicationStake;
    type LeaderOpeningStake = LeaderOpeningStake;
}

impl working_group::Config<DistributionWorkingGroupInstance> for Runtime {
    type Event = Event;
    type MaxWorkerNumberLimit = MaxWorkerNumberLimit;
    type StakingHandler = DistributionWorkingGroupStakingManager;
    type StakingAccountValidator = Members;
    type MemberOriginValidator = Members;
    type MinUnstakingPeriodLimit = MinUnstakingPeriodLimit;
    type RewardPeriod = DistributionRewardPeriod;
    type WeightInfo = working_group::weights::SubstrateWeight<Runtime>;
    type MinimumApplicationStake = MinimumApplicationStake;
    type LeaderOpeningStake = LeaderOpeningStake;
}

parameter_types! {
    pub const ProposalCancellationFee: Balance = 100 * currency::CENTS;
    pub const ProposalRejectionFee: Balance = 50 * currency::CENTS;
    pub const ProposalTitleMaxLength: u32 = 40;
    pub const ProposalDescriptionMaxLength: u32 = 3000;
    pub const ProposalMaxActiveProposalLimit: u32 = 20;
}

impl proposals_engine::Config for Runtime {
    type Event = Event;
    type ProposerOriginValidator = Members;
    type CouncilOriginValidator = Council;
    type TotalVotersCounter = CouncilManager<Self>;
    type ProposalId = u32;
    type StakingHandler = staking_handler::StakingManager<Self, ProposalsLockId>;
    type CancellationFee = ProposalCancellationFee;
    type RejectionFee = ProposalRejectionFee;
    type TitleMaxLength = ProposalTitleMaxLength;
    type DescriptionMaxLength = ProposalDescriptionMaxLength;
    type MaxActiveProposalLimit = ProposalMaxActiveProposalLimit;
    type DispatchableCallCode = Call;
    type ProposalObserver = ProposalsCodex;
    type WeightInfo = proposals_engine::weights::SubstrateWeight<Runtime>;
    type StakingAccountValidator = Members;
}

impl Default for Call {
    fn default() -> Self {
        panic!("shouldn't call default for Call");
    }
}

parameter_types! {
    pub const MaxWhiteListSize: u32 = 20;
    pub const ProposalsPostDeposit: Balance = 10 * currency::CENTS;
    // module : proposals_discussion
    pub const ProposalsDiscussionModuleId: PalletId = PalletId(*b"mo:prdis");
    pub const ForumPostLifeTime: BlockNumber = 3600;
}

macro_rules! call_wg {
    ($working_group:ident, $function:ident $(,$x:expr)*) => {{
        match $working_group {
            WorkingGroup::Content => <ContentWorkingGroup as WorkingGroupBudgetHandler<AccountId, Balance>>::$function($($x,)*),
            WorkingGroup::Storage => <StorageWorkingGroup as WorkingGroupBudgetHandler<AccountId, Balance>>::$function($($x,)*),
            WorkingGroup::Forum => <ForumWorkingGroup as WorkingGroupBudgetHandler<AccountId, Balance>>::$function($($x,)*),
            WorkingGroup::Membership => <MembershipWorkingGroup as WorkingGroupBudgetHandler<AccountId, Balance>>::$function($($x,)*),
            WorkingGroup::Gateway => <GatewayWorkingGroup as WorkingGroupBudgetHandler<AccountId, Balance>>::$function($($x,)*),
            WorkingGroup::Distribution => <DistributionWorkingGroup as WorkingGroupBudgetHandler<AccountId, Balance>>::$function($($x,)*),
            WorkingGroup::OperationsAlpha => <OperationsWorkingGroupAlpha as WorkingGroupBudgetHandler<AccountId, Balance>>::$function($($x,)*),
            WorkingGroup::OperationsBeta => <OperationsWorkingGroupBeta as WorkingGroupBudgetHandler<AccountId, Balance>>::$function($($x,)*),
            WorkingGroup::OperationsGamma => <OperationsWorkingGroupGamma as WorkingGroupBudgetHandler<AccountId, Balance>>::$function($($x,)*),
        }
    }};
}

impl proposals_discussion::Config for Runtime {
    type Event = Event;
    type AuthorOriginValidator = Members;
    type CouncilOriginValidator = Council;
    type ThreadId = ThreadId;
    type PostId = PostId;
    type MaxWhiteListSize = MaxWhiteListSize;
    type WeightInfo = proposals_discussion::weights::SubstrateWeight<Runtime>;
    type PostDeposit = ProposalsPostDeposit;
    type ModuleId = ProposalsDiscussionModuleId;
    type PostLifeTime = ForumPostLifeTime;
}

impl joystream_utility::Config for Runtime {
    type Event = Event;

    type WeightInfo = joystream_utility::weights::SubstrateWeight<Runtime>;

    fn get_working_group_budget(working_group: WorkingGroup) -> Balance {
        call_wg!(working_group, get_budget)
    }
    fn set_working_group_budget(working_group: WorkingGroup, budget: Balance) {
        call_wg!(working_group, set_budget, budget)
    }
}

parameter_types! {
    // Make sure to stay below MAX_BLOCK_SIZE of substrate consensus of ~4MB
    // The new compressed wasm format is much smaller in size ~ 1MB
    pub const RuntimeUpgradeWasmProposalMaxLength: u32 = 3_500_000;
}

impl proposals_codex::Config for Runtime {
    type Event = Event;
    type MembershipOriginValidator = Members;
    type ProposalEncoder = ExtrinsicProposalEncoder;
    type SetMaxValidatorCountProposalParameters = SetMaxValidatorCountProposalParameters;
    type RuntimeUpgradeProposalParameters = RuntimeUpgradeProposalParameters;
    type SignalProposalParameters = SignalProposalParameters;
    type FundingRequestProposalParameters = FundingRequestProposalParameters;
    type CreateWorkingGroupLeadOpeningProposalParameters =
        CreateWorkingGroupLeadOpeningProposalParameters;
    type FillWorkingGroupLeadOpeningProposalParameters =
        FillWorkingGroupLeadOpeningProposalParameters;
    type UpdateWorkingGroupBudgetProposalParameters = UpdateWorkingGroupBudgetProposalParameters;
    type DecreaseWorkingGroupLeadStakeProposalParameters =
        DecreaseWorkingGroupLeadStakeProposalParameters;
    type SlashWorkingGroupLeadProposalParameters = SlashWorkingGroupLeadProposalParameters;
    type SetWorkingGroupLeadRewardProposalParameters = SetWorkingGroupLeadRewardProposalParameters;
    type TerminateWorkingGroupLeadProposalParameters = TerminateWorkingGroupLeadProposalParameters;
    type AmendConstitutionProposalParameters = AmendConstitutionProposalParameters;
    type CancelWorkingGroupLeadOpeningProposalParameters =
        CancelWorkingGroupLeadOpeningProposalParameters;
    type SetMembershipPriceProposalParameters = SetMembershipPriceProposalParameters;
    type SetCouncilBudgetIncrementProposalParameters = SetCouncilBudgetIncrementProposalParameters;
    type SetCouncilorRewardProposalParameters = SetCouncilorRewardProposalParameters;
    type SetInitialInvitationBalanceProposalParameters =
        SetInitialInvitationBalanceProposalParameters;
    type SetInvitationCountProposalParameters = SetInvitationCountProposalParameters;
    type SetMembershipLeadInvitationQuotaProposalParameters =
        SetMembershipLeadInvitationQuotaProposalParameters;
    type SetReferralCutProposalParameters = SetReferralCutProposalParameters;
    type VetoProposalProposalParameters = VetoProposalProposalParameters;
    type UpdateGlobalNftLimitProposalParameters = UpdateGlobalNftLimitProposalParameters;
    type UpdateChannelPayoutsProposalParameters = UpdateChannelPayoutsProposalParameters;
    type WeightInfo = proposals_codex::weights::SubstrateWeight<Runtime>;
}

impl pallet_constitution::Config for Runtime {
    type Event = Event;
    type WeightInfo = pallet_constitution::weights::SubstrateWeight<Runtime>;
}

// parameter_types! {
//     pub const BountyModuleId: PalletId = PalletId(*b"m:bounty"); // module : bounty
//     pub const ClosedContractSizeLimit: u32 = 50;
//     pub const MinCherryLimit: Balance = 1000;
//     pub const MinFundingLimit: Balance = 1000;
//     pub const MinWorkEntrantStake: Balance = 1000;
// }

// impl bounty::Config for Runtime {
//     type Event = Event;
//     type ModuleId = BountyModuleId;
//     type BountyId = u64;
//     type Membership = Members;
//     type WeightInfo = weights::bounty::WeightInfo;
//     type CouncilBudgetManager = Council;
//     type StakingHandler = staking_handler::StakingManager<Self, BountyLockId>;
//     type EntryId = u64;
//     type ClosedContractSizeLimit = ClosedContractSizeLimit;
//     type MinCherryLimit = MinCherryLimit;
//     type MinFundingLimit = MinFundingLimit;
//     type MinWorkEntrantStake = MinWorkEntrantStake;
// }

/// Forum identifier for category
pub type CategoryId = u64;

parameter_types! {
    pub const MinVestedTransfer: Balance = 100 * currency::CENTS; // TODO: adjust value
}

impl pallet_vesting::Config for Runtime {
    type Event = Event;
    type Currency = Balances;
    type BlockNumberToBalance = ConvertInto;
    type MinVestedTransfer = MinVestedTransfer;
    type WeightInfo = weights::pallet_vesting::SubstrateWeight<Runtime>;
    // `VestingInfo` encode length is 36bytes. 28 schedules gets encoded as 1009 bytes, which is the
    // highest number of schedules that encodes less than 2^10.
    const MAX_VESTING_SCHEDULES: u32 = 28;
}

/// Opaque types. These are used by the CLI to instantiate machinery that don't need to know
/// the specifics of the runtime. They can then be made to be agnostic over specific formats
/// of data like extrinsics, allowing for them to continue syncing the network through upgrades
/// to even the core datastructures.
pub mod opaque {
    use super::*;

    pub use sp_runtime::OpaqueExtrinsic as UncheckedExtrinsic;

    /// Opaque block header type.
    pub type Header = generic::Header<BlockNumber, BlakeTwo256>;
    /// Opaque block type.
    pub type Block = generic::Block<Header, UncheckedExtrinsic>;
    /// Opaque block identifier type.
    pub type BlockId = generic::BlockId<Block>;
}

construct_runtime!(
    pub enum Runtime where
        Block = Block,
        NodeBlock = opaque::Block,
        UncheckedExtrinsic = UncheckedExtrinsic,
    {
        // Substrate
        System: frame_system,
        Utility: substrate_utility,
        Babe: pallet_babe,
        Timestamp: pallet_timestamp,
        // Authorship must be before session in order to note author in the correct session and era
        // for im-online and staking
        Authorship: pallet_authorship,
        Balances: pallet_balances,
        TransactionPayment: pallet_transaction_payment,
        ElectionProviderMultiPhase: pallet_election_provider_multi_phase,
        Staking: pallet_staking,
        Session: pallet_session,
        Historical: pallet_session_historical,
        Grandpa: pallet_grandpa,
        AuthorityDiscovery: pallet_authority_discovery,
        ImOnline: pallet_im_online,
        Offences: pallet_offences,
        RandomnessCollectiveFlip: pallet_randomness_collective_flip,
        Sudo: pallet_sudo,
        BagsList: pallet_bags_list,
        Vesting: pallet_vesting,
        // Joystream
        Council: council::{Pallet, Call, Storage, Event<T>, Config<T>},
        Referendum: referendum::<Instance1>::{Pallet, Call, Storage, Event<T>, Config<T>},
        Members: membership::{Pallet, Call, Storage, Event<T>, Config<T>},
        Forum: forum::{Pallet, Call, Storage, Event<T>, Config<T>},
        Constitution: pallet_constitution::{Pallet, Call, Storage, Event},
        // Bounty: bounty::{Pallet, Call, Storage, Event<T>},
        JoystreamUtility: joystream_utility::{Pallet, Call, Event<T>},
        Content: content::{Pallet, Call, Storage, Event<T>, Config<T>},
        Storage: storage::{Pallet, Call, Storage, Event<T>, Config<T>},
        ProjectToken: project_token::{Pallet, Call, Storage, Event<T>, Config<T>},
        // --- Proposals
        ProposalsEngine: proposals_engine::{Pallet, Call, Storage, Event<T>},
        ProposalsDiscussion: proposals_discussion::{Pallet, Call, Storage, Event<T>},
        ProposalsCodex: proposals_codex::{Pallet, Call, Storage, Event<T>},
        // --- Working groups
        ForumWorkingGroup: working_group::<Instance1>::{Pallet, Call, Storage, Event<T>},
        StorageWorkingGroup: working_group::<Instance2>::{Pallet, Call, Storage, Event<T>},
        ContentWorkingGroup: working_group::<Instance3>::{Pallet, Call, Storage, Event<T>},
        OperationsWorkingGroupAlpha: working_group::<Instance4>::{Pallet, Call, Storage, Event<T>},
        GatewayWorkingGroup: working_group::<Instance5>::{Pallet, Call, Storage, Event<T>},
        MembershipWorkingGroup: working_group::<Instance6>::{Pallet, Call, Storage, Event<T>},
        OperationsWorkingGroupBeta: working_group::<Instance7>::{Pallet, Call, Storage, Event<T>},
        OperationsWorkingGroupGamma: working_group::<Instance8>::{Pallet, Call, Storage, Event<T>},
        DistributionWorkingGroup: working_group::<Instance9>::{Pallet, Call, Storage, Event<T>},
    }
);<|MERGE_RESOLUTION|>--- conflicted
+++ resolved
@@ -856,10 +856,6 @@
     pub const CouncilSize: u64 = 5;
     pub const MinCandidateStake: Balance = 100 * currency::DOLLARS;
     pub const ElectedMemberRewardPeriod: BlockNumber = 14400;
-<<<<<<< HEAD
-    pub const DefaultBudgetIncrement: Balance = 100 * currency::DOLLARS;
-=======
->>>>>>> ba212faf
     pub const BudgetRefillPeriod: BlockNumber = 14400;
     pub const MaxWinnerTargetCount: u64 = 10; // should be greater than council size
 }
@@ -880,10 +876,6 @@
     pub const IdlePeriodDuration: BlockNumber = 400;
     pub const MinCandidateStake: Balance = 100 * currency::DOLLARS;
     pub const ElectedMemberRewardPeriod: BlockNumber = 14400;
-<<<<<<< HEAD
-    pub const DefaultBudgetIncrement: Balance = 100 * currency::DOLLARS;
-=======
->>>>>>> ba212faf
     pub const BudgetRefillPeriod: BlockNumber = 1000;
     pub const MaxWinnerTargetCount: u64 = 10;
 }
@@ -918,10 +910,6 @@
     pub const CouncilSize: u64 = 5;
     pub const MinCandidateStake: Balance = 100 * currency::DOLLARS;
     pub const ElectedMemberRewardPeriod: BlockNumber = 14400;
-<<<<<<< HEAD
-    pub const DefaultBudgetIncrement: Balance = 20 * currency::DOLLARS;
-=======
->>>>>>> ba212faf
     pub const BudgetRefillPeriod: BlockNumber = 1000;
     pub const MaxWinnerTargetCount: u64 = 10;
 }
@@ -1149,19 +1137,9 @@
     pub const OperationsBetaRewardPeriod: u32 = 14400 + 70;
     pub const OperationsGammaRewardPeriod: u32 = 14400 + 80;
     pub const DistributionRewardPeriod: u32 = 14400 + 90;
-<<<<<<< HEAD
-    // This should be more costly than `apply_on_opening` fee with the current configuration
-    // the base cost of `apply_on_opening` in tokens is 193. And has a very slight slope
-    // with the lenght with the length of rationale, with 2000 stake we are probably safe.
-    pub const MinimumApplicationStake: Balance = 20 * currency::DOLLARS;
-    // This should be more costly than `add_opening` fee with the current configuration
-    // the base cost of `add_opening` in tokens is 81. And has a very slight slope
-    // with the lenght with the length of rationale, with 2000 stake we are probably safe.
-=======
     // This should be more costly than `apply_on_opening` fee
     pub const MinimumApplicationStake: Balance = 20 * currency::DOLLARS;
     // This should be more costly than `add_opening` fee
->>>>>>> ba212faf
     pub const LeaderOpeningStake: Balance = 20 * currency::DOLLARS;
 }
 
