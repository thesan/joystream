use crate::{Call, Runtime};
use common::working_group::WorkingGroup;
use proposals_codex::{ProposalDetails, ProposalDetailsOf, ProposalEncoder};
use working_group::OpeningType;

use codec::Encode;
use frame_support::print;
use sp_std::collections::btree_set::BTreeSet;
use sp_std::marker::PhantomData;
use sp_std::vec::Vec;

// The macro binds working group outer-level Call with the provided inner-level working group
// extrinsic call. Outer-call is defined by the provided WorkingGroup param expression.

//Params:
// - $working_group: expression returning the 'common::working_group::WorkingGroup' enum
// - $working_group_instance_call: expression returning the exact working group instance extrinsic call
macro_rules! wrap_working_group_call {
    ($working_group:expr, $working_group_instance_call:expr) => {{
        match $working_group {
            WorkingGroup::Content => Call::ContentWorkingGroup($working_group_instance_call),
            WorkingGroup::Storage => Call::StorageWorkingGroup($working_group_instance_call),
<<<<<<< HEAD
            WorkingGroup::Distribution => {
                Call::DistributionWorkingGroup($working_group_instance_call)
            }
            WorkingGroup::Operations => Call::OperationsWorkingGroup($working_group_instance_call),
=======
            WorkingGroup::OperationsAlpha => {
                Call::OperationsWorkingGroupAlpha($working_group_instance_call)
            }
            WorkingGroup::OperationsBeta => {
                Call::OperationsWorkingGroupBeta($working_group_instance_call)
            }
            WorkingGroup::OperationsGamma => {
                Call::OperationsWorkingGroupGamma($working_group_instance_call)
            }
>>>>>>> 6c9a0e5f
            WorkingGroup::Gateway => Call::GatewayWorkingGroup($working_group_instance_call),
        }
    }};
}

/// _ProposalEncoder_ implementation. It encodes extrinsics with proposal details parameters
/// using Runtime Call and parity codec.
pub struct ExtrinsicProposalEncoder;
impl ProposalEncoder<Runtime> for ExtrinsicProposalEncoder {
    fn encode_proposal(proposal_details: ProposalDetailsOf<Runtime>) -> Vec<u8> {
        let call = match proposal_details {
            ProposalDetails::Text(text) => {
                Call::ProposalsCodex(proposals_codex::Call::execute_text_proposal(text))
            }
            ProposalDetails::SetElectionParameters(election_parameters) => Call::CouncilElection(
                governance::election::Call::set_election_parameters(election_parameters),
            ),
            ProposalDetails::Spending(balance, destination) => Call::Council(
                governance::council::Call::spend_from_council_mint(balance, destination),
            ),
            ProposalDetails::SetValidatorCount(new_validator_count) => Call::Staking(
                pallet_staking::Call::set_validator_count(new_validator_count),
            ),
            ProposalDetails::RuntimeUpgrade(wasm_code) => Call::ProposalsCodex(
                proposals_codex::Call::execute_runtime_upgrade_proposal(wasm_code),
            ),
            // ********** Deprecated during the Babylon release.
            ProposalDetails::DeprecatedSetLead(_) => {
                print("Error: Calling deprecated SetLead encoding option.");
                return Vec::new();
            }
            // ********** Deprecated during the Babylon release.
            ProposalDetails::DeprecatedSetContentWorkingGroupMintCapacity(_) => {
                print(
                    "Error: Calling deprecated SetContentWorkingGroupMintCapacity encoding option.",
                );
                return Vec::new();
            }
            // ********** Deprecated during the Nicaea release.
            // It is kept only for backward compatibility in the Pioneer. **********
            ProposalDetails::DeprecatedEvictStorageProvider(_) => {
                print("Error: Calling deprecated EvictStorageProvider encoding option.");
                return Vec::new();
            }
            // ********** Deprecated during the Nicaea release.
            // It is kept only for backward compatibility in the Pioneer. **********
            ProposalDetails::DeprecatedSetStorageRoleParameters(_) => {
                print("Error: Calling deprecated SetStorageRoleParameters encoding option.");
                return Vec::new();
            }
            ProposalDetails::AddWorkingGroupLeaderOpening(add_opening_params) => {
                wrap_working_group_call!(
                    add_opening_params.working_group,
                    Wg::create_add_opening_call(add_opening_params)
                )
            }
            ProposalDetails::BeginReviewWorkingGroupLeaderApplications(
                opening_id,
                working_group,
            ) => wrap_working_group_call!(
                working_group,
                Wg::create_begin_review_applications_call(opening_id)
            ),
            ProposalDetails::FillWorkingGroupLeaderOpening(fill_opening_params) => {
                wrap_working_group_call!(
                    fill_opening_params.working_group,
                    Wg::create_fill_opening_call(fill_opening_params)
                )
            }
            ProposalDetails::SetWorkingGroupMintCapacity(mint_balance, working_group) => {
                wrap_working_group_call!(
                    working_group,
                    Wg::create_set_mint_capacity_call(mint_balance)
                )
            }
            ProposalDetails::DecreaseWorkingGroupLeaderStake(
                worker_id,
                decreasing_stake,
                working_group,
            ) => wrap_working_group_call!(
                working_group,
                Wg::create_decrease_stake_call(worker_id, decreasing_stake)
            ),
            ProposalDetails::SlashWorkingGroupLeaderStake(
                worker_id,
                slashing_stake,
                working_group,
            ) => wrap_working_group_call!(
                working_group,
                Wg::create_slash_stake_call(worker_id, slashing_stake,)
            ),
            ProposalDetails::SetWorkingGroupLeaderReward(
                worker_id,
                reward_amount,
                working_group,
            ) => wrap_working_group_call!(
                working_group,
                Wg::create_set_reward_call(worker_id, reward_amount)
            ),
            ProposalDetails::TerminateWorkingGroupLeaderRole(terminate_role_params) => {
                wrap_working_group_call!(
                    terminate_role_params.working_group,
                    Wg::terminate_role_call(terminate_role_params)
                )
            }
        };

        call.encode()
    }
}

// Working group calls container. It helps to instantiate proper working group instance for calls.
struct Wg<T, I> {
    phantom_module: PhantomData<T>,
    phantom_instance: PhantomData<I>,
}

impl<T, I> Wg<T, I>
where
    T: working_group::Trait<I>,
    I: frame_support::traits::Instance,
{
    // Generic call constructor for the add working group opening.
    fn create_add_opening_call(
        add_opening_params: proposals_codex::AddOpeningParameters<
            T::BlockNumber,
            working_group::BalanceOf<T>,
        >,
    ) -> working_group::Call<T, I> {
        working_group::Call::<T, I>::add_opening(
            add_opening_params.activate_at,
            add_opening_params.commitment,
            add_opening_params.human_readable_text,
            OpeningType::Leader,
        )
    }

    // Generic call constructor for the begin review working group applications.
    fn create_begin_review_applications_call(
        opening_id: working_group::OpeningId<T>,
    ) -> working_group::Call<T, I> {
        working_group::Call::<T, I>::begin_applicant_review(opening_id)
    }

    // Generic call constructor for the add working group opening.
    fn create_fill_opening_call(
        fill_opening_params: proposals_codex::FillOpeningParameters<
            T::BlockNumber,
            minting::BalanceOf<T>,
            working_group::OpeningId<T>,
            working_group::ApplicationId<T>,
        >,
    ) -> working_group::Call<T, I> {
        let mut successful_application_ids = BTreeSet::new();
        successful_application_ids.insert(fill_opening_params.successful_application_id);

        working_group::Call::<T, I>::fill_opening(
            fill_opening_params.opening_id,
            successful_application_ids,
            fill_opening_params.reward_policy,
        )
    }

    // Generic call constructor for the working group 'set mit capacity'.
    fn create_set_mint_capacity_call(
        mint_balance: working_group::BalanceOfMint<T>,
    ) -> working_group::Call<T, I> {
        working_group::Call::<T, I>::set_mint_capacity(mint_balance)
    }

    // Generic call constructor for the working group 'decrease stake'.
    fn create_decrease_stake_call(
        worker_id: working_group::WorkerId<T>,
        decreasing_stake: working_group::BalanceOf<T>,
    ) -> working_group::Call<T, I> {
        working_group::Call::<T, I>::decrease_stake(worker_id, decreasing_stake)
    }

    // Generic call constructor for the working group 'slash stake'.
    fn create_slash_stake_call(
        worker_id: working_group::WorkerId<T>,
        slashing_stake: working_group::BalanceOf<T>,
    ) -> working_group::Call<T, I> {
        working_group::Call::<T, I>::slash_stake(worker_id, slashing_stake)
    }

    // Generic call constructor for the working group 'update reward amount'.
    fn create_set_reward_call(
        worker_id: working_group::WorkerId<T>,
        reward_amount: working_group::BalanceOfMint<T>,
    ) -> working_group::Call<T, I> {
        working_group::Call::<T, I>::update_reward_amount(worker_id, reward_amount)
    }

    // Generic call constructor for the working group 'terminate role'.
    fn terminate_role_call(
        terminate_role_params: proposals_codex::TerminateRoleParameters<working_group::WorkerId<T>>,
    ) -> working_group::Call<T, I> {
        working_group::Call::<T, I>::terminate_role(
            terminate_role_params.worker_id,
            terminate_role_params.rationale,
            terminate_role_params.slash,
        )
    }
}<|MERGE_RESOLUTION|>--- conflicted
+++ resolved
@@ -20,12 +20,9 @@
         match $working_group {
             WorkingGroup::Content => Call::ContentWorkingGroup($working_group_instance_call),
             WorkingGroup::Storage => Call::StorageWorkingGroup($working_group_instance_call),
-<<<<<<< HEAD
             WorkingGroup::Distribution => {
                 Call::DistributionWorkingGroup($working_group_instance_call)
             }
-            WorkingGroup::Operations => Call::OperationsWorkingGroup($working_group_instance_call),
-=======
             WorkingGroup::OperationsAlpha => {
                 Call::OperationsWorkingGroupAlpha($working_group_instance_call)
             }
@@ -35,7 +32,6 @@
             WorkingGroup::OperationsGamma => {
                 Call::OperationsWorkingGroupGamma($working_group_instance_call)
             }
->>>>>>> 6c9a0e5f
             WorkingGroup::Gateway => Call::GatewayWorkingGroup($working_group_instance_call),
         }
     }};
