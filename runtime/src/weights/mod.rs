// Copyright (C) 2020 Parity Technologies (UK) Ltd.
// SPDX-License-Identifier: Apache-2.0

// Licensed under the Apache License, Version 2.0 (the "License");
// you may not use this file except in compliance with the License.
// You may obtain a copy of the License at
//
// 	http://www.apache.org/licenses/LICENSE-2.0
//
// Unless required by applicable law or agreed to in writing, software
// distributed under the License is distributed on an "AS IS" BASIS,
// WITHOUT WARRANTIES OR CONDITIONS OF ANY KIND, either express or implied.
// See the License for the specific language governing permissions and
// limitations under the License.

//! A list of the different weight modules for our runtime.

// FRAME pallets
pub mod frame_system;
pub mod pallet_balances;
pub mod pallet_session;
pub mod pallet_staking;
pub mod pallet_timestamp;
pub mod substrate_utility;

// Joystream pallets
<<<<<<< HEAD
pub mod bounty;
=======
pub mod blog;
>>>>>>> 3c946b24
pub mod council;
pub mod forum;
pub mod joystream_utility;
pub mod membership;
pub mod pallet_constitution;
pub mod proposals_codex;
pub mod proposals_discussion;
pub mod proposals_engine;
pub mod referendum;
pub mod working_group;<|MERGE_RESOLUTION|>--- conflicted
+++ resolved
@@ -24,11 +24,8 @@
 pub mod substrate_utility;
 
 // Joystream pallets
-<<<<<<< HEAD
+pub mod blog;
 pub mod bounty;
-=======
-pub mod blog;
->>>>>>> 3c946b24
 pub mod council;
 pub mod forum;
 pub mod joystream_utility;
