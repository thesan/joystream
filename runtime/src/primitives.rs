--- conflicted
+++ resolved
@@ -14,12 +14,6 @@
 /// Alias for ContentId, used in various places.
 pub type ContentId = sp_core::H256;
 
-<<<<<<< HEAD
-/// Alias for DaoId, used in various places.
-pub type DaoId = u64;
-
-=======
->>>>>>> f62058ba
 /// Alias for DataObjectTypeId, used in various places.
 pub type DataObjectTypeId = u64;
 
@@ -73,16 +67,14 @@
 /// Content Directory Channel transfer request identifier.
 pub type ChannelOwnershipTransferRequestId = u64;
 
-<<<<<<< HEAD
 /// Curator group identifier.
 pub type CuratorGroupId = u64;
-=======
+
 /// Content Directory Reaction Identifier
 pub type ReactionId = u64;
 
 /// Represent a Video Post in the content module
 pub type VideoPostId = u64;
->>>>>>> f62058ba
 
 /// Represents a thread identifier for both Forum and Proposals Discussion
 ///
