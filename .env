--- conflicted
+++ resolved
@@ -2,18 +2,10 @@
 PROJECT_NAME=query_node
 
 # We will use a single postgres service with multiple databases
-<<<<<<< HEAD
 # The env variables below are by default used by all services and should be
 # overriden in local env files
 # DB config
 INDEXER_DB_NAME=query_node_indexer
-PROCESSOR_DB_NAME=query_node_processor
-=======
-# The env variables below are by default used by all services and should be 
-# overriden in local env files
-# DB config
-INDEXER_DB_NAME=query_node_indexer
->>>>>>> b2765ec0
 DB_NAME=query_node_processor
 DB_USER=postgres
 DB_PASS=postgres
@@ -33,26 +25,6 @@
 # Note, that if there are already some indexed events, this setting is ignored
 BLOCK_HEIGHT=0
 
-<<<<<<< HEAD
-# Redis cache server
-REDIS_URI=redis://localhost:6379/0
-
-###########################
-#    Processor options    #
-###########################
-
-# Where the mapping scripts are located
-TYPES_JSON=./types/augment/all/defs.json
-
-# Indexer GraphQL API endpoint to fetch indexed events
-INDEXER_ENDPOINT_URL=http://localhost:4000/graphql
-
-# Block height from which the processor starts. Note that if
-# there are already processed events in the database, this setting is ignored
-BLOCK_HEIGHT=0
-
-=======
->>>>>>> b2765ec0
 ###############################
 #    Processor GraphQL API    #
 ###############################
