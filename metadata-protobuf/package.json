{
  "name": "@joystream/metadata-protobuf",
  "version": "1.0.0",
  "description": "Joystream Metadata Protobuf Library ",
  "main": "lib/index.js",
  "types": "lib/index.d.ts",
  "exports": {
    ".": "./lib/index.js",
    "./utils": "./lib/utils.js",
    "./licenses": "./lib/licenses.js"
  },
  "typesVersions": {
    "*": {
      "lib/index.d.ts": ["lib/index.d.ts"],
      "*": [ "lib/*" ]
    }
  },
  "repository": "https://github.com/joystream/joystream",
  "author": "Joystream Contributors",
  "license": "MIT",
  "private": false,
  "scripts": {
    "build": "yarn compile && rm -rf lib && tsc",
    "compile": "yarn ts-node ./scripts/compile.ts",
    "generate-doc": "./generate-md-doc.sh",
    "test": "env TS_NODE_COMPILER_OPTIONS='{\"module\": \"commonjs\" }' mocha --inline-diffs -r ts-node/register 'test/**/*.ts'",
    "lint": "eslint ./src --ext .ts",
    "checks": "tsc --noEmit --pretty && prettier ./ --check && yarn lint",
    "format": "prettier ./ --write",
    "prepublish": "yarn build"
  },
  "files": [
    "lib/**/*",
    "doc/**",
    "proto/**",
    "compiled/**/*",
    "README.md"
  ],
  "dependencies": {
    "google-protobuf": "^3.14.0",
    "long": "^4.0.0",
    "@types/long": "^4.0.1",
    "i18n-iso-countries": "^6.8.0",
    "iso-639-1": "^2.1.9",
<<<<<<< HEAD
=======
    "protobufjs": "^6.11.2",
>>>>>>> 9edf6f1e
    "iso-3166-2": "^1.0.0",
    "@types/iso-3166-2": "^1.0.0"
  },
  "devDependencies": {
    "@types/chai": "^4.2.11",
    "@types/mocha": "^8.2.0",
    "chai": "^4.2.0",
    "eslint": "^7.6.0",
    "mocha": "^8.2.1",
    "prettier": "2.0.2",
    "ts-node": "^10.2.1",
    "typescript": "^4.4.3"
  }
}<|MERGE_RESOLUTION|>--- conflicted
+++ resolved
@@ -42,10 +42,7 @@
     "@types/long": "^4.0.1",
     "i18n-iso-countries": "^6.8.0",
     "iso-639-1": "^2.1.9",
-<<<<<<< HEAD
-=======
     "protobufjs": "^6.11.2",
->>>>>>> 9edf6f1e
     "iso-3166-2": "^1.0.0",
     "@types/iso-3166-2": "^1.0.0"
   },
