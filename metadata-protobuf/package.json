{
  "name": "@joystream/metadata-protobuf",
  "version": "1.0.0",
  "description": "Joystream Metadata Protobuf Library ",
  "main": "lib/index.js",
  "types": "lib/index.d.ts",
  "exports": {
    ".": "./lib/index.js",
    "./utils": "./lib/utils.js",
    "./licenses": "./lib/licenses.js"
  },
  "typesVersions": {
    "*": {
      "lib/index.d.ts": ["lib/index.d.ts"],
      "*": [ "lib/*" ]
    }
  },
  "repository": "https://github.com/joystream/joystream",
  "author": "Joystream Contributors",
  "license": "MIT",
  "private": false,
  "scripts": {
    "build": "yarn compile && rm -rf lib && tsc",
    "compile": "yarn ts-node ./scripts/compile.ts",
    "generate-doc": "./generate-md-doc.sh",
    "test": "env TS_NODE_COMPILER_OPTIONS='{\"module\": \"commonjs\" }' mocha --inline-diffs -r ts-node/register 'test/**/*.ts'",
    "lint": "eslint ./src --ext .ts",
    "checks": "tsc --noEmit --pretty && prettier ./ --check && yarn lint",
    "format": "prettier ./ --write",
    "prepublish": "yarn build"
  },
  "files": [
    "lib/**/*",
    "doc/**",
    "proto/**",
    "compiled/**/*",
    "README.md"
  ],
  "dependencies": {
    "google-protobuf": "^3.14.0",
    "long": "^4.0.0",
    "@types/long": "^4.0.1",
    "i18n-iso-countries": "^6.8.0",
    "iso-639-1": "^2.1.9",
    "protobufjs": "^6.11.2",
    "iso-3166-2": "^1.0.0",
    "@types/iso-3166-2": "^1.0.0"
  },
  "devDependencies": {
    "@types/chai": "^4.2.11",
    "@types/mocha": "^8.2.0",
    "chai": "^4.2.0",
    "eslint": "^7.6.0",
    "mocha": "^8.2.1",
    "prettier": "2.0.2",
<<<<<<< HEAD
    "ts-node": "^8.8.1",
    "typescript": "^4.1.3"
=======
    "ts-node": "^10.2.1",
    "typescript": "^4.4.3",
    "protobufjs": "^6.11.2"
>>>>>>> 00c5b036
  }
}<|MERGE_RESOLUTION|>--- conflicted
+++ resolved
@@ -53,13 +53,7 @@
     "eslint": "^7.6.0",
     "mocha": "^8.2.1",
     "prettier": "2.0.2",
-<<<<<<< HEAD
-    "ts-node": "^8.8.1",
-    "typescript": "^4.1.3"
-=======
     "ts-node": "^10.2.1",
-    "typescript": "^4.4.3",
-    "protobufjs": "^6.11.2"
->>>>>>> 00c5b036
+    "typescript": "^4.4.3"
   }
 }