syntax = "proto2";

// reacting, unreacting, and changing reaction to video
message ReactVideo {
    // ID of the video to react
    required uint64 video_id = 1;

    // The enum must be wrapped inside "message", otherwide it breaks protobufjs
    // Reacting again with the same message option will cancel the previous reaction
    enum Reaction {
        LIKE = 0;
        UNLIKE = 1;
    }

    // Selected reaction
    required Reaction reaction = 2;
}

// reacting, unreacting to a comment
message ReactComment {
    // ID of the comment to react
    required string comment_id = 1;

    // ID of the selected reaction
    required uint32 reaction_id = 2;
}

// create comment
message CreateComment {
    // ID of the video
    required uint64 video_id = 1;

    // ID of comment member wants to reply (empty if new comment is parent comment)
    optional string parent_comment_id = 2;

    // Comment text
    required string body = 3;
}

// edit comment by author
message EditComment {
    // ID of the comment whose text is being edited
    required string comment_id = 1;

    // New comment body
    required string new_body = 2;
}

// delete comment by author
message DeleteComment {
    // ID of the comment which will be deleted
    required string comment_id = 1;
}

// pin comment on a video by channel owner
message PinOrUnpinComment {
    // ID of the video
    required uint64 video_id = 1;

    // ID of the comment which will be pinned
    required string comment_id = 2;

    enum Option {
        PIN = 0; // Pin comment on video (nothing happens if comment is already pinned)
        UNPIN = 1; // Unpin comment from video (nothing happens if comment is already unpinned)
    }

    // Selected option to pin or unpin comment from channel
    required Option option = 3;
}


// delete comment by moderator or channel owner;
message ModerateComment {
    // ID of comment that will be deleted by moderator
    required string comment_id = 1;

    // why moderator wants to delete this comment
    required string rationale = 2;
}

message BanOrUnbanMemberFromChannel {
    // ID of the member that channel owner wants to ban from participating on any video.
    required uint64 member_id = 1;

    enum Option {
        BAN = 0; // Ban member (nothing happens if member is already banned)
        UNBAN = 1; // Unban member (nothing happens if member is already unbanned)
    }

    // Selected option to ban or unban member from the channel
    required Option option = 2;
}

// Enable or disable reactions on a single video
message VideoReactionsPreference {
    // ID of the video
    required uint64 video_id = 1;


    enum Option {
        ENABLE = 0; // Enable reactions (nothing happens if they are already enabled)
        DISABLE = 1; // Disable reactions (nothing happens if they are already disabled)
    }

    // Selected option to enable or disable comment section
    required Option option = 2;
}

message CreateVideoCategory {
    required string name = 1;
    optional string description = 2;
    optional string parent_category_id = 3;
}

<<<<<<< HEAD
=======
message MakeChannelPayment {
    // Reason why payment is being made
    optional string rationale = 1;

    // Context of payment, if it is being made for channel or specific video.
    // default is assumed to be `channel` if no conext provided
    oneof payment_context {
        uint64 video_id = 2;
        // Other possible contexts, e.g. playlist etc.
    }
}
>>>>>>> 25103591

message MemberRemarked {
    // member_remark extrinsic would emit event containing
    // any one of the following serialized messages
    oneof member_remarked {
        ReactVideo react_video = 1;
        ReactComment react_comment = 2;
        CreateComment create_comment = 3;
        EditComment edit_comment = 4;
        DeleteComment delete_comment = 5;
        CreateVideoCategory create_video_category = 6;
        MakeChannelPayment make_channel_payment = 7;
    }
}

message ChannelModeratorRemarked {
    // channel_moderator_remark extrinsic would emit event containing
    // any one of the following serialized messages
    oneof channel_moderator_remarked {
        ModerateComment moderate_comment = 1;
    }
}

message AppMetadata {
    // Url where user can read more about the project or company for this app
    optional string website_url = 2;
    // Url to the app
    optional string use_uri = 3;
    optional string small_icon = 4;
    optional string medium_icon = 5;
    optional string big_icon = 6;
    // Tagline for the app
    optional string one_liner = 7;
    optional string description = 8;
    optional string terms_of_service = 9;
    optional string auth_key = 10;
    // List of platforms on which the app will be available, e.g. [mobile, web, native]
    repeated string platforms = 11;
    // E.g messaging, adult 
    optional string category = 12;
  }

message CreateApp {
    required string name = 1;
    optional AppMetadata app_metadata = 3;
}
message UpdateApp {
    required string app_id = 1;
    optional AppMetadata app_metadata = 3;
}

message ChannelOwnerRemarked {
    // channel_owner_remark extrinsic would emit event containing
    // any one of the following serialized messages
    oneof channel_owner_remarked {
        PinOrUnpinComment pin_or_unpin_comment = 1;
        BanOrUnbanMemberFromChannel ban_or_unban_member_from_channel = 2;
        VideoReactionsPreference video_reactions_preference = 3;
        ModerateComment moderate_comment = 5;
        CreateApp create_app = 6;
        UpdateApp update_app = 7;
    }
}<|MERGE_RESOLUTION|>--- conflicted
+++ resolved
@@ -113,8 +113,6 @@
     optional string parent_category_id = 3;
 }
 
-<<<<<<< HEAD
-=======
 message MakeChannelPayment {
     // Reason why payment is being made
     optional string rationale = 1;
@@ -126,7 +124,6 @@
         // Other possible contexts, e.g. playlist etc.
     }
 }
->>>>>>> 25103591
 
 message MemberRemarked {
     // member_remark extrinsic would emit event containing
