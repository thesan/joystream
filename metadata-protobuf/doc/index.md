--- conflicted
+++ resolved
@@ -10,24 +10,28 @@
 - [proto/Channel.proto](#proto/Channel.proto)
     - [ChannelMetadata](#.ChannelMetadata)
   
+- [proto/ChannelPayouts.proto](#proto/ChannelPayouts.proto)
+    - [ChannelPayoutsMetadata](#.ChannelPayoutsMetadata)
+    - [ChannelPayoutsMetadata.Body](#.ChannelPayoutsMetadata.Body)
+    - [ChannelPayoutsMetadata.Body.ChannelPayout](#.ChannelPayoutsMetadata.Body.ChannelPayout)
+    - [ChannelPayoutsMetadata.Body.ChannelPayout.ProofElement](#.ChannelPayoutsMetadata.Body.ChannelPayout.ProofElement)
+    - [ChannelPayoutsMetadata.Header](#.ChannelPayoutsMetadata.Header)
+    - [ChannelPayoutsMetadata.Header.ChannelPayoutByteOffset](#.ChannelPayoutsMetadata.Header.ChannelPayoutByteOffset)
+  
+    - [ChannelPayoutsMetadata.Body.ChannelPayout.Side](#.ChannelPayoutsMetadata.Body.ChannelPayout.Side)
+  
 - [proto/Council.proto](#proto/Council.proto)
     - [CouncilCandidacyNoteMetadata](#.CouncilCandidacyNoteMetadata)
   
-- [proto/CreatorPayout.proto](#proto/CreatorPayout.proto)
-    - [CreatorPayoutPayload](#.CreatorPayoutPayload)
-    - [CreatorPayoutPayload.Body](#.CreatorPayoutPayload.Body)
-    - [CreatorPayoutPayload.Body.CreatorPayout](#.CreatorPayoutPayload.Body.CreatorPayout)
-    - [CreatorPayoutPayload.Body.CreatorPayout.ProofElement](#.CreatorPayoutPayload.Body.CreatorPayout.ProofElement)
-    - [CreatorPayoutPayload.Header](#.CreatorPayoutPayload.Header)
-    - [CreatorPayoutPayload.Header.CreatorPayoutByteOffset](#.CreatorPayoutPayload.Header.CreatorPayoutByteOffset)
-  
-    - [CreatorPayoutPayload.Body.CreatorPayout.Side](#.CreatorPayoutPayload.Body.CreatorPayout.Side)
-  
 - [proto/Forum.proto](#proto/Forum.proto)
     - [ForumPostMetadata](#.ForumPostMetadata)
-      
+    - [ForumThreadMetadata](#.ForumThreadMetadata)
+  
 - [proto/Membership.proto](#proto/Membership.proto)
     - [MembershipMetadata](#.MembershipMetadata)
+    - [MembershipMetadata.ExternalResource](#.MembershipMetadata.ExternalResource)
+  
+    - [MembershipMetadata.ExternalResource.ResourceType](#.MembershipMetadata.ExternalResource.ResourceType)
   
 - [proto/Metaprotocol.proto](#proto/Metaprotocol.proto)
     - [BanOrUnbanMemberFromChannel](#.BanOrUnbanMemberFromChannel)
@@ -55,9 +59,6 @@
 - [proto/ProposalsDiscussion.proto](#proto/ProposalsDiscussion.proto)
     - [ProposalsDiscussionPostMetadata](#.ProposalsDiscussionPostMetadata)
   
-- [proto/ProposalsDiscussion.proto](#proto/ProposalsDiscussion.proto)
-    - [ProposalsDiscussionPostMetadata](#.ProposalsDiscussionPostMetadata)
-  
 - [proto/Series.proto](#proto/Series.proto)
     - [SeasonMetadata](#.SeasonMetadata)
     - [SeriesMetadata](#.SeriesMetadata)
@@ -98,59 +99,6 @@
 
 
 <a name="proto/Bounty.proto"></a>
-<<<<<<< HEAD
-<p align="right"><a href="#top">Top</a></p>
-
-## proto/Bounty.proto
-
-
-
-<a name=".BountyMetadata"></a>
-
-### BountyMetadata
-
-
-
-| Field | Type | Label | Description |
-| ----- | ---- | ----- | ----------- |
-| title | [string](#string) | optional | Bounty title |
-| description | [string](#string) | optional | Bounty description |
-| discussionThread | [uint64](#uint64) | optional | Id of the forum thread used to discuss the bounty |
-| banner_image_uri | [string](#string) | optional | Image uri of the bounty&#39;s banner |
-
-
-
-
-
-
-<a name=".BountyWorkData"></a>
-
-### BountyWorkData
-
-
-
-| Field | Type | Label | Description |
-| ----- | ---- | ----- | ----------- |
-| title | [string](#string) | optional | Title of the work |
-| description | [string](#string) | optional | Description which contains the work itself as a URL, a BLOB, or just text |
-
-
-
-
-
- 
-
- 
-
- 
-
- 
-
-
-
-<a name="proto/Channel.proto"></a>
-=======
->>>>>>> 2c792a93
 <p align="right"><a href="#top">Top</a></p>
 
 ## proto/Bounty.proto
@@ -236,6 +184,137 @@
 
 
 
+<a name="proto/ChannelPayouts.proto"></a>
+<p align="right"><a href="#top">Top</a></p>
+
+## proto/ChannelPayouts.proto
+
+
+
+<a name=".ChannelPayoutsMetadata"></a>
+
+### ChannelPayoutsMetadata
+
+
+
+| Field | Type | Label | Description |
+| ----- | ---- | ----- | ----------- |
+| header | [ChannelPayoutsMetadata.Header](#ChannelPayoutsMetadata.Header) | required | Payload header |
+| body | [ChannelPayoutsMetadata.Body](#ChannelPayoutsMetadata.Body) | required | Payload body |
+
+
+
+
+
+
+<a name=".ChannelPayoutsMetadata.Body"></a>
+
+### ChannelPayoutsMetadata.Body
+Channel payout full body structure, it will not be downloaded by clients in full
+
+
+| Field | Type | Label | Description |
+| ----- | ---- | ----- | ----------- |
+| channel_payouts | [ChannelPayoutsMetadata.Body.ChannelPayout](#ChannelPayoutsMetadata.Body.ChannelPayout) | repeated | List of channel payouts |
+
+
+
+
+
+
+<a name=".ChannelPayoutsMetadata.Body.ChannelPayout"></a>
+
+### ChannelPayoutsMetadata.Body.ChannelPayout
+
+
+
+| Field | Type | Label | Description |
+| ----- | ---- | ----- | ----------- |
+| channel_id | [uint32](#uint32) | required | `c_i` |
+| cumulative_reward_earned | [float](#float) | required | `p_i` |
+| merkle_branch | [ChannelPayoutsMetadata.Body.ChannelPayout.ProofElement](#ChannelPayoutsMetadata.Body.ChannelPayout.ProofElement) | repeated |  |
+| payout_rationale | [string](#string) | required | `d_i`; rationale for for reward or deduction for `c_i`; |
+
+
+
+
+
+
+<a name=".ChannelPayoutsMetadata.Body.ChannelPayout.ProofElement"></a>
+
+### ChannelPayoutsMetadata.Body.ChannelPayout.ProofElement
+
+
+
+| Field | Type | Label | Description |
+| ----- | ---- | ----- | ----------- |
+| hash | [bytes](#bytes) | required |  |
+| side | [ChannelPayoutsMetadata.Body.ChannelPayout.Side](#ChannelPayoutsMetadata.Body.ChannelPayout.Side) | required |  |
+
+
+
+
+
+
+<a name=".ChannelPayoutsMetadata.Header"></a>
+
+### ChannelPayoutsMetadata.Header
+Fields in the payload header are encoded in fixed length 32/64 bits instead of [varint encoding](https://developers.google.com/protocol-buffers/docs/encoding#varints) (uint64/32).
+This allows first calculating and then setting the byte offset of each `ChannelPayout` accurately, e.g. 
+`byte_offset` = `size(Header)` &#43; `position_where_record_for_channel_exists_in_Body`
+If varint encoding is used for header fields, then calculating the byte offset of `ChannelPayout` 
+w.r.t the start of the payload would be improbable since the header size won&#39;t be known.
+
+
+| Field | Type | Label | Description |
+| ----- | ---- | ----- | ----------- |
+| payload_length_in_bytes | [fixed64](#fixed64) | required | Length in bytes of entire payload |
+| header_length_in_bytes | [fixed64](#fixed64) | required | Length in bytes of payload header |
+| number_of_channels | [fixed32](#fixed32) | required | Number of channels |
+| channel_payout_byte_offsets | [ChannelPayoutsMetadata.Header.ChannelPayoutByteOffset](#ChannelPayoutsMetadata.Header.ChannelPayoutByteOffset) | repeated | List of byte offsets for all channels |
+
+
+
+
+
+
+<a name=".ChannelPayoutsMetadata.Header.ChannelPayoutByteOffset"></a>
+
+### ChannelPayoutsMetadata.Header.ChannelPayoutByteOffset
+
+
+
+| Field | Type | Label | Description |
+| ----- | ---- | ----- | ----------- |
+| channel_id | [fixed32](#fixed32) | required | Channel id; `c_i` |
+| byte_offset | [fixed64](#fixed64) | required | Byte offset from start of payload where payout record for channel `c_i` exists |
+
+
+
+
+
+ 
+
+
+<a name=".ChannelPayoutsMetadata.Body.ChannelPayout.Side"></a>
+
+### ChannelPayoutsMetadata.Body.ChannelPayout.Side
+
+
+| Name | Number | Description |
+| ---- | ------ | ----------- |
+| Left | 0 |  |
+| Right | 1 |  |
+
+
+ 
+
+ 
+
+ 
+
+
+
 <a name="proto/Council.proto"></a>
 <p align="right"><a href="#top">Top</a></p>
 
@@ -270,137 +349,6 @@
 
 
 
-<a name="proto/CreatorPayout.proto"></a>
-<p align="right"><a href="#top">Top</a></p>
-
-## proto/CreatorPayout.proto
-
-
-
-<a name=".CreatorPayoutPayload"></a>
-
-### CreatorPayoutPayload
-
-
-
-| Field | Type | Label | Description |
-| ----- | ---- | ----- | ----------- |
-| header | [CreatorPayoutPayload.Header](#CreatorPayoutPayload.Header) | required | Payload header |
-| body | [CreatorPayoutPayload.Body](#CreatorPayoutPayload.Body) | required | Payload body |
-
-
-
-
-
-
-<a name=".CreatorPayoutPayload.Body"></a>
-
-### CreatorPayoutPayload.Body
-Creator payout full body structure, it will not be downloaded by clients in full
-
-
-| Field | Type | Label | Description |
-| ----- | ---- | ----- | ----------- |
-| creator_payouts | [CreatorPayoutPayload.Body.CreatorPayout](#CreatorPayoutPayload.Body.CreatorPayout) | repeated | List of creator payouts |
-
-
-
-
-
-
-<a name=".CreatorPayoutPayload.Body.CreatorPayout"></a>
-
-### CreatorPayoutPayload.Body.CreatorPayout
-
-
-
-| Field | Type | Label | Description |
-| ----- | ---- | ----- | ----------- |
-| channel_id | [uint32](#uint32) | required | `c_i` |
-| cumulative_payout_owed | [float](#float) | required | `p_i` |
-| merkle_branch | [CreatorPayoutPayload.Body.CreatorPayout.ProofElement](#CreatorPayoutPayload.Body.CreatorPayout.ProofElement) | repeated |  |
-| payout_rationale | [string](#string) | required | `d_i`; rationale for for reward or deduction for `c_i`; |
-
-
-
-
-
-
-<a name=".CreatorPayoutPayload.Body.CreatorPayout.ProofElement"></a>
-
-### CreatorPayoutPayload.Body.CreatorPayout.ProofElement
-
-
-
-| Field | Type | Label | Description |
-| ----- | ---- | ----- | ----------- |
-| hash | [bytes](#bytes) | required |  |
-| side | [CreatorPayoutPayload.Body.CreatorPayout.Side](#CreatorPayoutPayload.Body.CreatorPayout.Side) | required |  |
-
-
-
-
-
-
-<a name=".CreatorPayoutPayload.Header"></a>
-
-### CreatorPayoutPayload.Header
-Fields in the payload header are encoded in fixed length 32/64 bits instead of [varint encoding](https://developers.google.com/protocol-buffers/docs/encoding#varints) (uint64/32).
-This allows first calculating and then setting the byte offset of each `CreatorPayout` accurately, e.g. 
-`byte_offset` = `size(Header)` &#43; `position_where_record_for_creator_exists_in_Body`
-If varint encoding is used for header fields, then calculating the byte offset of `CreatorPayout` 
-w.r.t the start of the payload would be improbable since the header size won&#39;t be known.
-
-
-| Field | Type | Label | Description |
-| ----- | ---- | ----- | ----------- |
-| payload_length_in_bytes | [fixed64](#fixed64) | required | Length in bytes of entire payload |
-| header_length_in_bytes | [fixed64](#fixed64) | required | Length in bytes of payload header |
-| number_of_channels | [fixed32](#fixed32) | required | Number of channels |
-| creator_payout_byte_offsets | [CreatorPayoutPayload.Header.CreatorPayoutByteOffset](#CreatorPayoutPayload.Header.CreatorPayoutByteOffset) | repeated | List of byte offsets for all channels |
-
-
-
-
-
-
-<a name=".CreatorPayoutPayload.Header.CreatorPayoutByteOffset"></a>
-
-### CreatorPayoutPayload.Header.CreatorPayoutByteOffset
-
-
-
-| Field | Type | Label | Description |
-| ----- | ---- | ----- | ----------- |
-| channel_id | [fixed32](#fixed32) | required | Channel id; `c_i` |
-| byte_offset | [fixed64](#fixed64) | required | Byte offset from start of payload where payout record for channel `c_i` exists |
-
-
-
-
-
- 
-
-
-<a name=".CreatorPayoutPayload.Body.CreatorPayout.Side"></a>
-
-### CreatorPayoutPayload.Body.CreatorPayout.Side
-
-
-| Name | Number | Description |
-| ---- | ------ | ----------- |
-| Left | 0 |  |
-| Right | 1 |  |
-
-
- 
-
- 
-
- 
-
-
-
 <a name="proto/Forum.proto"></a>
 <p align="right"><a href="#top">Top</a></p>
 
@@ -424,16 +372,6 @@
 
 
 
-<a name=".ForumPostReaction"></a>
-
-### ForumPostReaction
-The enum must be wrapped inside &#34;message&#34;, otherwide it breaks protobufjs
-
-
-
-
-
-
 <a name=".ForumThreadMetadata"></a>
 
 ### ForumThreadMetadata
@@ -450,18 +388,6 @@
 
 
  
-
-
-<a name=".ForumPostReaction.Reaction"></a>
-
-### ForumPostReaction.Reaction
-
-
-| Name | Number | Description |
-| ---- | ------ | ----------- |
-| CANCEL | 0 | This means cancelling any previous reaction |
-| LIKE | 1 |  |
-
 
  
 
@@ -490,12 +416,50 @@
 | avatar_object | [uint32](#uint32) | optional | Member&#39;s avatar - index into external [assets array](#.Assets) |
 | avatar_uri | [string](#string) | optional | Url to member&#39;s avatar |
 | about | [string](#string) | optional | Member&#39;s md-formatted about text |
-
-
-
-
-
- 
+| externalResources | [MembershipMetadata.ExternalResource](#MembershipMetadata.ExternalResource) | repeated |  |
+
+
+
+
+
+
+<a name=".MembershipMetadata.ExternalResource"></a>
+
+### MembershipMetadata.ExternalResource
+
+
+
+| Field | Type | Label | Description |
+| ----- | ---- | ----- | ----------- |
+| type | [MembershipMetadata.ExternalResource.ResourceType](#MembershipMetadata.ExternalResource.ResourceType) | optional |  |
+| value | [string](#string) | optional |  |
+
+
+
+
+
+ 
+
+
+<a name=".MembershipMetadata.ExternalResource.ResourceType"></a>
+
+### MembershipMetadata.ExternalResource.ResourceType
+
+
+| Name | Number | Description |
+| ---- | ------ | ----------- |
+| EMAIL | 0 |  |
+| HYPERLINK | 1 |  |
+| TWITTER | 2 |  |
+| TELEGRAM | 3 |  |
+| DISCORD | 4 |  |
+| FACEBOOK | 5 |  |
+| YOUTUBE | 6 |  |
+| MATRIX | 7 |  |
+| IRC | 8 |  |
+| WECHAT | 9 |  |
+| WHATSAPP | 10 |  |
+
 
  
 
@@ -806,38 +770,6 @@
 | about | [string](#string) | optional |  |
 | cover_photo | [uint32](#uint32) | optional | index into external [assets array](#.Assets) |
 | avatar_photo | [uint32](#uint32) | optional | index into external [assets array](#.Assets) |
-
-
-
-
-
- 
-
- 
-
- 
-
- 
-
-
-
-<a name="proto/ProposalsDiscussion.proto"></a>
-<p align="right"><a href="#top">Top</a></p>
-
-## proto/ProposalsDiscussion.proto
-
-
-
-<a name=".ProposalsDiscussionPostMetadata"></a>
-
-### ProposalsDiscussionPostMetadata
-
-
-
-| Field | Type | Label | Description |
-| ----- | ---- | ----- | ----------- |
-| text | [string](#string) | optional | Post text content (md-formatted) |
-| repliesTo | [uint32](#uint32) | optional | Id of the post that given post replies to (if any) |
 
 
 
@@ -1442,85 +1374,4 @@
     thumbnail_photo: 0,
     ...
 };
-```<!-- 
-    This extra documentation will be appended to the generated docs.
--->
-
-## Referencing Assets
-<a name=".Assets"></a>
-
-Applications that process messages that contain a `uint32` field that references an asset such as a cover photo or video, should interpret this value as a zero based index into an array/vector that is received external (out of band) to the protobuf message.
-
-Example in context of query-node processing the runtime event `VideoCreated`
-
-```rust
-// Runtime event associated with creating a Video
-VideoCreated(video_id: VideoId, video: Video, assets: Vec<NewAsset>, params: VideoCreationParameters)
-
-struct VideoCreationParameters {
-  in_category: VideoCategoryId,
-  // binary serialized VideoMetadata protobuf message
-  meta: Vec<u8>,
-}
-
-// suppose assets is a vector of two elements. This is the "out of band" array being referenced by the VideoMetadata message
-assets = [
-    NewAsset::Uri("https://mydomain.net/thumbnail.png"),
-    NewAsset::Upload({
-       content_id,
-       ipfs_hash,
-       size,
-       ...
-    }),
-];
-
-meta = VideoMetadata {
-    ...
-    // refers to second element: assets[1] which is being uploaded to the storage system
-    video: 1,
-    // refers to the first element assets[0] which is being referneced by a url string.
-    thumbnail_photo: 0,
-    ...
-};
-```
-<!-- 
-    This extra documentation will be appended to the generated docs.
--->
-
-## Referencing Assets
-<a name=".Assets"></a>
-
-Applications that process messages that contain a `uint32` field that references an asset such as a cover photo or video, should interpret this value as a zero based index into an array/vector that is received external (out of band) to the protobuf message.
-
-Example in context of query-node processing the runtime event `VideoCreated`
-
-```rust
-// Runtime event associated with creating a Video
-VideoCreated(video_id: VideoId, video: Video, assets: Vec<NewAsset>, params: VideoCreationParameters)
-
-struct VideoCreationParameters {
-  in_category: VideoCategoryId,
-  // binary serialized VideoMetadata protobuf message
-  meta: Vec<u8>,
-}
-
-// suppose assets is a vector of two elements. This is the "out of band" array being referenced by the VideoMetadata message
-assets = [
-    NewAsset::Uri("https://mydomain.net/thumbnail.png"),
-    NewAsset::Upload({
-       content_id,
-       ipfs_hash,
-       size,
-       ...
-    }),
-];
-
-meta = VideoMetadata {
-    ...
-    // refers to second element: assets[1] which is being uploaded to the storage system
-    video: 1,
-    // refers to the first element assets[0] which is being referneced by a url string.
-    thumbnail_photo: 0,
-    ...
-};
 ```