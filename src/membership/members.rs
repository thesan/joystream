--- conflicted
+++ resolved
@@ -2,19 +2,11 @@
 use codec::{Codec, Decode, Encode};
 
 use rstd::prelude::*;
-<<<<<<< HEAD
-use runtime_primitives::traits::{MaybeSerializeDebug, Member, SimpleArithmetic};
-use srml_support::traits::Currency;
+#[cfg(feature = "std")]
+use runtime_primitives::traits::{MaybeSerialize, Member, One, SimpleArithmetic};
+use srml_support::traits::{Currency, Get};
 use srml_support::{decl_event, decl_module, decl_storage, dispatch, ensure, Parameter};
-=======
-#[cfg(feature = "std")]
-use runtime_io::with_storage;
-use runtime_primitives::traits::{MaybeSerializeDebug, Member, One, SimpleArithmetic};
-use srml_support::traits::{Currency, Get};
-use srml_support::{
-    decl_event, decl_module, decl_storage, dispatch, ensure, Parameter, StorageMap, StorageValue,
-};
->>>>>>> d866bd50
+
 use system::{self, ensure_root, ensure_signed};
 use timestamp;
 
@@ -29,7 +21,7 @@
         + Codec
         + Default
         + Copy
-        + MaybeSerializeDebug
+        + MaybeSerialize
         + PartialEq;
 
     type PaidTermId: Parameter
@@ -38,7 +30,7 @@
         + Codec
         + Default
         + Copy
-        + MaybeSerializeDebug
+        + MaybeSerialize
         + PartialEq;
 
     type SubscriptionId: Parameter
@@ -47,7 +39,7 @@
         + Codec
         + Default
         + Copy
-        + MaybeSerializeDebug
+        + MaybeSerialize
         + PartialEq;
 
     type ActorId: Parameter
@@ -56,7 +48,7 @@
         + Codec
         + Default
         + Copy
-        + MaybeSerializeDebug
+        + MaybeSerialize
         + PartialEq
         + Ord;
 
@@ -214,22 +206,18 @@
     add_extra_genesis {
         config(default_paid_membership_fee): BalanceOf<T>;
         config(members) : Vec<(T::AccountId, Vec<u8>, Vec<u8>, Vec<u8>)>;
-        build(|
-            storage: &mut (runtime_primitives::StorageOverlay, runtime_primitives::ChildrenStorageOverlay),
-            config: &GenesisConfig<T>
-        | {
-            with_storage(storage, || {
-                for (who, handle, avatar_uri, about) in &config.members {
-                    let user_info = CheckedUserInfo {
-                        handle: handle.clone(), avatar_uri: avatar_uri.clone(), about: about.clone()
-                    };
-                    <Module<T>>::insert_member(&who, &user_info, EntryMethod::Genesis);
-
-                    // Give member starting balance
-                    T::Currency::deposit_creating(&who, T::InitialMembersBalance::get());
-                }
-                <MembersCreated<T>>::put(T::MemberId::from(config.members.len() as u32));
-            });
+        build(|config: &GenesisConfig<T>| {
+            for (who, handle, avatar_uri, about) in &config.members {
+                let user_info = CheckedUserInfo {
+                    handle: handle.clone(), avatar_uri: avatar_uri.clone(), about: about.clone()
+                };
+                <Module<T>>::insert_member(&who, &user_info, EntryMethod::Genesis);
+
+                // Give member starting balance
+                T::Currency::deposit_creating(&who, T::InitialMembersBalance::get());
+            }
+
+            <MembersCreated<T>>::put(T::MemberId::from(config.members.len() as u32));
         });
     }
 }
