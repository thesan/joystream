--- conflicted
+++ resolved
@@ -6,10 +6,8 @@
 import { Membership } from '@joystream/types/members'
 import { MemberId } from '@joystream/types/common'
 import { Validator } from 'inquirer'
-<<<<<<< HEAD
 import { ApiPromise } from '@polkadot/api'
 import { SubmittableModuleExtrinsics, QueryableModuleStorage, QueryableModuleConsts } from '@polkadot/api/types'
-=======
 import {
   VideoMetadata,
   ChannelMetadata,
@@ -19,7 +17,6 @@
 import { ContentId, ContentParameters } from '@joystream/types/storage'
 
 import { JSONSchema7, JSONSchema7Definition } from 'json-schema'
->>>>>>> b2765ec0
 
 // KeyringPair type extended with mandatory "meta.name"
 // It's used for accounts/keys management within CLI.
@@ -44,25 +41,16 @@
 export enum WorkingGroups {
   StorageProviders = 'storageProviders',
   Curators = 'curators',
-<<<<<<< HEAD
   Forum = 'forum',
   Membership = 'membership',
-=======
-  Operations = 'operations',
-  Gateway = 'gateway',
->>>>>>> b2765ec0
 }
 
 // In contrast to Pioneer, currently only StorageProviders group is available in CLI
 export const AvailableGroups: readonly WorkingGroups[] = [
   WorkingGroups.StorageProviders,
   WorkingGroups.Curators,
-<<<<<<< HEAD
   WorkingGroups.Forum,
   WorkingGroups.Membership,
-=======
-  WorkingGroups.Operations,
->>>>>>> b2765ec0
 ] as const
 
 export type Reward = {
@@ -135,13 +123,13 @@
 }
 export type ApiMethodNamedArgs = ApiMethodNamedArg[]
 
-<<<<<<< HEAD
 // Api without TypeScript augmentations for "query", "tx" and "consts" (useful when more type flexibility is needed)
 export type UnaugmentedApiPromise = Omit<ApiPromise, 'query' | 'tx' | 'consts'> & {
   query: { [key: string]: QueryableModuleStorage<'promise'> }
   tx: { [key: string]: SubmittableModuleExtrinsics<'promise'> }
   consts: { [key: string]: QueryableModuleConsts }
-=======
+}
+
 // Content-related
 export enum AssetType {
   AnyAsset = 1,
@@ -213,5 +201,4 @@
 export type JsonSchema<T extends Record<string, unknown>> = JSONSchema7 & {
   type: 'object'
   properties: JsonSchemaProperties<T>
->>>>>>> b2765ec0
 }