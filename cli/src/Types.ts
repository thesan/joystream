--- conflicted
+++ resolved
@@ -1,44 +1,22 @@
-<<<<<<< HEAD
-=======
 import BN from 'bn.js'
-import { ElectionStage, Seat } from '@joystream/types/council'
-import { Option, bool } from '@polkadot/types'
->>>>>>> f62058ba
 import { Codec } from '@polkadot/types/types'
 import { Balance, AccountId } from '@polkadot/types/interfaces'
 import { DeriveBalancesAll } from '@polkadot/api-derive/types'
 import { KeyringPair } from '@polkadot/keyring/types'
 import { WorkerId, OpeningType } from '@joystream/types/working-group'
-<<<<<<< HEAD
 import { Membership } from '@joystream/types/members'
 import { MemberId } from '@joystream/types/common'
 import { Validator } from 'inquirer'
 import { ApiPromise } from '@polkadot/api'
 import { SubmittableModuleExtrinsics, QueryableModuleStorage, QueryableModuleConsts } from '@polkadot/api/types'
-import { ContentId, ContentParameters } from '@joystream/types/storage'
-
-import { JSONSchema7, JSONSchema7Definition } from 'json-schema'
+import { JSONSchema4 } from 'json-schema'
 import {
   IChannelMetadata,
   IVideoMetadata,
   IVideoCategoryMetadata,
   IChannelCategoryMetadata,
 } from '@joystream/metadata-protobuf'
-=======
-import { Membership, MemberId } from '@joystream/types/members'
-import { Opening, StakingPolicy, ApplicationStage } from '@joystream/types/hiring'
-import { Validator } from 'inquirer'
-import { ApiPromise } from '@polkadot/api'
-import { SubmittableModuleExtrinsics, QueryableModuleStorage, QueryableModuleConsts } from '@polkadot/api/types'
-import { JSONSchema4 } from 'json-schema'
-import {
-  IChannelCategoryMetadata,
-  IChannelMetadata,
-  IVideoCategoryMetadata,
-  IVideoMetadata,
-} from '@joystream/metadata-protobuf'
 import { DataObjectCreationParameters } from '@joystream/types/storage'
->>>>>>> f62058ba
 
 // KeyringPair type extended with mandatory "meta.name"
 // It's used for accounts/keys management within CLI.
@@ -54,25 +32,6 @@
   balances: DeriveBalancesAll
 }
 
-<<<<<<< HEAD
-=======
-export type CouncilInfo = {
-  activeCouncil: Seat[]
-  termEndsAt: BlockNumber
-  autoStart: bool
-  newTermDuration: BN
-  candidacyLimit: BN
-  councilSize: BN
-  minCouncilStake: Balance
-  minVotingStake: Balance
-  announcingPeriod: BlockNumber
-  votingPeriod: BlockNumber
-  revealingPeriod: BlockNumber
-  round: BN
-  stage: Option<ElectionStage>
-}
-
->>>>>>> f62058ba
 // Object with "name" and "value" properties, used for rendering simple CLI tables like:
 // Total balance:   100 JOY
 // Free calance:     50 JOY
@@ -82,15 +41,11 @@
 export enum WorkingGroups {
   StorageProviders = 'storageProviders',
   Curators = 'curators',
-<<<<<<< HEAD
   Forum = 'forum',
   Membership = 'membership',
-  Operations = 'operations',
-=======
   OperationsAlpha = 'operationsAlpha',
   OperationsBeta = 'operationsBeta',
   OperationsGamma = 'operationsGamma',
->>>>>>> f62058ba
   Gateway = 'gateway',
   Distribution = 'distributors',
 }
@@ -99,18 +54,13 @@
 export const AvailableGroups: readonly WorkingGroups[] = [
   WorkingGroups.StorageProviders,
   WorkingGroups.Curators,
-<<<<<<< HEAD
   WorkingGroups.Forum,
   WorkingGroups.Membership,
-  WorkingGroups.Operations,
   WorkingGroups.Gateway,
-=======
   WorkingGroups.OperationsAlpha,
   WorkingGroups.OperationsBeta,
   WorkingGroups.OperationsGamma,
-  WorkingGroups.Gateway,
   WorkingGroups.Distribution,
->>>>>>> f62058ba
 ] as const
 
 export type Reward = {
@@ -133,68 +83,10 @@
   applicationId: number
   member: MemberDetails
   roleAccout: AccountId
-<<<<<<< HEAD
   stakingAccount: AccountId
   rewardAccount: AccountId
   descriptionHash: string
   openingId: number
-=======
-  stakes: {
-    application: number
-    role: number
-  }
-  humanReadableText: string
-  stage: keyof ApplicationStage['typeDefinitions']
-}
-
-export enum OpeningStatus {
-  WaitingToBegin = 'WaitingToBegin',
-  AcceptingApplications = 'AcceptingApplications',
-  InReview = 'InReview',
-  Complete = 'Complete',
-  Cancelled = 'Cancelled',
-  Unknown = 'Unknown',
-}
-
-export type GroupOpeningStage = {
-  status: OpeningStatus
-  block?: number
-  date?: Date
-}
-
-export type GroupOpeningStakes = {
-  application?: StakingPolicy
-  role?: StakingPolicy
-}
-
-export const stakingPolicyUnstakingPeriodKeys = [
-  'crowded_out_unstaking_period_length',
-  'review_period_expired_unstaking_period_length',
-] as const
-
-export type StakingPolicyUnstakingPeriodKey = typeof stakingPolicyUnstakingPeriodKeys[number]
-
-export const openingPolicyUnstakingPeriodsKeys = [
-  'fill_opening_failed_applicant_application_stake_unstaking_period',
-  'fill_opening_failed_applicant_role_stake_unstaking_period',
-  'fill_opening_successful_applicant_application_stake_unstaking_period',
-  'terminate_application_stake_unstaking_period',
-  'terminate_role_stake_unstaking_period',
-  'exit_role_application_stake_unstaking_period',
-  'exit_role_stake_unstaking_period',
-] as const
-
-export type OpeningPolicyUnstakingPeriodsKey = typeof openingPolicyUnstakingPeriodsKeys[number]
-export type UnstakingPeriodsKey =
-  | OpeningPolicyUnstakingPeriodsKey
-  | 'crowded_out_application_stake_unstaking_period_length'
-  | 'crowded_out_role_stake_unstaking_period_length'
-  | 'review_period_expired_application_stake_unstaking_period_length'
-  | 'review_period_expired_role_stake_unstaking_period_length'
-
-export type UnstakingPeriods = {
-  [k in UnstakingPeriodsKey]: number
->>>>>>> f62058ba
 }
 
 export type OpeningDetails = {
@@ -246,14 +138,6 @@
   query: { [key: string]: QueryableModuleStorage<'promise'> }
   tx: { [key: string]: SubmittableModuleExtrinsics<'promise'> }
   consts: { [key: string]: QueryableModuleConsts }
-<<<<<<< HEAD
-}
-
-// Content-related
-export enum AssetType {
-  AnyAsset = 1,
-=======
->>>>>>> f62058ba
 }
 
 export type AssetToUpload = {
@@ -319,29 +203,15 @@
   ? 'number' | ['number', 'null']
   : 'object' | ['object', 'null']
 
-<<<<<<< HEAD
-export type PropertySchema<P> = Omit<
-  JSONSchema7Definition & {
-    type: JSONTypeName<P>
-    properties: P extends AnyNonObject ? never : JsonSchemaProperties<P>
-  },
-  P extends AnyNonObject ? 'properties' : ''
->
-=======
 export type PropertySchema<P> = Omit<AnyJSONSchema, 'type' | 'properties'> & {
   type: JSONTypeName<P>
 } & (P extends AnyNonObject ? { properties?: never } : { properties: JsonSchemaProperties<P> })
->>>>>>> f62058ba
 
 export type JsonSchemaProperties<T> = {
   [K in keyof Required<T>]: PropertySchema<Required<T>[K]>
 }
 
-<<<<<<< HEAD
-export type JsonSchema<T> = JSONSchema7 & {
-=======
 export type JsonSchema<T> = Omit<AnyJSONSchema, 'type' | 'properties'> & {
->>>>>>> f62058ba
   type: 'object'
   properties: JsonSchemaProperties<T>
 }
