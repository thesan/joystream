--- conflicted
+++ resolved
@@ -1,16 +1,6 @@
 import ExitCodes from '../ExitCodes'
 import { WorkingGroups } from '../Types'
-<<<<<<< HEAD
-import {
-  Channel,
-  CuratorGroup,
-  CuratorGroupId,
-  ContentActor,
-} from '@joystream/types/content'
-import { ChannelId } from '@joystream/types/common'
-=======
 import { Channel, CuratorGroup, CuratorGroupId, ContentActor } from '@joystream/types/content'
->>>>>>> 7675ea59
 import { Worker } from '@joystream/types/working-group'
 import { CLIError } from '@oclif/errors'
 import _ from 'lodash'
@@ -54,25 +44,13 @@
     const availableGroupIds = groups
       .filter(
         ([_, group]) =>
-<<<<<<< HEAD
-          group.active.valueOf() &&
-          group.curators.toArray().some((curatorId) => curatorId.eq(curator.workerId))
-=======
           group.active.valueOf() && group.curators.toArray().some((curatorId) => curatorId.eq(curator.workerId))
->>>>>>> 7675ea59
       )
       .map(([id]) => id)
 
     let groupId: number
     if (!availableGroupIds.length) {
-<<<<<<< HEAD
-      this.error(
-        'You do not have the curator access!',
-        { exit: ExitCodes.AccessDenied }
-      )
-=======
       this.error('You do not have the curator access!', { exit: ExitCodes.AccessDenied })
->>>>>>> 7675ea59
     } else if (availableGroupIds.length === 1) {
       groupId = availableGroupIds[0].toNumber()
     } else {
@@ -83,48 +61,17 @@
   }
 
   async promptForChannel(message = 'Select a channel'): Promise<Channel> {
-<<<<<<< HEAD
-    const classes = await this.getApi().availableChannels()
-    const choices = classes.map(([id, c]) => ({ id: id.toString(), value: c }))
-=======
     const channels = await this.getApi().availableChannels()
     const choices = channels.map(([id, c]) => ({ id: id.toString(), value: c }))
->>>>>>> 7675ea59
     if (!choices.length) {
       this.warn('No channels exist to choose from!')
       this.exit(ExitCodes.InvalidInput)
     }
 
-<<<<<<< HEAD
-    const selectedClass = await this.simplePrompt({ message, type: 'list', choices })
-
-    return selectedClass
-  }
-
-  // async channelEntryById(channelId: number): Promise<[ChannelId, Channel]> {
-  //   const foundChannel = await this.getApi().channelById(channelId)
-  //   if (!foundChannel) {
-  //     this.error(`Channel not found by channel id: "${channelId}"!`)
-  //   }
-
-  //   return [channelId, foundChannel]
-  // }
-
-  // async videoEntryById(videoId: string): Promise<[ChannelId, Channel]> {
-  //   const videos = await this.getApi().availableVideos()
-  //   const foundVideo = channels.find(([id, ]) => id.toString() === channelId)
-  //   if (!foundChannel) {
-  //     this.error(`Channel not found by channel id: "${channelId}"!`)
-  //   }
-
-  //   return foundChannel
-  // }
-=======
     const selectedChannel = await this.simplePrompt({ message, type: 'list', choices })
 
     return selectedChannel
   }
->>>>>>> 7675ea59
 
   private async curatorGroupChoices(ids?: CuratorGroupId[]) {
     const groups = await this.getApi().availableCuratorGroups()
