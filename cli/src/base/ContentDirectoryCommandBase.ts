import ExitCodes from '../ExitCodes'
import { WorkingGroups } from '../Types'
import { Channel, CuratorGroup, CuratorGroupId, ContentActor } from '@joystream/types/content'
import { Worker } from '@joystream/types/working-group'
import { CLIError } from '@oclif/errors'
import { RolesCommandBase } from './WorkingGroupsCommandBase'
import { createType } from '@joystream/types'
import { flags } from '@oclif/command'

const CONTEXTS = ['Member', 'Curator', 'Lead'] as const
const OWNER_CONTEXTS = ['Member', 'Curator'] as const

<<<<<<< HEAD
=======
type Context = typeof CONTEXTS[number]
type OwnerContext = typeof OWNER_CONTEXTS[number]

>>>>>>> 2f1d22e1
/**
 * Abstract base class for commands related to content directory
 */
export default abstract class ContentDirectoryCommandBase extends RolesCommandBase {
  group = WorkingGroups.Curators // override group for RolesCommandBase

  static contextFlag = flags.enum({
    name: 'context',
    required: false,
    description: `Actor context to execute the command in (${CONTEXTS.join('/')})`,
    options: [...CONTEXTS],
  })

  static ownerContextFlag = flags.enum({
    name: 'context',
    required: false,
    description: `Actor context to execute the command in (${OWNER_CONTEXTS.join('/')})`,
    options: [...OWNER_CONTEXTS],
  })

  async promptForContext(message = 'Choose in which context you wish to execute the command'): Promise<Context> {
    return this.simplePrompt({
      message,
      type: 'list',
      choices: CONTEXTS.map((c) => ({ name: c, value: c })),
    })
  }

  async promptForOwnerContext(
    message = 'Choose in which context you wish to execute the command'
  ): Promise<OwnerContext> {
    return this.simplePrompt({
      message,
      type: 'list',
      choices: OWNER_CONTEXTS.map((c) => ({ name: c, value: c })),
    })
  }

  // Use when lead access is required in given command
  async requireLead(): Promise<void> {
    await this.getRequiredLead()
  }

  async getCuratorContext(): Promise<ContentActor> {
    const curator = await this.getRequiredWorker()

    const groups = await this.getApi().availableCuratorGroups()
    const availableGroupIds = groups
      .filter(
        ([, group]) =>
          group.active.valueOf() && group.curators.toArray().some((curatorId) => curatorId.eq(curator.workerId))
      )
      .map(([id]) => id)

    let groupId: number
    if (!availableGroupIds.length) {
      this.error('You do not have the curator access!', { exit: ExitCodes.AccessDenied })
    } else if (availableGroupIds.length === 1) {
      groupId = availableGroupIds[0].toNumber()
    } else {
      groupId = await this.promptForCuratorGroup('Select Curator Group context', availableGroupIds)
    }

    return createType('ContentActor', { Curator: [groupId, curator.workerId.toNumber()] })
  }

  async promptForChannel(message = 'Select a channel'): Promise<Channel> {
    const channels = await this.getApi().availableChannels()
    const choices = channels.map(([id, c]) => ({ id: id.toString(), value: c }))
    if (!choices.length) {
      this.warn('No channels exist to choose from!')
      this.exit(ExitCodes.InvalidInput)
    }

    const selectedChannel = await this.simplePrompt({ message, type: 'list', choices })

    return selectedChannel
  }

  private async curatorGroupChoices(ids?: CuratorGroupId[]) {
    const groups = await this.getApi().availableCuratorGroups()
    return groups
      .filter(([id]) => (ids ? ids.some((allowedId) => allowedId.eq(id)) : true))
      .map(([id, group]) => ({
        name:
          `Group ${id.toString()} (` +
          `${group.active.valueOf() ? 'Active' : 'Inactive'}, ` +
          `${group.curators.toArray().length} member(s), `,
        value: id.toNumber(),
      }))
  }

  async promptForCuratorGroup(message = 'Select a Curator Group', ids?: CuratorGroupId[]): Promise<number> {
    const choices = await this.curatorGroupChoices(ids)
    if (!choices.length) {
      this.warn('No Curator Groups to choose from!')
      this.exit(ExitCodes.InvalidInput)
    }
    const selectedId = await this.simplePrompt({ message, type: 'list', choices })

    return selectedId
  }

  async promptForCuratorGroups(message = 'Select Curator Groups'): Promise<number[]> {
    const choices = await this.curatorGroupChoices()
    if (!choices.length) {
      return []
    }
    const selectedIds = await this.simplePrompt({ message, type: 'checkbox', choices })

    return selectedIds
  }

  async promptForCurator(message = 'Choose a Curator', ids?: number[]): Promise<number> {
    const curators = await this.getApi().groupMembers(WorkingGroups.Curators)
    const choices = curators
      .filter((c) => (ids ? ids.includes(c.workerId.toNumber()) : true))
      .map((c) => ({
        name: `${c.profile.handle.toString()} (Worker ID: ${c.workerId})`,
        value: c.workerId.toNumber(),
      }))

    if (!choices.length) {
      this.warn('No Curators to choose from!')
      this.exit(ExitCodes.InvalidInput)
    }

    const selectedCuratorId = await this.simplePrompt({
      message,
      type: 'list',
      choices,
    })

    return selectedCuratorId
  }

  async getCurator(id: string | number): Promise<Worker> {
    if (typeof id === 'string') {
      id = parseInt(id)
    }

    let curator
    try {
      curator = await this.getApi().workerByWorkerId(WorkingGroups.Curators, id)
    } catch (e) {
      if (e instanceof CLIError) {
        throw new CLIError('Invalid Curator id!')
      }
      throw e
    }

    return curator
  }

  async getCuratorGroup(id: string | number): Promise<CuratorGroup> {
    if (typeof id === 'string') {
      id = parseInt(id)
    }

    const group = await this.getApi().curatorGroupById(id)

    if (!group) {
      this.error('Invalid Curator Group id!', { exit: ExitCodes.InvalidInput })
    }

    return group
  }

  async getActor(context: typeof CONTEXTS[number]) {
    let actor: ContentActor
    if (context === 'Member') {
      const memberId = await this.getRequiredMemberId()
      actor = this.createType('ContentActor', { Member: memberId })
    } else if (context === 'Curator') {
      actor = await this.getCuratorContext()
    } else {
      await this.getRequiredLead()

      actor = this.createType('ContentActor', { Lead: null })
    }

    return actor
  }
}<|MERGE_RESOLUTION|>--- conflicted
+++ resolved
@@ -10,12 +10,9 @@
 const CONTEXTS = ['Member', 'Curator', 'Lead'] as const
 const OWNER_CONTEXTS = ['Member', 'Curator'] as const
 
-<<<<<<< HEAD
-=======
 type Context = typeof CONTEXTS[number]
 type OwnerContext = typeof OWNER_CONTEXTS[number]
 
->>>>>>> 2f1d22e1
 /**
  * Abstract base class for commands related to content directory
  */
