import fs, { readdirSync } from 'fs'
import path from 'path'
import inquirer from 'inquirer'
import ExitCodes from '../ExitCodes'
import { CLIError } from '@oclif/errors'
import ApiCommandBase from './ApiCommandBase'
import { Keyring } from '@polkadot/api'
import { formatBalance } from '@polkadot/util'
import { MemberDetails, NamedKeyringPair } from '../Types'
import { DeriveBalancesAll } from '@polkadot/api-derive/types'
import { memberHandle, toFixedLength } from '../helpers/display'
import { MemberId, AccountId } from '@joystream/types/common'
import { KeyringPair, KeyringInstance, KeyringOptions } from '@polkadot/keyring/types'
import { KeypairType } from '@polkadot/util-crypto/types'
import { createTestKeyring } from '@polkadot/keyring/testing'
import chalk from 'chalk'
import { mnemonicGenerate } from '@polkadot/util-crypto'
import { validateAddress } from '../helpers/validation'
import slug from 'slug'
import { Membership } from '@joystream/types/members'
import BN from 'bn.js'

const ACCOUNTS_DIRNAME = 'accounts'
export const DEFAULT_ACCOUNT_TYPE = 'sr25519'
export const KEYRING_OPTIONS: KeyringOptions = {
  type: DEFAULT_ACCOUNT_TYPE,
}
export const STAKING_ACCOUNT_CANDIDATE_STAKE = new BN(200)

export type ISelectedMember = [MemberId, Membership]

/**
 * Abstract base class for account-related commands.
 *
 * All the accounts available in the CLI are stored in the form of json backup files inside:
 * { APP_DATA_PATH }/{ ACCOUNTS_DIRNAME } (ie. ~/.local/share/joystream-cli/accounts on Ubuntu)
 * Where: APP_DATA_PATH is provided by StateAwareCommandBase and ACCOUNTS_DIRNAME is a const (see above).
 */
export default abstract class AccountsCommandBase extends ApiCommandBase {
<<<<<<< HEAD
  private selectedMember: MemberDetails | undefined
=======
  private selectedMember: ISelectedMember | undefined
>>>>>>> cef9ebfd
  private _keyring: KeyringInstance | undefined

  private get keyring(): KeyringInstance {
    if (!this._keyring) {
      this.error('Trying to access Keyring before AccountsCommandBase initialization', {
        exit: ExitCodes.UnexpectedException,
      })
    }
    return this._keyring
  }

  isKeyAvailable(key: AccountId | string): boolean {
    return this.keyring.getPairs().some((p) => p.address === key.toString())
  }

  getAccountsDirPath(): string {
    return path.join(this.getAppDataPath(), ACCOUNTS_DIRNAME)
  }

  getAccountFileName(accountName: string): string {
    return `${slug(accountName)}.json`
  }

  getAccountFilePath(accountName: string): string {
    return path.join(this.getAccountsDirPath(), this.getAccountFileName(accountName))
  }

  isAccountNameTaken(accountName: string): boolean {
    return readdirSync(this.getAccountsDirPath()).some((filename) => filename === this.getAccountFileName(accountName))
  }

  private initAccountsFs(): void {
    if (!fs.existsSync(this.getAccountsDirPath())) {
      fs.mkdirSync(this.getAccountsDirPath())
    }
  }

  async createAccount(
    name?: string,
    masterKey?: KeyringPair,
    password?: string,
    type?: KeypairType
  ): Promise<NamedKeyringPair> {
    while (!name || this.isAccountNameTaken(name)) {
      if (name) {
        this.warn(`Account ${chalk.magentaBright(name)} already exists... Try different name`)
      }
      name = await this.simplePrompt({ message: 'New account name' })
    }

    if (!masterKey) {
      const keyring = new Keyring(KEYRING_OPTIONS)
      const mnemonic = mnemonicGenerate()
      keyring.addFromMnemonic(mnemonic, { name, whenCreated: Date.now() }, type)
      masterKey = keyring.getPairs()[0]
      this.log(chalk.magentaBright(`${chalk.bold('New account memonic: ')}${mnemonic}`))
    } else {
      const { address } = masterKey
      const existingAcc = this.getPairs().find((p) => p.address === address)
      if (existingAcc) {
        this.error(`Account with this key already exists (${chalk.magentaBright(existingAcc.meta.name)})`, {
          exit: ExitCodes.InvalidInput,
        })
      }
      await this.requestPairDecoding(masterKey, 'Current account password')
      masterKey.meta.name = name
    }

    while (password === undefined) {
      password = await this.promptForPassword("Set new account's password")
      const password2 = await this.promptForPassword("Confirm new account's password")

      if (password !== password2) {
        this.warn('Passwords are not the same!')
        password = undefined
      }
    }
    if (!password) {
      this.warn('Using empty password is not recommended!')
    }

    const destPath = this.getAccountFilePath(name)
    fs.writeFileSync(destPath, JSON.stringify(masterKey.toJson(password)))

    this.keyring.addPair(masterKey)

    this.log(chalk.greenBright(`\nNew account successfully created!`))

    return masterKey as NamedKeyringPair
  }

  fetchAccountFromJsonFile(jsonBackupFilePath: string): NamedKeyringPair {
    if (!fs.existsSync(jsonBackupFilePath)) {
      throw new CLIError('Input file does not exist!', { exit: ExitCodes.FileNotFound })
    }
    if (path.extname(jsonBackupFilePath) !== '.json') {
      throw new CLIError('Invalid input file: File extension should be .json', { exit: ExitCodes.InvalidFile })
    }
    let accountJsonObj: any
    try {
      accountJsonObj = require(jsonBackupFilePath)
    } catch (e) {
      throw new CLIError('Provided backup file is not valid or cannot be accessed', { exit: ExitCodes.InvalidFile })
    }
    if (typeof accountJsonObj !== 'object' || accountJsonObj === null) {
      throw new CLIError('Provided backup file is not valid', { exit: ExitCodes.InvalidFile })
    }

    if (!accountJsonObj.meta) accountJsonObj.meta = {}
    // Normalize the CLI account name based on file name
    // (makes sure getAccountFilePath(name) will always point to the correct file, preserving backward-compatibility
    // with older CLI versions)
    accountJsonObj.meta.name = path.basename(jsonBackupFilePath, '.json')

    const keyring = new Keyring(KEYRING_OPTIONS)
    let account: NamedKeyringPair
    try {
      // Try adding and retrieving the keys in order to validate that the backup file is correct
      keyring.addFromJson(accountJsonObj)
      account = keyring.getPair(accountJsonObj.address) as NamedKeyringPair // We can be sure it's named, because we forced it before
    } catch (e) {
      throw new CLIError(`Provided backup file is not valid (${(e as Error).message})`, { exit: ExitCodes.InvalidFile })
    }

    return account
  }

  private fetchAccountOrNullFromFile(jsonFilePath: string): NamedKeyringPair | null {
    try {
      return this.fetchAccountFromJsonFile(jsonFilePath)
    } catch (e) {
      // Here in case of a typical CLIError we just return null (otherwise we throw)
      if (!(e instanceof CLIError)) throw e
      return null
    }
  }

  fetchAccounts(): NamedKeyringPair[] {
    let files: string[] = []
    const accountDir = this.getAccountsDirPath()
    try {
      files = fs.readdirSync(accountDir)
    } catch (e) {
      // Do nothing
    }

    // We have to assert the type, because TS is not aware that we're filtering out the nulls at the end
    return files
      .map((fileName) => {
        const filePath = path.join(accountDir, fileName)
        return this.fetchAccountOrNullFromFile(filePath)
      })
      .filter((account) => account !== null) as NamedKeyringPair[]
  }

  getPairs(includeDevAccounts = true): NamedKeyringPair[] {
    return this.keyring.getPairs().filter((p) => includeDevAccounts || !p.meta.isTesting) as NamedKeyringPair[]
  }

  getPair(key: string): NamedKeyringPair {
    return this.keyring.getPair(key) as NamedKeyringPair
  }

  async getDecodedPair(key: string | AccountId): Promise<NamedKeyringPair> {
    const pair = this.getPair(key.toString())

    return (await this.requestPairDecoding(pair)) as NamedKeyringPair
  }

  async requestPairDecoding(pair: KeyringPair, message?: string): Promise<KeyringPair> {
    // Skip if pair already unlocked
    if (!pair.isLocked) {
      return pair
    }

    // First - try decoding using empty string
    try {
      pair.decodePkcs8('')
      return pair
    } catch (e) {
      // Continue...
    }

    let isPassValid = false
    while (!isPassValid) {
      try {
        const password = await this.promptForPassword(
          message || `Enter ${pair.meta.name ? pair.meta.name : pair.address} account password`
        )
        pair.decodePkcs8(password)
        isPassValid = true
      } catch (e) {
        this.warn('Invalid password... Try again.')
      }
    }

    return pair
  }

  initKeyring(): void {
    this._keyring = this.getApi().isDevelopment ? createTestKeyring(KEYRING_OPTIONS) : new Keyring(KEYRING_OPTIONS)
    const accounts = this.fetchAccounts()
    accounts.forEach((a) => this.keyring.addPair(a))
  }

  async promptForPassword(message = "Your account's password"): Promise<string> {
    const { password } = await inquirer.prompt([
      {
        name: 'password',
        type: 'password',
        message,
      },
    ])

    return password
  }

  async promptForAccount(
    message = 'Select an account',
    createIfUnavailable = true,
    includeDevAccounts = true,
    showBalances = true
  ): Promise<string> {
    const pairs = this.getPairs(includeDevAccounts)

    if (!pairs.length) {
      this.warn('No accounts available!')
      if (createIfUnavailable) {
        await this.requireConfirmation('Do you want to create a new account?', true)
        pairs.push(await this.createAccount())
      } else {
        this.exit()
      }
    }

    let balances: DeriveBalancesAll[] = []
    if (showBalances) {
      balances = await this.getApi().getAccountsBalancesInfo(pairs.map((p) => p.address))
    }

    const longestNameLen: number = pairs.reduce((prev, curr) => Math.max(curr.meta.name.length, prev), 0)
    const nameColLength: number = Math.min(longestNameLen + 1, 20)
    const chosenKey = await this.simplePrompt({
      message,
      type: 'list',
      choices: pairs.map((p, i) => ({
        name:
          `${toFixedLength(p.meta.name, nameColLength)} | ` +
          `${p.address} | ` +
          ((showBalances || '') &&
            `${formatBalance(balances[i].availableBalance)} / ` + `${formatBalance(balances[i].votingBalance)}`),
        value: p.address,
      })),
    })

    return chosenKey
  }

  promptForCustomAddress(): Promise<string> {
    return this.simplePrompt({
      message: 'Provide custom address',
      validate: (a) => validateAddress(a),
    })
  }

  async promptForAnyAddress(message = 'Select an address'): Promise<string> {
    const type: 'available' | 'new' | 'custom' = await this.simplePrompt({
      message,
      type: 'list',
      choices: [
        { name: 'Available account', value: 'available' },
        { name: 'New account', value: 'new' },
        { name: 'Custom address', value: 'custom' },
      ],
    })

    if (type === 'available') {
      return this.promptForAccount()
    } else if (type === 'new') {
      return (await this.createAccount()).address
    } else {
      return this.promptForCustomAddress()
    }
  }

<<<<<<< HEAD
  async getRequiredMemberContext(useSelected = false, allowedIds?: MemberId[]): Promise<MemberDetails> {
=======
  async setSelectedMember(selectedMember: ISelectedMember): Promise<void> {
    this.selectedMember = selectedMember

    await this.setPreservedState({ selectedMemberId: selectedMember[0].toString() })
  }

  async getRequiredMemberContext(allowedIds?: MemberId[], useSelected = true): Promise<ISelectedMember> {
>>>>>>> cef9ebfd
    if (
      useSelected &&
      this.selectedMember &&
      (!allowedIds || allowedIds.some((id) => id.eq(this.selectedMember?.id)))
    ) {
      return this.selectedMember
    }

<<<<<<< HEAD
    const membersDetails = allowedIds
      ? await this.getApi().membersDetailsByIds(allowedIds)
      : await this.getApi().allMembersDetails()
    const availableMemberships = await Promise.all(
      membersDetails.filter((m) => this.isKeyAvailable(m.membership.controller_account.toString()))
    )
=======
    const availableMemberships = await this.getKnownMembers(allowedIds)
>>>>>>> cef9ebfd

    if (!availableMemberships.length) {
      this.error(
        `No ${allowedIds ? 'allowed ' : ''}member controller key available!` +
          (allowedIds ? ` Allowed members: ${allowedIds.join(', ')}.` : ''),
        {
          exit: ExitCodes.AccessDenied,
        }
      )
    } else if (availableMemberships.length === 1) {
      this.selectedMember = availableMemberships[0]
    } else {
      this.selectedMember = await this.promptForMember(availableMemberships, 'Choose member context')
    }

    return this.selectedMember
  }

<<<<<<< HEAD
  async promptForMember(availableMemberships: MemberDetails[], message = 'Choose a member'): Promise<MemberDetails> {
=======
  private async getKnownMembers(allowedIds?: MemberId[]): Promise<ISelectedMember[]> {
    const membersEntries = allowedIds
      ? await this.getApi().memberEntriesByIds(allowedIds)
      : await this.getApi().allMemberEntries()
    const availableMemberships = await Promise.all(
      membersEntries.filter(([, m]) => this.isKeyAvailable(m.controller_account.toString()))
    )

    return availableMemberships
  }

  async promptForMember(
    availableMemberships: ISelectedMember[],
    message = 'Choose a member'
  ): Promise<ISelectedMember> {
>>>>>>> cef9ebfd
    const memberIndex = await this.simplePrompt({
      type: 'list',
      message,
      choices: availableMemberships.map((m, i) => ({
        name: `id: ${m.id}, handle: ${memberHandle(m)}`,
        value: i,
      })),
    })

    return availableMemberships[memberIndex]
  }

<<<<<<< HEAD
  async promptForStakingAccount(stakeValue: BN, memberId: MemberId, member: Membership): Promise<string> {
    this.log(`Required stake: ${formatBalance(stakeValue)}`)
    let stakingAccount: string
    while (true) {
      stakingAccount = await this.promptForAnyAddress('Choose staking account')
      const { balances } = await this.getApi().getAccountSummary(stakingAccount)
      const stakingStatus = await this.getApi().stakingAccountStatus(stakingAccount)

      if (balances.lockedBalance.gtn(0)) {
        this.warn('This account is already used for other staking purposes, choose different account...')
        continue
      }

      if (stakingStatus && !stakingStatus.member_id.eq(memberId)) {
        this.warn('This account is already used as staking accout by other member, choose different account...')
        continue
      }

      let additionalStakingAccountCosts = new BN(0)
      if (!stakingStatus || (stakingStatus && stakingStatus.confirmed.isFalse)) {
        if (!this.isKeyAvailable(stakingAccount)) {
          this.warn(
            'Account is not a confirmed staking account and cannot be directly accessed via CLI, choose different account...'
          )
          continue
        }
        this.warn(
          `This account is not a confirmed staking account. ` +
            `Additional funds (fees) may be required to set it as a staking account.`
        )
        if (!stakingStatus) {
          additionalStakingAccountCosts = await this.getApi().estimateFee(
            await this.getDecodedPair(stakingAccount),
            this.getOriginalApi().tx.members.addStakingAccountCandidate(memberId)
          )
          additionalStakingAccountCosts = additionalStakingAccountCosts.add(STAKING_ACCOUNT_CANDIDATE_STAKE)
        }
      }

      const requiredStakingAccountBalance = stakeValue.add(additionalStakingAccountCosts)
      const missingStakingAccountBalance = requiredStakingAccountBalance.sub(balances.availableBalance)
      if (missingStakingAccountBalance.gtn(0)) {
        this.warn(
          `Not enough available staking account balance! Missing: ${chalk.cyan(
            formatBalance(missingStakingAccountBalance)
          )}.` +
            (additionalStakingAccountCosts.gtn(0)
              ? ` (includes ${formatBalance(
                  additionalStakingAccountCosts
                )} which is a required fee and candidate stake for adding a new staking account)`
              : '')
        )
        const transferTokens = await this.simplePrompt({
          type: 'confirm',
          message: `Do you want to transfer ${chalk.cyan(
            formatBalance(missingStakingAccountBalance)
          )} from another account?`,
        })
        if (transferTokens) {
          const key = await this.promptForAccount('Choose source account')
          await this.sendAndFollowNamedTx(await this.getDecodedPair(key), 'balances', 'transferKeepAlive', [
            stakingAccount,
            missingStakingAccountBalance,
          ])
        } else {
          continue
        }
      }

      if (!stakingStatus) {
        await this.sendAndFollowNamedTx(
          await this.getDecodedPair(stakingAccount),
          'members',
          'addStakingAccountCandidate',
          [memberId]
        )
      }

      if (!stakingStatus || stakingStatus.confirmed.isFalse) {
        await this.sendAndFollowNamedTx(
          await this.getDecodedPair(member.controller_account.toString()),
          'members',
          'confirmStakingAccount',
          [memberId, stakingAccount]
        )
      }

      break
    }

    return stakingAccount
=======
  private async initSelectedMember(): Promise<void> {
    const memberIdString = this.getPreservedState().selectedMemberId

    const memberId = this.createType('MemberId', memberIdString)
    const member = await this.getApi().membershipById(memberId)

    // ensure selected member exists
    if (!member) {
      return
    }

    this.selectedMember = [memberId, member]
>>>>>>> cef9ebfd
  }

  async init(): Promise<void> {
    await super.init()
    try {
      this.initAccountsFs()
    } catch (e) {
      throw this.createDataDirInitError()
    }
    await this.initKeyring()

    await this.initSelectedMember()
  }
}<|MERGE_RESOLUTION|>--- conflicted
+++ resolved
@@ -27,8 +27,6 @@
 }
 export const STAKING_ACCOUNT_CANDIDATE_STAKE = new BN(200)
 
-export type ISelectedMember = [MemberId, Membership]
-
 /**
  * Abstract base class for account-related commands.
  *
@@ -37,11 +35,7 @@
  * Where: APP_DATA_PATH is provided by StateAwareCommandBase and ACCOUNTS_DIRNAME is a const (see above).
  */
 export default abstract class AccountsCommandBase extends ApiCommandBase {
-<<<<<<< HEAD
   private selectedMember: MemberDetails | undefined
-=======
-  private selectedMember: ISelectedMember | undefined
->>>>>>> cef9ebfd
   private _keyring: KeyringInstance | undefined
 
   private get keyring(): KeyringInstance {
@@ -327,17 +321,13 @@
     }
   }
 
-<<<<<<< HEAD
+  async setSelectedMember(selectedMember: MemberDetails): Promise<void> {
+    this.selectedMember = selectedMember
+
+    await this.setPreservedState({ selectedMemberId: selectedMember.id.toString() })
+  }
+
   async getRequiredMemberContext(useSelected = false, allowedIds?: MemberId[]): Promise<MemberDetails> {
-=======
-  async setSelectedMember(selectedMember: ISelectedMember): Promise<void> {
-    this.selectedMember = selectedMember
-
-    await this.setPreservedState({ selectedMemberId: selectedMember[0].toString() })
-  }
-
-  async getRequiredMemberContext(allowedIds?: MemberId[], useSelected = true): Promise<ISelectedMember> {
->>>>>>> cef9ebfd
     if (
       useSelected &&
       this.selectedMember &&
@@ -346,16 +336,12 @@
       return this.selectedMember
     }
 
-<<<<<<< HEAD
     const membersDetails = allowedIds
       ? await this.getApi().membersDetailsByIds(allowedIds)
       : await this.getApi().allMembersDetails()
     const availableMemberships = await Promise.all(
       membersDetails.filter((m) => this.isKeyAvailable(m.membership.controller_account.toString()))
     )
-=======
-    const availableMemberships = await this.getKnownMembers(allowedIds)
->>>>>>> cef9ebfd
 
     if (!availableMemberships.length) {
       this.error(
@@ -374,25 +360,7 @@
     return this.selectedMember
   }
 
-<<<<<<< HEAD
   async promptForMember(availableMemberships: MemberDetails[], message = 'Choose a member'): Promise<MemberDetails> {
-=======
-  private async getKnownMembers(allowedIds?: MemberId[]): Promise<ISelectedMember[]> {
-    const membersEntries = allowedIds
-      ? await this.getApi().memberEntriesByIds(allowedIds)
-      : await this.getApi().allMemberEntries()
-    const availableMemberships = await Promise.all(
-      membersEntries.filter(([, m]) => this.isKeyAvailable(m.controller_account.toString()))
-    )
-
-    return availableMemberships
-  }
-
-  async promptForMember(
-    availableMemberships: ISelectedMember[],
-    message = 'Choose a member'
-  ): Promise<ISelectedMember> {
->>>>>>> cef9ebfd
     const memberIndex = await this.simplePrompt({
       type: 'list',
       message,
@@ -405,7 +373,6 @@
     return availableMemberships[memberIndex]
   }
 
-<<<<<<< HEAD
   async promptForStakingAccount(stakeValue: BN, memberId: MemberId, member: Membership): Promise<string> {
     this.log(`Required stake: ${formatBalance(stakeValue)}`)
     let stakingAccount: string
@@ -497,20 +464,20 @@
     }
 
     return stakingAccount
-=======
+  }
+
   private async initSelectedMember(): Promise<void> {
     const memberIdString = this.getPreservedState().selectedMemberId
 
     const memberId = this.createType('MemberId', memberIdString)
-    const member = await this.getApi().membershipById(memberId)
+    const members = await this.getApi().membersDetailsByIds([memberId])
 
     // ensure selected member exists
-    if (!member) {
+    if (!members.length) {
       return
     }
 
-    this.selectedMember = [memberId, member]
->>>>>>> cef9ebfd
+    this.selectedMember = members[0]
   }
 
   async init(): Promise<void> {
