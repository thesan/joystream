--- conflicted
+++ resolved
@@ -5,10 +5,6 @@
 import UploadCommandBase from '../../base/UploadCommandBase'
 import { CreateInterface, createType } from '@joystream/types'
 import { ChannelUpdateParameters } from '@joystream/types/content'
-<<<<<<< HEAD
-import { ChannelInputSchema } from '../../json-schemas/ContentDirectory'
-import { ChannelMetadata } from '@joystream/metadata-protobuf'
-=======
 import { ChannelInputSchema } from '../../schemas/ContentDirectory'
 import { ChannelMetadata } from '@joystream/metadata-protobuf'
 import { DataObjectInfoFragment } from '../../graphql/generated/queries'
@@ -17,7 +13,6 @@
 import chalk from 'chalk'
 import ContentDirectoryCommandBase from '../../base/ContentDirectoryCommandBase'
 import ExitCodes from '../../ExitCodes'
->>>>>>> f62058ba
 
 export default class UpdateChannelCommand extends UploadCommandBase {
   static description = 'Update existing content directory channel.'
@@ -86,21 +81,6 @@
 
     // Context
     const channel = await this.getApi().channelById(channelId)
-<<<<<<< HEAD
-    const [actor, address] = await this.getChannelOwnerActor(channel)
-
-    const channelInput = await getInputJson<ChannelInputParameters>(input, ChannelInputSchema)
-    const meta = asValidatedMetadata(ChannelMetadata, channelInput)
-
-    const { coverPhotoPath, avatarPhotoPath, rewardAccount } = channelInput
-    const inputPaths = [coverPhotoPath, avatarPhotoPath].filter((p) => p !== undefined) as string[]
-    const inputAssets = await this.prepareInputAssets(inputPaths, input)
-    const assets = inputAssets.map(({ parameters }) => ({ Upload: parameters }))
-    // Set assets indexes in the metadata
-    const [coverPhotoIndex, avatarPhotoIndex] = this.assetsIndexes([coverPhotoPath, avatarPhotoPath], inputPaths)
-    meta.coverPhoto = coverPhotoIndex
-    meta.avatarPhoto = avatarPhotoIndex
-=======
     const [actor, address] = await this.getChannelManagementActor(channel, context)
     const [memberId] = await this.getRequiredMemberContext(true)
     const keypair = await this.getDecodedPair(address)
@@ -119,7 +99,6 @@
     if (channelInput.collaborators) {
       await this.validateCollaborators(channelInput.collaborators)
     }
->>>>>>> f62058ba
 
     const { coverPhotoPath, avatarPhotoPath, rewardAccount } = channelInput
     const [resolvedAssets, assetIndices] = await this.resolveAndValidateAssets(
@@ -141,24 +120,13 @@
 
     const collaborators = createType('Option<BTreeSet<MemberId>>', channelInput.collaborators)
     const channelUpdateParameters: CreateInterface<ChannelUpdateParameters> = {
-<<<<<<< HEAD
-      assets,
-=======
       assets_to_upload: assetsToUpload,
       assets_to_remove: createType('BTreeSet<DataObjectId>', assetsToRemove),
->>>>>>> f62058ba
       new_meta: metadataToBytes(ChannelMetadata, meta),
       reward_account: this.parseRewardAccountInput(rewardAccount),
       collaborators,
     }
 
-<<<<<<< HEAD
-    this.jsonPrettyPrint(JSON.stringify({ assets, metadata: meta, rewardAccount }))
-
-    await this.requireConfirmation('Do you confirm the provided input?', true)
-
-    await this.sendAndFollowNamedTx(await this.getDecodedPair(address), 'content', 'updateChannel', [
-=======
     this.jsonPrettyPrint(
       JSON.stringify({ assetsToUpload: assetsToUpload?.toJSON(), assetsToRemove, metadata: meta, rewardAccount })
     )
@@ -166,7 +134,6 @@
     await this.requireConfirmation('Do you confirm the provided input?', true)
 
     const result = await this.sendAndFollowNamedTx(keypair, 'content', 'updateChannel', [
->>>>>>> f62058ba
       actor,
       channelId,
       channelUpdateParameters,
