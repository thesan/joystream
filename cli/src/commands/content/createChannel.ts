import { getInputJson } from '../../helpers/InputOutput'
import { ChannelInputParameters } from '../../Types'
import { asValidatedMetadata, metadataToBytes } from '../../helpers/serialization'
import { flags } from '@oclif/command'
import { createType } from '@joystream/types'
import { ChannelCreationParameters } from '@joystream/types/content'
import { ChannelInputSchema } from '../../schemas/ContentDirectory'
import ContentDirectoryCommandBase from '../../base/ContentDirectoryCommandBase'
import UploadCommandBase from '../../base/UploadCommandBase'
import chalk from 'chalk'
import { ChannelMetadata } from '@joystream/metadata-protobuf'

export default class CreateChannelCommand extends UploadCommandBase {
  static description = 'Create channel inside content directory.'
  static flags = {
    context: ContentDirectoryCommandBase.channelCreationContextFlag,
    input: flags.string({
      char: 'i',
      required: true,
      description: `Path to JSON file to use as input`,
    }),
  }

  async run(): Promise<void> {
    let { context, input } = this.parse(CreateChannelCommand).flags

    // Context
    if (!context) {
      context = await this.promptForChannelCreationContext()
    }
    const [actor, address] = await this.getContentActor(context)
<<<<<<< HEAD
=======
    const [memberId] = await this.getRequiredMemberContext(true)
    const keypair = await this.getDecodedPair(address)
>>>>>>> f62058ba

    const channelInput = await getInputJson<ChannelInputParameters>(input, ChannelInputSchema)
    const meta = asValidatedMetadata(ChannelMetadata, channelInput)

<<<<<<< HEAD
    const { coverPhotoPath, avatarPhotoPath } = channelInput
    const assetsPaths = [coverPhotoPath, avatarPhotoPath].filter((v) => v !== undefined) as string[]
    const inputAssets = await this.prepareInputAssets(assetsPaths, input)
    const assets = inputAssets.map(({ parameters }) => ({ Upload: parameters }))
    // Set assets indexes in the metadata
    const [coverPhotoIndex, avatarPhotoIndex] = this.assetsIndexes([coverPhotoPath, avatarPhotoPath], assetsPaths)
    meta.coverPhoto = coverPhotoIndex
    meta.avatarPhoto = avatarPhotoIndex

    const channelCreationParameters: CreateInterface<ChannelCreationParameters> = {
      assets,
      meta: metadataToBytes(ChannelMetadata, meta),
      reward_account: channelInput.rewardAccount,
    }

    this.jsonPrettyPrint(JSON.stringify({ assets, metadata: meta }))

    await this.requireConfirmation('Do you confirm the provided input?', true)

    const result = await this.sendAndFollowNamedTx(await this.getDecodedPair(address), 'content', 'createChannel', [
=======
    if (channelInput.collaborators) {
      await this.validateCollaborators(channelInput.collaborators)
    }

    const { coverPhotoPath, avatarPhotoPath } = channelInput
    const [resolvedAssets, assetIndices] = await this.resolveAndValidateAssets(
      { coverPhotoPath, avatarPhotoPath },
      input
    )
    meta.coverPhoto = assetIndices.coverPhotoPath
    meta.avatarPhoto = assetIndices.avatarPhotoPath

    // Preare and send the extrinsic
    const assets = await this.prepareAssetsForExtrinsic(resolvedAssets)
    const channelCreationParameters = createType<ChannelCreationParameters, 'ChannelCreationParameters'>(
      'ChannelCreationParameters',
      {
        assets,
        meta: metadataToBytes(ChannelMetadata, meta),
        collaborators: channelInput.collaborators,
        reward_account: channelInput.rewardAccount,
      }
    )

    this.jsonPrettyPrint(JSON.stringify({ assets: assets?.toJSON(), metadata: meta }))

    await this.requireConfirmation('Do you confirm the provided input?', true)

    const result = await this.sendAndFollowNamedTx(keypair, 'content', 'createChannel', [
>>>>>>> f62058ba
      actor,
      channelCreationParameters,
    ])

    const channelCreatedEvent = this.findEvent(result, 'content', 'ChannelCreated')
    const channelId = channelCreatedEvent!.data[1]
    this.log(chalk.green(`Channel with id ${chalk.cyanBright(channelId.toString())} successfully created!`))

    const dataObjectsUploadedEvent = this.findEvent(result, 'storage', 'DataObjectsUploaded')
    if (dataObjectsUploadedEvent) {
      const [objectIds] = dataObjectsUploadedEvent.data
      await this.uploadAssets(
        keypair,
        memberId.toNumber(),
        `dynamic:channel:${channelId.toString()}`,
        objectIds.map((id, index) => ({ dataObjectId: id, path: resolvedAssets[index].path })),
        input
      )
    }
  }
}<|MERGE_RESOLUTION|>--- conflicted
+++ resolved
@@ -29,37 +29,12 @@
       context = await this.promptForChannelCreationContext()
     }
     const [actor, address] = await this.getContentActor(context)
-<<<<<<< HEAD
-=======
     const [memberId] = await this.getRequiredMemberContext(true)
     const keypair = await this.getDecodedPair(address)
->>>>>>> f62058ba
 
     const channelInput = await getInputJson<ChannelInputParameters>(input, ChannelInputSchema)
     const meta = asValidatedMetadata(ChannelMetadata, channelInput)
 
-<<<<<<< HEAD
-    const { coverPhotoPath, avatarPhotoPath } = channelInput
-    const assetsPaths = [coverPhotoPath, avatarPhotoPath].filter((v) => v !== undefined) as string[]
-    const inputAssets = await this.prepareInputAssets(assetsPaths, input)
-    const assets = inputAssets.map(({ parameters }) => ({ Upload: parameters }))
-    // Set assets indexes in the metadata
-    const [coverPhotoIndex, avatarPhotoIndex] = this.assetsIndexes([coverPhotoPath, avatarPhotoPath], assetsPaths)
-    meta.coverPhoto = coverPhotoIndex
-    meta.avatarPhoto = avatarPhotoIndex
-
-    const channelCreationParameters: CreateInterface<ChannelCreationParameters> = {
-      assets,
-      meta: metadataToBytes(ChannelMetadata, meta),
-      reward_account: channelInput.rewardAccount,
-    }
-
-    this.jsonPrettyPrint(JSON.stringify({ assets, metadata: meta }))
-
-    await this.requireConfirmation('Do you confirm the provided input?', true)
-
-    const result = await this.sendAndFollowNamedTx(await this.getDecodedPair(address), 'content', 'createChannel', [
-=======
     if (channelInput.collaborators) {
       await this.validateCollaborators(channelInput.collaborators)
     }
@@ -89,7 +64,6 @@
     await this.requireConfirmation('Do you confirm the provided input?', true)
 
     const result = await this.sendAndFollowNamedTx(keypair, 'content', 'createChannel', [
->>>>>>> f62058ba
       actor,
       channelCreationParameters,
     ])
