import { getInputJson } from '../../helpers/InputOutput'
import { VideoInputParameters } from '../../Types'
import { asValidatedMetadata, metadataToBytes } from '../../helpers/serialization'
import UploadCommandBase from '../../base/UploadCommandBase'
import { flags } from '@oclif/command'
import { CreateInterface, createType } from '@joystream/types'
import { VideoUpdateParameters } from '@joystream/types/content'
<<<<<<< HEAD
import { VideoInputSchema } from '../../json-schemas/ContentDirectory'
import { VideoMetadata } from '@joystream/metadata-protobuf'
=======
import { VideoInputSchema } from '../../schemas/ContentDirectory'
import { VideoMetadata } from '@joystream/metadata-protobuf'
import { DataObjectInfoFragment } from '../../graphql/generated/queries'
import BN from 'bn.js'
import { formatBalance } from '@polkadot/util'
import chalk from 'chalk'
import ContentDirectoryCommandBase from '../../base/ContentDirectoryCommandBase'
>>>>>>> f62058ba

export default class UpdateVideoCommand extends UploadCommandBase {
  static description = 'Update video under specific id.'
  static flags = {
    input: flags.string({
      char: 'i',
      required: true,
      description: `Path to JSON file to use as input`,
    }),
    context: ContentDirectoryCommandBase.channelManagementContextFlag,
  }

  static args = [
    {
      name: 'videoId',
      required: true,
      description: 'ID of the Video',
    },
  ]

  async getAssetsToRemove(
    videoId: number,
    videoIndex: number | undefined,
    thumbnailIndex: number | undefined
  ): Promise<string[]> {
    let assetsToRemove: DataObjectInfoFragment[] = []
    if (videoIndex !== undefined || thumbnailIndex !== undefined) {
      const currentAssets = await this.getQNApi().dataObjectsByVideoId(videoId.toString())
      const currentThumbs = currentAssets.filter((a) => a.type.__typename === 'DataObjectTypeVideoThumbnail')
      const currentMedias = currentAssets.filter((a) => a.type.__typename === 'DataObjectTypeVideoMedia')
      if (currentThumbs.length && thumbnailIndex !== undefined) {
        assetsToRemove = assetsToRemove.concat(currentThumbs)
      }
      if (currentMedias.length && videoIndex !== undefined) {
        assetsToRemove = assetsToRemove.concat(currentMedias)
      }
      if (assetsToRemove.length) {
        this.log(`\nData objects to be removed due to replacement:`)
        assetsToRemove.forEach((a) => this.log(`- ${a.id} (${a.type.__typename})`))
        const totalPrize = assetsToRemove.reduce((sum, { deletionPrize }) => sum.add(new BN(deletionPrize)), new BN(0))
        this.log(`Total deletion prize: ${chalk.cyanBright(formatBalance(totalPrize))}\n`)
      }
    }

    return assetsToRemove.map((a) => a.id)
  }

  async run(): Promise<void> {
    const {
      flags: { input, context },
      args: { videoId },
    } = this.parse(UpdateVideoCommand)

    // Context
    const video = await this.getApi().videoById(videoId)
    const channel = await this.getApi().channelById(video.in_channel.toNumber())
<<<<<<< HEAD
    const [actor, address] = await this.getChannelOwnerActor(channel)
=======
    const [actor, address] = await this.getChannelManagementActor(channel, context)
    const [memberId] = await this.getRequiredMemberContext(true)
    const keypair = await this.getDecodedPair(address)
>>>>>>> f62058ba

    const videoInput = await getInputJson<VideoInputParameters>(input, VideoInputSchema)
    const meta = asValidatedMetadata(VideoMetadata, videoInput)

    const { videoPath, thumbnailPhotoPath } = videoInput
<<<<<<< HEAD
    const inputPaths = [videoPath, thumbnailPhotoPath].filter((p) => p !== undefined) as string[]
    const inputAssets = await this.prepareInputAssets(inputPaths, input)
    const assets = inputAssets.map(({ parameters }) => ({ Upload: parameters }))
    // Set assets indexes in the metadata
    const [videoIndex, thumbnailPhotoIndex] = this.assetsIndexes([videoPath, thumbnailPhotoPath], inputPaths)
    meta.video = videoIndex
    meta.thumbnailPhoto = thumbnailPhotoIndex
=======
    const [resolvedAssets, assetIndices] = await this.resolveAndValidateAssets({ videoPath, thumbnailPhotoPath }, input)
    // Set assets indices in the metadata
    // "undefined" values will be omitted when the metadata is encoded. It's not possible to "unset" an asset this way.
    meta.video = assetIndices.videoPath
    meta.thumbnailPhoto = assetIndices.thumbnailPhotoPath
>>>>>>> f62058ba

    // Preare and send the extrinsic
    const assetsToUpload = await this.prepareAssetsForExtrinsic(resolvedAssets)
    const assetsToRemove = await this.getAssetsToRemove(
      videoId,
      assetIndices.videoPath,
      assetIndices.thumbnailPhotoPath
    )
    const videoUpdateParameters: CreateInterface<VideoUpdateParameters> = {
<<<<<<< HEAD
      assets,
      new_meta: metadataToBytes(VideoMetadata, meta),
    }

    this.jsonPrettyPrint(JSON.stringify({ assets, newMetadata: meta }))

    await this.requireConfirmation('Do you confirm the provided input?', true)

    await this.sendAndFollowNamedTx(await this.getDecodedPair(address), 'content', 'updateVideo', [
=======
      assets_to_upload: assetsToUpload,
      new_meta: metadataToBytes(VideoMetadata, meta),
      assets_to_remove: createType('BTreeSet<DataObjectId>', assetsToRemove),
    }

    this.jsonPrettyPrint(
      JSON.stringify({ assetsToUpload: assetsToUpload?.toJSON(), newMetadata: meta, assetsToRemove })
    )

    await this.requireConfirmation('Do you confirm the provided input?', true)

    const result = await this.sendAndFollowNamedTx(keypair, 'content', 'updateVideo', [
>>>>>>> f62058ba
      actor,
      videoId,
      videoUpdateParameters,
    ])
<<<<<<< HEAD

    await this.uploadAssets(inputAssets, input)
=======
    const dataObjectsUploadedEvent = this.findEvent(result, 'storage', 'DataObjectsUploaded')
    if (dataObjectsUploadedEvent) {
      const [objectIds] = dataObjectsUploadedEvent.data
      await this.uploadAssets(
        keypair,
        memberId.toNumber(),
        `dynamic:channel:${video.in_channel.toString()}`,
        objectIds.map((id, index) => ({ dataObjectId: id, path: resolvedAssets[index].path })),
        input
      )
    }
>>>>>>> f62058ba
  }
}<|MERGE_RESOLUTION|>--- conflicted
+++ resolved
@@ -5,10 +5,6 @@
 import { flags } from '@oclif/command'
 import { CreateInterface, createType } from '@joystream/types'
 import { VideoUpdateParameters } from '@joystream/types/content'
-<<<<<<< HEAD
-import { VideoInputSchema } from '../../json-schemas/ContentDirectory'
-import { VideoMetadata } from '@joystream/metadata-protobuf'
-=======
 import { VideoInputSchema } from '../../schemas/ContentDirectory'
 import { VideoMetadata } from '@joystream/metadata-protobuf'
 import { DataObjectInfoFragment } from '../../graphql/generated/queries'
@@ -16,7 +12,6 @@
 import { formatBalance } from '@polkadot/util'
 import chalk from 'chalk'
 import ContentDirectoryCommandBase from '../../base/ContentDirectoryCommandBase'
->>>>>>> f62058ba
 
 export default class UpdateVideoCommand extends UploadCommandBase {
   static description = 'Update video under specific id.'
@@ -73,33 +68,19 @@
     // Context
     const video = await this.getApi().videoById(videoId)
     const channel = await this.getApi().channelById(video.in_channel.toNumber())
-<<<<<<< HEAD
-    const [actor, address] = await this.getChannelOwnerActor(channel)
-=======
     const [actor, address] = await this.getChannelManagementActor(channel, context)
     const [memberId] = await this.getRequiredMemberContext(true)
     const keypair = await this.getDecodedPair(address)
->>>>>>> f62058ba
 
     const videoInput = await getInputJson<VideoInputParameters>(input, VideoInputSchema)
     const meta = asValidatedMetadata(VideoMetadata, videoInput)
 
     const { videoPath, thumbnailPhotoPath } = videoInput
-<<<<<<< HEAD
-    const inputPaths = [videoPath, thumbnailPhotoPath].filter((p) => p !== undefined) as string[]
-    const inputAssets = await this.prepareInputAssets(inputPaths, input)
-    const assets = inputAssets.map(({ parameters }) => ({ Upload: parameters }))
-    // Set assets indexes in the metadata
-    const [videoIndex, thumbnailPhotoIndex] = this.assetsIndexes([videoPath, thumbnailPhotoPath], inputPaths)
-    meta.video = videoIndex
-    meta.thumbnailPhoto = thumbnailPhotoIndex
-=======
     const [resolvedAssets, assetIndices] = await this.resolveAndValidateAssets({ videoPath, thumbnailPhotoPath }, input)
     // Set assets indices in the metadata
     // "undefined" values will be omitted when the metadata is encoded. It's not possible to "unset" an asset this way.
     meta.video = assetIndices.videoPath
     meta.thumbnailPhoto = assetIndices.thumbnailPhotoPath
->>>>>>> f62058ba
 
     // Preare and send the extrinsic
     const assetsToUpload = await this.prepareAssetsForExtrinsic(resolvedAssets)
@@ -109,17 +90,6 @@
       assetIndices.thumbnailPhotoPath
     )
     const videoUpdateParameters: CreateInterface<VideoUpdateParameters> = {
-<<<<<<< HEAD
-      assets,
-      new_meta: metadataToBytes(VideoMetadata, meta),
-    }
-
-    this.jsonPrettyPrint(JSON.stringify({ assets, newMetadata: meta }))
-
-    await this.requireConfirmation('Do you confirm the provided input?', true)
-
-    await this.sendAndFollowNamedTx(await this.getDecodedPair(address), 'content', 'updateVideo', [
-=======
       assets_to_upload: assetsToUpload,
       new_meta: metadataToBytes(VideoMetadata, meta),
       assets_to_remove: createType('BTreeSet<DataObjectId>', assetsToRemove),
@@ -132,15 +102,10 @@
     await this.requireConfirmation('Do you confirm the provided input?', true)
 
     const result = await this.sendAndFollowNamedTx(keypair, 'content', 'updateVideo', [
->>>>>>> f62058ba
       actor,
       videoId,
       videoUpdateParameters,
     ])
-<<<<<<< HEAD
-
-    await this.uploadAssets(inputAssets, input)
-=======
     const dataObjectsUploadedEvent = this.findEvent(result, 'storage', 'DataObjectsUploaded')
     if (dataObjectsUploadedEvent) {
       const [objectIds] = dataObjectsUploadedEvent.data
@@ -152,6 +117,5 @@
         input
       )
     }
->>>>>>> f62058ba
   }
 }