import AccountsCommandBase, { DEFAULT_ACCOUNT_TYPE, KEYRING_OPTIONS } from '../../base/AccountsCommandBase'
import { flags } from '@oclif/command'
import Keyring from '@polkadot/keyring'
import { KeypairType } from '@polkadot/util-crypto/types'

export default class AccountImport extends AccountsCommandBase {
  static description = 'Import account using mnemonic phrase, seed, suri or json backup file'

  static flags = {
    name: flags.string({
      required: false,
      description: 'Account name',
    }),
    mnemonic: flags.string({
      required: false,
      description: 'Mnemonic phrase',
      exclusive: ['backupFilePath', 'seed', 'suri'],
    }),
    seed: flags.string({
      required: false,
      description: 'Secret seed',
      exclusive: ['backupFilePath', 'mnemonic', 'suri'],
    }),
    backupFilePath: flags.string({
      required: false,
      description: 'Path to account backup JSON file',
      exclusive: ['mnemonic', 'seed', 'suri'],
    }),
    suri: flags.string({
      required: false,
      description: 'Substrate uri',
      exclusive: ['mnemonic', 'seed', 'backupFilePath'],
    }),
    type: flags.enum<KeypairType>({
      required: false,
      description: `Account type (defaults to ${DEFAULT_ACCOUNT_TYPE})`,
      options: ['sr25519', 'ed25519'],
      exclusive: ['backupFilePath'],
    }),
<<<<<<< HEAD
  }

  async run() {
    const { name, mnemonic, seed, backupFilePath, suri, type } = this.parse(AccountImport).flags
=======
    password: flags.string({
      required: false,
      description: `Account password`,
    }),
  }

  async run(): Promise<void> {
    const { name, mnemonic, seed, backupFilePath, suri, type, password } = this.parse(AccountImport).flags
>>>>>>> f62058ba

    const keyring = new Keyring(KEYRING_OPTIONS)

    if (mnemonic) {
      keyring.addFromMnemonic(mnemonic, {}, type)
    } else if (seed) {
      keyring.addFromSeed(Buffer.from(seed), {}, type)
    } else if (suri) {
      keyring.addFromUri(suri, {}, type)
    } else if (backupFilePath) {
      const pair = this.fetchAccountFromJsonFile(backupFilePath)
      keyring.addPair(pair)
    } else {
      this._help()
      return
    }

<<<<<<< HEAD
    await this.createAccount(name, keyring.getPairs()[0])
=======
    await this.createAccount(name, keyring.getPairs()[0], password)
>>>>>>> f62058ba
  }
}<|MERGE_RESOLUTION|>--- conflicted
+++ resolved
@@ -37,12 +37,6 @@
       options: ['sr25519', 'ed25519'],
       exclusive: ['backupFilePath'],
     }),
-<<<<<<< HEAD
-  }
-
-  async run() {
-    const { name, mnemonic, seed, backupFilePath, suri, type } = this.parse(AccountImport).flags
-=======
     password: flags.string({
       required: false,
       description: `Account password`,
@@ -51,7 +45,6 @@
 
   async run(): Promise<void> {
     const { name, mnemonic, seed, backupFilePath, suri, type, password } = this.parse(AccountImport).flags
->>>>>>> f62058ba
 
     const keyring = new Keyring(KEYRING_OPTIONS)
 
@@ -69,10 +62,6 @@
       return
     }
 
-<<<<<<< HEAD
-    await this.createAccount(name, keyring.getPairs()[0])
-=======
     await this.createAccount(name, keyring.getPairs()[0], password)
->>>>>>> f62058ba
   }
 }