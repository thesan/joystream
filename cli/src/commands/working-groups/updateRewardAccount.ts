--- conflicted
+++ resolved
@@ -18,11 +18,7 @@
     ...WorkingGroupsCommandBase.flags,
   }
 
-<<<<<<< HEAD
-  async run() {
-=======
   async run(): Promise<void> {
->>>>>>> f62058ba
     let { address } = this.parse(WorkingGroupsUpdateRewardAccount).args
 
     // Worker-only gate
@@ -39,20 +35,12 @@
     }
 
     await this.sendAndFollowNamedTx(
-<<<<<<< HEAD
-      await this.getDecodedPair(worker.roleAccount.toString()),
-=======
       await this.getDecodedPair(worker.roleAccount),
->>>>>>> f62058ba
       apiModuleByGroup[this.group],
       'updateRewardAccount',
       [worker.workerId, address]
     )
 
-<<<<<<< HEAD
-    this.log(chalk.green(`Succesfully updated the reward account to: ${chalk.magentaBright(address)})`))
-=======
     this.log(chalk.green(`Successfully updated the reward account to: ${chalk.magentaBright(address)})`))
->>>>>>> f62058ba
   }
 }