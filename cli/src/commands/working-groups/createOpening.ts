--- conflicted
+++ resolved
@@ -45,7 +45,6 @@
     openingParamsJson: OpeningParamsJson
   ): Parameters<AugmentedSubmittables<'promise'>['membershipWorkingGroup']['addOpening']> {
     return [
-<<<<<<< HEAD
       openingParamsJson.description,
       'Regular',
       {
@@ -54,31 +53,6 @@
       },
       // TODO: Proper bigint handling?
       openingParamsJson.rewardPerBlock?.toString() || null,
-=======
-      wgOpeningJson.activateAt,
-      createType('OpeningPolicyCommitment', {
-        max_review_period_length: wgOpeningJson.maxReviewPeriodLength,
-        application_rationing_policy: wgOpeningJson.maxActiveApplicants
-          ? { max_active_applicants: wgOpeningJson.maxActiveApplicants }
-          : null,
-        application_staking_policy: wgOpeningJson.applicationStake
-          ? {
-              amount: wgOpeningJson.applicationStake.value,
-              amount_mode: wgOpeningJson.applicationStake.mode,
-            }
-          : null,
-        role_staking_policy: wgOpeningJson.roleStake
-          ? {
-              amount: wgOpeningJson.roleStake.value,
-              amount_mode: wgOpeningJson.roleStake.mode,
-            }
-          : null,
-        terminate_role_stake_unstaking_period: wgOpeningJson.terminateRoleUnstakingPeriod,
-        exit_role_stake_unstaking_period: wgOpeningJson.leaveRoleUnstakingPeriod,
-      }),
-      JSON.stringify(hrtJson),
-      createType('OpeningType', 'Worker'),
->>>>>>> b2765ec0
     ]
   }
 
@@ -172,18 +146,11 @@
       }
 
       // Send the tx
-<<<<<<< HEAD
       const txSuccess = await this.sendAndFollowNamedTx(
         await this.getDecodedPair(lead.roleAccount.toString()),
         apiModuleByGroup[this.group],
         'addOpening',
         txParams,
-=======
-      this.log(chalk.magentaBright('Sending the extrinsic...'))
-      const txSuccess = await this.sendAndFollowTx(
-        account,
-        this.getOriginalApi().tx[apiModuleByGroup[this.group]].addOpening(...txParams),
->>>>>>> b2765ec0
         true // warnOnly
       )
 
