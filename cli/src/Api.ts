--- conflicted
+++ resolved
@@ -1,27 +1,17 @@
 import BN from 'bn.js'
 import { createType, types } from '@joystream/types/'
 import { ApiPromise, WsProvider } from '@polkadot/api'
-<<<<<<< HEAD
 import { SubmittableExtrinsic, AugmentedQuery } from '@polkadot/api/types'
 import { formatBalance } from '@polkadot/util'
 import { Balance } from '@polkadot/types/interfaces'
 import { KeyringPair } from '@polkadot/keyring/types'
 import { Codec, Observable } from '@polkadot/types/types'
-import { UInt, Bytes } from '@polkadot/types'
-=======
-import { AugmentedQuery, SubmittableExtrinsic } from '@polkadot/api/types'
-import { formatBalance } from '@polkadot/util'
-import { Balance, BlockNumber } from '@polkadot/types/interfaces'
-import { KeyringPair } from '@polkadot/keyring/types'
-import { Codec } from '@polkadot/types/types'
-import { Option, UInt } from '@polkadot/types'
->>>>>>> f62058ba
+import { UInt } from '@polkadot/types'
 import {
   AccountSummary,
   WorkingGroups,
   Reward,
   GroupMember,
-<<<<<<< HEAD
   ApplicationDetails,
   OpeningDetails,
   UnaugmentedApiPromise,
@@ -35,74 +25,34 @@
   OpeningId,
   Application,
   ApplicationId,
-  StorageProviderId,
   Opening,
 } from '@joystream/types/working-group'
 import { Membership, StakingAccountMemberBinding } from '@joystream/types/members'
 import { MemberId, ChannelId, AccountId } from '@joystream/types/common'
-=======
-  OpeningStatus,
-  GroupOpeningStage,
-  GroupOpening,
-  GroupApplication,
-  openingPolicyUnstakingPeriodsKeys,
-  UnstakingPeriods,
-  StakingPolicyUnstakingPeriodKey,
-  UnaugmentedApiPromise,
-  CouncilInfo,
-} from './Types'
-import { DeriveBalancesAll } from '@polkadot/api-derive/types'
-import { CLIError } from '@oclif/errors'
-import { Worker, WorkerId, RoleStakeProfile, Application as WGApplication } from '@joystream/types/working-group'
-import { Opening, Application, OpeningStage, ApplicationId, OpeningId, StakingPolicy } from '@joystream/types/hiring'
-import { MemberId, Membership } from '@joystream/types/members'
-import { RewardRelationshipId } from '@joystream/types/recurring-rewards'
-import { StakeId } from '@joystream/types/stake'
-
-import { InputValidationLengthConstraint, ChannelId } from '@joystream/types/common'
->>>>>>> f62058ba
 import {
   Channel,
   Video,
   ChannelCategoryId,
   VideoId,
-<<<<<<< HEAD
   CuratorGroupId,
   CuratorGroup,
-  ChannelCategory,
-=======
-  ChannelCategoryId,
->>>>>>> f62058ba
   VideoCategoryId,
-  VideoCategory,
 } from '@joystream/types/content'
-<<<<<<< HEAD
-import { ContentId, DataObject } from '@joystream/types/storage'
-import { ApolloClient, InMemoryCache, HttpLink, NormalizedCacheObject, DocumentNode } from '@apollo/client/core'
-import fetch from 'cross-fetch'
-import { Maybe } from './graphql/generated/schema'
-import {
-  GetMemberById,
-  GetMemberByIdQuery,
-  GetMemberByIdQueryVariables,
-  MembershipFieldsFragment,
-} from './graphql/generated/queries'
-=======
-import { Observable } from 'rxjs'
 import { BagId, DataObject, DataObjectId } from '@joystream/types/storage'
->>>>>>> f62058ba
 
 export const DEFAULT_API_URI = 'ws://localhost:9944/'
 
 // Mapping of working group to api module
 export const apiModuleByGroup = {
   [WorkingGroups.StorageProviders]: 'storageWorkingGroup',
-<<<<<<< HEAD
   [WorkingGroups.Curators]: 'contentDirectoryWorkingGroup',
   [WorkingGroups.Forum]: 'forumWorkingGroup',
   [WorkingGroups.Membership]: 'membershipWorkingGroup',
-  [WorkingGroups.Operations]: 'operationsWorkingGroup',
   [WorkingGroups.Gateway]: 'gatewayWorkingGroup',
+  [WorkingGroups.OperationsAlpha]: 'operationsWorkingGroupAlpha',
+  [WorkingGroups.OperationsBeta]: 'operationsWorkingGroupBeta',
+  [WorkingGroups.OperationsGamma]: 'operationsWorkingGroupGamma',
+  [WorkingGroups.Distribution]: 'distributionWorkingGroup',
 } as const
 
 export const lockIdByWorkingGroup: { [K in WorkingGroups]: string } = {
@@ -110,39 +60,18 @@
   [WorkingGroups.Curators]: '0x0707070707070707',
   [WorkingGroups.Forum]: '0x0808080808080808',
   [WorkingGroups.Membership]: '0x0909090909090909',
-  [WorkingGroups.Operations]: '0x0d0d0d0d0d0d0d0d',
   [WorkingGroups.Gateway]: '0x0e0e0e0e0e0e0e0e',
+  // TODO: TBD. OperationsAlpha, OperationsBeta, OperationsGamma, Distribution
 }
-=======
-  [WorkingGroups.Curators]: 'contentWorkingGroup',
-  [WorkingGroups.OperationsAlpha]: 'operationsWorkingGroupAlpha',
-  [WorkingGroups.OperationsBeta]: 'operationsWorkingGroupBeta',
-  [WorkingGroups.OperationsGamma]: 'operationsWorkingGroupGamma',
-  [WorkingGroups.Gateway]: 'gatewayWorkingGroup',
-  [WorkingGroups.Distribution]: 'distributionWorkingGroup',
-} as const
->>>>>>> f62058ba
 
 // Api wrapper for handling most common api calls and allowing easy API implementation switch in the future
 export default class Api {
   private _api: ApiPromise
-<<<<<<< HEAD
-  private _queryNode?: ApolloClient<NormalizedCacheObject>
   public isDevelopment = false
 
-  private constructor(
-    originalApi: ApiPromise,
-    isDevelopment: boolean,
-    queryNodeClient?: ApolloClient<NormalizedCacheObject>
-  ) {
-=======
-  public isDevelopment = false
-
   private constructor(originalApi: ApiPromise, isDevelopment: boolean) {
->>>>>>> f62058ba
     this.isDevelopment = isDevelopment
     this._api = originalApi
-    this._queryNode = queryNodeClient
   }
 
   public getOriginalApi(): ApiPromise {
@@ -172,73 +101,11 @@
     })
 
     return { api, properties, chainType }
-<<<<<<< HEAD
-  }
-
-  private static async createQueryNodeClient(uri: string) {
-    return new ApolloClient({
-      link: new HttpLink({ uri, fetch }),
-      cache: new InMemoryCache(),
-      defaultOptions: { query: { fetchPolicy: 'no-cache', errorPolicy: 'all' } },
-    })
-  }
-
-  static async create(
-    apiUri = DEFAULT_API_URI,
-    metadataCache: Record<string, any>,
-    queryNodeUri?: string
-  ): Promise<Api> {
-    const { api, chainType } = await Api.initApi(apiUri, metadataCache)
-    const queryNodeClient = queryNodeUri ? await this.createQueryNodeClient(queryNodeUri) : undefined
-    return new Api(api, chainType.isDevelopment || chainType.isLocal, queryNodeClient)
-  }
-
-  // Query-node: get entity by unique input
-  protected async uniqueEntityQuery<
-    QueryT extends { [k: string]: Maybe<Record<string, unknown>> | undefined },
-    VariablesT extends Record<string, unknown>
-  >(
-    query: DocumentNode,
-    variables: VariablesT,
-    resultKey: keyof QueryT
-  ): Promise<Required<QueryT>[keyof QueryT] | null | undefined> {
-    if (!this._queryNode) {
-      return
-    }
-    return (await this._queryNode.query<QueryT, VariablesT>({ query, variables })).data[resultKey] || null
-  }
-
-  // Query-node: get entities by "non-unique" input and return first result
-  protected async firstEntityQuery<
-    QueryT extends { [k: string]: unknown[] },
-    VariablesT extends Record<string, unknown>
-  >(
-    query: DocumentNode,
-    variables: VariablesT,
-    resultKey: keyof QueryT
-  ): Promise<QueryT[keyof QueryT][number] | null | undefined> {
-    if (!this._queryNode) {
-      return
-    }
-    return (await this._queryNode.query<QueryT, VariablesT>({ query, variables })).data[resultKey][0] || null
-  }
-
-  // Query-node: get multiple entities
-  protected async multipleEntitiesQuery<
-    QueryT extends { [k: string]: unknown[] },
-    VariablesT extends Record<string, unknown>
-  >(query: DocumentNode, variables: VariablesT, resultKey: keyof QueryT): Promise<QueryT[keyof QueryT] | undefined> {
-    if (!this._queryNode) {
-      return
-    }
-    return (await this._queryNode.query<QueryT, VariablesT>({ query, variables })).data[resultKey]
-=======
   }
 
   static async create(apiUri = DEFAULT_API_URI, metadataCache: Record<string, any>): Promise<Api> {
     const { api, chainType } = await Api.initApi(apiUri, metadataCache)
     return new Api(api, chainType.isDevelopment || chainType.isLocal)
->>>>>>> f62058ba
   }
 
   async bestNumber(): Promise<number> {
@@ -262,56 +129,6 @@
     return { balances }
   }
 
-<<<<<<< HEAD
-=======
-  async getCouncilInfo(): Promise<CouncilInfo> {
-    const [
-      activeCouncil,
-      termEndsAt,
-      autoStart,
-      newTermDuration,
-      candidacyLimit,
-      councilSize,
-      minCouncilStake,
-      minVotingStake,
-      announcingPeriod,
-      votingPeriod,
-    ] = await Promise.all([
-      this._api.query.council.activeCouncil(),
-      this._api.query.council.termEndsAt(),
-      this._api.query.councilElection.autoStart(),
-      this._api.query.councilElection.newTermDuration(),
-      this._api.query.councilElection.candidacyLimit(),
-      this._api.query.councilElection.councilSize(),
-      this._api.query.councilElection.minCouncilStake(),
-      this._api.query.councilElection.minVotingStake(),
-      this._api.query.councilElection.announcingPeriod(),
-      this._api.query.councilElection.votingPeriod(),
-    ])
-    // Promise.all only allows 10 types, so we need to split the queries
-    const [revealingPeriod, round, stage] = await Promise.all([
-      this._api.query.councilElection.revealingPeriod(),
-      this._api.query.councilElection.round(),
-      this._api.query.councilElection.stage(),
-    ])
-    return {
-      activeCouncil,
-      termEndsAt,
-      autoStart,
-      newTermDuration,
-      candidacyLimit,
-      councilSize,
-      minCouncilStake,
-      minVotingStake,
-      announcingPeriod,
-      votingPeriod,
-      revealingPeriod,
-      round,
-      stage,
-    }
-  }
-
->>>>>>> f62058ba
   async estimateFee(account: KeyringPair, tx: SubmittableExtrinsic<'promise'>): Promise<Balance> {
     const paymentInfo = await tx.paymentInfo(account)
     return paymentInfo.partialFee
@@ -325,11 +142,7 @@
   // TODO: This is a lot of repeated logic from "/pioneer/joy-utils/transport"
   // It will be refactored to "joystream-js" soon
   async entriesByIds<IDType extends UInt, ValueType extends Codec>(
-<<<<<<< HEAD
-    apiMethod: AugmentedQuery<'promise', (key: IDType) => Observable<ValueType>>
-=======
     apiMethod: AugmentedQuery<'promise', (key: IDType) => Observable<ValueType>, [IDType]>
->>>>>>> f62058ba
   ): Promise<[IDType, ValueType][]> {
     const entries: [IDType, ValueType][] = (await apiMethod.entries()).map(([storageKey, value]) => [
       storageKey.args[0] as IDType,
@@ -356,20 +169,7 @@
     return this._api.query[module]
   }
 
-<<<<<<< HEAD
-  protected async fetchMemberQueryNodeData(memberId: MemberId): Promise<MembershipFieldsFragment | null | undefined> {
-    return this.uniqueEntityQuery<GetMemberByIdQuery, GetMemberByIdQueryVariables>(
-      GetMemberById,
-      {
-        id: memberId.toString(),
-      },
-      'membershipByUniqueInput'
-    )
-  }
-=======
-  protected async membershipById(memberId: MemberId): Promise<Membership | null> {
-    const profile = await this._api.query.members.membershipById(memberId)
->>>>>>> f62058ba
+  // TODO: old fetchMemberQueryNodeData moved to QueryNodeApi and will be made available here
 
   async memberDetails(memberId: MemberId, membership: Membership): Promise<MemberDetails> {
     const memberData = await this.fetchMemberQueryNodeData(memberId)
@@ -406,7 +206,6 @@
     const leadWorkerId = optLeadId.unwrap()
     const leadWorker = await this.workerByWorkerId(group, leadWorkerId.toNumber())
 
-<<<<<<< HEAD
     return await this.parseGroupMember(group, leadWorkerId, leadWorker)
   }
 
@@ -418,29 +217,6 @@
           ?.amount || 0
       )
     )
-=======
-    return await this.parseGroupMember(leadWorkerId, leadWorker)
-  }
-
-  protected async stakeValue(stakeId: StakeId): Promise<Balance> {
-    const stake = await this._api.query.stake.stakes(stakeId)
-    return stake.value
-  }
-
-  protected async workerStake(stakeProfile: RoleStakeProfile): Promise<Balance> {
-    return this.stakeValue(stakeProfile.stake_id)
-  }
-
-  protected async workerReward(relationshipId: RewardRelationshipId): Promise<Reward> {
-    const rewardRelationship = await this._api.query.recurringRewards.rewardRelationships(relationshipId)
-
-    return {
-      totalRecieved: rewardRelationship.total_reward_received,
-      value: rewardRelationship.amount_per_payout,
-      interval: rewardRelationship.payout_interval.unwrapOr(undefined)?.toNumber(),
-      nextPaymentBlock: rewardRelationship.next_payment_at_block.unwrapOr(new BN(0)).toNumber(),
-    }
->>>>>>> f62058ba
   }
 
   protected async parseGroupMember(group: WorkingGroups, id: WorkerId, worker: Worker): Promise<GroupMember> {
@@ -508,7 +284,6 @@
     return this.entriesByIds(this.workingGroupApiQuery(group).workerById)
   }
 
-<<<<<<< HEAD
   async openingsByGroup(group: WorkingGroups): Promise<OpeningDetails[]> {
     const openings = await this.entriesByIds<OpeningId, Opening>(this.workingGroupApiQuery(group).openingById)
 
@@ -517,45 +292,12 @@
 
   async applicationById(group: WorkingGroups, applicationId: number): Promise<Application> {
     const nextAppId = await this.workingGroupApiQuery(group).nextApplicationId<ApplicationId>()
-=======
-  async openingsByGroup(group: WorkingGroups): Promise<GroupOpening[]> {
-    let openings: GroupOpening[] = []
-    const nextId = await this.workingGroupApiQuery(group).nextOpeningId()
-
-    // This is chain specfic, but if next id is still 0, it means no openings have been added yet
-    if (!nextId.eq(0)) {
-      const ids = Array.from(Array(nextId.toNumber()).keys()).reverse() // Sort by newest
-      openings = await Promise.all(ids.map((id) => this.groupOpening(group, id)))
-    }
-
-    return openings
-  }
-
-  protected async hiringOpeningById(id: number | OpeningId): Promise<Opening> {
-    const result = await this._api.query.hiring.openingById(id)
-    return result
-  }
-
-  protected async hiringApplicationById(id: number | ApplicationId): Promise<Application> {
-    const result = await this._api.query.hiring.applicationById(id)
-    return result
-  }
-
-  async wgApplicationById(group: WorkingGroups, wgApplicationId: number): Promise<WGApplication> {
-    const nextAppId = await this.workingGroupApiQuery(group).nextApplicationId()
->>>>>>> f62058ba
 
     if (applicationId < 0 || applicationId >= nextAppId.toNumber()) {
       throw new CLIError('Invalid working group application ID!')
     }
 
-<<<<<<< HEAD
     const result = await this.workingGroupApiQuery(group).applicationById(applicationId)
-=======
-    const result = await this.workingGroupApiQuery(group).applicationById(wgApplicationId)
-    return result
-  }
->>>>>>> f62058ba
 
     if (result.isEmpty) {
       throw new CLIError(`Application of ID=${applicationId} no longer exists!`)
@@ -569,7 +311,6 @@
     application: Application
   ): Promise<ApplicationDetails> {
     return {
-<<<<<<< HEAD
       applicationId,
       member: await this.expectedMembershipById(application.member_id),
       roleAccout: application.role_account_id,
@@ -577,19 +318,6 @@
       stakingAccount: application.staking_account_id,
       descriptionHash: application.description_hash.toString(),
       openingId: application.opening_id.toNumber(),
-=======
-      wgApplicationId,
-      applicationId: appId.toNumber(),
-      wgOpeningId: wgApplication.opening_id.toNumber(),
-      member: await this.membershipById(wgApplication.member_id),
-      roleAccout: wgApplication.role_account_id,
-      stakes: {
-        application: appStakingId.isSome ? (await this.stakeValue(appStakingId.unwrap())).toNumber() : 0,
-        role: roleStakingId.isSome ? (await this.stakeValue(roleStakingId.unwrap())).toNumber() : 0,
-      },
-      humanReadableText: application.human_readable_text.toString(),
-      stage: application.stage.type,
->>>>>>> f62058ba
     }
   }
 
@@ -598,15 +326,10 @@
     return await this.fetchApplicationDetails(applicationId, application)
   }
 
-<<<<<<< HEAD
   protected async groupOpeningApplications(group: WorkingGroups, openingId: number): Promise<ApplicationDetails[]> {
     const applicationEntries = await this.entriesByIds<ApplicationId, Application>(
       this.workingGroupApiQuery(group).applicationById
     )
-=======
-  protected async groupOpeningApplications(group: WorkingGroups, wgOpeningId: number): Promise<GroupApplication[]> {
-    const wgApplicationEntries = await this.entriesByIds(this.workingGroupApiQuery(group).applicationById)
->>>>>>> f62058ba
 
     return Promise.all(
       applicationEntries
@@ -615,33 +338,14 @@
     )
   }
 
-<<<<<<< HEAD
   async fetchOpening(group: WorkingGroups, openingId: number): Promise<Opening> {
-=======
-  async groupOpening(group: WorkingGroups, wgOpeningId: number): Promise<GroupOpening> {
->>>>>>> f62058ba
     const nextId = (await this.workingGroupApiQuery(group).nextOpeningId()).toNumber()
 
     if (openingId < 0 || openingId >= nextId) {
       throw new CLIError('Invalid working group opening ID!')
     }
 
-<<<<<<< HEAD
     const opening = await this.workingGroupApiQuery(group).openingById(openingId)
-=======
-    const groupOpening = await this.workingGroupApiQuery(group).openingById(wgOpeningId)
-
-    const openingId = groupOpening.hiring_opening_id.toNumber()
-    const opening = await this.hiringOpeningById(openingId)
-    const applications = await this.groupOpeningApplications(group, wgOpeningId)
-    const stage = await this.parseOpeningStage(opening.stage)
-    const type = groupOpening.opening_type
-    const { application_staking_policy: applSP, role_staking_policy: roleSP } = opening
-    const stakes = {
-      application: applSP.unwrapOr(undefined),
-      role: roleSP.unwrapOr(undefined),
-    }
->>>>>>> f62058ba
 
     if (opening.isEmpty) {
       throw new CLIError(`Opening of ID=${openingId} no longer exists!`)
@@ -650,47 +354,12 @@
     return opening
   }
 
-<<<<<<< HEAD
   async fetchOpeningDetails(group: WorkingGroups, opening: Opening, openingId: number): Promise<OpeningDetails> {
     const applications = await this.groupOpeningApplications(group, openingId)
     const type = opening.opening_type
     const stake = {
       unstakingPeriod: opening.stake_policy.leaving_unstaking_period.toNumber(),
       value: opening.stake_policy.stake_amount,
-=======
-  async parseOpeningStage(stage: OpeningStage): Promise<GroupOpeningStage> {
-    let status: OpeningStatus | undefined, stageBlock: number | undefined, stageDate: Date | undefined
-
-    if (stage.isOfType('WaitingToBegin')) {
-      const stageData = stage.asType('WaitingToBegin')
-      const currentBlockNumber = (await this._api.derive.chain.bestNumber()).toNumber()
-      const expectedBlockTime = this._api.consts.babe.expectedBlockTime.toNumber()
-      status = OpeningStatus.WaitingToBegin
-      stageBlock = stageData.begins_at_block.toNumber()
-      stageDate = new Date(Date.now() + (stageBlock - currentBlockNumber) * expectedBlockTime)
-    }
-
-    if (stage.isOfType('Active')) {
-      const stageData = stage.asType('Active')
-      const substage = stageData.stage
-      if (substage.isOfType('AcceptingApplications')) {
-        status = OpeningStatus.AcceptingApplications
-        stageBlock = substage.asType('AcceptingApplications').started_accepting_applicants_at_block.toNumber()
-      }
-      if (substage.isOfType('ReviewPeriod')) {
-        status = OpeningStatus.InReview
-        stageBlock = substage.asType('ReviewPeriod').started_review_period_at_block.toNumber()
-      }
-      if (substage.isOfType('Deactivated')) {
-        status = substage.asType('Deactivated').cause.isOfType('Filled')
-          ? OpeningStatus.Complete
-          : OpeningStatus.Cancelled
-        stageBlock = substage.asType('Deactivated').deactivated_at_block.toNumber()
-      }
-      if (stageBlock) {
-        stageDate = new Date(await this.blockTimestamp(stageBlock))
-      }
->>>>>>> f62058ba
     }
 
     return {
@@ -703,7 +372,6 @@
     }
   }
 
-<<<<<<< HEAD
   async groupOpening(group: WorkingGroups, openingId: number): Promise<OpeningDetails> {
     const opening = await this.fetchOpening(group, openingId)
     return this.fetchOpeningDetails(group, opening, openingId)
@@ -711,15 +379,6 @@
 
   async allMembers(): Promise<[MemberId, Membership][]> {
     return this.entriesByIds<MemberId, Membership>(this._api.query.members.membershipById)
-=======
-  async getMemberIdsByControllerAccount(address: string): Promise<MemberId[]> {
-    const ids = await this._api.query.members.memberIdsByControllerAccountId(address)
-    return ids.toArray()
-  }
-
-  async workerExitRationaleConstraint(group: WorkingGroups): Promise<InputValidationLengthConstraint> {
-    return await this.workingGroupApiQuery(group).workerExitRationaleText()
->>>>>>> f62058ba
   }
 
   // Content directory
@@ -755,22 +414,6 @@
     return channel
   }
 
-<<<<<<< HEAD
-  async videosByChannelId(channelId: ChannelId | number | string): Promise<[VideoId, Video][]> {
-    const channel = await this.channelById(channelId)
-    if (channel) {
-      return Promise.all(
-        channel.videos.map(
-          async (videoId) => [videoId, await this._api.query.content.videoById(videoId)] as [VideoId, Video]
-        )
-      )
-    } else {
-      return []
-    }
-  }
-
-=======
->>>>>>> f62058ba
   async videoById(videoId: VideoId | number | string): Promise<Video> {
     const video = await this._api.query.content.videoById(videoId)
     if (video.isEmpty) {
@@ -803,11 +446,6 @@
     ])
   }
 
-<<<<<<< HEAD
-  async storageProviderEndpoint(storageProviderId: StorageProviderId | number): Promise<string> {
-    const value = await this._api.query.storageWorkingGroup.workerStorage(storageProviderId)
-    return this._api.createType('Text', value).toString()
-=======
   async getMembers(ids: MemberId[] | number[]): Promise<Membership[]> {
     return this._api.query.members.membershipById.multi(ids)
   }
@@ -815,7 +453,6 @@
   async memberEntriesByIds(ids: MemberId[] | number[]): Promise<[MemberId, Membership][]> {
     const memberships = await this._api.query.members.membershipById.multi<Membership>(ids)
     return ids.map((id, i) => [createType('MemberId', id), memberships[i]])
->>>>>>> f62058ba
   }
 
   allMemberEntries(): Promise<[MemberId, Membership][]> {
