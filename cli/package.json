--- conflicted
+++ resolved
@@ -1,11 +1,7 @@
 {
   "name": "@joystream/cli",
   "description": "Command Line Interface for Joystream community and governance activities",
-<<<<<<< HEAD
-  "version": "0.4.0",
-=======
   "version": "0.5.0",
->>>>>>> 8a772ec9
   "author": "Leszek Wiesner",
   "bin": {
     "joystream-cli": "./bin/run"
@@ -21,13 +17,9 @@
     "@oclif/plugin-help": "^2.2.3",
     "@oclif/plugin-not-found": "^1.2.4",
     "@oclif/plugin-warn-if-update-available": "^1.7.0",
-<<<<<<< HEAD
     "@polkadot/api": "4.2.1",
-=======
-    "@polkadot/api": "1.26.1",
     "cli-progress": "^3.9.0",
     "@types/cli-progress": "^3.9.1",
->>>>>>> 8a772ec9
     "@types/fluent-ffmpeg": "^2.1.16",
     "@types/inquirer": "^6.5.0",
     "@types/proper-lockfile": "^4.1.1",
