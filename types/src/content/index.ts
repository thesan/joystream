--- conflicted
+++ resolved
@@ -1,11 +1,7 @@
 import { Vec, Option, Tuple } from '@polkadot/types'
 import { bool, u64, u32, u128, Null, Bytes } from '@polkadot/types/primitive'
 import { MemberId } from '../members'
-<<<<<<< HEAD
-import { JoyStructDecorated, JoyEnum, ChannelId, JoyBTreeSet, Url } from '../common'
-=======
 import { JoyStructDecorated, JoyEnum, ChannelId, JoyBTreeSet } from '../common'
->>>>>>> 471e7ec0
 import { GenericAccountId as AccountId } from '@polkadot/types/generic/AccountId'
 import { DataObjectId, DataObjectCreationParameters } from '../storage'
 
@@ -21,22 +17,9 @@
 export class MaxNumber extends u32 {}
 export class IsCensored extends bool {}
 
-<<<<<<< HEAD
-export class AssetUrls extends Vec.with(Url) {}
-
-export class CreationUploadParameters extends JoyStructDecorated({
-  object_creation_list: Vec.with(DataObjectCreationParameters),
-  expected_data_size_fee: u128,
-}) {}
-
-export class NewAssets extends JoyEnum({
-  Upload: CreationUploadParameters,
-  Urls: Vec.with(AssetUrls),
-=======
 export class StorageAssets extends JoyStructDecorated({
   object_creation_list: Vec.with(DataObjectCreationParameters),
   expected_data_size_fee: u128,
->>>>>>> 471e7ec0
 }) {}
 
 export class CuratorGroup extends JoyStructDecorated({
@@ -61,29 +44,16 @@
   is_censored: bool,
   reward_account: Option.with(AccountId),
   deletion_prize_source_account_id: AccountId,
-<<<<<<< HEAD
-  num_assets: u64,
 }) {}
 
 export class ChannelCreationParameters extends JoyStructDecorated({
-  assets: NewAssets,
-  meta: Bytes,
-=======
-}) {}
-
-export class ChannelCreationParameters extends JoyStructDecorated({
-  assets: Option.with(StorageAssets),
-  meta: Option.with(Bytes),
->>>>>>> 471e7ec0
+  assets: Option.with(StorageAssets),
+  meta: Option.with(Bytes),
   reward_account: Option.with(AccountId),
 }) {}
 
 export class ChannelUpdateParameters extends JoyStructDecorated({
-<<<<<<< HEAD
-  assets: Option.with(NewAssets),
-=======
   assets_to_upload: Option.with(StorageAssets),
->>>>>>> 471e7ec0
   new_meta: Option.with(Bytes),
   reward_account: Option.with(Option.with(AccountId)),
   assets_to_remove: JoyBTreeSet(DataObjectId),
@@ -128,21 +98,12 @@
 }) {}
 
 export class VideoCreationParameters extends JoyStructDecorated({
-<<<<<<< HEAD
-  assets: NewAssets,
-  meta: Bytes,
-}) {}
-
-export class VideoUpdateParameters extends JoyStructDecorated({
-  assets: Option.with(NewAssets),
-=======
   assets: Option.with(StorageAssets),
   meta: Option.with(Bytes),
 }) {}
 
 export class VideoUpdateParameters extends JoyStructDecorated({
   assets_to_upload: Option.with(StorageAssets),
->>>>>>> 471e7ec0
   new_meta: Option.with(Bytes),
   assets_to_remove: JoyBTreeSet(DataObjectId),
 }) {}
@@ -169,11 +130,7 @@
 }) {}
 
 export class SeasonParameters extends JoyStructDecorated({
-<<<<<<< HEAD
-  assets: Option.with(NewAssets),
-=======
-  assets: Option.with(StorageAssets),
->>>>>>> 471e7ec0
+  assets: Option.with(StorageAssets),
   episodes: Option.with(Vec.with(Option.with(EpisodeParemters))),
   meta: Option.with(Bytes),
 }) {}
@@ -184,11 +141,7 @@
 }) {}
 
 export class SeriesParameters extends JoyStructDecorated({
-<<<<<<< HEAD
-  assets: Option.with(NewAssets),
-=======
-  assets: Option.with(StorageAssets),
->>>>>>> 471e7ec0
+  assets: Option.with(StorageAssets),
   seasons: Option.with(Vec.with(Option.with(SeasonParameters))),
   meta: Option.with(Bytes),
 }) {}
@@ -203,20 +156,12 @@
 }) {}
 
 export class PersonCreationParameters extends JoyStructDecorated({
-<<<<<<< HEAD
-  assets: NewAssets,
-=======
   assets: StorageAssets,
->>>>>>> 471e7ec0
   meta: Bytes,
 }) {}
 
 export class PersonUpdateParameters extends JoyStructDecorated({
-<<<<<<< HEAD
-  assets: Option.with(NewAssets),
-=======
-  assets: Option.with(StorageAssets),
->>>>>>> 471e7ec0
+  assets: Option.with(StorageAssets),
   meta: Option.with(Bytes),
 }) {}
 
@@ -230,13 +175,7 @@
   CuratorGroupId,
   CuratorGroup,
   ContentActor,
-<<<<<<< HEAD
-  CreationUploadParameters,
-  AssetUrls,
-  NewAssets,
-=======
   StorageAssets,
->>>>>>> 471e7ec0
   Channel,
   ChannelOwner,
   ChannelCategoryId,
