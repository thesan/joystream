--- conflicted
+++ resolved
@@ -996,35 +996,7 @@
     readonly type: 'UpdateChannelMetadata' | 'ManageNonVideoChannelAssets' | 'ManageChannelCollaborators' | 'UpdateVideoMetadata' | 'AddVideo' | 'ManageVideoAssets' | 'DeleteChannel' | 'DeleteVideo' | 'ManageVideoNfts' | 'AgentRemark' | 'TransferChannel' | 'ClaimChannelReward' | 'WithdrawFromChannelBalance' | 'IssueCreatorToken' | 'ClaimCreatorTokenPatronage' | 'InitAndManageCreatorTokenSale' | 'CreatorTokenIssuerTransfer' | 'MakeCreatorTokenPermissionless' | 'ReduceCreatorTokenPatronageRate' | 'ManageRevenueSplits' | 'DeissueCreatorToken';
   }
 
-  /** @name PalletContentPermissionsCuratorGroupPausableChannelFeature (110) */
-  export interface PalletContentPermissionsCuratorGroupPausableChannelFeature extends Enum {
-    readonly isChannelFundsTransfer: boolean;
-    readonly isCreatorCashout: boolean;
-    readonly isVideoNftIssuance: boolean;
-    readonly isVideoCreation: boolean;
-    readonly isVideoUpdate: boolean;
-    readonly isChannelUpdate: boolean;
-    readonly isCreatorTokenIssuance: boolean;
-    readonly type: 'ChannelFundsTransfer' | 'CreatorCashout' | 'VideoNftIssuance' | 'VideoCreation' | 'VideoUpdate' | 'ChannelUpdate' | 'CreatorTokenIssuance';
-  }
-
-  /** @name PalletCommonBloatBondRepayableBloatBond (113) */
-  export interface PalletCommonBloatBondRepayableBloatBond extends Struct {
-    readonly repaymentRestrictedTo: Option<AccountId32>;
-    readonly amount: u128;
-  }
-
-  /** @name PalletContentChannelOwner (114) */
-  export interface PalletContentChannelOwner extends Enum {
-    readonly isMember: boolean;
-    readonly asMember: u64;
-    readonly isCuratorGroup: boolean;
-    readonly asCuratorGroup: u64;
-    readonly type: 'Member' | 'CuratorGroup';
-  }
-
-<<<<<<< HEAD
-  /** @name PalletContentPermissionsCuratorGroupIterableEnumsPausableChannelFeature (111) */
+  /** @name PalletContentPermissionsCuratorGroupIterableEnumsPausableChannelFeature (110) */
   export interface PalletContentPermissionsCuratorGroupIterableEnumsPausableChannelFeature extends Enum {
     readonly isChannelFundsTransfer: boolean;
     readonly isCreatorCashout: boolean;
@@ -1036,10 +1008,22 @@
     readonly type: 'ChannelFundsTransfer' | 'CreatorCashout' | 'VideoNftIssuance' | 'VideoCreation' | 'VideoUpdate' | 'ChannelUpdate' | 'CreatorTokenIssuance';
   }
 
-  /** @name PalletContentChannelTransferStatus (113) */
-=======
+  /** @name PalletCommonBloatBondRepayableBloatBond (113) */
+  export interface PalletCommonBloatBondRepayableBloatBond extends Struct {
+    readonly repaymentRestrictedTo: Option<AccountId32>;
+    readonly amount: u128;
+  }
+
+  /** @name PalletContentChannelOwner (114) */
+  export interface PalletContentChannelOwner extends Enum {
+    readonly isMember: boolean;
+    readonly asMember: u64;
+    readonly isCuratorGroup: boolean;
+    readonly asCuratorGroup: u64;
+    readonly type: 'Member' | 'CuratorGroup';
+  }
+
   /** @name PalletContentChannelTransferStatus (115) */
->>>>>>> 9854a536
   export interface PalletContentChannelTransferStatus extends Enum {
     readonly isNoActiveTransfer: boolean;
     readonly isPendingTransfer: boolean;
@@ -1173,13 +1157,8 @@
     readonly storageBucketsNumWitness: Option<u32>;
   }
 
-<<<<<<< HEAD
-  /** @name PalletContentPermissionsCuratorGroupIterableEnumsContentModerationAction (139) */
+  /** @name PalletContentPermissionsCuratorGroupIterableEnumsContentModerationAction (144) */
   export interface PalletContentPermissionsCuratorGroupIterableEnumsContentModerationAction extends Enum {
-=======
-  /** @name PalletContentPermissionsCuratorGroupContentModerationAction (144) */
-  export interface PalletContentPermissionsCuratorGroupContentModerationAction extends Enum {
->>>>>>> 9854a536
     readonly isHideVideo: boolean;
     readonly isHideChannel: boolean;
     readonly isChangeChannelFeatureStatus: boolean;
@@ -3724,24 +3703,14 @@
     readonly distributionBucketsNum: u32;
   }
 
-<<<<<<< HEAD
-  /** @name PalletCommonMerkleTreeProofElementRecord (382) */
+  /** @name PalletCommonMerkleTreeProofElementRecord (387) */
   export interface PalletCommonMerkleTreeProofElementRecord extends Struct {
-=======
-  /** @name PalletCommonProofElementRecord (387) */
-  export interface PalletCommonProofElementRecord extends Struct {
->>>>>>> 9854a536
     readonly hash_: H256;
     readonly side: PalletCommonMerkleTreeSide;
   }
 
-<<<<<<< HEAD
-  /** @name PalletCommonMerkleTreeSide (383) */
+  /** @name PalletCommonMerkleTreeSide (388) */
   export interface PalletCommonMerkleTreeSide extends Enum {
-=======
-  /** @name PalletCommonSide (388) */
-  export interface PalletCommonSide extends Enum {
->>>>>>> 9854a536
     readonly isLeft: boolean;
     readonly isRight: boolean;
     readonly type: 'Left' | 'Right';
@@ -4874,12 +4843,8 @@
     readonly isModeratorCantUpdateCategory: boolean;
     readonly isMapSizeLimit: boolean;
     readonly isPathLengthShouldBeGreaterThanZero: boolean;
-<<<<<<< HEAD
-    readonly type: 'ArithmeticError' | 'OriginNotForumLead' | 'ForumUserIdNotMatchAccount' | 'ModeratorIdNotMatchAccount' | 'AccountDoesNotMatchThreadAuthor' | 'ThreadDoesNotExist' | 'ModeratorModerateOriginCategory' | 'ModeratorModerateDestinationCategory' | 'ThreadMoveInvalid' | 'ThreadNotBeingUpdated' | 'InsufficientBalanceForThreadCreation' | 'CannotDeleteThreadWithOutstandingPosts' | 'PostDoesNotExist' | 'AccountDoesNotMatchPostAuthor' | 'InsufficientBalanceForPost' | 'CategoryNotBeingUpdated' | 'AncestorCategoryImmutable' | 'MaxValidCategoryDepthExceeded' | 'CategoryDoesNotExist' | 'CategoryModeratorDoesNotExist' | 'CategoryNotEmptyThreads' | 'CategoryNotEmptyCategories' | 'ModeratorCantDeleteCategory' | 'ModeratorCantUpdateCategory' | 'StickiedThreadIdsDuplicates' | 'MapSizeLimit' | 'PathLengthShouldBeGreaterThanZero';
-=======
     readonly isMaxNumberOfStickiedThreadsExceeded: boolean;
-    readonly type: 'OriginNotForumLead' | 'ForumUserIdNotMatchAccount' | 'ModeratorIdNotMatchAccount' | 'AccountDoesNotMatchThreadAuthor' | 'ThreadDoesNotExist' | 'ModeratorModerateOriginCategory' | 'ModeratorModerateDestinationCategory' | 'ThreadMoveInvalid' | 'ThreadNotBeingUpdated' | 'InsufficientBalanceForThreadCreation' | 'CannotDeleteThreadWithOutstandingPosts' | 'PostDoesNotExist' | 'AccountDoesNotMatchPostAuthor' | 'InsufficientBalanceForPost' | 'CategoryNotBeingUpdated' | 'AncestorCategoryImmutable' | 'MaxValidCategoryDepthExceeded' | 'CategoryDoesNotExist' | 'CategoryModeratorDoesNotExist' | 'CategoryNotEmptyThreads' | 'CategoryNotEmptyCategories' | 'ModeratorCantDeleteCategory' | 'ModeratorCantUpdateCategory' | 'MapSizeLimit' | 'PathLengthShouldBeGreaterThanZero' | 'MaxNumberOfStickiedThreadsExceeded';
->>>>>>> 9854a536
+    readonly type: 'ArithmeticError' | 'OriginNotForumLead' | 'ForumUserIdNotMatchAccount' | 'ModeratorIdNotMatchAccount' | 'AccountDoesNotMatchThreadAuthor' | 'ThreadDoesNotExist' | 'ModeratorModerateOriginCategory' | 'ModeratorModerateDestinationCategory' | 'ThreadMoveInvalid' | 'ThreadNotBeingUpdated' | 'InsufficientBalanceForThreadCreation' | 'CannotDeleteThreadWithOutstandingPosts' | 'PostDoesNotExist' | 'AccountDoesNotMatchPostAuthor' | 'InsufficientBalanceForPost' | 'CategoryNotBeingUpdated' | 'AncestorCategoryImmutable' | 'MaxValidCategoryDepthExceeded' | 'CategoryDoesNotExist' | 'CategoryModeratorDoesNotExist' | 'CategoryNotEmptyThreads' | 'CategoryNotEmptyCategories' | 'ModeratorCantDeleteCategory' | 'ModeratorCantUpdateCategory' | 'MapSizeLimit' | 'PathLengthShouldBeGreaterThanZero' | 'MaxNumberOfStickiedThreadsExceeded';
   }
 
   /** @name PalletConstitutionConstitutionInfo (544) */
@@ -5052,15 +5017,9 @@
     readonly type: 'ChannelOwner' | 'Member';
   }
 
-<<<<<<< HEAD
-  /** @name PalletContentPermissionsCuratorGroup (554) */
-  export interface PalletContentPermissionsCuratorGroup extends Struct {
-    readonly curators: BTreeMap<u64, BTreeSet<PalletContentIterableEnumsChannelActionPermission>>;
-=======
   /** @name PalletContentPermissionsCuratorGroupCuratorGroupRecord (566) */
   export interface PalletContentPermissionsCuratorGroupCuratorGroupRecord extends Struct {
-    readonly curators: BTreeMap<u64, BTreeSet<PalletContentChannelActionPermission>>;
->>>>>>> 9854a536
+    readonly curators: BTreeMap<u64, BTreeSet<PalletContentIterableEnumsChannelActionPermission>>;
     readonly active: bool;
     readonly permissionsByLevel: BTreeMap<u8, BTreeSet<PalletContentPermissionsCuratorGroupIterableEnumsContentModerationAction>>;
   }
@@ -5507,12 +5466,8 @@
     readonly isInsufficientBalanceForStake: boolean;
     readonly isConflictingStakes: boolean;
     readonly isInvalidStakingAccountForMember: boolean;
-<<<<<<< HEAD
-    readonly type: 'ArithmeticError' | 'EmptyTitleProvided' | 'EmptyDescriptionProvided' | 'TitleIsTooLong' | 'DescriptionIsTooLong' | 'ProposalNotFound' | 'ProposalFinalized' | 'AlreadyVoted' | 'NotAuthor' | 'MaxActiveProposalNumberExceeded' | 'EmptyStake' | 'StakeShouldBeEmpty' | 'StakeDiffersFromRequired' | 'InvalidParameterApprovalThreshold' | 'InvalidParameterSlashingThreshold' | 'RequireRootOrigin' | 'ProposalHasVotes' | 'ZeroExactExecutionBlock' | 'InvalidExactExecutionBlock' | 'InsufficientBalanceForStake' | 'ConflictingStakes' | 'InvalidStakingAccountForMember';
-=======
     readonly isMaxDispatchableCallCodeSizeExceeded: boolean;
-    readonly type: 'EmptyTitleProvided' | 'EmptyDescriptionProvided' | 'TitleIsTooLong' | 'DescriptionIsTooLong' | 'ProposalNotFound' | 'ProposalFinalized' | 'AlreadyVoted' | 'NotAuthor' | 'MaxActiveProposalNumberExceeded' | 'EmptyStake' | 'StakeShouldBeEmpty' | 'StakeDiffersFromRequired' | 'InvalidParameterApprovalThreshold' | 'InvalidParameterSlashingThreshold' | 'RequireRootOrigin' | 'ProposalHasVotes' | 'ZeroExactExecutionBlock' | 'InvalidExactExecutionBlock' | 'InsufficientBalanceForStake' | 'ConflictingStakes' | 'InvalidStakingAccountForMember' | 'MaxDispatchableCallCodeSizeExceeded';
->>>>>>> 9854a536
+    readonly type: 'ArithmeticError' | 'EmptyTitleProvided' | 'EmptyDescriptionProvided' | 'TitleIsTooLong' | 'DescriptionIsTooLong' | 'ProposalNotFound' | 'ProposalFinalized' | 'AlreadyVoted' | 'NotAuthor' | 'MaxActiveProposalNumberExceeded' | 'EmptyStake' | 'StakeShouldBeEmpty' | 'StakeDiffersFromRequired' | 'InvalidParameterApprovalThreshold' | 'InvalidParameterSlashingThreshold' | 'RequireRootOrigin' | 'ProposalHasVotes' | 'ZeroExactExecutionBlock' | 'InvalidExactExecutionBlock' | 'InsufficientBalanceForStake' | 'ConflictingStakes' | 'InvalidStakingAccountForMember' | 'MaxDispatchableCallCodeSizeExceeded';
   }
 
   /** @name PalletProposalsDiscussionDiscussionThread (614) */
