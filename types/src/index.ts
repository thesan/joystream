--- conflicted
+++ resolved
@@ -16,11 +16,7 @@
 import media from './media'
 import proposals from './proposals'
 import { InterfaceTypes } from '@polkadot/types/types/registry'
-<<<<<<< HEAD
-import { createType, TypeRegistry } from '@polkadot/types'
-=======
 import { TypeRegistry } from '@polkadot/types'
->>>>>>> 1860dd37
 
 export {
   common,
@@ -66,16 +62,6 @@
 }
 
 // Allows creating types without api instance (it's not a recommended way though, so should be used just for mocks)
-<<<<<<< HEAD
-export const mockRegistry = new TypeRegistry()
-mockRegistry.register(types)
-
-export function createMock<TypeName extends keyof InterfaceTypes>(
-  type: TypeName,
-  value: any
-): InterfaceTypes[TypeName] {
-  return createType(mockRegistry, type, value)
-=======
 export const registry = new TypeRegistry()
 registry.register(types)
 
@@ -84,5 +70,4 @@
   value: any
 ): InterfaceTypes[TypeName] {
   return registry.createType(type, value)
->>>>>>> 1860dd37
 }