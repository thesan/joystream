--- conflicted
+++ resolved
@@ -9,18 +9,10 @@
 import recurringRewards from './recurring-rewards'
 import hiring from './hiring'
 import workingGroup from './working-group'
-<<<<<<< HEAD
-import discovery from './discovery'
-import proposals from './proposals'
-import contentDirectory from './content-directory'
-import storage from './storage'
-
-=======
 import storage from './storage'
 import proposals from './proposals'
 import content from './content'
 import legacy from './legacy'
->>>>>>> 8b1f4a5d
 import { InterfaceTypes } from '@polkadot/types/types/registry'
 import { TypeRegistry, Text, UInt, Null, bool, Option, Vec, BTreeSet, BTreeMap } from '@polkadot/types'
 import { ExtendedEnum } from './JoyEnum'
@@ -38,16 +30,9 @@
   recurringRewards,
   hiring,
   workingGroup,
-<<<<<<< HEAD
-  discovery,
-  proposals,
-  contentDirectory,
-  storage,
-=======
   storage,
   proposals,
   content,
->>>>>>> 8b1f4a5d
 }
 
 export const types: RegistryTypes = {
@@ -63,16 +48,9 @@
   ...recurringRewards,
   ...hiring,
   ...workingGroup,
-<<<<<<< HEAD
-  ...discovery,
-  ...proposals,
-  ...contentDirectory,
-  ...storage,
-=======
   ...storage,
   ...proposals,
   ...content,
->>>>>>> 8b1f4a5d
 }
 
 // Allows creating types without api instance (it's not a recommended way though, so should be used just for mocks)
