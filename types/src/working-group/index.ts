<<<<<<< HEAD
import { BTreeMap, Option, Text } from '@polkadot/types'
import { Null, u32, u64, u128, Bytes } from '@polkadot/types/primitive'
=======
import { Bytes, BTreeMap, BTreeSet, Option } from '@polkadot/types'
import { Null, u32, u128 } from '@polkadot/types/primitive'
import { GenericAccountId as AccountId } from '@polkadot/types/generic/AccountId'
>>>>>>> b2765ec0
import { BlockNumber, Balance } from '@polkadot/types/interfaces'
import { AccountId, ActorId, MemberId, JoyEnum, JoyStructDecorated, JoyBTreeSet } from '../common'
import { RegistryTypes } from '@polkadot/types/types'

export class ApplicationId extends u64 {}
export class OpeningId extends u64 {}
export class WorkerId extends ActorId {}
export class StorageProviderId extends WorkerId {}

export class ApplicationIdSet extends JoyBTreeSet(ApplicationId) {}
export class ApplicationIdToWorkerIdMap extends BTreeMap.with(ApplicationId, WorkerId) {}

export type IApplication = {
  role_account_id: AccountId
  reward_account_id: AccountId
  staking_account_id: AccountId
  member_id: MemberId
  description_hash: Bytes
  opening_id: OpeningId
}

export class Application
  extends JoyStructDecorated({
    role_account_id: AccountId,
    reward_account_id: AccountId,
    staking_account_id: AccountId,
    member_id: MemberId,
    description_hash: Bytes,
    opening_id: OpeningId,
  })
  implements IApplication {}

export type IApplicationInfo = {
  application_id: ApplicationId
  application: Application
}

export class ApplicationInfo
  extends JoyStructDecorated({
    application_id: ApplicationId,
    application: Application,
  })
  implements IApplicationInfo {}

export type IWorker = {
  member_id: MemberId
  role_account_id: AccountId
  staking_account_id: AccountId
  reward_account_id: AccountId
  started_leaving_at: Option<BlockNumber>
  job_unstaking_period: BlockNumber
  reward_per_block: Option<Balance>
  missed_reward: Option<Balance>
  created_at: BlockNumber
}

export class Worker
  extends JoyStructDecorated({
    member_id: MemberId,
    role_account_id: AccountId,
    staking_account_id: AccountId,
    reward_account_id: AccountId,
    started_leaving_at: Option.with(u32),
    job_unstaking_period: u32,
    reward_per_block: Option.with(u128),
    missed_reward: Option.with(u128),
    created_at: u32,
  })
  implements IWorker {
  // FIXME: Won't be needed soon?
  get is_active(): boolean {
    return !this.isEmpty
  }
}

<<<<<<< HEAD
export type IWorkerInfo = {
  worker_id: WorkerId
  worker: Worker
}

export class WorkerInfo
  extends JoyStructDecorated({
    worker_id: WorkerId,
    worker: Worker,
  })
  implements IWorkerInfo {}

export type IStakePolicy = {
  stake_amount: Balance
  leaving_unstaking_period: BlockNumber
}
export class StakePolicy
=======
export type IOpeningPolicyCommitment = {
  application_rationing_policy: Option<ApplicationRationingPolicy>
  max_review_period_length: BlockNumber
  application_staking_policy: Option<StakingPolicy>
  role_staking_policy: Option<StakingPolicy>
  role_slashing_terms: SlashingTerms
  fill_opening_successful_applicant_application_stake_unstaking_period: Option<BlockNumber>
  fill_opening_failed_applicant_application_stake_unstaking_period: Option<BlockNumber>
  fill_opening_failed_applicant_role_stake_unstaking_period: Option<BlockNumber>
  terminate_application_stake_unstaking_period: Option<BlockNumber>
  terminate_role_stake_unstaking_period: Option<BlockNumber>
  exit_role_application_stake_unstaking_period: Option<BlockNumber>
  exit_role_stake_unstaking_period: Option<BlockNumber>
}

export class OpeningPolicyCommitment
>>>>>>> b2765ec0
  extends JoyStructDecorated({
    stake_amount: u128,
    leaving_unstaking_period: u32,
  })
<<<<<<< HEAD
  implements IStakePolicy {}

export type IStakeParameters = {
  stake: Balance
  staking_account_id: AccountId
}

export class StakeParameters
  extends JoyStructDecorated({
    stake: u128,
    staking_account_id: AccountId,
  })
  implements IStakeParameters {}

export type IApplyOnOpeningParameters = {
  member_id: MemberId
  opening_id: OpeningId
  role_account_id: AccountId
  reward_account_id: AccountId
  description: Bytes
  stake_parameters: StakeParameters
}

export class ApplyOnOpeningParameters
  extends JoyStructDecorated({
    member_id: MemberId,
    opening_id: OpeningId,
    role_account_id: AccountId,
    reward_account_id: AccountId,
    description: Bytes,
    stake_parameters: StakeParameters,
  })
  implements IApplyOnOpeningParameters {}

export type IPenalty = {
  slashing_text: Text
  slashing_amount: Balance
}

export class Penalty
  extends JoyStructDecorated({
    slashing_text: Text,
    slashing_amount: u128,
  })
  implements IPenalty {}
=======
  implements IOpeningPolicyCommitment {}
>>>>>>> b2765ec0

export class OpeningType_Leader extends Null {}
export class OpeningType_Regular extends Null {}
export const OpeningTypeDef = {
  Leader: OpeningType_Leader,
  Regular: OpeningType_Regular,
} as const
export type OpeningTypeKey = keyof typeof OpeningTypeDef
export class OpeningType extends JoyEnum(OpeningTypeDef) {}

export type IOpening = {
<<<<<<< HEAD
=======
  hiring_opening_id: OpeningId
  applications: BTreeSet<ApplicationId>
  policy_commitment: OpeningPolicyCommitment
>>>>>>> b2765ec0
  opening_type: OpeningType
  created: BlockNumber
  description_hash: Bytes
  stake_policy: StakePolicy
  reward_per_block: Option<Balance>
}

export class Opening
  extends JoyStructDecorated({
<<<<<<< HEAD
=======
    hiring_opening_id: OpeningId,
    applications: JoyBTreeSet(ApplicationId),
    policy_commitment: OpeningPolicyCommitment,
>>>>>>> b2765ec0
    opening_type: OpeningType,
    created: u32,
    description_hash: Bytes,
    stake_policy: StakePolicy,
    reward_per_block: Option.with(u128),
  })
  implements IOpening {}

// Reward payment type enum.
export class RewardPaymentType extends JoyEnum({
  MissedReward: Null,
  RegularReward: Null,
}) {}

export const workingGroupTypes: RegistryTypes = {
  ApplicationId,
  Application,
  ApplicationInfo,
  ApplicationIdSet,
  ApplicationIdToWorkerIdMap,
  WorkerId,
  Worker,
  WorkerInfo,
  Opening,
  OpeningId,
  StakePolicy,
  StakeParameters,
  StorageProviderId,
  OpeningType,
<<<<<<< HEAD
  ApplyOnOpeningParameters,
  Penalty,
  RewardPaymentType,
=======
  /// Alias used by the runtime working-group module
  HiringApplicationId: ApplicationId,
  RewardPolicy,
  // Expose in registry for api.createType purposes:
  OpeningPolicyCommitment,
  RoleStakeProfile,
>>>>>>> b2765ec0
}

export default workingGroupTypes<|MERGE_RESOLUTION|>--- conflicted
+++ resolved
@@ -1,13 +1,8 @@
-<<<<<<< HEAD
-import { BTreeMap, Option, Text } from '@polkadot/types'
-import { Null, u32, u64, u128, Bytes } from '@polkadot/types/primitive'
-=======
-import { Bytes, BTreeMap, BTreeSet, Option } from '@polkadot/types'
-import { Null, u32, u128 } from '@polkadot/types/primitive'
+import { Bytes, BTreeMap, Option, Text } from '@polkadot/types'
+import { Null, u32, u64, u128 } from '@polkadot/types/primitive'
 import { GenericAccountId as AccountId } from '@polkadot/types/generic/AccountId'
->>>>>>> b2765ec0
 import { BlockNumber, Balance } from '@polkadot/types/interfaces'
-import { AccountId, ActorId, MemberId, JoyEnum, JoyStructDecorated, JoyBTreeSet } from '../common'
+import { ActorId, MemberId, JoyEnum, JoyStructDecorated, JoyBTreeSet } from '../common'
 import { RegistryTypes } from '@polkadot/types/types'
 
 export class ApplicationId extends u64 {}
@@ -81,7 +76,6 @@
   }
 }
 
-<<<<<<< HEAD
 export type IWorkerInfo = {
   worker_id: WorkerId
   worker: Worker
@@ -99,29 +93,10 @@
   leaving_unstaking_period: BlockNumber
 }
 export class StakePolicy
-=======
-export type IOpeningPolicyCommitment = {
-  application_rationing_policy: Option<ApplicationRationingPolicy>
-  max_review_period_length: BlockNumber
-  application_staking_policy: Option<StakingPolicy>
-  role_staking_policy: Option<StakingPolicy>
-  role_slashing_terms: SlashingTerms
-  fill_opening_successful_applicant_application_stake_unstaking_period: Option<BlockNumber>
-  fill_opening_failed_applicant_application_stake_unstaking_period: Option<BlockNumber>
-  fill_opening_failed_applicant_role_stake_unstaking_period: Option<BlockNumber>
-  terminate_application_stake_unstaking_period: Option<BlockNumber>
-  terminate_role_stake_unstaking_period: Option<BlockNumber>
-  exit_role_application_stake_unstaking_period: Option<BlockNumber>
-  exit_role_stake_unstaking_period: Option<BlockNumber>
-}
-
-export class OpeningPolicyCommitment
->>>>>>> b2765ec0
   extends JoyStructDecorated({
     stake_amount: u128,
     leaving_unstaking_period: u32,
   })
-<<<<<<< HEAD
   implements IStakePolicy {}
 
 export type IStakeParameters = {
@@ -167,9 +142,6 @@
     slashing_amount: u128,
   })
   implements IPenalty {}
-=======
-  implements IOpeningPolicyCommitment {}
->>>>>>> b2765ec0
 
 export class OpeningType_Leader extends Null {}
 export class OpeningType_Regular extends Null {}
@@ -181,12 +153,6 @@
 export class OpeningType extends JoyEnum(OpeningTypeDef) {}
 
 export type IOpening = {
-<<<<<<< HEAD
-=======
-  hiring_opening_id: OpeningId
-  applications: BTreeSet<ApplicationId>
-  policy_commitment: OpeningPolicyCommitment
->>>>>>> b2765ec0
   opening_type: OpeningType
   created: BlockNumber
   description_hash: Bytes
@@ -196,12 +162,6 @@
 
 export class Opening
   extends JoyStructDecorated({
-<<<<<<< HEAD
-=======
-    hiring_opening_id: OpeningId,
-    applications: JoyBTreeSet(ApplicationId),
-    policy_commitment: OpeningPolicyCommitment,
->>>>>>> b2765ec0
     opening_type: OpeningType,
     created: u32,
     description_hash: Bytes,
@@ -231,18 +191,9 @@
   StakeParameters,
   StorageProviderId,
   OpeningType,
-<<<<<<< HEAD
   ApplyOnOpeningParameters,
   Penalty,
   RewardPaymentType,
-=======
-  /// Alias used by the runtime working-group module
-  HiringApplicationId: ApplicationId,
-  RewardPolicy,
-  // Expose in registry for api.createType purposes:
-  OpeningPolicyCommitment,
-  RoleStakeProfile,
->>>>>>> b2765ec0
 }
 
 export default workingGroupTypes