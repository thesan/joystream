--- conflicted
+++ resolved
@@ -115,11 +115,7 @@
   opening_id: OpeningId
   role_account_id: AccountId
   reward_account_id: AccountId
-<<<<<<< HEAD
-  description: Text
-=======
   description: Bytes
->>>>>>> 8670d378
   stake_parameters: StakeParameters
 }
 
@@ -129,11 +125,7 @@
     opening_id: OpeningId,
     role_account_id: AccountId,
     reward_account_id: AccountId,
-<<<<<<< HEAD
-    description: Text,
-=======
     description: Bytes,
->>>>>>> 8670d378
     stake_parameters: StakeParameters,
   })
   implements IApplyOnOpeningParameters {}
