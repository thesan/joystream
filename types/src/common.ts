--- conflicted
+++ resolved
@@ -92,13 +92,8 @@
 
 // Reserved keys are not part of the exported definition const, since they are not intented to be used
 export const WorkingGroupDef = {
-<<<<<<< HEAD
-  Reserved: Null,
-  Forum: Null,
-=======
   // _Reserved0
   // _Reserved1
->>>>>>> 9f067f0d
   Storage: Null,
   Content: Null,
   OperationsAlpha: Null,
