{
  "name": "@joystream/types",
<<<<<<< HEAD
  "version": "0.17.0",
  "description": "Types for Joystream Substrate Runtime - Giza release",
=======
  "version": "0.16.1",
  "description": "Types for Joystream Substrate Runtime - Sumer release",
>>>>>>> 8b1f4a5d
  "main": "index.js",
  "types": "index.d.ts",
  "scripts": {
    "prepublish": "npm run build",
    "build": "tsc --build tsconfig.json",
    "lint": "eslint ./ --ext .ts",
    "format": "prettier ./ --write",
    "check:augment": "tsc --build tsconfig-augment.json && tsc --build tsconfig-augment-codec.json",
    "checks": "yarn build && madge --circular ./ && prettier ./ --check && yarn check:augment && yarn lint",
    "generate:defs": "ts-node node_modules/.bin/polkadot-types-from-defs --package . --input ./augment",
    "generate:meta": "ts-node node_modules/.bin/polkadot-types-from-chain --package . --endpoint ws://127.0.0.1:9944 --output ./augment --strict",
    "generate:augment-codec": "ts-node ./src/scripts/generateAugmentCodec.ts",
    "generate:registry-json": "ts-node ./src/scripts/generateRegistryJson.ts",
    "generate:augment": "yarn generate:registry-json && yarn generate:defs && yarn generate:meta",
    "generate:all": "yarn generate:augment && yarn generate:augment-codec",
    "generate:json-schemas": "json2ts -i ./src/hiring/schemas/role.schema.json -o ./src/hiring/schemas/role.schema.typings.ts"
  },
  "author": "Joystream contributors",
  "maintainers": [],
  "dependencies": {
    "@polkadot/api": "4.2.1",
    "@polkadot/types": "4.2.1",
    "@polkadot/keyring": "^6.0.5",
    "@types/lodash": "^4.14.157",
    "@types/vfile": "^4.0.0",
    "ajv": "^6.11.0",
    "lodash": "^4.17.15",
    "moment": "^2.24.0"
  },
  "devDependencies": {
    "@polkadot/typegen": "4.2.1",
    "ts-node": "^8.8.2",
    "typescript": "^3.7.2",
    "madge": "^3.9.2",
    "json-schema-to-typescript": "^9.1.1"
  },
  "engines": {
    "node": ">=14.0.0",
    "yarn": "^1.22.0"
  },
  "publishConfig": {
    "access": "public",
    "registry": "https://registry.npmjs.org"
  },
  "repository": {
    "type": "git",
    "url": "git+https://github.com/Joystream/joystream.git"
  },
  "keywords": [
    "substrate",
    "joystream",
    "runtime"
  ],
  "license": "GPL-3.0-only",
  "bugs": {
    "url": "https://github.com/Joystream/joystream/issues"
  },
  "homepage": "https://github.com/Joystream/joystream",
  "volta": {
    "node": "14.16.1",
    "yarn": "1.22.4"
  }
}<|MERGE_RESOLUTION|>--- conflicted
+++ resolved
@@ -1,12 +1,7 @@
 {
   "name": "@joystream/types",
-<<<<<<< HEAD
   "version": "0.17.0",
   "description": "Types for Joystream Substrate Runtime - Giza release",
-=======
-  "version": "0.16.1",
-  "description": "Types for Joystream Substrate Runtime - Sumer release",
->>>>>>> 8b1f4a5d
   "main": "index.js",
   "types": "index.d.ts",
   "scripts": {
