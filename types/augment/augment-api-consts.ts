// Auto-generated via `yarn polkadot-types-from-chain`, do not edit
/* eslint-disable */

import type { Vec, u32, u64 } from '@polkadot/types';
import type { StorageBucketsPerBagValueConstraint } from './all';
import type { Balance, BalanceOf, BlockNumber, Moment, Perbill, RuntimeDbWeight, Weight } from '@polkadot/types/interfaces/runtime';
import type { SessionIndex } from '@polkadot/types/interfaces/session';
import type { EraIndex } from '@polkadot/types/interfaces/staking';
import type { WeightToFeeCoefficient } from '@polkadot/types/interfaces/support';
import type { ApiTypes } from '@polkadot/api/types';

declare module '@polkadot/api/types/consts' {
  export interface AugmentedConsts<ApiType> {
    babe: {
      /**
       * The number of **slots** that an epoch takes. We couple sessions to
       * epochs, i.e. we start a new session once the new epoch begins.
       **/
      epochDuration: u64 & AugmentedConst<ApiType>;
      /**
       * The expected average block time at which BABE should be creating
       * blocks. Since BABE is probabilistic it is not trivial to figure out
       * what the expected average block time should be based on the slot
       * duration and the security parameter `c` (where `1 - c` represents
       * the probability of a slot being empty).
       **/
      expectedBlockTime: Moment & AugmentedConst<ApiType>;
    };
    balances: {
      /**
       * The minimum amount required to keep an account open.
       **/
      existentialDeposit: Balance & AugmentedConst<ApiType>;
    };
    contentDirectoryWorkingGroup: {
      /**
       * Exports const -  max simultaneous active worker number.
       **/
      maxWorkerNumberLimit: u32 & AugmentedConst<ApiType>;
    };
    distributionWorkingGroup: {
      /**
       * Exports const -  max simultaneous active worker number.
       **/
      maxWorkerNumberLimit: u32 & AugmentedConst<ApiType>;
    };
    finalityTracker: {
      /**
       * The delay after which point things become suspicious. Default is 1000.
       **/
      reportLatency: BlockNumber & AugmentedConst<ApiType>;
      /**
       * The number of recent samples to keep from this chain. Default is 101.
       **/
      windowSize: BlockNumber & AugmentedConst<ApiType>;
    };
    proposalsCodex: {
      /**
       * Exports max wasm code length of the runtime upgrade proposal const.
       **/
      runtimeUpgradeWasmProposalMaxLength: u32 & AugmentedConst<ApiType>;
      /**
       * Exports max allowed text proposal length const.
       **/
      textProposalMaxLength: u32 & AugmentedConst<ApiType>;
    };
    proposalsDiscussion: {
      /**
       * Exports post edition number limit const.
       **/
      maxPostEditionNumber: u32 & AugmentedConst<ApiType>;
      /**
       * Exports max thread by same author in a row number limit const.
       **/
      maxThreadInARowNumber: u32 & AugmentedConst<ApiType>;
      /**
       * Exports post length limit const.
       **/
      postLengthLimit: u32 & AugmentedConst<ApiType>;
      /**
       * Exports thread title length limit const.
       **/
      threadTitleLengthLimit: u32 & AugmentedConst<ApiType>;
    };
    proposalsEngine: {
      /**
       * Exports const - the fee is applied when cancel the proposal. A fee would be slashed (burned).
       **/
      cancellationFee: BalanceOf & AugmentedConst<ApiType>;
      /**
       * Exports const -  max allowed proposal description length.
       **/
      descriptionMaxLength: u32 & AugmentedConst<ApiType>;
      /**
       * Exports const -  max simultaneous active proposals number.
       **/
      maxActiveProposalLimit: u32 & AugmentedConst<ApiType>;
      /**
       * Exports const -  the fee is applied when the proposal gets rejected. A fee would be slashed (burned).
       **/
      rejectionFee: BalanceOf & AugmentedConst<ApiType>;
      /**
       * Exports const -  max allowed proposal title length.
       **/
      titleMaxLength: u32 & AugmentedConst<ApiType>;
    };
    staking: {
      /**
       * Number of eras that staked funds must remain bonded for.
       **/
      bondingDuration: EraIndex & AugmentedConst<ApiType>;
      /**
       * The number of blocks before the end of the era from which election submissions are allowed.
       * 
       * Setting this to zero will disable the offchain compute and only on-chain seq-phragmen will
       * be used.
       * 
       * This is bounded by being within the last session. Hence, setting it to a value more than the
       * length of a session will be pointless.
       **/
      electionLookahead: BlockNumber & AugmentedConst<ApiType>;
      /**
       * Maximum number of balancing iterations to run in the offchain submission.
       * 
       * If set to 0, balance_solution will not be executed at all.
       **/
      maxIterations: u32 & AugmentedConst<ApiType>;
      /**
       * The maximum number of nominators rewarded for each validator.
       * 
       * For each validator only the `$MaxNominatorRewardedPerValidator` biggest stakers can claim
       * their reward. This used to limit the i/o cost for the nominator payout.
       **/
      maxNominatorRewardedPerValidator: u32 & AugmentedConst<ApiType>;
      /**
       * The threshold of improvement that should be provided for a new solution to be accepted.
       **/
      minSolutionScoreBump: Perbill & AugmentedConst<ApiType>;
      /**
       * Number of sessions per era.
       **/
      sessionsPerEra: SessionIndex & AugmentedConst<ApiType>;
      /**
       * Number of eras that slashes are deferred by, after computation.
       * 
       * This should be less than the bonding duration.
       * Set to 0 if slashes should be applied immediately, without opportunity for
       * intervention.
       **/
      slashDeferDuration: EraIndex & AugmentedConst<ApiType>;
    };
    storage: {
      /**
       * Exports const - maximum size of the "hash blacklist" collection.
       **/
      blacklistSizeLimit: u64 & AugmentedConst<ApiType>;
      /**
       * Exports const - a prize for a data object deletion.
       **/
      dataObjectDeletionPrize: BalanceOf & AugmentedConst<ApiType>;
      /**
       * Exports const - the default dynamic bag creation policy for channels (storage bucket
       * number).
       **/
      defaultChannelDynamicBagNumberOfStorageBuckets: u64 & AugmentedConst<ApiType>;
      /**
       * Exports const - the default dynamic bag creation policy for members (storage bucket
       * number).
       **/
      defaultMemberDynamicBagNumberOfStorageBuckets: u64 & AugmentedConst<ApiType>;
      /**
       * Exports const - "Distribution buckets per bag" value constraint.
       **/
      distributionBucketsPerBagValueConstraint: StorageBucketsPerBagValueConstraint & AugmentedConst<ApiType>;
      /**
       * Exports const - max allowed distribution bucket family number.
       **/
      maxDistributionBucketFamilyNumber: u64 & AugmentedConst<ApiType>;
      /**
       * Exports const - max allowed distribution bucket number per family.
       **/
      maxDistributionBucketNumberPerFamily: u64 & AugmentedConst<ApiType>;
      /**
       * Exports const - max number of data objects per bag.
       **/
      maxNumberOfDataObjectsPerBag: u64 & AugmentedConst<ApiType>;
      /**
       * Exports const - max number of pending invitations per distribution bucket.
       **/
      maxNumberOfPendingInvitationsPerDistributionBucket: u64 & AugmentedConst<ApiType>;
      /**
<<<<<<< HEAD
       * Exports const - max allowed storage bucket number.
       **/
      maxStorageBucketNumber: u64 & AugmentedConst<ApiType>;
      /**
=======
>>>>>>> 2b612924
       * Exports const - "Storage buckets per bag" value constraint.
       **/
      storageBucketsPerBagValueConstraint: StorageBucketsPerBagValueConstraint & AugmentedConst<ApiType>;
    };
    storageWorkingGroup: {
      /**
       * Exports const -  max simultaneous active worker number.
       **/
      maxWorkerNumberLimit: u32 & AugmentedConst<ApiType>;
    };
    system: {
      /**
       * The base weight of executing a block, independent of the transactions in the block.
       **/
      blockExecutionWeight: Weight & AugmentedConst<ApiType>;
      /**
       * The maximum number of blocks to allow in mortal eras.
       **/
      blockHashCount: BlockNumber & AugmentedConst<ApiType>;
      /**
       * The weight of runtime database operations the runtime can invoke.
       **/
      dbWeight: RuntimeDbWeight & AugmentedConst<ApiType>;
      /**
       * The base weight of an Extrinsic in the block, independent of the of extrinsic being executed.
       **/
      extrinsicBaseWeight: Weight & AugmentedConst<ApiType>;
      /**
       * The maximum length of a block (in bytes).
       **/
      maximumBlockLength: u32 & AugmentedConst<ApiType>;
      /**
       * The maximum weight of a block.
       **/
      maximumBlockWeight: Weight & AugmentedConst<ApiType>;
    };
    timestamp: {
      /**
       * The minimum period between blocks. Beware that this is different to the *expected* period
       * that the block production apparatus provides. Your chosen consensus system will generally
       * work with this to determine a sensible block time. e.g. For Aura, it will be double this
       * period on default settings.
       **/
      minimumPeriod: Moment & AugmentedConst<ApiType>;
    };
    transactionPayment: {
      /**
       * The fee to be paid for making a transaction; the per-byte portion.
       **/
      transactionByteFee: BalanceOf & AugmentedConst<ApiType>;
      /**
       * The polynomial that is applied in order to derive fee from weight.
       **/
      weightToFee: Vec<WeightToFeeCoefficient> & AugmentedConst<ApiType>;
    };
  }

  export interface QueryableConsts<ApiType extends ApiTypes> extends AugmentedConsts<ApiType> {
  }
}<|MERGE_RESOLUTION|>--- conflicted
+++ resolved
@@ -189,13 +189,6 @@
        **/
       maxNumberOfPendingInvitationsPerDistributionBucket: u64 & AugmentedConst<ApiType>;
       /**
-<<<<<<< HEAD
-       * Exports const - max allowed storage bucket number.
-       **/
-      maxStorageBucketNumber: u64 & AugmentedConst<ApiType>;
-      /**
-=======
->>>>>>> 2b612924
        * Exports const - "Storage buckets per bag" value constraint.
        **/
       storageBucketsPerBagValueConstraint: StorageBucketsPerBagValueConstraint & AugmentedConst<ApiType>;
