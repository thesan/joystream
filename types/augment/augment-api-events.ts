// Auto-generated via `yarn polkadot-types-from-chain`, do not edit
/* eslint-disable */

import type { BTreeMap, BTreeSet, Bytes, Option, Vec, bool, u32, u64 } from '@polkadot/types';
<<<<<<< HEAD
import type { ApplicationId, ApplicationIdToWorkerIdMap, BagId, CategoryId, Channel, ChannelCategory, ChannelCategoryCreationParameters, ChannelCategoryId, ChannelCategoryUpdateParameters, ChannelCreationParameters, ChannelId, ChannelOwnershipTransferRequest, ChannelOwnershipTransferRequestId, ChannelUpdateParameters, Cid, ContentActor, CuratorGroupId, CuratorId, DataObjectId, DistributionBucketFamilyId, DistributionBucketId, DynamicBagDeletionPrizeRecord, DynamicBagId, DynamicBagType, EntryMethod, IsCensored, MemberId, MintBalanceOf, MintId, NewAssets, OpeningId, PersonCreationParameters, PersonId, PersonUpdateParameters, PlaylistCreationParameters, PlaylistId, PlaylistUpdateParameters, PostId, ProposalId, ProposalStatus, RationaleText, Series, SeriesId, SeriesParameters, StorageBucketId, ThreadId, UploadParameters, VideoCategoryCreationParameters, VideoCategoryId, VideoCategoryUpdateParameters, VideoCreationParameters, VideoId, VideoUpdateParameters, VoteKind, Voucher, WorkerId } from './all';
=======
import type { ApplicationId, ApplicationIdToWorkerIdMap, BagId, CategoryId, Channel, ChannelCategory, ChannelCategoryCreationParameters, ChannelCategoryId, ChannelCategoryUpdateParameters, ChannelCreationParameters, ChannelId, ChannelOwnershipTransferRequest, ChannelOwnershipTransferRequestId, ChannelUpdateParameters, Cid, ContentActor, CuratorGroupId, CuratorId, DataObjectId, DistributionBucketFamilyId, DistributionBucketId, DynamicBagDeletionPrizeRecord, DynamicBagId, DynamicBagType, EntryMethod, IsCensored, MemberId, MintBalanceOf, MintId, OpeningId, PersonCreationParameters, PersonId, PersonUpdateParameters, PlaylistCreationParameters, PlaylistId, PlaylistUpdateParameters, PostId, ProposalId, ProposalStatus, RationaleText, Series, SeriesId, SeriesParameters, StorageAssets, StorageBucketId, ThreadId, UploadParameters, VideoCategoryCreationParameters, VideoCategoryId, VideoCategoryUpdateParameters, VideoCreationParameters, VideoId, VideoUpdateParameters, VoteKind, Voucher, WorkerId } from './all';
>>>>>>> 471e7ec0
import type { BalanceStatus } from '@polkadot/types/interfaces/balances';
import type { AuthorityId } from '@polkadot/types/interfaces/consensus';
import type { AuthorityList } from '@polkadot/types/interfaces/grandpa';
import type { Kind, OpaqueTimeSlot } from '@polkadot/types/interfaces/offences';
import type { AccountId, Balance, BlockNumber, Hash } from '@polkadot/types/interfaces/runtime';
import type { IdentificationTuple, SessionIndex } from '@polkadot/types/interfaces/session';
import type { ElectionCompute, EraIndex } from '@polkadot/types/interfaces/staking';
import type { DispatchError, DispatchInfo, DispatchResult } from '@polkadot/types/interfaces/system';
import type { ApiTypes } from '@polkadot/api/types';

declare module '@polkadot/api/types/events' {
  export interface AugmentedEvents<ApiType> {
    balances: {
      /**
       * A balance was set by root. \[who, free, reserved\]
       **/
      BalanceSet: AugmentedEvent<ApiType, [AccountId, Balance, Balance]>;
      /**
       * Some amount was deposited (e.g. for transaction fees). \[who, deposit\]
       **/
      Deposit: AugmentedEvent<ApiType, [AccountId, Balance]>;
      /**
       * An account was removed whose balance was non-zero but below ExistentialDeposit,
       * resulting in an outright loss. \[account, balance\]
       **/
      DustLost: AugmentedEvent<ApiType, [AccountId, Balance]>;
      /**
       * An account was created with some free balance. \[account, free_balance\]
       **/
      Endowed: AugmentedEvent<ApiType, [AccountId, Balance]>;
      /**
       * Some balance was reserved (moved from free to reserved). \[who, value\]
       **/
      Reserved: AugmentedEvent<ApiType, [AccountId, Balance]>;
      /**
       * Some balance was moved from the reserve of the first account to the second account.
       * Final argument indicates the destination balance type.
       * \[from, to, balance, destination_status\]
       **/
      ReserveRepatriated: AugmentedEvent<ApiType, [AccountId, AccountId, Balance, BalanceStatus]>;
      /**
       * Transfer succeeded. \[from, to, value\]
       **/
      Transfer: AugmentedEvent<ApiType, [AccountId, AccountId, Balance]>;
      /**
       * Some balance was unreserved (moved from reserved to free). \[who, value\]
       **/
      Unreserved: AugmentedEvent<ApiType, [AccountId, Balance]>;
    };
    content: {
      ChannelAssetsRemoved: AugmentedEvent<ApiType, [ContentActor, ChannelId, BTreeSet<DataObjectId>, Channel]>;
      ChannelCategoryCreated: AugmentedEvent<ApiType, [ChannelCategoryId, ChannelCategory, ChannelCategoryCreationParameters]>;
      ChannelCategoryDeleted: AugmentedEvent<ApiType, [ContentActor, ChannelCategoryId]>;
      ChannelCategoryUpdated: AugmentedEvent<ApiType, [ContentActor, ChannelCategoryId, ChannelCategoryUpdateParameters]>;
      ChannelCensorshipStatusUpdated: AugmentedEvent<ApiType, [ContentActor, ChannelId, IsCensored, Bytes]>;
      ChannelCreated: AugmentedEvent<ApiType, [ContentActor, ChannelId, Channel, ChannelCreationParameters]>;
      ChannelDeleted: AugmentedEvent<ApiType, [ContentActor, ChannelId]>;
      ChannelOwnershipTransferred: AugmentedEvent<ApiType, [ContentActor, ChannelOwnershipTransferRequestId]>;
      ChannelOwnershipTransferRequested: AugmentedEvent<ApiType, [ContentActor, ChannelOwnershipTransferRequestId, ChannelOwnershipTransferRequest]>;
      ChannelOwnershipTransferRequestWithdrawn: AugmentedEvent<ApiType, [ContentActor, ChannelOwnershipTransferRequestId]>;
      ChannelUpdated: AugmentedEvent<ApiType, [ContentActor, ChannelId, Channel, ChannelUpdateParameters]>;
      CuratorAdded: AugmentedEvent<ApiType, [CuratorGroupId, CuratorId]>;
      CuratorGroupCreated: AugmentedEvent<ApiType, [CuratorGroupId]>;
      CuratorGroupStatusSet: AugmentedEvent<ApiType, [CuratorGroupId, bool]>;
      CuratorRemoved: AugmentedEvent<ApiType, [CuratorGroupId, CuratorId]>;
      FeaturedVideosSet: AugmentedEvent<ApiType, [ContentActor, Vec<VideoId>]>;
<<<<<<< HEAD
      PersonCreated: AugmentedEvent<ApiType, [ContentActor, PersonId, NewAssets, PersonCreationParameters]>;
      PersonDeleted: AugmentedEvent<ApiType, [ContentActor, PersonId]>;
      PersonUpdated: AugmentedEvent<ApiType, [ContentActor, PersonId, NewAssets, PersonUpdateParameters]>;
      PlaylistCreated: AugmentedEvent<ApiType, [ContentActor, PlaylistId, PlaylistCreationParameters]>;
      PlaylistDeleted: AugmentedEvent<ApiType, [ContentActor, PlaylistId]>;
      PlaylistUpdated: AugmentedEvent<ApiType, [ContentActor, PlaylistId, PlaylistUpdateParameters]>;
      SeriesCreated: AugmentedEvent<ApiType, [ContentActor, SeriesId, NewAssets, SeriesParameters, Series]>;
      SeriesDeleted: AugmentedEvent<ApiType, [ContentActor, SeriesId]>;
      SeriesUpdated: AugmentedEvent<ApiType, [ContentActor, SeriesId, NewAssets, SeriesParameters, Series]>;
=======
      PersonCreated: AugmentedEvent<ApiType, [ContentActor, PersonId, StorageAssets, PersonCreationParameters]>;
      PersonDeleted: AugmentedEvent<ApiType, [ContentActor, PersonId]>;
      PersonUpdated: AugmentedEvent<ApiType, [ContentActor, PersonId, StorageAssets, PersonUpdateParameters]>;
      PlaylistCreated: AugmentedEvent<ApiType, [ContentActor, PlaylistId, PlaylistCreationParameters]>;
      PlaylistDeleted: AugmentedEvent<ApiType, [ContentActor, PlaylistId]>;
      PlaylistUpdated: AugmentedEvent<ApiType, [ContentActor, PlaylistId, PlaylistUpdateParameters]>;
      SeriesCreated: AugmentedEvent<ApiType, [ContentActor, SeriesId, StorageAssets, SeriesParameters, Series]>;
      SeriesDeleted: AugmentedEvent<ApiType, [ContentActor, SeriesId]>;
      SeriesUpdated: AugmentedEvent<ApiType, [ContentActor, SeriesId, StorageAssets, SeriesParameters, Series]>;
>>>>>>> 471e7ec0
      VideoCategoryCreated: AugmentedEvent<ApiType, [ContentActor, VideoCategoryId, VideoCategoryCreationParameters]>;
      VideoCategoryDeleted: AugmentedEvent<ApiType, [ContentActor, VideoCategoryId]>;
      VideoCategoryUpdated: AugmentedEvent<ApiType, [ContentActor, VideoCategoryId, VideoCategoryUpdateParameters]>;
      VideoCensorshipStatusUpdated: AugmentedEvent<ApiType, [ContentActor, VideoId, IsCensored, Bytes]>;
      VideoCreated: AugmentedEvent<ApiType, [ContentActor, ChannelId, VideoId, VideoCreationParameters]>;
      VideoDeleted: AugmentedEvent<ApiType, [ContentActor, VideoId]>;
      VideoUpdated: AugmentedEvent<ApiType, [ContentActor, VideoId, VideoUpdateParameters]>;
    };
    contentWorkingGroup: {
      /**
       * Emits on accepting application for the worker opening.
       * Params:
       * - Opening id
       **/
      AcceptedApplications: AugmentedEvent<ApiType, [OpeningId]>;
      /**
       * Emits on terminating the application for the worker/lead opening.
       * Params:
       * - Worker application id
       **/
      ApplicationTerminated: AugmentedEvent<ApiType, [ApplicationId]>;
      /**
       * Emits on withdrawing the application for the worker/lead opening.
       * Params:
       * - Worker application id
       **/
      ApplicationWithdrawn: AugmentedEvent<ApiType, [ApplicationId]>;
      /**
       * Emits on adding the application for the worker opening.
       * Params:
       * - Opening id
       * - Application id
       **/
      AppliedOnOpening: AugmentedEvent<ApiType, [OpeningId, ApplicationId]>;
      /**
       * Emits on beginning the application review for the worker/lead opening.
       * Params:
       * - Opening id
       **/
      BeganApplicationReview: AugmentedEvent<ApiType, [OpeningId]>;
      /**
       * Emits on setting the leader.
       * Params:
       * - Worker id.
       **/
      LeaderSet: AugmentedEvent<ApiType, [WorkerId]>;
      /**
       * Emits on un-setting the leader.
       * Params:
       **/
      LeaderUnset: AugmentedEvent<ApiType, []>;
      /**
       * Emits on changing working group mint capacity.
       * Params:
       * - mint id.
       * - new mint balance.
       **/
      MintCapacityChanged: AugmentedEvent<ApiType, [MintId, MintBalanceOf]>;
      /**
       * Emits on adding new worker opening.
       * Params:
       * - Opening id
       **/
      OpeningAdded: AugmentedEvent<ApiType, [OpeningId]>;
      /**
       * Emits on filling the worker opening.
       * Params:
       * - Worker opening id
       * - Worker application id to the worker id dictionary
       **/
      OpeningFilled: AugmentedEvent<ApiType, [OpeningId, ApplicationIdToWorkerIdMap]>;
      /**
       * Emits on decreasing the worker/lead stake.
       * Params:
       * - worker/lead id.
       **/
      StakeDecreased: AugmentedEvent<ApiType, [WorkerId]>;
      /**
       * Emits on increasing the worker/lead stake.
       * Params:
       * - worker/lead id.
       **/
      StakeIncreased: AugmentedEvent<ApiType, [WorkerId]>;
      /**
       * Emits on slashing the worker/lead stake.
       * Params:
       * - worker/lead id.
       **/
      StakeSlashed: AugmentedEvent<ApiType, [WorkerId]>;
      /**
       * Emits on terminating the leader.
       * Params:
       * - leader worker id.
       * - termination rationale text
       **/
      TerminatedLeader: AugmentedEvent<ApiType, [WorkerId, RationaleText]>;
      /**
       * Emits on terminating the worker.
       * Params:
       * - worker id.
       * - termination rationale text
       **/
      TerminatedWorker: AugmentedEvent<ApiType, [WorkerId, RationaleText]>;
      /**
       * Emits on exiting the worker.
       * Params:
       * - worker id.
       * - exit rationale text
       **/
      WorkerExited: AugmentedEvent<ApiType, [WorkerId, RationaleText]>;
      /**
       * Emits on updating the reward account of the worker.
       * Params:
       * - Member id of the worker.
       * - Reward account id of the worker.
       **/
      WorkerRewardAccountUpdated: AugmentedEvent<ApiType, [WorkerId, AccountId]>;
      /**
       * Emits on updating the reward amount of the worker.
       * Params:
       * - Id of the worker.
       **/
      WorkerRewardAmountUpdated: AugmentedEvent<ApiType, [WorkerId]>;
      /**
       * Emits on updating the role account of the worker.
       * Params:
       * - Id of the worker.
       * - Role account id of the worker.
       **/
      WorkerRoleAccountUpdated: AugmentedEvent<ApiType, [WorkerId, AccountId]>;
      /**
       * Emits on updating the worker storage role.
       * Params:
       * - Id of the worker.
       * - Raw storage field.
       **/
      WorkerStorageUpdated: AugmentedEvent<ApiType, [WorkerId, Bytes]>;
    };
    council: {
      CouncilTermEnded: AugmentedEvent<ApiType, [BlockNumber]>;
      NewCouncilTermStarted: AugmentedEvent<ApiType, [BlockNumber]>;
    };
    councilElection: {
      AnnouncingEnded: AugmentedEvent<ApiType, []>;
      AnnouncingStarted: AugmentedEvent<ApiType, [u32]>;
      Applied: AugmentedEvent<ApiType, [AccountId]>;
      CouncilElected: AugmentedEvent<ApiType, [BlockNumber]>;
      /**
       * A new election started
       **/
      ElectionStarted: AugmentedEvent<ApiType, []>;
      Revealed: AugmentedEvent<ApiType, [AccountId, Hash, AccountId]>;
      RevealingEnded: AugmentedEvent<ApiType, []>;
      RevealingStarted: AugmentedEvent<ApiType, []>;
      Voted: AugmentedEvent<ApiType, [AccountId, Hash]>;
      VotingEnded: AugmentedEvent<ApiType, []>;
      VotingStarted: AugmentedEvent<ApiType, []>;
    };
    distributionWorkingGroup: {
      /**
       * Emits on accepting application for the worker opening.
       * Params:
       * - Opening id
       **/
      AcceptedApplications: AugmentedEvent<ApiType, [OpeningId]>;
      /**
       * Emits on terminating the application for the worker/lead opening.
       * Params:
       * - Worker application id
       **/
      ApplicationTerminated: AugmentedEvent<ApiType, [ApplicationId]>;
      /**
       * Emits on withdrawing the application for the worker/lead opening.
       * Params:
       * - Worker application id
       **/
      ApplicationWithdrawn: AugmentedEvent<ApiType, [ApplicationId]>;
      /**
       * Emits on adding the application for the worker opening.
       * Params:
       * - Opening id
       * - Application id
       **/
      AppliedOnOpening: AugmentedEvent<ApiType, [OpeningId, ApplicationId]>;
      /**
       * Emits on beginning the application review for the worker/lead opening.
       * Params:
       * - Opening id
       **/
      BeganApplicationReview: AugmentedEvent<ApiType, [OpeningId]>;
      /**
       * Emits on setting the leader.
       * Params:
       * - Worker id.
       **/
      LeaderSet: AugmentedEvent<ApiType, [WorkerId]>;
      /**
       * Emits on un-setting the leader.
       * Params:
       **/
      LeaderUnset: AugmentedEvent<ApiType, []>;
      /**
       * Emits on changing working group mint capacity.
       * Params:
       * - mint id.
       * - new mint balance.
       **/
      MintCapacityChanged: AugmentedEvent<ApiType, [MintId, MintBalanceOf]>;
      /**
       * Emits on adding new worker opening.
       * Params:
       * - Opening id
       **/
      OpeningAdded: AugmentedEvent<ApiType, [OpeningId]>;
      /**
       * Emits on filling the worker opening.
       * Params:
       * - Worker opening id
       * - Worker application id to the worker id dictionary
       **/
      OpeningFilled: AugmentedEvent<ApiType, [OpeningId, ApplicationIdToWorkerIdMap]>;
      /**
       * Emits on decreasing the worker/lead stake.
       * Params:
       * - worker/lead id.
       **/
      StakeDecreased: AugmentedEvent<ApiType, [WorkerId]>;
      /**
       * Emits on increasing the worker/lead stake.
       * Params:
       * - worker/lead id.
       **/
      StakeIncreased: AugmentedEvent<ApiType, [WorkerId]>;
      /**
       * Emits on slashing the worker/lead stake.
       * Params:
       * - worker/lead id.
       **/
      StakeSlashed: AugmentedEvent<ApiType, [WorkerId]>;
      /**
       * Emits on terminating the leader.
       * Params:
       * - leader worker id.
       * - termination rationale text
       **/
      TerminatedLeader: AugmentedEvent<ApiType, [WorkerId, RationaleText]>;
      /**
       * Emits on terminating the worker.
       * Params:
       * - worker id.
       * - termination rationale text
       **/
      TerminatedWorker: AugmentedEvent<ApiType, [WorkerId, RationaleText]>;
      /**
       * Emits on exiting the worker.
       * Params:
       * - worker id.
       * - exit rationale text
       **/
      WorkerExited: AugmentedEvent<ApiType, [WorkerId, RationaleText]>;
      /**
       * Emits on updating the reward account of the worker.
       * Params:
       * - Member id of the worker.
       * - Reward account id of the worker.
       **/
      WorkerRewardAccountUpdated: AugmentedEvent<ApiType, [WorkerId, AccountId]>;
      /**
       * Emits on updating the reward amount of the worker.
       * Params:
       * - Id of the worker.
       **/
      WorkerRewardAmountUpdated: AugmentedEvent<ApiType, [WorkerId]>;
      /**
       * Emits on updating the role account of the worker.
       * Params:
       * - Id of the worker.
       * - Role account id of the worker.
       **/
      WorkerRoleAccountUpdated: AugmentedEvent<ApiType, [WorkerId, AccountId]>;
      /**
       * Emits on updating the worker storage role.
       * Params:
       * - Id of the worker.
       * - Raw storage field.
       **/
      WorkerStorageUpdated: AugmentedEvent<ApiType, [WorkerId, Bytes]>;
    };
    forum: {
      /**
       * A category was introduced
       **/
      CategoryCreated: AugmentedEvent<ApiType, [CategoryId]>;
      /**
       * A category with given id was updated.
       * The second argument reflects the new archival status of the category, if changed.
       * The third argument reflects the new deletion status of the category, if changed.
       **/
      CategoryUpdated: AugmentedEvent<ApiType, [CategoryId, Option<bool>, Option<bool>]>;
      /**
       * Given account was set as forum sudo.
       **/
      ForumSudoSet: AugmentedEvent<ApiType, [Option<AccountId>, Option<AccountId>]>;
      /**
       * Post with given id was created.
       **/
      PostAdded: AugmentedEvent<ApiType, [PostId]>;
      /**
       * Post with givne id was moderated.
       **/
      PostModerated: AugmentedEvent<ApiType, [PostId]>;
      /**
       * Post with given id had its text updated.
       * The second argument reflects the number of total edits when the text update occurs.
       **/
      PostTextUpdated: AugmentedEvent<ApiType, [PostId, u64]>;
      /**
       * A thread with given id was created.
       **/
      ThreadCreated: AugmentedEvent<ApiType, [ThreadId]>;
      /**
       * A thread with given id was moderated.
       **/
      ThreadModerated: AugmentedEvent<ApiType, [ThreadId]>;
    };
    gatewayWorkingGroup: {
      /**
       * Emits on accepting application for the worker opening.
       * Params:
       * - Opening id
       **/
      AcceptedApplications: AugmentedEvent<ApiType, [OpeningId]>;
      /**
       * Emits on terminating the application for the worker/lead opening.
       * Params:
       * - Worker application id
       **/
      ApplicationTerminated: AugmentedEvent<ApiType, [ApplicationId]>;
      /**
       * Emits on withdrawing the application for the worker/lead opening.
       * Params:
       * - Worker application id
       **/
      ApplicationWithdrawn: AugmentedEvent<ApiType, [ApplicationId]>;
      /**
       * Emits on adding the application for the worker opening.
       * Params:
       * - Opening id
       * - Application id
       **/
      AppliedOnOpening: AugmentedEvent<ApiType, [OpeningId, ApplicationId]>;
      /**
       * Emits on beginning the application review for the worker/lead opening.
       * Params:
       * - Opening id
       **/
      BeganApplicationReview: AugmentedEvent<ApiType, [OpeningId]>;
      /**
       * Emits on setting the leader.
       * Params:
       * - Worker id.
       **/
      LeaderSet: AugmentedEvent<ApiType, [WorkerId]>;
      /**
       * Emits on un-setting the leader.
       * Params:
       **/
      LeaderUnset: AugmentedEvent<ApiType, []>;
      /**
       * Emits on changing working group mint capacity.
       * Params:
       * - mint id.
       * - new mint balance.
       **/
      MintCapacityChanged: AugmentedEvent<ApiType, [MintId, MintBalanceOf]>;
      /**
       * Emits on adding new worker opening.
       * Params:
       * - Opening id
       **/
      OpeningAdded: AugmentedEvent<ApiType, [OpeningId]>;
      /**
       * Emits on filling the worker opening.
       * Params:
       * - Worker opening id
       * - Worker application id to the worker id dictionary
       **/
      OpeningFilled: AugmentedEvent<ApiType, [OpeningId, ApplicationIdToWorkerIdMap]>;
      /**
       * Emits on decreasing the worker/lead stake.
       * Params:
       * - worker/lead id.
       **/
      StakeDecreased: AugmentedEvent<ApiType, [WorkerId]>;
      /**
       * Emits on increasing the worker/lead stake.
       * Params:
       * - worker/lead id.
       **/
      StakeIncreased: AugmentedEvent<ApiType, [WorkerId]>;
      /**
       * Emits on slashing the worker/lead stake.
       * Params:
       * - worker/lead id.
       **/
      StakeSlashed: AugmentedEvent<ApiType, [WorkerId]>;
      /**
       * Emits on terminating the leader.
       * Params:
       * - leader worker id.
       * - termination rationale text
       **/
      TerminatedLeader: AugmentedEvent<ApiType, [WorkerId, RationaleText]>;
      /**
       * Emits on terminating the worker.
       * Params:
       * - worker id.
       * - termination rationale text
       **/
      TerminatedWorker: AugmentedEvent<ApiType, [WorkerId, RationaleText]>;
      /**
       * Emits on exiting the worker.
       * Params:
       * - worker id.
       * - exit rationale text
       **/
      WorkerExited: AugmentedEvent<ApiType, [WorkerId, RationaleText]>;
      /**
       * Emits on updating the reward account of the worker.
       * Params:
       * - Member id of the worker.
       * - Reward account id of the worker.
       **/
      WorkerRewardAccountUpdated: AugmentedEvent<ApiType, [WorkerId, AccountId]>;
      /**
       * Emits on updating the reward amount of the worker.
       * Params:
       * - Id of the worker.
       **/
      WorkerRewardAmountUpdated: AugmentedEvent<ApiType, [WorkerId]>;
      /**
       * Emits on updating the role account of the worker.
       * Params:
       * - Id of the worker.
       * - Role account id of the worker.
       **/
      WorkerRoleAccountUpdated: AugmentedEvent<ApiType, [WorkerId, AccountId]>;
      /**
       * Emits on updating the worker storage role.
       * Params:
       * - Id of the worker.
       * - Raw storage field.
       **/
      WorkerStorageUpdated: AugmentedEvent<ApiType, [WorkerId, Bytes]>;
    };
    grandpa: {
      /**
       * New authority set has been applied. \[authority_set\]
       **/
      NewAuthorities: AugmentedEvent<ApiType, [AuthorityList]>;
      /**
       * Current authority set has been paused.
       **/
      Paused: AugmentedEvent<ApiType, []>;
      /**
       * Current authority set has been resumed.
       **/
      Resumed: AugmentedEvent<ApiType, []>;
    };
    imOnline: {
      /**
       * At the end of the session, no offence was committed.
       **/
      AllGood: AugmentedEvent<ApiType, []>;
      /**
       * A new heartbeat was received from `AuthorityId` \[authority_id\]
       **/
      HeartbeatReceived: AugmentedEvent<ApiType, [AuthorityId]>;
      /**
       * At the end of the session, at least one validator was found to be \[offline\].
       **/
      SomeOffline: AugmentedEvent<ApiType, [Vec<IdentificationTuple>]>;
    };
    members: {
      MemberRegistered: AugmentedEvent<ApiType, [MemberId, AccountId, EntryMethod]>;
      MemberSetControllerAccount: AugmentedEvent<ApiType, [MemberId, AccountId]>;
      MemberSetRootAccount: AugmentedEvent<ApiType, [MemberId, AccountId]>;
      MemberUpdatedAboutText: AugmentedEvent<ApiType, [MemberId, Bytes]>;
      MemberUpdatedAvatar: AugmentedEvent<ApiType, [MemberId, Bytes]>;
      MemberUpdatedHandle: AugmentedEvent<ApiType, [MemberId, Bytes]>;
    };
    memo: {
      MemoUpdated: AugmentedEvent<ApiType, [AccountId]>;
    };
    offences: {
      /**
       * There is an offence reported of the given `kind` happened at the `session_index` and
       * (kind-specific) time slot. This event is not deposited for duplicate slashes. last
       * element indicates of the offence was applied (true) or queued (false)
       * \[kind, timeslot, applied\].
       **/
      Offence: AugmentedEvent<ApiType, [Kind, OpaqueTimeSlot, bool]>;
    };
    operationsWorkingGroupAlpha: {
      /**
       * Emits on accepting application for the worker opening.
       * Params:
       * - Opening id
       **/
      AcceptedApplications: AugmentedEvent<ApiType, [OpeningId]>;
      /**
       * Emits on terminating the application for the worker/lead opening.
       * Params:
       * - Worker application id
       **/
      ApplicationTerminated: AugmentedEvent<ApiType, [ApplicationId]>;
      /**
       * Emits on withdrawing the application for the worker/lead opening.
       * Params:
       * - Worker application id
       **/
      ApplicationWithdrawn: AugmentedEvent<ApiType, [ApplicationId]>;
      /**
       * Emits on adding the application for the worker opening.
       * Params:
       * - Opening id
       * - Application id
       **/
      AppliedOnOpening: AugmentedEvent<ApiType, [OpeningId, ApplicationId]>;
      /**
       * Emits on beginning the application review for the worker/lead opening.
       * Params:
       * - Opening id
       **/
      BeganApplicationReview: AugmentedEvent<ApiType, [OpeningId]>;
      /**
       * Emits on setting the leader.
       * Params:
       * - Worker id.
       **/
      LeaderSet: AugmentedEvent<ApiType, [WorkerId]>;
      /**
       * Emits on un-setting the leader.
       * Params:
       **/
      LeaderUnset: AugmentedEvent<ApiType, []>;
      /**
       * Emits on changing working group mint capacity.
       * Params:
       * - mint id.
       * - new mint balance.
       **/
      MintCapacityChanged: AugmentedEvent<ApiType, [MintId, MintBalanceOf]>;
      /**
       * Emits on adding new worker opening.
       * Params:
       * - Opening id
       **/
      OpeningAdded: AugmentedEvent<ApiType, [OpeningId]>;
      /**
       * Emits on filling the worker opening.
       * Params:
       * - Worker opening id
       * - Worker application id to the worker id dictionary
       **/
      OpeningFilled: AugmentedEvent<ApiType, [OpeningId, ApplicationIdToWorkerIdMap]>;
      /**
       * Emits on decreasing the worker/lead stake.
       * Params:
       * - worker/lead id.
       **/
      StakeDecreased: AugmentedEvent<ApiType, [WorkerId]>;
      /**
       * Emits on increasing the worker/lead stake.
       * Params:
       * - worker/lead id.
       **/
      StakeIncreased: AugmentedEvent<ApiType, [WorkerId]>;
      /**
       * Emits on slashing the worker/lead stake.
       * Params:
       * - worker/lead id.
       **/
      StakeSlashed: AugmentedEvent<ApiType, [WorkerId]>;
      /**
       * Emits on terminating the leader.
       * Params:
       * - leader worker id.
       * - termination rationale text
       **/
      TerminatedLeader: AugmentedEvent<ApiType, [WorkerId, RationaleText]>;
      /**
       * Emits on terminating the worker.
       * Params:
       * - worker id.
       * - termination rationale text
       **/
      TerminatedWorker: AugmentedEvent<ApiType, [WorkerId, RationaleText]>;
      /**
       * Emits on exiting the worker.
       * Params:
       * - worker id.
       * - exit rationale text
       **/
      WorkerExited: AugmentedEvent<ApiType, [WorkerId, RationaleText]>;
      /**
       * Emits on updating the reward account of the worker.
       * Params:
       * - Member id of the worker.
       * - Reward account id of the worker.
       **/
      WorkerRewardAccountUpdated: AugmentedEvent<ApiType, [WorkerId, AccountId]>;
      /**
       * Emits on updating the reward amount of the worker.
       * Params:
       * - Id of the worker.
       **/
      WorkerRewardAmountUpdated: AugmentedEvent<ApiType, [WorkerId]>;
      /**
       * Emits on updating the role account of the worker.
       * Params:
       * - Id of the worker.
       * - Role account id of the worker.
       **/
      WorkerRoleAccountUpdated: AugmentedEvent<ApiType, [WorkerId, AccountId]>;
      /**
       * Emits on updating the worker storage role.
       * Params:
       * - Id of the worker.
       * - Raw storage field.
       **/
      WorkerStorageUpdated: AugmentedEvent<ApiType, [WorkerId, Bytes]>;
    };
    operationsWorkingGroupBeta: {
      /**
       * Emits on accepting application for the worker opening.
       * Params:
       * - Opening id
       **/
      AcceptedApplications: AugmentedEvent<ApiType, [OpeningId]>;
      /**
       * Emits on terminating the application for the worker/lead opening.
       * Params:
       * - Worker application id
       **/
      ApplicationTerminated: AugmentedEvent<ApiType, [ApplicationId]>;
      /**
       * Emits on withdrawing the application for the worker/lead opening.
       * Params:
       * - Worker application id
       **/
      ApplicationWithdrawn: AugmentedEvent<ApiType, [ApplicationId]>;
      /**
       * Emits on adding the application for the worker opening.
       * Params:
       * - Opening id
       * - Application id
       **/
      AppliedOnOpening: AugmentedEvent<ApiType, [OpeningId, ApplicationId]>;
      /**
       * Emits on beginning the application review for the worker/lead opening.
       * Params:
       * - Opening id
       **/
      BeganApplicationReview: AugmentedEvent<ApiType, [OpeningId]>;
      /**
       * Emits on setting the leader.
       * Params:
       * - Worker id.
       **/
      LeaderSet: AugmentedEvent<ApiType, [WorkerId]>;
      /**
       * Emits on un-setting the leader.
       * Params:
       **/
      LeaderUnset: AugmentedEvent<ApiType, []>;
      /**
       * Emits on changing working group mint capacity.
       * Params:
       * - mint id.
       * - new mint balance.
       **/
      MintCapacityChanged: AugmentedEvent<ApiType, [MintId, MintBalanceOf]>;
      /**
       * Emits on adding new worker opening.
       * Params:
       * - Opening id
       **/
      OpeningAdded: AugmentedEvent<ApiType, [OpeningId]>;
      /**
       * Emits on filling the worker opening.
       * Params:
       * - Worker opening id
       * - Worker application id to the worker id dictionary
       **/
      OpeningFilled: AugmentedEvent<ApiType, [OpeningId, ApplicationIdToWorkerIdMap]>;
      /**
       * Emits on decreasing the worker/lead stake.
       * Params:
       * - worker/lead id.
       **/
      StakeDecreased: AugmentedEvent<ApiType, [WorkerId]>;
      /**
       * Emits on increasing the worker/lead stake.
       * Params:
       * - worker/lead id.
       **/
      StakeIncreased: AugmentedEvent<ApiType, [WorkerId]>;
      /**
       * Emits on slashing the worker/lead stake.
       * Params:
       * - worker/lead id.
       **/
      StakeSlashed: AugmentedEvent<ApiType, [WorkerId]>;
      /**
       * Emits on terminating the leader.
       * Params:
       * - leader worker id.
       * - termination rationale text
       **/
      TerminatedLeader: AugmentedEvent<ApiType, [WorkerId, RationaleText]>;
      /**
       * Emits on terminating the worker.
       * Params:
       * - worker id.
       * - termination rationale text
       **/
      TerminatedWorker: AugmentedEvent<ApiType, [WorkerId, RationaleText]>;
      /**
       * Emits on exiting the worker.
       * Params:
       * - worker id.
       * - exit rationale text
       **/
      WorkerExited: AugmentedEvent<ApiType, [WorkerId, RationaleText]>;
      /**
       * Emits on updating the reward account of the worker.
       * Params:
       * - Member id of the worker.
       * - Reward account id of the worker.
       **/
      WorkerRewardAccountUpdated: AugmentedEvent<ApiType, [WorkerId, AccountId]>;
      /**
       * Emits on updating the reward amount of the worker.
       * Params:
       * - Id of the worker.
       **/
      WorkerRewardAmountUpdated: AugmentedEvent<ApiType, [WorkerId]>;
      /**
       * Emits on updating the role account of the worker.
       * Params:
       * - Id of the worker.
       * - Role account id of the worker.
       **/
      WorkerRoleAccountUpdated: AugmentedEvent<ApiType, [WorkerId, AccountId]>;
      /**
       * Emits on updating the worker storage role.
       * Params:
       * - Id of the worker.
       * - Raw storage field.
       **/
      WorkerStorageUpdated: AugmentedEvent<ApiType, [WorkerId, Bytes]>;
    };
    operationsWorkingGroupGamma: {
      /**
       * Emits on accepting application for the worker opening.
       * Params:
       * - Opening id
       **/
      AcceptedApplications: AugmentedEvent<ApiType, [OpeningId]>;
      /**
       * Emits on terminating the application for the worker/lead opening.
       * Params:
       * - Worker application id
       **/
      ApplicationTerminated: AugmentedEvent<ApiType, [ApplicationId]>;
      /**
       * Emits on withdrawing the application for the worker/lead opening.
       * Params:
       * - Worker application id
       **/
      ApplicationWithdrawn: AugmentedEvent<ApiType, [ApplicationId]>;
      /**
       * Emits on adding the application for the worker opening.
       * Params:
       * - Opening id
       * - Application id
       **/
      AppliedOnOpening: AugmentedEvent<ApiType, [OpeningId, ApplicationId]>;
      /**
       * Emits on beginning the application review for the worker/lead opening.
       * Params:
       * - Opening id
       **/
      BeganApplicationReview: AugmentedEvent<ApiType, [OpeningId]>;
      /**
       * Emits on setting the leader.
       * Params:
       * - Worker id.
       **/
      LeaderSet: AugmentedEvent<ApiType, [WorkerId]>;
      /**
       * Emits on un-setting the leader.
       * Params:
       **/
      LeaderUnset: AugmentedEvent<ApiType, []>;
      /**
       * Emits on changing working group mint capacity.
       * Params:
       * - mint id.
       * - new mint balance.
       **/
      MintCapacityChanged: AugmentedEvent<ApiType, [MintId, MintBalanceOf]>;
      /**
       * Emits on adding new worker opening.
       * Params:
       * - Opening id
       **/
      OpeningAdded: AugmentedEvent<ApiType, [OpeningId]>;
      /**
       * Emits on filling the worker opening.
       * Params:
       * - Worker opening id
       * - Worker application id to the worker id dictionary
       **/
      OpeningFilled: AugmentedEvent<ApiType, [OpeningId, ApplicationIdToWorkerIdMap]>;
      /**
       * Emits on decreasing the worker/lead stake.
       * Params:
       * - worker/lead id.
       **/
      StakeDecreased: AugmentedEvent<ApiType, [WorkerId]>;
      /**
       * Emits on increasing the worker/lead stake.
       * Params:
       * - worker/lead id.
       **/
      StakeIncreased: AugmentedEvent<ApiType, [WorkerId]>;
      /**
       * Emits on slashing the worker/lead stake.
       * Params:
       * - worker/lead id.
       **/
      StakeSlashed: AugmentedEvent<ApiType, [WorkerId]>;
      /**
       * Emits on terminating the leader.
       * Params:
       * - leader worker id.
       * - termination rationale text
       **/
      TerminatedLeader: AugmentedEvent<ApiType, [WorkerId, RationaleText]>;
      /**
       * Emits on terminating the worker.
       * Params:
       * - worker id.
       * - termination rationale text
       **/
      TerminatedWorker: AugmentedEvent<ApiType, [WorkerId, RationaleText]>;
      /**
       * Emits on exiting the worker.
       * Params:
       * - worker id.
       * - exit rationale text
       **/
      WorkerExited: AugmentedEvent<ApiType, [WorkerId, RationaleText]>;
      /**
       * Emits on updating the reward account of the worker.
       * Params:
       * - Member id of the worker.
       * - Reward account id of the worker.
       **/
      WorkerRewardAccountUpdated: AugmentedEvent<ApiType, [WorkerId, AccountId]>;
      /**
       * Emits on updating the reward amount of the worker.
       * Params:
       * - Id of the worker.
       **/
      WorkerRewardAmountUpdated: AugmentedEvent<ApiType, [WorkerId]>;
      /**
       * Emits on updating the role account of the worker.
       * Params:
       * - Id of the worker.
       * - Role account id of the worker.
       **/
      WorkerRoleAccountUpdated: AugmentedEvent<ApiType, [WorkerId, AccountId]>;
      /**
       * Emits on updating the worker storage role.
       * Params:
       * - Id of the worker.
       * - Raw storage field.
       **/
      WorkerStorageUpdated: AugmentedEvent<ApiType, [WorkerId, Bytes]>;
    };
    proposalsDiscussion: {
      /**
       * Emits on post creation.
       **/
      PostCreated: AugmentedEvent<ApiType, [PostId, MemberId]>;
      /**
       * Emits on post update.
       **/
      PostUpdated: AugmentedEvent<ApiType, [PostId, MemberId]>;
      /**
       * Emits on thread creation.
       **/
      ThreadCreated: AugmentedEvent<ApiType, [ThreadId, MemberId]>;
    };
    proposalsEngine: {
      /**
       * Emits on proposal creation.
       * Params:
       * - Member id of a proposer.
       * - Id of a newly created proposal after it was saved in storage.
       **/
      ProposalCreated: AugmentedEvent<ApiType, [MemberId, ProposalId]>;
      /**
       * Emits on proposal status change.
       * Params:
       * - Id of a updated proposal.
       * - New proposal status
       **/
      ProposalStatusUpdated: AugmentedEvent<ApiType, [ProposalId, ProposalStatus]>;
      /**
       * Emits on voting for the proposal
       * Params:
       * - Voter - member id of a voter.
       * - Id of a proposal.
       * - Kind of vote.
       **/
      Voted: AugmentedEvent<ApiType, [MemberId, ProposalId, VoteKind]>;
    };
    session: {
      /**
       * New session has happened. Note that the argument is the \[session_index\], not the block
       * number as the type might suggest.
       **/
      NewSession: AugmentedEvent<ApiType, [SessionIndex]>;
    };
    staking: {
      /**
       * An account has bonded this amount. \[stash, amount\]
       * 
       * NOTE: This event is only emitted when funds are bonded via a dispatchable. Notably,
       * it will not be emitted for staking rewards when they are added to stake.
       **/
      Bonded: AugmentedEvent<ApiType, [AccountId, Balance]>;
      /**
       * The era payout has been set; the first balance is the validator-payout; the second is
       * the remainder from the maximum amount of reward.
       * \[era_index, validator_payout, remainder\]
       **/
      EraPayout: AugmentedEvent<ApiType, [EraIndex, Balance, Balance]>;
      /**
       * An old slashing report from a prior era was discarded because it could
       * not be processed. \[session_index\]
       **/
      OldSlashingReportDiscarded: AugmentedEvent<ApiType, [SessionIndex]>;
      /**
       * The staker has been rewarded by this amount. \[stash, amount\]
       **/
      Reward: AugmentedEvent<ApiType, [AccountId, Balance]>;
      /**
       * One validator (and its nominators) has been slashed by the given amount.
       * \[validator, amount\]
       **/
      Slash: AugmentedEvent<ApiType, [AccountId, Balance]>;
      /**
       * A new solution for the upcoming election has been stored. \[compute\]
       **/
      SolutionStored: AugmentedEvent<ApiType, [ElectionCompute]>;
      /**
       * A new set of stakers was elected with the given \[compute\].
       **/
      StakingElection: AugmentedEvent<ApiType, [ElectionCompute]>;
      /**
       * An account has unbonded this amount. \[stash, amount\]
       **/
      Unbonded: AugmentedEvent<ApiType, [AccountId, Balance]>;
      /**
       * An account has called `withdraw_unbonded` and removed unbonding chunks worth `Balance`
       * from the unlocking queue. \[stash, amount\]
       **/
      Withdrawn: AugmentedEvent<ApiType, [AccountId, Balance]>;
    };
    storage: {
      /**
       * Bag objects changed.
       * Params
       * - bag id
       * - new total objects size
       * - new total objects number
       **/
      BagObjectsChanged: AugmentedEvent<ApiType, [BagId, u64, u64]>;
      /**
       * Emits on changing the size-based pricing of new objects uploaded.
       * Params
       * - new data size fee
       **/
      DataObjectPerMegabyteFeeUpdated: AugmentedEvent<ApiType, [Balance]>;
      /**
       * Emits on data objects deletion from bags.
       * Params
       * - account ID for the deletion prize
       * - bag ID
       * - data object IDs
       **/
      DataObjectsDeleted: AugmentedEvent<ApiType, [AccountId, BagId, BTreeSet<DataObjectId>]>;
      /**
       * Emits on moving data objects between bags.
       * Params
       * - source bag ID
       * - destination bag ID
       * - data object IDs
       **/
      DataObjectsMoved: AugmentedEvent<ApiType, [BagId, BagId, BTreeSet<DataObjectId>]>;
      /**
       * Emits on uploading data objects.
       * Params
       * - data objects IDs
       * - initial uploading parameters
<<<<<<< HEAD
       **/
      DataObjectsUploaded: AugmentedEvent<ApiType, [Vec<DataObjectId>, UploadParameters]>;
=======
       * - deletion prize for objects
       **/
      DataObjectsUploaded: AugmentedEvent<ApiType, [Vec<DataObjectId>, UploadParameters, Balance]>;
>>>>>>> 471e7ec0
      /**
       * Emits on creating distribution bucket.
       * Params
       * - distribution bucket family ID
       * - accepting new bags
       * - distribution bucket ID
       **/
      DistributionBucketCreated: AugmentedEvent<ApiType, [DistributionBucketFamilyId, bool, DistributionBucketId]>;
      /**
       * Emits on deleting distribution bucket.
       * Params
       * - distribution bucket family ID
       * - distribution bucket ID
       **/
      DistributionBucketDeleted: AugmentedEvent<ApiType, [DistributionBucketFamilyId, DistributionBucketId]>;
      /**
       * Emits on creating distribution bucket family.
       * Params
       * - distribution family bucket ID
       **/
      DistributionBucketFamilyCreated: AugmentedEvent<ApiType, [DistributionBucketFamilyId]>;
      /**
       * Emits on deleting distribution bucket family.
       * Params
       * - distribution family bucket ID
       **/
      DistributionBucketFamilyDeleted: AugmentedEvent<ApiType, [DistributionBucketFamilyId]>;
      /**
       * Emits on setting the metadata by a distribution bucket family.
       * Params
       * - distribution bucket family ID
       * - metadata
       **/
      DistributionBucketFamilyMetadataSet: AugmentedEvent<ApiType, [DistributionBucketFamilyId, Bytes]>;
      /**
       * Emits on accepting a distribution bucket invitation for the operator.
       * Params
       * - worker ID
       * - distribution bucket family ID
       * - distribution bucket ID
       **/
      DistributionBucketInvitationAccepted: AugmentedEvent<ApiType, [WorkerId, DistributionBucketFamilyId, DistributionBucketId]>;
      /**
       * Emits on canceling a distribution bucket invitation for the operator.
       * Params
       * - distribution bucket family ID
       * - distribution bucket ID
       * - operator worker ID
       **/
      DistributionBucketInvitationCancelled: AugmentedEvent<ApiType, [DistributionBucketFamilyId, DistributionBucketId, WorkerId]>;
      /**
       * Emits on setting the metadata by a distribution bucket operator.
       * Params
       * - worker ID
       * - distribution bucket family ID
       * - distribution bucket ID
       * - metadata
       **/
      DistributionBucketMetadataSet: AugmentedEvent<ApiType, [WorkerId, DistributionBucketFamilyId, DistributionBucketId, Bytes]>;
      /**
       * Emits on storage bucket mode update (distributing flag).
       * Params
       * - distribution bucket family ID
       * - distribution bucket ID
       * - distributing
       **/
      DistributionBucketModeUpdated: AugmentedEvent<ApiType, [DistributionBucketFamilyId, DistributionBucketId, bool]>;
      /**
       * Emits on creating a distribution bucket invitation for the operator.
       * Params
       * - distribution bucket family ID
       * - distribution bucket ID
       * - worker ID
       **/
      DistributionBucketOperatorInvited: AugmentedEvent<ApiType, [DistributionBucketFamilyId, DistributionBucketId, WorkerId]>;
      /**
       * Emits on the distribution bucket operator removal.
       * Params
       * - distribution bucket family ID
       * - distribution bucket ID
       * - distribution bucket operator ID
       **/
      DistributionBucketOperatorRemoved: AugmentedEvent<ApiType, [DistributionBucketFamilyId, DistributionBucketId, WorkerId]>;
      /**
       * Emits on changing the "Distribution buckets per bag" number limit.
       * Params
       * - new limit
       **/
      DistributionBucketsPerBagLimitUpdated: AugmentedEvent<ApiType, [u64]>;
      /**
       * Emits on storage bucket status update (accepting new bags).
       * Params
       * - distribution bucket family ID
       * - distribution bucket ID
       * - new status (accepting new bags)
       **/
      DistributionBucketStatusUpdated: AugmentedEvent<ApiType, [DistributionBucketFamilyId, DistributionBucketId, bool]>;
      /**
       * Emits on updating distribution buckets for bag.
       * Params
       * - bag ID
       * - storage buckets to add ID collection
       * - storage buckets to remove ID collection
       **/
      DistributionBucketsUpdatedForBag: AugmentedEvent<ApiType, [BagId, DistributionBucketFamilyId, BTreeSet<DistributionBucketId>, BTreeSet<DistributionBucketId>]>;
      /**
       * Emits on creating a dynamic bag.
       * Params
       * - dynamic bag ID
       * - optional DynamicBagDeletionPrize instance
       * - assigned storage buckets' IDs
       * - assigned distribution buckets' IDs
       **/
      DynamicBagCreated: AugmentedEvent<ApiType, [DynamicBagId, Option<DynamicBagDeletionPrizeRecord>, BTreeSet<StorageBucketId>, BTreeSet<DistributionBucketId>]>;
      /**
       * Emits on deleting a dynamic bag.
       * Params
       * - account ID for the deletion prize
       * - dynamic bag ID
       **/
      DynamicBagDeleted: AugmentedEvent<ApiType, [AccountId, DynamicBagId]>;
      /**
       * Emits on dynamic bag creation policy update (distribution bucket families).
       * Params
       * - dynamic bag type
       * - families and bucket numbers
       **/
      FamiliesInDynamicBagCreationPolicyUpdated: AugmentedEvent<ApiType, [DynamicBagType, BTreeMap<DistributionBucketFamilyId, u32>]>;
      /**
       * Emits on updating the number of storage buckets in dynamic bag creation policy.
       * Params
       * - dynamic bag type
       * - new number of storage buckets
       **/
      NumberOfStorageBucketsInDynamicBagCreationPolicyUpdated: AugmentedEvent<ApiType, [DynamicBagType, u64]>;
      /**
       * Emits on accepting pending data objects.
       * Params
       * - storage bucket ID
       * - worker ID (storage provider ID)
       * - bag ID
       * - pending data objects
       **/
      PendingDataObjectsAccepted: AugmentedEvent<ApiType, [StorageBucketId, WorkerId, BagId, BTreeSet<DataObjectId>]>;
      /**
       * Emits on creating the storage bucket.
       * Params
       * - storage bucket ID
       * - invited worker
       * - flag "accepting_new_bags"
       * - size limit for voucher,
       * - objects limit for voucher,
       **/
      StorageBucketCreated: AugmentedEvent<ApiType, [StorageBucketId, Option<WorkerId>, bool, u64, u64]>;
      /**
       * Emits on storage bucket deleting.
       * Params
       * - storage bucket ID
       **/
      StorageBucketDeleted: AugmentedEvent<ApiType, [StorageBucketId]>;
      /**
       * Emits on accepting the storage bucket invitation.
       * Params
       * - storage bucket ID
       * - invited worker ID
       **/
      StorageBucketInvitationAccepted: AugmentedEvent<ApiType, [StorageBucketId, WorkerId]>;
      /**
       * Emits on cancelling the storage bucket invitation.
       * Params
       * - storage bucket ID
       **/
      StorageBucketInvitationCancelled: AugmentedEvent<ApiType, [StorageBucketId]>;
      /**
       * Emits on the storage bucket operator invitation.
       * Params
       * - storage bucket ID
       * - operator worker ID (storage provider ID)
       **/
      StorageBucketOperatorInvited: AugmentedEvent<ApiType, [StorageBucketId, WorkerId]>;
      /**
       * Emits on the storage bucket operator removal.
       * Params
       * - storage bucket ID
       **/
      StorageBucketOperatorRemoved: AugmentedEvent<ApiType, [StorageBucketId]>;
      /**
       * Emits on changing the "Storage buckets per bag" number limit.
       * Params
       * - new limit
       **/
      StorageBucketsPerBagLimitUpdated: AugmentedEvent<ApiType, [u64]>;
      /**
       * Emits on storage bucket status update.
       * Params
       * - storage bucket ID
       * - new status
       **/
      StorageBucketStatusUpdated: AugmentedEvent<ApiType, [StorageBucketId, bool]>;
      /**
       * Emits on updating storage buckets for bag.
       * Params
       * - bag ID
       * - storage buckets to add ID collection
       * - storage buckets to remove ID collection
       **/
      StorageBucketsUpdatedForBag: AugmentedEvent<ApiType, [BagId, BTreeSet<StorageBucketId>, BTreeSet<StorageBucketId>]>;
      /**
       * Emits on changing the "Storage buckets voucher max limits".
       * Params
       * - new objects size limit
       * - new objects number limit
       **/
      StorageBucketsVoucherMaxLimitsUpdated: AugmentedEvent<ApiType, [u64, u64]>;
      /**
       * Emits on setting the storage bucket voucher limits.
       * Params
       * - storage bucket ID
       * - new total objects size limit
       * - new total objects number limit
       **/
      StorageBucketVoucherLimitsSet: AugmentedEvent<ApiType, [StorageBucketId, u64, u64]>;
      /**
       * Emits on setting the storage operator metadata.
       * Params
       * - storage bucket ID
       * - invited worker ID
       * - metadata
       **/
      StorageOperatorMetadataSet: AugmentedEvent<ApiType, [StorageBucketId, WorkerId, Bytes]>;
      /**
       * Emits on updating the blacklist with data hashes.
       * Params
       * - hashes to remove from the blacklist
       * - hashes to add to the blacklist
       **/
      UpdateBlacklist: AugmentedEvent<ApiType, [BTreeSet<Cid>, BTreeSet<Cid>]>;
      /**
       * Emits on changing the size-based pricing of new objects uploaded.
       * Params
       * - new status
       **/
      UploadingBlockStatusUpdated: AugmentedEvent<ApiType, [bool]>;
      /**
       * Emits on changing the voucher for a storage bucket.
       * Params
       * - storage bucket ID
       * - new voucher
       **/
      VoucherChanged: AugmentedEvent<ApiType, [StorageBucketId, Voucher]>;
    };
    storageWorkingGroup: {
      /**
       * Emits on accepting application for the worker opening.
       * Params:
       * - Opening id
       **/
      AcceptedApplications: AugmentedEvent<ApiType, [OpeningId]>;
      /**
       * Emits on terminating the application for the worker/lead opening.
       * Params:
       * - Worker application id
       **/
      ApplicationTerminated: AugmentedEvent<ApiType, [ApplicationId]>;
      /**
       * Emits on withdrawing the application for the worker/lead opening.
       * Params:
       * - Worker application id
       **/
      ApplicationWithdrawn: AugmentedEvent<ApiType, [ApplicationId]>;
      /**
       * Emits on adding the application for the worker opening.
       * Params:
       * - Opening id
       * - Application id
       **/
      AppliedOnOpening: AugmentedEvent<ApiType, [OpeningId, ApplicationId]>;
      /**
       * Emits on beginning the application review for the worker/lead opening.
       * Params:
       * - Opening id
       **/
      BeganApplicationReview: AugmentedEvent<ApiType, [OpeningId]>;
      /**
       * Emits on setting the leader.
       * Params:
       * - Worker id.
       **/
      LeaderSet: AugmentedEvent<ApiType, [WorkerId]>;
      /**
       * Emits on un-setting the leader.
       * Params:
       **/
      LeaderUnset: AugmentedEvent<ApiType, []>;
      /**
       * Emits on changing working group mint capacity.
       * Params:
       * - mint id.
       * - new mint balance.
       **/
      MintCapacityChanged: AugmentedEvent<ApiType, [MintId, MintBalanceOf]>;
      /**
       * Emits on adding new worker opening.
       * Params:
       * - Opening id
       **/
      OpeningAdded: AugmentedEvent<ApiType, [OpeningId]>;
      /**
       * Emits on filling the worker opening.
       * Params:
       * - Worker opening id
       * - Worker application id to the worker id dictionary
       **/
      OpeningFilled: AugmentedEvent<ApiType, [OpeningId, ApplicationIdToWorkerIdMap]>;
      /**
       * Emits on decreasing the worker/lead stake.
       * Params:
       * - worker/lead id.
       **/
      StakeDecreased: AugmentedEvent<ApiType, [WorkerId]>;
      /**
       * Emits on increasing the worker/lead stake.
       * Params:
       * - worker/lead id.
       **/
      StakeIncreased: AugmentedEvent<ApiType, [WorkerId]>;
      /**
       * Emits on slashing the worker/lead stake.
       * Params:
       * - worker/lead id.
       **/
      StakeSlashed: AugmentedEvent<ApiType, [WorkerId]>;
      /**
       * Emits on terminating the leader.
       * Params:
       * - leader worker id.
       * - termination rationale text
       **/
      TerminatedLeader: AugmentedEvent<ApiType, [WorkerId, RationaleText]>;
      /**
       * Emits on terminating the worker.
       * Params:
       * - worker id.
       * - termination rationale text
       **/
      TerminatedWorker: AugmentedEvent<ApiType, [WorkerId, RationaleText]>;
      /**
       * Emits on exiting the worker.
       * Params:
       * - worker id.
       * - exit rationale text
       **/
      WorkerExited: AugmentedEvent<ApiType, [WorkerId, RationaleText]>;
      /**
       * Emits on updating the reward account of the worker.
       * Params:
       * - Member id of the worker.
       * - Reward account id of the worker.
       **/
      WorkerRewardAccountUpdated: AugmentedEvent<ApiType, [WorkerId, AccountId]>;
      /**
       * Emits on updating the reward amount of the worker.
       * Params:
       * - Id of the worker.
       **/
      WorkerRewardAmountUpdated: AugmentedEvent<ApiType, [WorkerId]>;
      /**
       * Emits on updating the role account of the worker.
       * Params:
       * - Id of the worker.
       * - Role account id of the worker.
       **/
      WorkerRoleAccountUpdated: AugmentedEvent<ApiType, [WorkerId, AccountId]>;
      /**
       * Emits on updating the worker storage role.
       * Params:
       * - Id of the worker.
       * - Raw storage field.
       **/
      WorkerStorageUpdated: AugmentedEvent<ApiType, [WorkerId, Bytes]>;
    };
    sudo: {
      /**
       * The \[sudoer\] just switched identity; the old key is supplied.
       **/
      KeyChanged: AugmentedEvent<ApiType, [AccountId]>;
      /**
       * A sudo just took place. \[result\]
       **/
      Sudid: AugmentedEvent<ApiType, [DispatchResult]>;
      /**
       * A sudo just took place. \[result\]
       **/
      SudoAsDone: AugmentedEvent<ApiType, [bool]>;
    };
    system: {
      /**
       * `:code` was updated.
       **/
      CodeUpdated: AugmentedEvent<ApiType, []>;
      /**
       * An extrinsic failed. \[error, info\]
       **/
      ExtrinsicFailed: AugmentedEvent<ApiType, [DispatchError, DispatchInfo]>;
      /**
       * An extrinsic completed successfully. \[info\]
       **/
      ExtrinsicSuccess: AugmentedEvent<ApiType, [DispatchInfo]>;
      /**
       * An \[account\] was reaped.
       **/
      KilledAccount: AugmentedEvent<ApiType, [AccountId]>;
      /**
       * A new \[account\] was created.
       **/
      NewAccount: AugmentedEvent<ApiType, [AccountId]>;
    };
    utility: {
      /**
       * Batch of dispatches completed fully with no error.
       **/
      BatchCompleted: AugmentedEvent<ApiType, []>;
      /**
       * Batch of dispatches did not complete fully. Index of first failing dispatch given, as
       * well as the error. \[index, error\]
       **/
      BatchInterrupted: AugmentedEvent<ApiType, [u32, DispatchError]>;
    };
  }

  export interface DecoratedEvents<ApiType extends ApiTypes> extends AugmentedEvents<ApiType> {
  }
}<|MERGE_RESOLUTION|>--- conflicted
+++ resolved
@@ -2,11 +2,7 @@
 /* eslint-disable */
 
 import type { BTreeMap, BTreeSet, Bytes, Option, Vec, bool, u32, u64 } from '@polkadot/types';
-<<<<<<< HEAD
-import type { ApplicationId, ApplicationIdToWorkerIdMap, BagId, CategoryId, Channel, ChannelCategory, ChannelCategoryCreationParameters, ChannelCategoryId, ChannelCategoryUpdateParameters, ChannelCreationParameters, ChannelId, ChannelOwnershipTransferRequest, ChannelOwnershipTransferRequestId, ChannelUpdateParameters, Cid, ContentActor, CuratorGroupId, CuratorId, DataObjectId, DistributionBucketFamilyId, DistributionBucketId, DynamicBagDeletionPrizeRecord, DynamicBagId, DynamicBagType, EntryMethod, IsCensored, MemberId, MintBalanceOf, MintId, NewAssets, OpeningId, PersonCreationParameters, PersonId, PersonUpdateParameters, PlaylistCreationParameters, PlaylistId, PlaylistUpdateParameters, PostId, ProposalId, ProposalStatus, RationaleText, Series, SeriesId, SeriesParameters, StorageBucketId, ThreadId, UploadParameters, VideoCategoryCreationParameters, VideoCategoryId, VideoCategoryUpdateParameters, VideoCreationParameters, VideoId, VideoUpdateParameters, VoteKind, Voucher, WorkerId } from './all';
-=======
 import type { ApplicationId, ApplicationIdToWorkerIdMap, BagId, CategoryId, Channel, ChannelCategory, ChannelCategoryCreationParameters, ChannelCategoryId, ChannelCategoryUpdateParameters, ChannelCreationParameters, ChannelId, ChannelOwnershipTransferRequest, ChannelOwnershipTransferRequestId, ChannelUpdateParameters, Cid, ContentActor, CuratorGroupId, CuratorId, DataObjectId, DistributionBucketFamilyId, DistributionBucketId, DynamicBagDeletionPrizeRecord, DynamicBagId, DynamicBagType, EntryMethod, IsCensored, MemberId, MintBalanceOf, MintId, OpeningId, PersonCreationParameters, PersonId, PersonUpdateParameters, PlaylistCreationParameters, PlaylistId, PlaylistUpdateParameters, PostId, ProposalId, ProposalStatus, RationaleText, Series, SeriesId, SeriesParameters, StorageAssets, StorageBucketId, ThreadId, UploadParameters, VideoCategoryCreationParameters, VideoCategoryId, VideoCategoryUpdateParameters, VideoCreationParameters, VideoId, VideoUpdateParameters, VoteKind, Voucher, WorkerId } from './all';
->>>>>>> 471e7ec0
 import type { BalanceStatus } from '@polkadot/types/interfaces/balances';
 import type { AuthorityId } from '@polkadot/types/interfaces/consensus';
 import type { AuthorityList } from '@polkadot/types/interfaces/grandpa';
@@ -73,17 +69,6 @@
       CuratorGroupStatusSet: AugmentedEvent<ApiType, [CuratorGroupId, bool]>;
       CuratorRemoved: AugmentedEvent<ApiType, [CuratorGroupId, CuratorId]>;
       FeaturedVideosSet: AugmentedEvent<ApiType, [ContentActor, Vec<VideoId>]>;
-<<<<<<< HEAD
-      PersonCreated: AugmentedEvent<ApiType, [ContentActor, PersonId, NewAssets, PersonCreationParameters]>;
-      PersonDeleted: AugmentedEvent<ApiType, [ContentActor, PersonId]>;
-      PersonUpdated: AugmentedEvent<ApiType, [ContentActor, PersonId, NewAssets, PersonUpdateParameters]>;
-      PlaylistCreated: AugmentedEvent<ApiType, [ContentActor, PlaylistId, PlaylistCreationParameters]>;
-      PlaylistDeleted: AugmentedEvent<ApiType, [ContentActor, PlaylistId]>;
-      PlaylistUpdated: AugmentedEvent<ApiType, [ContentActor, PlaylistId, PlaylistUpdateParameters]>;
-      SeriesCreated: AugmentedEvent<ApiType, [ContentActor, SeriesId, NewAssets, SeriesParameters, Series]>;
-      SeriesDeleted: AugmentedEvent<ApiType, [ContentActor, SeriesId]>;
-      SeriesUpdated: AugmentedEvent<ApiType, [ContentActor, SeriesId, NewAssets, SeriesParameters, Series]>;
-=======
       PersonCreated: AugmentedEvent<ApiType, [ContentActor, PersonId, StorageAssets, PersonCreationParameters]>;
       PersonDeleted: AugmentedEvent<ApiType, [ContentActor, PersonId]>;
       PersonUpdated: AugmentedEvent<ApiType, [ContentActor, PersonId, StorageAssets, PersonUpdateParameters]>;
@@ -93,7 +78,6 @@
       SeriesCreated: AugmentedEvent<ApiType, [ContentActor, SeriesId, StorageAssets, SeriesParameters, Series]>;
       SeriesDeleted: AugmentedEvent<ApiType, [ContentActor, SeriesId]>;
       SeriesUpdated: AugmentedEvent<ApiType, [ContentActor, SeriesId, StorageAssets, SeriesParameters, Series]>;
->>>>>>> 471e7ec0
       VideoCategoryCreated: AugmentedEvent<ApiType, [ContentActor, VideoCategoryId, VideoCategoryCreationParameters]>;
       VideoCategoryDeleted: AugmentedEvent<ApiType, [ContentActor, VideoCategoryId]>;
       VideoCategoryUpdated: AugmentedEvent<ApiType, [ContentActor, VideoCategoryId, VideoCategoryUpdateParameters]>;
@@ -1114,14 +1098,9 @@
        * Params
        * - data objects IDs
        * - initial uploading parameters
-<<<<<<< HEAD
-       **/
-      DataObjectsUploaded: AugmentedEvent<ApiType, [Vec<DataObjectId>, UploadParameters]>;
-=======
        * - deletion prize for objects
        **/
       DataObjectsUploaded: AugmentedEvent<ApiType, [Vec<DataObjectId>, UploadParameters, Balance]>;
->>>>>>> 471e7ec0
       /**
        * Emits on creating distribution bucket.
        * Params
