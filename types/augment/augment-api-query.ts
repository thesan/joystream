// Auto-generated via `yarn polkadot-types-from-chain`, do not edit
/* eslint-disable */

import { AnyNumber, ITuple, Observable } from '@polkadot/types/types';
import { Option, Vec } from '@polkadot/types/codec';
<<<<<<< HEAD
import { Bytes, bool, u32, u64 } from '@polkadot/types/primitive';
import { Application, ApplicationId, Candidate, CastVoteOf, Category, CategoryId, ClassId, ClassOf, ConstitutionInfo, ContentId, CouncilMemberOf, CouncilStageUpdate, CuratorGroup, CuratorGroupId, DataObject, DataObjectStorageRelationship, DataObjectStorageRelationshipId, DataObjectType, DataObjectTypeId, DiscussionPost, DiscussionThread, EntityController, EntityCreationVoucher, EntityId, EntityOf, MemberId, Membership, MemoText, ModeratorId, Opening, OpeningId, Post, PostId, PropertyId, ProposalId, ProposalOf, ReferendumStage, Reply, ReplyId, ServiceProviderRecord, StakingAccountMemberBinding, StorageProviderId, ThreadId, ThreadOf, Url, VoteKind, Worker, WorkerId } from './all';
=======
import { Bytes, bool, u32, u64, u8 } from '@polkadot/types/primitive';
import { Application, ApplicationId, BountyActor, BountyId, Candidate, CastVoteOf, Category, CategoryId, ClassId, ClassOf, ConstitutionInfo, ContentId, CouncilMemberOf, CouncilStageUpdate, CuratorGroup, CuratorGroupId, DataObject, DataObjectStorageRelationship, DataObjectStorageRelationshipId, DataObjectType, DataObjectTypeId, DiscussionPost, DiscussionThread, EntityController, EntityCreationVoucher, EntityId, EntityOf, Entry, EntryId, ForumUserId, MemberId, Membership, MemoText, ModeratorId, Opening, OpeningId, Post, PostId, PropertyId, ProposalId, ProposalOf, ReferendumStage, Reply, ReplyId, ServiceProviderRecord, StakingAccountMemberBinding, StorageProviderId, ThreadId, ThreadOf, Url, VoteKind, Worker, WorkerId } from './all';
>>>>>>> 8670d378
import { UncleEntryItem } from '@polkadot/types/interfaces/authorship';
import { BabeAuthorityWeight, MaybeRandomness, NextConfigDescriptor, Randomness } from '@polkadot/types/interfaces/babe';
import { AccountData, BalanceLock } from '@polkadot/types/interfaces/balances';
import { AuthorityId } from '@polkadot/types/interfaces/consensus';
import { SetId, StoredPendingChange, StoredState } from '@polkadot/types/interfaces/grandpa';
import { AuthIndex } from '@polkadot/types/interfaces/imOnline';
import { DeferredOffenceOf, Kind, OffenceDetails, OpaqueTimeSlot, ReportIdOf } from '@polkadot/types/interfaces/offences';
import { AccountId, Balance, BalanceOf, BlockNumber, ExtrinsicsWeight, Hash, KeyTypeId, Moment, Perbill, Releases, ValidatorId } from '@polkadot/types/interfaces/runtime';
import { Keys, SessionIndex } from '@polkadot/types/interfaces/session';
import { ActiveEraInfo, ElectionResult, ElectionScore, ElectionStatus, EraIndex, EraRewardPoints, Exposure, Forcing, Nominations, RewardDestination, SlashingSpans, SpanIndex, SpanRecord, StakingLedger, UnappliedSlash, ValidatorPrefs } from '@polkadot/types/interfaces/staking';
import { AccountInfo, DigestOf, EventIndex, EventRecord, LastRuntimeUpgradeInfo, Phase } from '@polkadot/types/interfaces/system';
import { Bounty } from '@polkadot/types/interfaces/treasury';
import { Multiplier } from '@polkadot/types/interfaces/txpayment';
import { ApiTypes } from '@polkadot/api/types';

declare module '@polkadot/api/types/storage' {
  export interface AugmentedQueries<ApiType> {
    authorship: {
      /**
       * Author of current block.
       **/
      author: AugmentedQuery<ApiType, () => Observable<Option<AccountId>>>;
      /**
       * Whether uncles were already set in this block.
       **/
      didSetUncles: AugmentedQuery<ApiType, () => Observable<bool>>;
      /**
       * Uncles
       **/
      uncles: AugmentedQuery<ApiType, () => Observable<Vec<UncleEntryItem>>>;
    };
    babe: {
      /**
       * Current epoch authorities.
       **/
      authorities: AugmentedQuery<ApiType, () => Observable<Vec<ITuple<[AuthorityId, BabeAuthorityWeight]>>>>;
      /**
       * Current slot number.
       **/
      currentSlot: AugmentedQuery<ApiType, () => Observable<u64>>;
      /**
       * Current epoch index.
       **/
      epochIndex: AugmentedQuery<ApiType, () => Observable<u64>>;
      /**
       * The slot at which the first epoch actually started. This is 0
       * until the first block of the chain.
       **/
      genesisSlot: AugmentedQuery<ApiType, () => Observable<u64>>;
      /**
       * Temporary value (cleared at block finalization) which is `Some`
       * if per-block initialization has already been called for current block.
       **/
      initialized: AugmentedQuery<ApiType, () => Observable<Option<MaybeRandomness>>>;
      /**
       * How late the current block is compared to its parent.
       * 
       * This entry is populated as part of block execution and is cleaned up
       * on block finalization. Querying this storage entry outside of block
       * execution context should always yield zero.
       **/
      lateness: AugmentedQuery<ApiType, () => Observable<BlockNumber>>;
      /**
       * Next epoch configuration, if changed.
       **/
      nextEpochConfig: AugmentedQuery<ApiType, () => Observable<Option<NextConfigDescriptor>>>;
      /**
       * Next epoch randomness.
       **/
      nextRandomness: AugmentedQuery<ApiType, () => Observable<Randomness>>;
      /**
       * The epoch randomness for the *current* epoch.
       * 
       * # Security
       * 
       * This MUST NOT be used for gambling, as it can be influenced by a
       * malicious validator in the short term. It MAY be used in many
       * cryptographic protocols, however, so long as one remembers that this
       * (like everything else on-chain) it is public. For example, it can be
       * used where a number is needed that cannot have been chosen by an
       * adversary, for purposes such as public-coin zero-knowledge proofs.
       **/
      randomness: AugmentedQuery<ApiType, () => Observable<Randomness>>;
      /**
       * Randomness under construction.
       * 
       * We make a tradeoff between storage accesses and list length.
       * We store the under-construction randomness in segments of up to
       * `UNDER_CONSTRUCTION_SEGMENT_LENGTH`.
       * 
       * Once a segment reaches this length, we begin the next one.
       * We reset all segments and return to `0` at the beginning of every
       * epoch.
       **/
      segmentIndex: AugmentedQuery<ApiType, () => Observable<u32>>;
      /**
       * TWOX-NOTE: `SegmentIndex` is an increasing integer, so this is okay.
       **/
      underConstruction: AugmentedQuery<ApiType, (arg: u32 | AnyNumber | Uint8Array) => Observable<Vec<Randomness>>>;
    };
    balances: {
      /**
       * The balance of an account.
       * 
       * NOTE: This is only used in the case that this module is used to store balances.
       **/
      account: AugmentedQuery<ApiType, (arg: AccountId | string | Uint8Array) => Observable<AccountData>>;
      /**
       * Any liquidity locks on some account balances.
       * NOTE: Should only be accessed when setting, changing and freeing a lock.
       **/
      locks: AugmentedQuery<ApiType, (arg: AccountId | string | Uint8Array) => Observable<Vec<BalanceLock>>>;
      /**
       * Storage version of the pallet.
       * 
       * This is set to v2.0.0 for new networks.
       **/
      storageVersion: AugmentedQuery<ApiType, () => Observable<Releases>>;
      /**
       * The total units issued in the system.
       **/
      totalIssuance: AugmentedQuery<ApiType, () => Observable<Balance>>;
    };
    blog: {
      /**
       * Post by unique blog and post identificators
       **/
      postById: AugmentedQuery<ApiType, (arg: PostId | AnyNumber | Uint8Array) => Observable<Post>>;
      /**
       * Maps, representing id => item relationship for blogs, posts and replies related structures
       * Post count
       **/
      postCount: AugmentedQuery<ApiType, () => Observable<PostId>>;
      /**
       * Reply by unique blog, post and reply identificators
       **/
      replyById: AugmentedQueryDoubleMap<ApiType, (key1: PostId | AnyNumber | Uint8Array, key2: ReplyId | AnyNumber | Uint8Array) => Observable<Reply>>;
    };
<<<<<<< HEAD
=======
    bounty: {
      /**
       * Bounty storage.
       **/
      bounties: AugmentedQuery<ApiType, (arg: BountyId | AnyNumber | Uint8Array) => Observable<Bounty>>;
      /**
       * Double map for bounty funding. It stores a member or council funding for bounties.
       **/
      bountyContributions: AugmentedQueryDoubleMap<ApiType, (key1: BountyId | AnyNumber | Uint8Array, key2: BountyActor | { Council: any } | { Member: any } | string | Uint8Array) => Observable<BalanceOf>>;
      /**
       * Count of all bounties that have been created.
       **/
      bountyCount: AugmentedQuery<ApiType, () => Observable<u32>>;
      /**
       * Work entry storage map.
       **/
      entries: AugmentedQuery<ApiType, (arg: EntryId | AnyNumber | Uint8Array) => Observable<Entry>>;
      /**
       * Count of all work entries that have been created.
       **/
      entryCount: AugmentedQuery<ApiType, () => Observable<u32>>;
    };
>>>>>>> 8670d378
    constitution: {
      constitution: AugmentedQuery<ApiType, () => Observable<ConstitutionInfo>>;
    };
    contentDirectory: {
      /**
       * Map, representing ClassId -> Class relation
       **/
      classById: AugmentedQuery<ApiType, (arg: ClassId | AnyNumber | Uint8Array) => Observable<ClassOf>>;
      /**
       * Map, representing  CuratorGroupId -> CuratorGroup relation
       **/
      curatorGroupById: AugmentedQuery<ApiType, (arg: CuratorGroupId | AnyNumber | Uint8Array) => Observable<CuratorGroup>>;
      /**
       * Map, representing EntityId -> Entity relation
       **/
      entityById: AugmentedQuery<ApiType, (arg: EntityId | AnyNumber | Uint8Array) => Observable<EntityOf>>;
      entityCreationVouchers: AugmentedQueryDoubleMap<ApiType, (key1: ClassId | AnyNumber | Uint8Array, key2: EntityController | { Maintainers: any } | { Member: any } | { Lead: any } | string | Uint8Array) => Observable<EntityCreationVoucher>>;
      /**
       * Next runtime storage values used to maintain next id value, used on creation of respective curator groups, classes and entities
       **/
      nextClassId: AugmentedQuery<ApiType, () => Observable<ClassId>>;
      nextCuratorGroupId: AugmentedQuery<ApiType, () => Observable<CuratorGroupId>>;
      nextEntityId: AugmentedQuery<ApiType, () => Observable<EntityId>>;
      /**
       * Mapping of class id and its property id to the respective entity id and property value hash.
       **/
      uniquePropertyValueHashes: AugmentedQueryDoubleMap<ApiType, (key1: ITuple<[ClassId, PropertyId]> | [ClassId | AnyNumber | Uint8Array, PropertyId | AnyNumber | Uint8Array], key2: Hash | string | Uint8Array) => Observable<ITuple<[]>>>;
    };
    contentDirectoryWorkingGroup: {
      /**
       * Count of active workers.
       **/
      activeWorkerCount: AugmentedQuery<ApiType, () => Observable<u32>>;
      /**
       * Maps identifier to worker application on opening.
       **/
      applicationById: AugmentedQuery<ApiType, (arg: ApplicationId | AnyNumber | Uint8Array) => Observable<Application>>;
      /**
       * Budget for the working group.
       **/
      budget: AugmentedQuery<ApiType, () => Observable<BalanceOf>>;
      /**
       * Current group lead.
       **/
      currentLead: AugmentedQuery<ApiType, () => Observable<Option<WorkerId>>>;
      /**
       * Next identifier value for new worker application.
       **/
      nextApplicationId: AugmentedQuery<ApiType, () => Observable<ApplicationId>>;
      /**
       * Next identifier value for new job opening.
       **/
      nextOpeningId: AugmentedQuery<ApiType, () => Observable<OpeningId>>;
      /**
       * Next identifier for a new worker.
       **/
      nextWorkerId: AugmentedQuery<ApiType, () => Observable<WorkerId>>;
      /**
       * Maps identifier to job opening.
       **/
      openingById: AugmentedQuery<ApiType, (arg: OpeningId | AnyNumber | Uint8Array) => Observable<Opening>>;
      /**
       * Status text hash.
       **/
      statusTextHash: AugmentedQuery<ApiType, () => Observable<Bytes>>;
      /**
       * Maps identifier to corresponding worker.
       **/
      workerById: AugmentedQuery<ApiType, (arg: WorkerId | AnyNumber | Uint8Array) => Observable<Worker>>;
    };
    council: {
      /**
       * Index of the current candidacy period. It is incremented everytime announcement period
       * starts.
       **/
      announcementPeriodNr: AugmentedQuery<ApiType, () => Observable<u64>>;
      /**
       * Budget for the council's elected members rewards.
       **/
      budget: AugmentedQuery<ApiType, () => Observable<Balance>>;
      /**
       * Amount of balance to be refilled every budget period
       **/
      budgetIncrement: AugmentedQuery<ApiType, () => Observable<Balance>>;
      /**
       * Map of all candidates that ever candidated and haven't unstake yet.
       **/
      candidates: AugmentedQuery<ApiType, (arg: MemberId | AnyNumber | Uint8Array) => Observable<Candidate>>;
      /**
       * Current council members
       **/
      councilMembers: AugmentedQuery<ApiType, () => Observable<Vec<CouncilMemberOf>>>;
      /**
       * Councilor reward per block
       **/
      councilorReward: AugmentedQuery<ApiType, () => Observable<Balance>>;
      /**
       * The next block in which the budget will be increased.
       **/
      nextBudgetRefill: AugmentedQuery<ApiType, () => Observable<BlockNumber>>;
      /**
       * The next block in which the elected council member rewards will be payed.
       **/
      nextRewardPayments: AugmentedQuery<ApiType, () => Observable<BlockNumber>>;
      /**
       * Current council voting stage
       **/
      stage: AugmentedQuery<ApiType, () => Observable<CouncilStageUpdate>>;
    };
    dataDirectory: {
      /**
       * Maps data objects by their content id.
       **/
      dataObjectByContentId: AugmentedQuery<ApiType, (arg: ContentId | string | Uint8Array) => Observable<Option<DataObject>>>;
      /**
       * List of ids known to the system.
       **/
      knownContentIds: AugmentedQuery<ApiType, () => Observable<Vec<ContentId>>>;
    };
    dataObjectStorageRegistry: {
      /**
       * Defines first relationship id.
       **/
      firstRelationshipId: AugmentedQuery<ApiType, () => Observable<DataObjectStorageRelationshipId>>;
      /**
       * Defines next relationship id.
       **/
      nextRelationshipId: AugmentedQuery<ApiType, () => Observable<DataObjectStorageRelationshipId>>;
      /**
       * Mapping of Data object types
       **/
      relationships: AugmentedQuery<ApiType, (arg: DataObjectStorageRelationshipId | AnyNumber | Uint8Array) => Observable<Option<DataObjectStorageRelationship>>>;
      /**
       * Keeps a list of storage relationships per content id.
       **/
      relationshipsByContentId: AugmentedQuery<ApiType, (arg: ContentId | string | Uint8Array) => Observable<Vec<DataObjectStorageRelationshipId>>>;
    };
    dataObjectTypeRegistry: {
      /**
       * Mapping of Data object types.
       **/
      dataObjectTypes: AugmentedQuery<ApiType, (arg: DataObjectTypeId | AnyNumber | Uint8Array) => Observable<Option<DataObjectType>>>;
      /**
       * Data object type ids should start at this value.
       **/
      firstDataObjectTypeId: AugmentedQuery<ApiType, () => Observable<DataObjectTypeId>>;
      /**
       * Provides id counter for the data object types.
       **/
      nextDataObjectTypeId: AugmentedQuery<ApiType, () => Observable<DataObjectTypeId>>;
    };
    discovery: {
      /**
       * Mapping of service providers' storage provider id to their ServiceProviderRecord
       **/
      accountInfoByStorageProviderId: AugmentedQuery<ApiType, (arg: StorageProviderId | AnyNumber | Uint8Array) => Observable<ServiceProviderRecord>>;
      /**
       * Bootstrap endpoints maintained by root
       **/
      bootstrapEndpoints: AugmentedQuery<ApiType, () => Observable<Vec<Url>>>;
      /**
       * Lifetime of an ServiceProviderRecord record in AccountInfoByAccountId map
       **/
      defaultLifetime: AugmentedQuery<ApiType, () => Observable<BlockNumber>>;
    };
    forum: {
      /**
       * Map category identifier to corresponding category.
       **/
      categoryById: AugmentedQuery<ApiType, (arg: CategoryId | AnyNumber | Uint8Array) => Observable<Category>>;
      /**
       * Moderator set for each Category
       **/
      categoryByModerator: AugmentedQueryDoubleMap<ApiType, (key1: CategoryId | AnyNumber | Uint8Array, key2: ModeratorId | AnyNumber | Uint8Array) => Observable<ITuple<[]>>>;
      /**
       * Counter for all existing categories.
       **/
      categoryCounter: AugmentedQuery<ApiType, () => Observable<CategoryId>>;
      /**
       * If data migration is done, set as configible for unit test purpose
       **/
      dataMigrationDone: AugmentedQuery<ApiType, () => Observable<bool>>;
      /**
       * Category identifier value to be used for the next Category created.
       **/
      nextCategoryId: AugmentedQuery<ApiType, () => Observable<CategoryId>>;
      /**
       * Post identifier value to be used for for next post created.
       **/
      nextPostId: AugmentedQuery<ApiType, () => Observable<PostId>>;
      /**
       * Thread identifier value to be used for next Thread in threadById.
       **/
      nextThreadId: AugmentedQuery<ApiType, () => Observable<ThreadId>>;
      /**
<<<<<<< HEAD
=======
       * Unique thread poll voters. This private double map prevents double voting.
       **/
      pollVotes: AugmentedQueryDoubleMap<ApiType, (key1: ThreadId | AnyNumber | Uint8Array, key2: ForumUserId | AnyNumber | Uint8Array) => Observable<bool>>;
      /**
       * Map post identifier to corresponding post.
       **/
      postById: AugmentedQueryDoubleMap<ApiType, (key1: ThreadId | AnyNumber | Uint8Array, key2: PostId | AnyNumber | Uint8Array) => Observable<Post>>;
      /**
>>>>>>> 8670d378
       * Map thread identifier to corresponding thread.
       **/
      threadById: AugmentedQueryDoubleMap<ApiType, (key1: CategoryId | AnyNumber | Uint8Array, key2: ThreadId | AnyNumber | Uint8Array) => Observable<ThreadOf>>;
    };
    forumWorkingGroup: {
      /**
       * Count of active workers.
       **/
      activeWorkerCount: AugmentedQuery<ApiType, () => Observable<u32>>;
      /**
       * Maps identifier to worker application on opening.
       **/
      applicationById: AugmentedQuery<ApiType, (arg: ApplicationId | AnyNumber | Uint8Array) => Observable<Application>>;
      /**
       * Budget for the working group.
       **/
      budget: AugmentedQuery<ApiType, () => Observable<BalanceOf>>;
      /**
       * Current group lead.
       **/
      currentLead: AugmentedQuery<ApiType, () => Observable<Option<WorkerId>>>;
      /**
       * Next identifier value for new worker application.
       **/
      nextApplicationId: AugmentedQuery<ApiType, () => Observable<ApplicationId>>;
      /**
       * Next identifier value for new job opening.
       **/
      nextOpeningId: AugmentedQuery<ApiType, () => Observable<OpeningId>>;
      /**
       * Next identifier for a new worker.
       **/
      nextWorkerId: AugmentedQuery<ApiType, () => Observable<WorkerId>>;
      /**
       * Maps identifier to job opening.
       **/
      openingById: AugmentedQuery<ApiType, (arg: OpeningId | AnyNumber | Uint8Array) => Observable<Opening>>;
      /**
       * Status text hash.
       **/
      statusTextHash: AugmentedQuery<ApiType, () => Observable<Bytes>>;
      /**
       * Maps identifier to corresponding worker.
       **/
      workerById: AugmentedQuery<ApiType, (arg: WorkerId | AnyNumber | Uint8Array) => Observable<Worker>>;
    };
    grandpa: {
      /**
       * The number of changes (both in terms of keys and underlying economic responsibilities)
       * in the "set" of Grandpa validators from genesis.
       **/
      currentSetId: AugmentedQuery<ApiType, () => Observable<SetId>>;
      /**
       * next block number where we can force a change.
       **/
      nextForced: AugmentedQuery<ApiType, () => Observable<Option<BlockNumber>>>;
      /**
       * Pending change: (signaled at, scheduled change).
       **/
      pendingChange: AugmentedQuery<ApiType, () => Observable<Option<StoredPendingChange>>>;
      /**
       * A mapping from grandpa set ID to the index of the *most recent* session for which its
       * members were responsible.
       * 
       * TWOX-NOTE: `SetId` is not under user control.
       **/
      setIdSession: AugmentedQuery<ApiType, (arg: SetId | AnyNumber | Uint8Array) => Observable<Option<SessionIndex>>>;
      /**
       * `true` if we are currently stalled.
       **/
      stalled: AugmentedQuery<ApiType, () => Observable<Option<ITuple<[BlockNumber, BlockNumber]>>>>;
      /**
       * State of the current authority set.
       **/
      state: AugmentedQuery<ApiType, () => Observable<StoredState>>;
    };
    imOnline: {
      /**
       * For each session index, we keep a mapping of `T::ValidatorId` to the
       * number of blocks authored by the given authority.
       **/
      authoredBlocks: AugmentedQueryDoubleMap<ApiType, (key1: SessionIndex | AnyNumber | Uint8Array, key2: ValidatorId | string | Uint8Array) => Observable<u32>>;
      /**
       * The block number after which it's ok to send heartbeats in current session.
       * 
       * At the beginning of each session we set this to a value that should
       * fall roughly in the middle of the session duration.
       * The idea is to first wait for the validators to produce a block
       * in the current session, so that the heartbeat later on will not be necessary.
       **/
      heartbeatAfter: AugmentedQuery<ApiType, () => Observable<BlockNumber>>;
      /**
       * The current set of keys that may issue a heartbeat.
       **/
      keys: AugmentedQuery<ApiType, () => Observable<Vec<AuthorityId>>>;
      /**
       * For each session index, we keep a mapping of `AuthIndex` to
       * `offchain::OpaqueNetworkState`.
       **/
      receivedHeartbeats: AugmentedQueryDoubleMap<ApiType, (key1: SessionIndex | AnyNumber | Uint8Array, key2: AuthIndex | AnyNumber | Uint8Array) => Observable<Option<Bytes>>>;
    };
    members: {
      /**
       * Initial invitation balance for the invited member.
       **/
      initialInvitationBalance: AugmentedQuery<ApiType, () => Observable<BalanceOf>>;
      /**
       * Initial invitation count for the newly bought membership.
       **/
      initialInvitationCount: AugmentedQuery<ApiType, () => Observable<u32>>;
      /**
       * Registered unique handles hash and their mapping to their owner.
       **/
      memberIdByHandleHash: AugmentedQuery<ApiType, (arg: Bytes | string | Uint8Array) => Observable<MemberId>>;
      /**
       * Mapping of member's id to their membership profile.
       **/
      membershipById: AugmentedQuery<ApiType, (arg: MemberId | AnyNumber | Uint8Array) => Observable<Membership>>;
      /**
       * Current membership price.
       **/
      membershipPrice: AugmentedQuery<ApiType, () => Observable<BalanceOf>>;
      /**
       * MemberId to assign to next member that is added to the registry, and is also the
       * total number of members created. MemberIds start at Zero.
       **/
      nextMemberId: AugmentedQuery<ApiType, () => Observable<MemberId>>;
      /**
       * Referral cut percent of the membership fee to receive on buying the membership.
       **/
      referralCut: AugmentedQuery<ApiType, () => Observable<u8>>;
      /**
       * Double of a staking account id and member id to the confirmation status.
       **/
      stakingAccountIdMemberStatus: AugmentedQuery<ApiType, (arg: AccountId | string | Uint8Array) => Observable<StakingAccountMemberBinding>>;
    };
    membershipWorkingGroup: {
      /**
       * Count of active workers.
       **/
      activeWorkerCount: AugmentedQuery<ApiType, () => Observable<u32>>;
      /**
       * Maps identifier to worker application on opening.
       **/
      applicationById: AugmentedQuery<ApiType, (arg: ApplicationId | AnyNumber | Uint8Array) => Observable<Application>>;
      /**
       * Budget for the working group.
       **/
      budget: AugmentedQuery<ApiType, () => Observable<BalanceOf>>;
      /**
       * Current group lead.
       **/
      currentLead: AugmentedQuery<ApiType, () => Observable<Option<WorkerId>>>;
      /**
       * Next identifier value for new worker application.
       **/
      nextApplicationId: AugmentedQuery<ApiType, () => Observable<ApplicationId>>;
      /**
       * Next identifier value for new job opening.
       **/
      nextOpeningId: AugmentedQuery<ApiType, () => Observable<OpeningId>>;
      /**
       * Next identifier for a new worker.
       **/
      nextWorkerId: AugmentedQuery<ApiType, () => Observable<WorkerId>>;
      /**
       * Maps identifier to job opening.
       **/
      openingById: AugmentedQuery<ApiType, (arg: OpeningId | AnyNumber | Uint8Array) => Observable<Opening>>;
      /**
       * Status text hash.
       **/
      statusTextHash: AugmentedQuery<ApiType, () => Observable<Bytes>>;
      /**
       * Maps identifier to corresponding worker.
       **/
      workerById: AugmentedQuery<ApiType, (arg: WorkerId | AnyNumber | Uint8Array) => Observable<Worker>>;
    };
    memo: {
      maxMemoLength: AugmentedQuery<ApiType, () => Observable<u32>>;
      memo: AugmentedQuery<ApiType, (arg: AccountId | string | Uint8Array) => Observable<MemoText>>;
    };
    offences: {
      /**
       * A vector of reports of the same kind that happened at the same time slot.
       **/
      concurrentReportsIndex: AugmentedQueryDoubleMap<ApiType, (key1: Kind | string | Uint8Array, key2: OpaqueTimeSlot | string | Uint8Array) => Observable<Vec<ReportIdOf>>>;
      /**
       * Deferred reports that have been rejected by the offence handler and need to be submitted
       * at a later time.
       **/
      deferredOffences: AugmentedQuery<ApiType, () => Observable<Vec<DeferredOffenceOf>>>;
      /**
       * The primary structure that holds all offence records keyed by report identifiers.
       **/
      reports: AugmentedQuery<ApiType, (arg: ReportIdOf | string | Uint8Array) => Observable<Option<OffenceDetails>>>;
      /**
       * Enumerates all reports of a kind along with the time they happened.
       * 
       * All reports are sorted by the time of offence.
       * 
       * Note that the actual type of this mapping is `Vec<u8>`, this is because values of
       * different types are not supported at the moment so we are doing the manual serialization.
       **/
      reportsByKindIndex: AugmentedQuery<ApiType, (arg: Kind | string | Uint8Array) => Observable<Bytes>>;
    };
    proposalsCodex: {
      /**
       * Map proposal id to its discussion thread id
       **/
      threadIdByProposalId: AugmentedQuery<ApiType, (arg: ProposalId | AnyNumber | Uint8Array) => Observable<ThreadId>>;
    };
    proposalsDiscussion: {
      /**
       * Count of all posts that have been created.
       **/
      postCount: AugmentedQuery<ApiType, () => Observable<u64>>;
      /**
       * Map thread id and post id to corresponding post.
       **/
      postThreadIdByPostId: AugmentedQueryDoubleMap<ApiType, (key1: ThreadId | AnyNumber | Uint8Array, key2: PostId | AnyNumber | Uint8Array) => Observable<DiscussionPost>>;
      /**
       * Map thread identifier to corresponding thread.
       **/
      threadById: AugmentedQuery<ApiType, (arg: ThreadId | AnyNumber | Uint8Array) => Observable<DiscussionThread>>;
      /**
       * Count of all threads that have been created.
       **/
      threadCount: AugmentedQuery<ApiType, () => Observable<u64>>;
    };
    proposalsEngine: {
      /**
       * Count of active proposals.
       **/
      activeProposalCount: AugmentedQuery<ApiType, () => Observable<u32>>;
      /**
       * Map proposal executable code by proposal id.
       **/
      dispatchableCallCode: AugmentedQuery<ApiType, (arg: ProposalId | AnyNumber | Uint8Array) => Observable<Bytes>>;
      /**
       * Count of all proposals that have been created.
       **/
      proposalCount: AugmentedQuery<ApiType, () => Observable<u32>>;
      /**
       * Map proposal by its id.
       **/
      proposals: AugmentedQuery<ApiType, (arg: ProposalId | AnyNumber | Uint8Array) => Observable<ProposalOf>>;
      /**
       * Double map for preventing duplicate votes. Should be cleaned after usage.
       **/
      voteExistsByProposalByVoter: AugmentedQueryDoubleMap<ApiType, (key1: ProposalId | AnyNumber | Uint8Array, key2: MemberId | AnyNumber | Uint8Array) => Observable<VoteKind>>;
    };
    randomnessCollectiveFlip: {
      /**
       * Series of block headers from the last 81 blocks that acts as random seed material. This
       * is arranged as a ring buffer with `block_number % 81` being the index into the `Vec` of
       * the oldest hash.
       **/
      randomMaterial: AugmentedQuery<ApiType, () => Observable<Vec<Hash>>>;
    };
    referendum: {
      /**
       * Current referendum stage.
       **/
      stage: AugmentedQuery<ApiType, () => Observable<ReferendumStage>>;
      /**
       * Votes cast in the referendum. A new record is added to this map when a user casts a
       * sealed vote.
       * It is modified when a user reveals the vote's commitment proof.
       * A record is finally removed when the user unstakes, which can happen during a voting
       * stage or after the current cycle ends.
       * A stake for a vote can be reused in future referendum cycles.
       **/
      votes: AugmentedQuery<ApiType, (arg: AccountId | string | Uint8Array) => Observable<CastVoteOf>>;
    };
    session: {
      /**
       * Current index of the session.
       **/
      currentIndex: AugmentedQuery<ApiType, () => Observable<SessionIndex>>;
      /**
       * Indices of disabled validators.
       * 
       * The set is cleared when `on_session_ending` returns a new set of identities.
       **/
      disabledValidators: AugmentedQuery<ApiType, () => Observable<Vec<u32>>>;
      /**
       * The owner of a key. The key is the `KeyTypeId` + the encoded key.
       **/
      keyOwner: AugmentedQuery<ApiType, (arg: ITuple<[KeyTypeId, Bytes]> | [KeyTypeId | AnyNumber | Uint8Array, Bytes | string | Uint8Array]) => Observable<Option<ValidatorId>>>;
      /**
       * The next session keys for a validator.
       **/
      nextKeys: AugmentedQuery<ApiType, (arg: ValidatorId | string | Uint8Array) => Observable<Option<Keys>>>;
      /**
       * True if the underlying economic identities or weighting behind the validators
       * has changed in the queued validator set.
       **/
      queuedChanged: AugmentedQuery<ApiType, () => Observable<bool>>;
      /**
       * The queued keys for the next session. When the next session begins, these keys
       * will be used to determine the validator's session keys.
       **/
      queuedKeys: AugmentedQuery<ApiType, () => Observable<Vec<ITuple<[ValidatorId, Keys]>>>>;
      /**
       * The current set of validators.
       **/
      validators: AugmentedQuery<ApiType, () => Observable<Vec<ValidatorId>>>;
    };
    staking: {
      /**
       * The active era information, it holds index and start.
       * 
       * The active era is the era currently rewarded.
       * Validator set of this era must be equal to `SessionInterface::validators`.
       **/
      activeEra: AugmentedQuery<ApiType, () => Observable<Option<ActiveEraInfo>>>;
      /**
       * Map from all locked "stash" accounts to the controller account.
       **/
      bonded: AugmentedQuery<ApiType, (arg: AccountId | string | Uint8Array) => Observable<Option<AccountId>>>;
      /**
       * A mapping from still-bonded eras to the first session index of that era.
       * 
       * Must contains information for eras for the range:
       * `[active_era - bounding_duration; active_era]`
       **/
      bondedEras: AugmentedQuery<ApiType, () => Observable<Vec<ITuple<[EraIndex, SessionIndex]>>>>;
      /**
       * The amount of currency given to reporters of a slash event which was
       * canceled by extraordinary circumstances (e.g. governance).
       **/
      canceledSlashPayout: AugmentedQuery<ApiType, () => Observable<BalanceOf>>;
      /**
       * The current era index.
       * 
       * This is the latest planned era, depending on how the Session pallet queues the validator
       * set, it might be active or not.
       **/
      currentEra: AugmentedQuery<ApiType, () => Observable<Option<EraIndex>>>;
      /**
       * The earliest era for which we have a pending, unapplied slash.
       **/
      earliestUnappliedSlash: AugmentedQuery<ApiType, () => Observable<Option<EraIndex>>>;
      /**
       * Flag to control the execution of the offchain election. When `Open(_)`, we accept
       * solutions to be submitted.
       **/
      eraElectionStatus: AugmentedQuery<ApiType, () => Observable<ElectionStatus>>;
      /**
       * Rewards for the last `HISTORY_DEPTH` eras.
       * If reward hasn't been set or has been removed then 0 reward is returned.
       **/
      erasRewardPoints: AugmentedQuery<ApiType, (arg: EraIndex | AnyNumber | Uint8Array) => Observable<EraRewardPoints>>;
      /**
       * Exposure of validator at era.
       * 
       * This is keyed first by the era index to allow bulk deletion and then the stash account.
       * 
       * Is it removed after `HISTORY_DEPTH` eras.
       * If stakers hasn't been set or has been removed then empty exposure is returned.
       **/
      erasStakers: AugmentedQueryDoubleMap<ApiType, (key1: EraIndex | AnyNumber | Uint8Array, key2: AccountId | string | Uint8Array) => Observable<Exposure>>;
      /**
       * Clipped Exposure of validator at era.
       * 
       * This is similar to [`ErasStakers`] but number of nominators exposed is reduced to the
       * `T::MaxNominatorRewardedPerValidator` biggest stakers.
       * (Note: the field `total` and `own` of the exposure remains unchanged).
       * This is used to limit the i/o cost for the nominator payout.
       * 
       * This is keyed fist by the era index to allow bulk deletion and then the stash account.
       * 
       * Is it removed after `HISTORY_DEPTH` eras.
       * If stakers hasn't been set or has been removed then empty exposure is returned.
       **/
      erasStakersClipped: AugmentedQueryDoubleMap<ApiType, (key1: EraIndex | AnyNumber | Uint8Array, key2: AccountId | string | Uint8Array) => Observable<Exposure>>;
      /**
       * The session index at which the era start for the last `HISTORY_DEPTH` eras.
       **/
      erasStartSessionIndex: AugmentedQuery<ApiType, (arg: EraIndex | AnyNumber | Uint8Array) => Observable<Option<SessionIndex>>>;
      /**
       * The total amount staked for the last `HISTORY_DEPTH` eras.
       * If total hasn't been set or has been removed then 0 stake is returned.
       **/
      erasTotalStake: AugmentedQuery<ApiType, (arg: EraIndex | AnyNumber | Uint8Array) => Observable<BalanceOf>>;
      /**
       * Similar to `ErasStakers`, this holds the preferences of validators.
       * 
       * This is keyed first by the era index to allow bulk deletion and then the stash account.
       * 
       * Is it removed after `HISTORY_DEPTH` eras.
       **/
      erasValidatorPrefs: AugmentedQueryDoubleMap<ApiType, (key1: EraIndex | AnyNumber | Uint8Array, key2: AccountId | string | Uint8Array) => Observable<ValidatorPrefs>>;
      /**
       * The total validator era payout for the last `HISTORY_DEPTH` eras.
       * 
       * Eras that haven't finished yet or has been removed doesn't have reward.
       **/
      erasValidatorReward: AugmentedQuery<ApiType, (arg: EraIndex | AnyNumber | Uint8Array) => Observable<Option<BalanceOf>>>;
      /**
       * Mode of era forcing.
       **/
      forceEra: AugmentedQuery<ApiType, () => Observable<Forcing>>;
      /**
       * Number of eras to keep in history.
       * 
       * Information is kept for eras in `[current_era - history_depth; current_era]`.
       * 
       * Must be more than the number of eras delayed by session otherwise. I.e. active era must
       * always be in history. I.e. `active_era > current_era - history_depth` must be
       * guaranteed.
       **/
      historyDepth: AugmentedQuery<ApiType, () => Observable<u32>>;
      /**
       * Any validators that may never be slashed or forcibly kicked. It's a Vec since they're
       * easy to initialize and the performance hit is minimal (we expect no more than four
       * invulnerables) and restricted to testnets.
       **/
      invulnerables: AugmentedQuery<ApiType, () => Observable<Vec<AccountId>>>;
      /**
       * True if the current **planned** session is final. Note that this does not take era
       * forcing into account.
       **/
      isCurrentSessionFinal: AugmentedQuery<ApiType, () => Observable<bool>>;
      /**
       * Map from all (unlocked) "controller" accounts to the info regarding the staking.
       **/
      ledger: AugmentedQuery<ApiType, (arg: AccountId | string | Uint8Array) => Observable<Option<StakingLedger>>>;
      /**
       * Minimum number of staking participants before emergency conditions are imposed.
       **/
      minimumValidatorCount: AugmentedQuery<ApiType, () => Observable<u32>>;
      /**
       * The map from nominator stash key to the set of stash keys of all validators to nominate.
       **/
      nominators: AugmentedQuery<ApiType, (arg: AccountId | string | Uint8Array) => Observable<Option<Nominations>>>;
      /**
       * All slashing events on nominators, mapped by era to the highest slash value of the era.
       **/
      nominatorSlashInEra: AugmentedQueryDoubleMap<ApiType, (key1: EraIndex | AnyNumber | Uint8Array, key2: AccountId | string | Uint8Array) => Observable<Option<BalanceOf>>>;
      /**
       * Where the reward payment should be made. Keyed by stash.
       **/
      payee: AugmentedQuery<ApiType, (arg: AccountId | string | Uint8Array) => Observable<RewardDestination>>;
      /**
       * The next validator set. At the end of an era, if this is available (potentially from the
       * result of an offchain worker), it is immediately used. Otherwise, the on-chain election
       * is executed.
       **/
      queuedElected: AugmentedQuery<ApiType, () => Observable<Option<ElectionResult>>>;
      /**
       * The score of the current [`QueuedElected`].
       **/
      queuedScore: AugmentedQuery<ApiType, () => Observable<Option<ElectionScore>>>;
      /**
       * Slashing spans for stash accounts.
       **/
      slashingSpans: AugmentedQuery<ApiType, (arg: AccountId | string | Uint8Array) => Observable<Option<SlashingSpans>>>;
      /**
       * The percentage of the slash that is distributed to reporters.
       * 
       * The rest of the slashed value is handled by the `Slash`.
       **/
      slashRewardFraction: AugmentedQuery<ApiType, () => Observable<Perbill>>;
      /**
       * Snapshot of nominators at the beginning of the current election window. This should only
       * have a value when [`EraElectionStatus`] == `ElectionStatus::Open(_)`.
       **/
      snapshotNominators: AugmentedQuery<ApiType, () => Observable<Option<Vec<AccountId>>>>;
      /**
       * Snapshot of validators at the beginning of the current election window. This should only
       * have a value when [`EraElectionStatus`] == `ElectionStatus::Open(_)`.
       **/
      snapshotValidators: AugmentedQuery<ApiType, () => Observable<Option<Vec<AccountId>>>>;
      /**
       * Records information about the maximum slash of a stash within a slashing span,
       * as well as how much reward has been paid out.
       **/
      spanSlash: AugmentedQuery<ApiType, (arg: ITuple<[AccountId, SpanIndex]> | [AccountId | string | Uint8Array, SpanIndex | AnyNumber | Uint8Array]) => Observable<SpanRecord>>;
      /**
       * True if network has been upgraded to this version.
       * Storage version of the pallet.
       * 
       * This is set to v3.0.0 for new networks.
       **/
      storageVersion: AugmentedQuery<ApiType, () => Observable<Releases>>;
      /**
       * All unapplied slashes that are queued for later.
       **/
      unappliedSlashes: AugmentedQuery<ApiType, (arg: EraIndex | AnyNumber | Uint8Array) => Observable<Vec<UnappliedSlash>>>;
      /**
       * The ideal number of staking participants.
       **/
      validatorCount: AugmentedQuery<ApiType, () => Observable<u32>>;
      /**
       * The map from (wannabe) validator stash key to the preferences of that validator.
       **/
      validators: AugmentedQuery<ApiType, (arg: AccountId | string | Uint8Array) => Observable<ValidatorPrefs>>;
      /**
       * All slashing events on validators, mapped by era to the highest slash proportion
       * and slash value of the era.
       **/
      validatorSlashInEra: AugmentedQueryDoubleMap<ApiType, (key1: EraIndex | AnyNumber | Uint8Array, key2: AccountId | string | Uint8Array) => Observable<Option<ITuple<[Perbill, BalanceOf]>>>>;
    };
    storageWorkingGroup: {
      /**
       * Count of active workers.
       **/
      activeWorkerCount: AugmentedQuery<ApiType, () => Observable<u32>>;
      /**
       * Maps identifier to worker application on opening.
       **/
      applicationById: AugmentedQuery<ApiType, (arg: ApplicationId | AnyNumber | Uint8Array) => Observable<Application>>;
      /**
       * Budget for the working group.
       **/
      budget: AugmentedQuery<ApiType, () => Observable<BalanceOf>>;
      /**
       * Current group lead.
       **/
      currentLead: AugmentedQuery<ApiType, () => Observable<Option<WorkerId>>>;
      /**
       * Next identifier value for new worker application.
       **/
      nextApplicationId: AugmentedQuery<ApiType, () => Observable<ApplicationId>>;
      /**
       * Next identifier value for new job opening.
       **/
      nextOpeningId: AugmentedQuery<ApiType, () => Observable<OpeningId>>;
      /**
       * Next identifier for a new worker.
       **/
      nextWorkerId: AugmentedQuery<ApiType, () => Observable<WorkerId>>;
      /**
       * Maps identifier to job opening.
       **/
      openingById: AugmentedQuery<ApiType, (arg: OpeningId | AnyNumber | Uint8Array) => Observable<Opening>>;
      /**
       * Status text hash.
       **/
      statusTextHash: AugmentedQuery<ApiType, () => Observable<Bytes>>;
      /**
       * Maps identifier to corresponding worker.
       **/
      workerById: AugmentedQuery<ApiType, (arg: WorkerId | AnyNumber | Uint8Array) => Observable<Worker>>;
    };
    sudo: {
      /**
       * The `AccountId` of the sudo key.
       **/
      key: AugmentedQuery<ApiType, () => Observable<AccountId>>;
    };
    system: {
      /**
       * The full account information for a particular account ID.
       **/
      account: AugmentedQuery<ApiType, (arg: AccountId | string | Uint8Array) => Observable<AccountInfo>>;
      /**
       * Total length (in bytes) for all extrinsics put together, for the current block.
       **/
      allExtrinsicsLen: AugmentedQuery<ApiType, () => Observable<Option<u32>>>;
      /**
       * Map of block numbers to block hashes.
       **/
      blockHash: AugmentedQuery<ApiType, (arg: BlockNumber | AnyNumber | Uint8Array) => Observable<Hash>>;
      /**
       * The current weight for the block.
       **/
      blockWeight: AugmentedQuery<ApiType, () => Observable<ExtrinsicsWeight>>;
      /**
       * Digest of the current block, also part of the block header.
       **/
      digest: AugmentedQuery<ApiType, () => Observable<DigestOf>>;
      /**
       * The number of events in the `Events<T>` list.
       **/
      eventCount: AugmentedQuery<ApiType, () => Observable<EventIndex>>;
      /**
       * Events deposited for the current block.
       **/
      events: AugmentedQuery<ApiType, () => Observable<Vec<EventRecord>>>;
      /**
       * Mapping between a topic (represented by T::Hash) and a vector of indexes
       * of events in the `<Events<T>>` list.
       * 
       * All topic vectors have deterministic storage locations depending on the topic. This
       * allows light-clients to leverage the changes trie storage tracking mechanism and
       * in case of changes fetch the list of events of interest.
       * 
       * The value has the type `(T::BlockNumber, EventIndex)` because if we used only just
       * the `EventIndex` then in case if the topic has the same contents on the next block
       * no notification will be triggered thus the event might be lost.
       **/
      eventTopics: AugmentedQuery<ApiType, (arg: Hash | string | Uint8Array) => Observable<Vec<ITuple<[BlockNumber, EventIndex]>>>>;
      /**
       * The execution phase of the block.
       **/
      executionPhase: AugmentedQuery<ApiType, () => Observable<Option<Phase>>>;
      /**
       * Total extrinsics count for the current block.
       **/
      extrinsicCount: AugmentedQuery<ApiType, () => Observable<Option<u32>>>;
      /**
       * Extrinsics data for the current block (maps an extrinsic's index to its data).
       **/
      extrinsicData: AugmentedQuery<ApiType, (arg: u32 | AnyNumber | Uint8Array) => Observable<Bytes>>;
      /**
       * Extrinsics root of the current block, also part of the block header.
       **/
      extrinsicsRoot: AugmentedQuery<ApiType, () => Observable<Hash>>;
      /**
       * Stores the `spec_version` and `spec_name` of when the last runtime upgrade happened.
       **/
      lastRuntimeUpgrade: AugmentedQuery<ApiType, () => Observable<Option<LastRuntimeUpgradeInfo>>>;
      /**
       * The current block number being processed. Set by `execute_block`.
       **/
      number: AugmentedQuery<ApiType, () => Observable<BlockNumber>>;
      /**
       * Hash of the previous block.
       **/
      parentHash: AugmentedQuery<ApiType, () => Observable<Hash>>;
      /**
       * True if we have upgraded so that `type RefCount` is `u32`. False (default) if not.
       **/
      upgradedToU32RefCount: AugmentedQuery<ApiType, () => Observable<bool>>;
    };
    timestamp: {
      /**
       * Did the timestamp get updated in this block?
       **/
      didUpdate: AugmentedQuery<ApiType, () => Observable<bool>>;
      /**
       * Current time for the current block.
       **/
      now: AugmentedQuery<ApiType, () => Observable<Moment>>;
    };
    transactionPayment: {
      nextFeeMultiplier: AugmentedQuery<ApiType, () => Observable<Multiplier>>;
      storageVersion: AugmentedQuery<ApiType, () => Observable<Releases>>;
    };
  }

  export interface QueryableStorage<ApiType extends ApiTypes> extends AugmentedQueries<ApiType> {
  }
}<|MERGE_RESOLUTION|>--- conflicted
+++ resolved
@@ -3,13 +3,8 @@
 
 import { AnyNumber, ITuple, Observable } from '@polkadot/types/types';
 import { Option, Vec } from '@polkadot/types/codec';
-<<<<<<< HEAD
-import { Bytes, bool, u32, u64 } from '@polkadot/types/primitive';
-import { Application, ApplicationId, Candidate, CastVoteOf, Category, CategoryId, ClassId, ClassOf, ConstitutionInfo, ContentId, CouncilMemberOf, CouncilStageUpdate, CuratorGroup, CuratorGroupId, DataObject, DataObjectStorageRelationship, DataObjectStorageRelationshipId, DataObjectType, DataObjectTypeId, DiscussionPost, DiscussionThread, EntityController, EntityCreationVoucher, EntityId, EntityOf, MemberId, Membership, MemoText, ModeratorId, Opening, OpeningId, Post, PostId, PropertyId, ProposalId, ProposalOf, ReferendumStage, Reply, ReplyId, ServiceProviderRecord, StakingAccountMemberBinding, StorageProviderId, ThreadId, ThreadOf, Url, VoteKind, Worker, WorkerId } from './all';
-=======
 import { Bytes, bool, u32, u64, u8 } from '@polkadot/types/primitive';
 import { Application, ApplicationId, BountyActor, BountyId, Candidate, CastVoteOf, Category, CategoryId, ClassId, ClassOf, ConstitutionInfo, ContentId, CouncilMemberOf, CouncilStageUpdate, CuratorGroup, CuratorGroupId, DataObject, DataObjectStorageRelationship, DataObjectStorageRelationshipId, DataObjectType, DataObjectTypeId, DiscussionPost, DiscussionThread, EntityController, EntityCreationVoucher, EntityId, EntityOf, Entry, EntryId, ForumUserId, MemberId, Membership, MemoText, ModeratorId, Opening, OpeningId, Post, PostId, PropertyId, ProposalId, ProposalOf, ReferendumStage, Reply, ReplyId, ServiceProviderRecord, StakingAccountMemberBinding, StorageProviderId, ThreadId, ThreadOf, Url, VoteKind, Worker, WorkerId } from './all';
->>>>>>> 8670d378
 import { UncleEntryItem } from '@polkadot/types/interfaces/authorship';
 import { BabeAuthorityWeight, MaybeRandomness, NextConfigDescriptor, Randomness } from '@polkadot/types/interfaces/babe';
 import { AccountData, BalanceLock } from '@polkadot/types/interfaces/balances';
@@ -66,7 +61,7 @@
       initialized: AugmentedQuery<ApiType, () => Observable<Option<MaybeRandomness>>>;
       /**
        * How late the current block is compared to its parent.
-       * 
+       *
        * This entry is populated as part of block execution and is cleaned up
        * on block finalization. Querying this storage entry outside of block
        * execution context should always yield zero.
@@ -82,9 +77,9 @@
       nextRandomness: AugmentedQuery<ApiType, () => Observable<Randomness>>;
       /**
        * The epoch randomness for the *current* epoch.
-       * 
+       *
        * # Security
-       * 
+       *
        * This MUST NOT be used for gambling, as it can be influenced by a
        * malicious validator in the short term. It MAY be used in many
        * cryptographic protocols, however, so long as one remembers that this
@@ -95,11 +90,11 @@
       randomness: AugmentedQuery<ApiType, () => Observable<Randomness>>;
       /**
        * Randomness under construction.
-       * 
+       *
        * We make a tradeoff between storage accesses and list length.
        * We store the under-construction randomness in segments of up to
        * `UNDER_CONSTRUCTION_SEGMENT_LENGTH`.
-       * 
+       *
        * Once a segment reaches this length, we begin the next one.
        * We reset all segments and return to `0` at the beginning of every
        * epoch.
@@ -113,7 +108,7 @@
     balances: {
       /**
        * The balance of an account.
-       * 
+       *
        * NOTE: This is only used in the case that this module is used to store balances.
        **/
       account: AugmentedQuery<ApiType, (arg: AccountId | string | Uint8Array) => Observable<AccountData>>;
@@ -124,7 +119,7 @@
       locks: AugmentedQuery<ApiType, (arg: AccountId | string | Uint8Array) => Observable<Vec<BalanceLock>>>;
       /**
        * Storage version of the pallet.
-       * 
+       *
        * This is set to v2.0.0 for new networks.
        **/
       storageVersion: AugmentedQuery<ApiType, () => Observable<Releases>>;
@@ -148,8 +143,6 @@
        **/
       replyById: AugmentedQueryDoubleMap<ApiType, (key1: PostId | AnyNumber | Uint8Array, key2: ReplyId | AnyNumber | Uint8Array) => Observable<Reply>>;
     };
-<<<<<<< HEAD
-=======
     bounty: {
       /**
        * Bounty storage.
@@ -172,7 +165,6 @@
        **/
       entryCount: AugmentedQuery<ApiType, () => Observable<u32>>;
     };
->>>>>>> 8670d378
     constitution: {
       constitution: AugmentedQuery<ApiType, () => Observable<ConstitutionInfo>>;
     };
@@ -368,8 +360,6 @@
        **/
       nextThreadId: AugmentedQuery<ApiType, () => Observable<ThreadId>>;
       /**
-<<<<<<< HEAD
-=======
        * Unique thread poll voters. This private double map prevents double voting.
        **/
       pollVotes: AugmentedQueryDoubleMap<ApiType, (key1: ThreadId | AnyNumber | Uint8Array, key2: ForumUserId | AnyNumber | Uint8Array) => Observable<bool>>;
@@ -378,7 +368,6 @@
        **/
       postById: AugmentedQueryDoubleMap<ApiType, (key1: ThreadId | AnyNumber | Uint8Array, key2: PostId | AnyNumber | Uint8Array) => Observable<Post>>;
       /**
->>>>>>> 8670d378
        * Map thread identifier to corresponding thread.
        **/
       threadById: AugmentedQueryDoubleMap<ApiType, (key1: CategoryId | AnyNumber | Uint8Array, key2: ThreadId | AnyNumber | Uint8Array) => Observable<ThreadOf>>;
@@ -442,7 +431,7 @@
       /**
        * A mapping from grandpa set ID to the index of the *most recent* session for which its
        * members were responsible.
-       * 
+       *
        * TWOX-NOTE: `SetId` is not under user control.
        **/
       setIdSession: AugmentedQuery<ApiType, (arg: SetId | AnyNumber | Uint8Array) => Observable<Option<SessionIndex>>>;
@@ -463,7 +452,7 @@
       authoredBlocks: AugmentedQueryDoubleMap<ApiType, (key1: SessionIndex | AnyNumber | Uint8Array, key2: ValidatorId | string | Uint8Array) => Observable<u32>>;
       /**
        * The block number after which it's ok to send heartbeats in current session.
-       * 
+       *
        * At the beginning of each session we set this to a value that should
        * fall roughly in the middle of the session duration.
        * The idea is to first wait for the validators to produce a block
@@ -577,9 +566,9 @@
       reports: AugmentedQuery<ApiType, (arg: ReportIdOf | string | Uint8Array) => Observable<Option<OffenceDetails>>>;
       /**
        * Enumerates all reports of a kind along with the time they happened.
-       * 
+       *
        * All reports are sorted by the time of offence.
-       * 
+       *
        * Note that the actual type of this mapping is `Vec<u8>`, this is because values of
        * different types are not supported at the moment so we are doing the manual serialization.
        **/
@@ -661,7 +650,7 @@
       currentIndex: AugmentedQuery<ApiType, () => Observable<SessionIndex>>;
       /**
        * Indices of disabled validators.
-       * 
+       *
        * The set is cleared when `on_session_ending` returns a new set of identities.
        **/
       disabledValidators: AugmentedQuery<ApiType, () => Observable<Vec<u32>>>;
@@ -691,7 +680,7 @@
     staking: {
       /**
        * The active era information, it holds index and start.
-       * 
+       *
        * The active era is the era currently rewarded.
        * Validator set of this era must be equal to `SessionInterface::validators`.
        **/
@@ -702,7 +691,7 @@
       bonded: AugmentedQuery<ApiType, (arg: AccountId | string | Uint8Array) => Observable<Option<AccountId>>>;
       /**
        * A mapping from still-bonded eras to the first session index of that era.
-       * 
+       *
        * Must contains information for eras for the range:
        * `[active_era - bounding_duration; active_era]`
        **/
@@ -714,7 +703,7 @@
       canceledSlashPayout: AugmentedQuery<ApiType, () => Observable<BalanceOf>>;
       /**
        * The current era index.
-       * 
+       *
        * This is the latest planned era, depending on how the Session pallet queues the validator
        * set, it might be active or not.
        **/
@@ -735,23 +724,23 @@
       erasRewardPoints: AugmentedQuery<ApiType, (arg: EraIndex | AnyNumber | Uint8Array) => Observable<EraRewardPoints>>;
       /**
        * Exposure of validator at era.
-       * 
+       *
        * This is keyed first by the era index to allow bulk deletion and then the stash account.
-       * 
+       *
        * Is it removed after `HISTORY_DEPTH` eras.
        * If stakers hasn't been set or has been removed then empty exposure is returned.
        **/
       erasStakers: AugmentedQueryDoubleMap<ApiType, (key1: EraIndex | AnyNumber | Uint8Array, key2: AccountId | string | Uint8Array) => Observable<Exposure>>;
       /**
        * Clipped Exposure of validator at era.
-       * 
+       *
        * This is similar to [`ErasStakers`] but number of nominators exposed is reduced to the
        * `T::MaxNominatorRewardedPerValidator` biggest stakers.
        * (Note: the field `total` and `own` of the exposure remains unchanged).
        * This is used to limit the i/o cost for the nominator payout.
-       * 
+       *
        * This is keyed fist by the era index to allow bulk deletion and then the stash account.
-       * 
+       *
        * Is it removed after `HISTORY_DEPTH` eras.
        * If stakers hasn't been set or has been removed then empty exposure is returned.
        **/
@@ -767,15 +756,15 @@
       erasTotalStake: AugmentedQuery<ApiType, (arg: EraIndex | AnyNumber | Uint8Array) => Observable<BalanceOf>>;
       /**
        * Similar to `ErasStakers`, this holds the preferences of validators.
-       * 
+       *
        * This is keyed first by the era index to allow bulk deletion and then the stash account.
-       * 
+       *
        * Is it removed after `HISTORY_DEPTH` eras.
        **/
       erasValidatorPrefs: AugmentedQueryDoubleMap<ApiType, (key1: EraIndex | AnyNumber | Uint8Array, key2: AccountId | string | Uint8Array) => Observable<ValidatorPrefs>>;
       /**
        * The total validator era payout for the last `HISTORY_DEPTH` eras.
-       * 
+       *
        * Eras that haven't finished yet or has been removed doesn't have reward.
        **/
       erasValidatorReward: AugmentedQuery<ApiType, (arg: EraIndex | AnyNumber | Uint8Array) => Observable<Option<BalanceOf>>>;
@@ -785,9 +774,9 @@
       forceEra: AugmentedQuery<ApiType, () => Observable<Forcing>>;
       /**
        * Number of eras to keep in history.
-       * 
+       *
        * Information is kept for eras in `[current_era - history_depth; current_era]`.
-       * 
+       *
        * Must be more than the number of eras delayed by session otherwise. I.e. active era must
        * always be in history. I.e. `active_era > current_era - history_depth` must be
        * guaranteed.
@@ -840,7 +829,7 @@
       slashingSpans: AugmentedQuery<ApiType, (arg: AccountId | string | Uint8Array) => Observable<Option<SlashingSpans>>>;
       /**
        * The percentage of the slash that is distributed to reporters.
-       * 
+       *
        * The rest of the slashed value is handled by the `Slash`.
        **/
       slashRewardFraction: AugmentedQuery<ApiType, () => Observable<Perbill>>;
@@ -862,7 +851,7 @@
       /**
        * True if network has been upgraded to this version.
        * Storage version of the pallet.
-       * 
+       *
        * This is set to v3.0.0 for new networks.
        **/
       storageVersion: AugmentedQuery<ApiType, () => Observable<Releases>>;
@@ -964,11 +953,11 @@
       /**
        * Mapping between a topic (represented by T::Hash) and a vector of indexes
        * of events in the `<Events<T>>` list.
-       * 
+       *
        * All topic vectors have deterministic storage locations depending on the topic. This
        * allows light-clients to leverage the changes trie storage tracking mechanism and
        * in case of changes fetch the list of events of interest.
-       * 
+       *
        * The value has the type `(T::BlockNumber, EventIndex)` because if we used only just
        * the `EventIndex` then in case if the topic has the same contents on the next block
        * no notification will be triggered thus the event might be lost.
