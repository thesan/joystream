// Auto-generated via `yarn polkadot-types-from-chain`, do not edit
/* eslint-disable */

import type { ApiTypes } from '@polkadot/api/types';

declare module '@polkadot/api/types/errors' {
  export interface AugmentedErrors<ApiType> {
    authorship: {
      /**
       * The uncle is genesis.
       **/
      GenesisUncle: AugmentedError<ApiType>;
      /**
       * The uncle parent not in the chain.
       **/
      InvalidUncleParent: AugmentedError<ApiType>;
      /**
       * The uncle isn't recent enough to be included.
       **/
      OldUncle: AugmentedError<ApiType>;
      /**
       * The uncle is too high in chain.
       **/
      TooHighUncle: AugmentedError<ApiType>;
      /**
       * Too many uncles.
       **/
      TooManyUncles: AugmentedError<ApiType>;
      /**
       * The uncle is already included.
       **/
      UncleAlreadyIncluded: AugmentedError<ApiType>;
      /**
       * Uncles already set in the block.
       **/
      UnclesAlreadySet: AugmentedError<ApiType>;
    };
    balances: {
      /**
       * Beneficiary account must pre-exist
       **/
      DeadAccount: AugmentedError<ApiType>;
      /**
       * Value too low to create account due to existential deposit
       **/
      ExistentialDeposit: AugmentedError<ApiType>;
      /**
       * A vesting schedule already exists for this account
       **/
      ExistingVestingSchedule: AugmentedError<ApiType>;
      /**
       * Balance too low to send value
       **/
      InsufficientBalance: AugmentedError<ApiType>;
      /**
       * Transfer/payment would kill account
       **/
      KeepAlive: AugmentedError<ApiType>;
      /**
       * Account liquidity restrictions prevent withdrawal
       **/
      LiquidityRestrictions: AugmentedError<ApiType>;
      /**
       * Got an overflow after adding
       **/
      Overflow: AugmentedError<ApiType>;
      /**
       * Vesting balance too high to send value
       **/
      VestingBalance: AugmentedError<ApiType>;
    };
    contentDirectory: {
      /**
       * Provided actor can`t create entities of given class
       **/
      ActorCanNotCreateEntities: AugmentedError<ApiType>;
      /**
       * All property values, related to a given Entity were locked on Class level
       **/
      AllPropertiesWereLockedOnClassLevel: AugmentedError<ApiType>;
      /**
       * All ids of new property value references with same owner flag set should match their respective Properties defined on Class level
       **/
      AllProvidedPropertyValueIdsMustBeReferencesWithSameOwnerFlagSet: AugmentedError<ApiType>;
      /**
       * Expected root or signed origin
       **/
      BadOrigin: AugmentedError<ApiType>;
      /**
       * Class access denied
       **/
      ClassAccessDenied: AugmentedError<ApiType>;
      /**
       * Class description is too long
       **/
      ClassDescriptionTooLong: AugmentedError<ApiType>;
      /**
       * Class description is too short
       **/
      ClassDescriptionTooShort: AugmentedError<ApiType>;
      /**
       * Maximum number of classes limit reached
       **/
      ClassLimitReached: AugmentedError<ApiType>;
      /**
       * Number of maintainers per class limit reached
       **/
      ClassMaintainersLimitReached: AugmentedError<ApiType>;
      /**
       * Class name is too long
       **/
      ClassNameTooLong: AugmentedError<ApiType>;
      /**
       * Class name is too short
       **/
      ClassNameTooShort: AugmentedError<ApiType>;
      /**
       * Main logic errors
       * --------------------------------------
       * Class was not found by id
       **/
      ClassNotFound: AugmentedError<ApiType>;
      /**
       * Class property under given index not found
       **/
      ClassPropertyNotFound: AugmentedError<ApiType>;
      /**
       * Given class property type is locked for given actor
       **/
      ClassPropertyTypeLockedForGivenActor: AugmentedError<ApiType>;
      /**
       * Given class schema is not active
       **/
      ClassSchemaNotActive: AugmentedError<ApiType>;
      /**
       * New class schema refers to an unknown class id
       **/
      ClassSchemaRefersUnknownClass: AugmentedError<ApiType>;
      /**
       * New class schema refers to an unknown property index
       **/
      ClassSchemaRefersUnknownPropertyIndex: AugmentedError<ApiType>;
      /**
       * Maximum number of given class schemas limit reached
       **/
      ClassSchemasLimitReached: AugmentedError<ApiType>;
      /**
       * Curator authentication failed
       **/
      CuratorAuthFailed: AugmentedError<ApiType>;
      /**
       * Given curator group does not exist
       **/
      CuratorGroupDoesNotExist: AugmentedError<ApiType>;
      /**
       * Curator group is not active
       **/
      CuratorGroupIsNotActive: AugmentedError<ApiType>;
      /**
       * Permission errors
       * --------------------------------------
       * Curator group can`t be removed, as it currently maintains at least one class
       **/
      CuratorGroupRemovalForbidden: AugmentedError<ApiType>;
      /**
       * Curator under provided curator id is already a member of curaror group under given id
       **/
      CuratorIsAlreadyAMemberOfGivenCuratorGroup: AugmentedError<ApiType>;
      /**
       * Curator under provided curator id is not a member of curaror group under given id
       **/
      CuratorIsNotAMemberOfGivenCuratorGroup: AugmentedError<ApiType>;
      /**
       * Max number of curators per group limit reached
       **/
      CuratorsPerGroupLimitReached: AugmentedError<ApiType>;
      /**
       * Current class entities creation blocked
       **/
      EntitiesCreationBlocked: AugmentedError<ApiType>;
      /**
       * Number of entities per class is to big
       **/
      EntitiesNumberPerClassConstraintViolated: AugmentedError<ApiType>;
      /**
       * Entity access denied
       **/
      EntityAccessDenied: AugmentedError<ApiType>;
      /**
       * Add entity schema support access denied
       **/
      EntityAddSchemaSupportAccessDenied: AugmentedError<ApiType>;
      /**
       * Entity already contains property under provided index
       **/
      EntityAlreadyContainsGivenPropertyId: AugmentedError<ApiType>;
      /**
       * Given entity can`t be referenced
       **/
      EntityCanNotBeReferenced: AugmentedError<ApiType>;
      /**
       * Entity ownership transfer can`t be completed, as there are some property values pointing to given entity with same owner flag set
       **/
      EntityInboundSameOwnerRcDoesNotEqualToZero: AugmentedError<ApiType>;
      /**
       * Entity was not created in batched transaction
       **/
      EntityNotCreatedByOperation: AugmentedError<ApiType>;
      /**
       * Entity was not found by id
       **/
      EntityNotFound: AugmentedError<ApiType>;
      /**
       * Given property value vector index is out of range
       **/
      EntityPropertyValueVectorIndexIsOutOfRange: AugmentedError<ApiType>;
      /**
       * Propery value vector can`t contain more values
       **/
      EntityPropertyValueVectorIsTooLong: AugmentedError<ApiType>;
      /**
       * Entity removal can`t be completed, as there are some property values pointing to given entity
       **/
      EntityRcDoesNotEqualToZero: AugmentedError<ApiType>;
      /**
       * Entity removal access denied
       **/
      EntityRemovalAccessDenied: AugmentedError<ApiType>;
      /**
       * Text property to be hashed is too long
       **/
      HashedTextPropertyTooLong: AugmentedError<ApiType>;
      /**
       * Individual number of class entities per actor is too big
       **/
      IndividualNumberOfClassEntitiesPerActorIsTooBig: AugmentedError<ApiType>;
      /**
       * Lead authentication failed
       **/
      LeadAuthFailed: AugmentedError<ApiType>;
      /**
       * Given maintainer already exist
       **/
      MaintainerAlreadyExists: AugmentedError<ApiType>;
      /**
       * Given maintainer does not exist
       **/
      MaintainerDoesNotExist: AugmentedError<ApiType>;
      /**
       * Member authentication failed
       **/
      MemberAuthFailed: AugmentedError<ApiType>;
      /**
       * Some required property was not found when adding schema support to entity
       **/
      MissingRequiredProperty: AugmentedError<ApiType>;
      /**
       * Cannot add a class schema with an empty list of properties
       **/
      NoPropertiesInClassSchema: AugmentedError<ApiType>;
      /**
       * Number of class entities per actor constraint violated
       **/
      NumberOfClassEntitiesPerActorConstraintViolated: AugmentedError<ApiType>;
      /**
       * Maximum numbers of entities per class limit reached
       **/
      NumberOfEntitiesPerClassLimitReached: AugmentedError<ApiType>;
      /**
       * Number of operations during atomic batching limit reached
       **/
      NumberOfOperationsDuringAtomicBatchingLimitReached: AugmentedError<ApiType>;
      /**
       * Origin cannot be made into raw origin
       **/
      OriginCanNotBeMadeIntoRawOrigin: AugmentedError<ApiType>;
      /**
       * Entities creation limit per controller should be less than overall entities creation limit
       **/
      PerControllerEntitiesCreationLimitExceedsOverallLimit: AugmentedError<ApiType>;
      /**
       * Property description is too long
       **/
      PropertyDescriptionTooLong: AugmentedError<ApiType>;
      /**
       * Property description is too short
       **/
      PropertyDescriptionTooShort: AugmentedError<ApiType>;
      /**
       * Property name is not unique within its class
       **/
      PropertyNameNotUniqueInAClass: AugmentedError<ApiType>;
      /**
       * Property name is too long
       **/
      PropertyNameTooLong: AugmentedError<ApiType>;
      /**
       * Validation errors
       * --------------------------------------
       * Property name is too short
       **/
      PropertyNameTooShort: AugmentedError<ApiType>;
      /**
       * Some of the provided property values don't match the expected property type
       **/
      PropertyValueDoNotMatchType: AugmentedError<ApiType>;
      /**
       * Property value don't match the expected vector property type
       **/
      PropertyValueDoNotMatchVecType: AugmentedError<ApiType>;
      /**
       * Property value should be unique across all Entities of this Class
       **/
      PropertyValueShouldBeUnique: AugmentedError<ApiType>;
      /**
       * Propery value type does not match internal entity vector type
       **/
      PropertyValueTypeDoesNotMatchInternalVectorType: AugmentedError<ApiType>;
      /**
       * Property value under given index is not a vector
       **/
      PropertyValueUnderGivenIndexIsNotAVector: AugmentedError<ApiType>;
      /**
       * Current property value vector nonce does not equal to provided one
       **/
      PropertyValueVecNoncesDoesNotMatch: AugmentedError<ApiType>;
      /**
       * Provided entity controller is equal to the current one
       **/
      ProvidedEntityControllerIsEqualToTheCurrentOne: AugmentedError<ApiType>;
      /**
       * Provided property references entity, which class_id is not equal to class_id, declared in corresponding property type
       **/
      ReferencedEntityDoesNotMatchItsClass: AugmentedError<ApiType>;
      /**
       * Entity should be referenced from the entity, owned by the same controller
       **/
      SameControllerConstraintViolation: AugmentedError<ApiType>;
      /**
       * Cannot add a schema that is already added to this entity
       **/
      SchemaAlreadyAddedToTheEntity: AugmentedError<ApiType>;
      /**
       * Schema under provided schema_id does not contain given property
       **/
      SchemaDoesNotContainProvidedPropertyId: AugmentedError<ApiType>;
      /**
       * Maximum number of properties in schema limit reached
       **/
      SchemaPropertiesLimitReached: AugmentedError<ApiType>;
      /**
       * Text property is too long
       **/
      TextPropertyTooLong: AugmentedError<ApiType>;
      /**
       * Unknown class schema id
       **/
      UnknownClassSchemaId: AugmentedError<ApiType>;
      /**
       * Some of the provided property ids cannot be found on the current list of propery values of this entity
       **/
      UnknownEntityPropertyId: AugmentedError<ApiType>;
      /**
       * Vector property is too long
       **/
      VecPropertyTooLong: AugmentedError<ApiType>;
      /**
       * Entities voucher limit reached
       **/
      VoucherLimitReached: AugmentedError<ApiType>;
    };
    contentDirectoryWorkingGroup: {
      /**
       * Opening does not exist.
       **/
      AcceptWorkerApplicationsOpeningDoesNotExist: AugmentedError<ApiType>;
      /**
       * Opening Is Not in Waiting to begin.
       **/
      AcceptWorkerApplicationsOpeningIsNotWaitingToBegin: AugmentedError<ApiType>;
      /**
       * Opening does not activate in the future.
       **/
      AddWorkerOpeningActivatesInThePast: AugmentedError<ApiType>;
      /**
       * Add worker opening application stake cannot be zero.
       **/
      AddWorkerOpeningApplicationStakeCannotBeZero: AugmentedError<ApiType>;
      /**
       * Application stake amount less than minimum currency balance.
       **/
      AddWorkerOpeningAppliicationStakeLessThanMinimum: AugmentedError<ApiType>;
      /**
       * New application was crowded out.
       **/
      AddWorkerOpeningNewApplicationWasCrowdedOut: AugmentedError<ApiType>;
      /**
       * Opening does not exist.
       **/
      AddWorkerOpeningOpeningDoesNotExist: AugmentedError<ApiType>;
      /**
       * Opening is not in accepting applications stage.
       **/
      AddWorkerOpeningOpeningNotInAcceptingApplicationStage: AugmentedError<ApiType>;
      /**
       * Add worker opening role stake cannot be zero.
       **/
      AddWorkerOpeningRoleStakeCannotBeZero: AugmentedError<ApiType>;
      /**
       * Role stake amount less than minimum currency balance.
       **/
      AddWorkerOpeningRoleStakeLessThanMinimum: AugmentedError<ApiType>;
      /**
       * Stake amount too low.
       **/
      AddWorkerOpeningStakeAmountTooLow: AugmentedError<ApiType>;
      /**
       * Stake missing when required.
       **/
      AddWorkerOpeningStakeMissingWhenRequired: AugmentedError<ApiType>;
      /**
       * Stake provided when redundant.
       **/
      AddWorkerOpeningStakeProvidedWhenRedundant: AugmentedError<ApiType>;
      /**
       * Application rationing has zero max active applicants.
       **/
      AddWorkerOpeningZeroMaxApplicantCount: AugmentedError<ApiType>;
      /**
       * Invalid OpeningPolicyCommitment parameter (application_rationing_policy):
       * max_active_applicants should be non-zero.
       **/
      ApplicationRationingPolicyMaxActiveApplicantsIsZero: AugmentedError<ApiType>;
      /**
       * Invalid OpeningPolicyCommitment parameter (application_staking_policy):
       * crowded_out_unstaking_period_length should be non-zero.
       **/
      ApplicationStakingPolicyCrowdedOutUnstakingPeriodIsZero: AugmentedError<ApiType>;
      /**
       * Invalid OpeningPolicyCommitment parameter (application_staking_policy):
       * review_period_expired_unstaking_period_length should be non-zero.
       **/
      ApplicationStakingPolicyReviewPeriodUnstakingPeriodIsZero: AugmentedError<ApiType>;
      /**
       * Signer does not match controller account.
       **/
      ApplyOnWorkerOpeningSignerNotControllerAccount: AugmentedError<ApiType>;
      /**
       * Opening does not exist.
       **/
      BeginWorkerApplicantReviewOpeningDoesNotExist: AugmentedError<ApiType>;
      /**
       * Opening Is Not in Waiting.
       **/
      BeginWorkerApplicantReviewOpeningOpeningIsNotWaitingToBegin: AugmentedError<ApiType>;
      /**
       * Cannot find mint in the minting module.
       **/
      CannotFindMint: AugmentedError<ApiType>;
      /**
       * There is leader already, cannot hire another one.
       **/
      CannotHireLeaderWhenLeaderExists: AugmentedError<ApiType>;
      /**
       * Cannot fill opening with multiple applications.
       **/
      CannotHireMultipleLeaders: AugmentedError<ApiType>;
      /**
       * Current lead is not set.
       **/
      CurrentLeadNotSet: AugmentedError<ApiType>;
      /**
       * Invalid OpeningPolicyCommitment parameter:
       * exit_role_application_stake_unstaking_period should be non-zero.
       **/
      ExitRoleApplicationStakeUnstakingPeriodIsZero: AugmentedError<ApiType>;
      /**
       * Invalid OpeningPolicyCommitment parameter:
       * exit_role_stake_unstaking_period should be non-zero.
       **/
      ExitRoleStakeUnstakingPeriodIsZero: AugmentedError<ApiType>;
      /**
       * Invalid OpeningPolicyCommitment parameter:
       * fill_opening_failed_applicant_application_stake_unstaking_period should be non-zero.
       **/
      FillOpeningFailedApplicantApplicationStakeUnstakingPeriodIsZero: AugmentedError<ApiType>;
      /**
       * Invalid OpeningPolicyCommitment parameter:
       * fill_opening_failed_applicant_role_stake_unstaking_period should be non-zero.
       **/
      FillOpeningFailedApplicantRoleStakeUnstakingPeriodIsZero: AugmentedError<ApiType>;
      /**
       * Reward policy has invalid next payment block number.
       **/
      FillOpeningInvalidNextPaymentBlock: AugmentedError<ApiType>;
      /**
       * Working group mint does not exist.
       **/
      FillOpeningMintDoesNotExist: AugmentedError<ApiType>;
      /**
       * Invalid OpeningPolicyCommitment parameter:
       * fill_opening_successful_applicant_application_stake_unstaking_period should be non-zero.
       **/
      FillOpeningSuccessfulApplicantApplicationStakeUnstakingPeriodIsZero: AugmentedError<ApiType>;
      /**
       * Applications not for opening.
       **/
      FillWorkerOpeningApplicationForWrongOpening: AugmentedError<ApiType>;
      /**
       * Application does not exist.
       **/
      FullWorkerOpeningApplicationDoesNotExist: AugmentedError<ApiType>;
      /**
       * Application not in active stage.
       **/
      FullWorkerOpeningApplicationNotActive: AugmentedError<ApiType>;
      /**
       * OpeningDoesNotExist.
       **/
      FullWorkerOpeningOpeningDoesNotExist: AugmentedError<ApiType>;
      /**
       * Opening not in review period stage.
       **/
      FullWorkerOpeningOpeningNotInReviewPeriodStage: AugmentedError<ApiType>;
      /**
       * Application stake unstaking period for successful applicants redundant.
       **/
      FullWorkerOpeningSuccessfulApplicationStakeUnstakingPeriodRedundant: AugmentedError<ApiType>;
      /**
       * Application stake unstaking period for failed applicants too short.
       **/
      FullWorkerOpeningSuccessfulApplicationStakeUnstakingPeriodTooShort: AugmentedError<ApiType>;
      /**
       * Role stake unstaking period for successful applicants redundant.
       **/
      FullWorkerOpeningSuccessfulRoleStakeUnstakingPeriodRedundant: AugmentedError<ApiType>;
      /**
       * Role stake unstaking period for successful applicants too short.
       **/
      FullWorkerOpeningSuccessfulRoleStakeUnstakingPeriodTooShort: AugmentedError<ApiType>;
      /**
       * Application stake unstaking period for failed applicants redundant.
       **/
      FullWorkerOpeningUnsuccessfulApplicationStakeUnstakingPeriodRedundant: AugmentedError<ApiType>;
      /**
       * Application stake unstaking period for successful applicants too short.
       **/
      FullWorkerOpeningUnsuccessfulApplicationStakeUnstakingPeriodTooShort: AugmentedError<ApiType>;
      /**
       * Role stake unstaking period for failed applicants redundant.
       **/
      FullWorkerOpeningUnsuccessfulRoleStakeUnstakingPeriodRedundant: AugmentedError<ApiType>;
      /**
       * Role stake unstaking period for failed applicants too short.
       **/
      FullWorkerOpeningUnsuccessfulRoleStakeUnstakingPeriodTooShort: AugmentedError<ApiType>;
      /**
       * Insufficient balance to apply.
       **/
      InsufficientBalanceToApply: AugmentedError<ApiType>;
      /**
       * Insufficient balance to cover stake.
       **/
      InsufficientBalanceToCoverStake: AugmentedError<ApiType>;
      /**
       * Not a lead account.
       **/
      IsNotLeadAccount: AugmentedError<ApiType>;
      /**
       * Working group size limit exceeded.
       **/
      MaxActiveWorkerNumberExceeded: AugmentedError<ApiType>;
      /**
       * Member already has an active application on the opening.
       **/
      MemberHasActiveApplicationOnOpening: AugmentedError<ApiType>;
      /**
       * Member id is invalid.
       **/
      MembershipInvalidMemberId: AugmentedError<ApiType>;
      /**
       * Unsigned origin.
       **/
      MembershipUnsignedOrigin: AugmentedError<ApiType>;
      /**
       * Minting error: NextAdjustmentInPast
       **/
      MintingErrorNextAdjustmentInPast: AugmentedError<ApiType>;
      /**
       * Cannot get the worker stake profile.
       **/
      NoWorkerStakeProfile: AugmentedError<ApiType>;
      /**
       * Opening does not exist.
       **/
      OpeningDoesNotExist: AugmentedError<ApiType>;
      /**
       * Opening text too long.
       **/
      OpeningTextTooLong: AugmentedError<ApiType>;
      /**
       * Opening text too short.
       **/
      OpeningTextTooShort: AugmentedError<ApiType>;
      /**
       * Origin must be controller or root account of member.
       **/
      OriginIsNeitherMemberControllerOrRoot: AugmentedError<ApiType>;
      /**
       * Origin is not applicant.
       **/
      OriginIsNotApplicant: AugmentedError<ApiType>;
      /**
       * Next payment is not in the future.
       **/
      RecurringRewardsNextPaymentNotInFuture: AugmentedError<ApiType>;
      /**
       * Recipient not found.
       **/
      RecurringRewardsRecipientNotFound: AugmentedError<ApiType>;
      /**
       * Reward relationship not found.
       **/
      RecurringRewardsRewardRelationshipNotFound: AugmentedError<ApiType>;
      /**
       * Recipient reward source not found.
       **/
      RecurringRewardsRewardSourceNotFound: AugmentedError<ApiType>;
      /**
       * Relationship must exist.
       **/
      RelationshipMustExist: AugmentedError<ApiType>;
      /**
       * Require root origin in extrinsics.
       **/
      RequireRootOrigin: AugmentedError<ApiType>;
      /**
       * Require signed origin in extrinsics.
       **/
      RequireSignedOrigin: AugmentedError<ApiType>;
      /**
       * Invalid OpeningPolicyCommitment parameter (role_staking_policy):
       * crowded_out_unstaking_period_length should be non-zero.
       **/
      RoleStakingPolicyCrowdedOutUnstakingPeriodIsZero: AugmentedError<ApiType>;
      /**
       * Invalid OpeningPolicyCommitment parameter (role_staking_policy):
       * review_period_expired_unstaking_period_length should be non-zero.
       **/
      RoleStakingPolicyReviewPeriodUnstakingPeriodIsZero: AugmentedError<ApiType>;
      /**
       * Signer is not worker role account.
       **/
      SignerIsNotWorkerRoleAccount: AugmentedError<ApiType>;
      /**
       * Provided stake balance cannot be zero.
       **/
      StakeBalanceCannotBeZero: AugmentedError<ApiType>;
      /**
       * Already unstaking.
       **/
      StakingErrorAlreadyUnstaking: AugmentedError<ApiType>;
      /**
       * Cannot change stake by zero.
       **/
      StakingErrorCannotChangeStakeByZero: AugmentedError<ApiType>;
      /**
       * Cannot decrease stake while slashes ongoing.
       **/
      StakingErrorCannotDecreaseWhileSlashesOngoing: AugmentedError<ApiType>;
      /**
       * Cannot increase stake while unstaking.
       **/
      StakingErrorCannotIncreaseStakeWhileUnstaking: AugmentedError<ApiType>;
      /**
       * Cannot unstake while slashes ongoing.
       **/
      StakingErrorCannotUnstakeWhileSlashesOngoing: AugmentedError<ApiType>;
      /**
       * Insufficient balance in source account.
       **/
      StakingErrorInsufficientBalanceInSourceAccount: AugmentedError<ApiType>;
      /**
       * Insufficient stake to decrease.
       **/
      StakingErrorInsufficientStake: AugmentedError<ApiType>;
      /**
       * Not staked.
       **/
      StakingErrorNotStaked: AugmentedError<ApiType>;
      /**
       * Slash amount should be greater than zero.
       **/
      StakingErrorSlashAmountShouldBeGreaterThanZero: AugmentedError<ApiType>;
      /**
       * Stake not found.
       **/
      StakingErrorStakeNotFound: AugmentedError<ApiType>;
      /**
       * Unstaking period should be greater than zero.
       **/
      StakingErrorUnstakingPeriodShouldBeGreaterThanZero: AugmentedError<ApiType>;
      /**
       * Successful worker application does not exist.
       **/
      SuccessfulWorkerApplicationDoesNotExist: AugmentedError<ApiType>;
      /**
       * Invalid OpeningPolicyCommitment parameter:
       * terminate_application_stake_unstaking_period should be non-zero.
       **/
      TerminateApplicationStakeUnstakingPeriodIsZero: AugmentedError<ApiType>;
      /**
       * Invalid OpeningPolicyCommitment parameter:
       * terminate_role_stake_unstaking_period should be non-zero.
       **/
      TerminateRoleStakeUnstakingPeriodIsZero: AugmentedError<ApiType>;
      /**
       * Application does not exist.
       **/
      WithdrawWorkerApplicationApplicationDoesNotExist: AugmentedError<ApiType>;
      /**
       * Application is not active.
       **/
      WithdrawWorkerApplicationApplicationNotActive: AugmentedError<ApiType>;
      /**
       * Opening not accepting applications.
       **/
      WithdrawWorkerApplicationOpeningNotAcceptingApplications: AugmentedError<ApiType>;
      /**
       * Redundant unstaking period provided
       **/
      WithdrawWorkerApplicationRedundantUnstakingPeriod: AugmentedError<ApiType>;
      /**
       * UnstakingPeriodTooShort .... // <== SHOULD REALLY BE TWO SEPARATE, ONE FOR EACH STAKING PURPOSE
       **/
      WithdrawWorkerApplicationUnstakingPeriodTooShort: AugmentedError<ApiType>;
      /**
       * Worker application does not exist.
       **/
      WorkerApplicationDoesNotExist: AugmentedError<ApiType>;
      /**
       * Worker application text too long.
       **/
      WorkerApplicationTextTooLong: AugmentedError<ApiType>;
      /**
       * Worker application text too short.
       **/
      WorkerApplicationTextTooShort: AugmentedError<ApiType>;
      /**
       * Worker does not exist.
       **/
      WorkerDoesNotExist: AugmentedError<ApiType>;
      /**
       * Worker exit rationale text is too long.
       **/
      WorkerExitRationaleTextTooLong: AugmentedError<ApiType>;
      /**
       * Worker exit rationale text is too short.
       **/
      WorkerExitRationaleTextTooShort: AugmentedError<ApiType>;
      /**
       * Worker has no recurring reward.
       **/
      WorkerHasNoReward: AugmentedError<ApiType>;
    };
    distributionWorkingGroup: {
      /**
       * Opening does not exist.
       **/
      AcceptWorkerApplicationsOpeningDoesNotExist: AugmentedError<ApiType>;
      /**
       * Opening Is Not in Waiting to begin.
       **/
      AcceptWorkerApplicationsOpeningIsNotWaitingToBegin: AugmentedError<ApiType>;
      /**
       * Opening does not activate in the future.
       **/
      AddWorkerOpeningActivatesInThePast: AugmentedError<ApiType>;
      /**
       * Add worker opening application stake cannot be zero.
       **/
      AddWorkerOpeningApplicationStakeCannotBeZero: AugmentedError<ApiType>;
      /**
       * Application stake amount less than minimum currency balance.
       **/
      AddWorkerOpeningAppliicationStakeLessThanMinimum: AugmentedError<ApiType>;
      /**
       * New application was crowded out.
       **/
      AddWorkerOpeningNewApplicationWasCrowdedOut: AugmentedError<ApiType>;
      /**
       * Opening does not exist.
       **/
      AddWorkerOpeningOpeningDoesNotExist: AugmentedError<ApiType>;
      /**
       * Opening is not in accepting applications stage.
       **/
      AddWorkerOpeningOpeningNotInAcceptingApplicationStage: AugmentedError<ApiType>;
      /**
       * Add worker opening role stake cannot be zero.
       **/
      AddWorkerOpeningRoleStakeCannotBeZero: AugmentedError<ApiType>;
      /**
       * Role stake amount less than minimum currency balance.
       **/
      AddWorkerOpeningRoleStakeLessThanMinimum: AugmentedError<ApiType>;
      /**
       * Stake amount too low.
       **/
      AddWorkerOpeningStakeAmountTooLow: AugmentedError<ApiType>;
      /**
       * Stake missing when required.
       **/
      AddWorkerOpeningStakeMissingWhenRequired: AugmentedError<ApiType>;
      /**
       * Stake provided when redundant.
       **/
      AddWorkerOpeningStakeProvidedWhenRedundant: AugmentedError<ApiType>;
      /**
       * Application rationing has zero max active applicants.
       **/
      AddWorkerOpeningZeroMaxApplicantCount: AugmentedError<ApiType>;
      /**
       * Invalid OpeningPolicyCommitment parameter (application_rationing_policy):
       * max_active_applicants should be non-zero.
       **/
      ApplicationRationingPolicyMaxActiveApplicantsIsZero: AugmentedError<ApiType>;
      /**
       * Invalid OpeningPolicyCommitment parameter (application_staking_policy):
       * crowded_out_unstaking_period_length should be non-zero.
       **/
      ApplicationStakingPolicyCrowdedOutUnstakingPeriodIsZero: AugmentedError<ApiType>;
      /**
       * Invalid OpeningPolicyCommitment parameter (application_staking_policy):
       * review_period_expired_unstaking_period_length should be non-zero.
       **/
      ApplicationStakingPolicyReviewPeriodUnstakingPeriodIsZero: AugmentedError<ApiType>;
      /**
       * Signer does not match controller account.
       **/
      ApplyOnWorkerOpeningSignerNotControllerAccount: AugmentedError<ApiType>;
      /**
       * Opening does not exist.
<<<<<<< HEAD
       **/
      BeginWorkerApplicantReviewOpeningDoesNotExist: AugmentedError<ApiType>;
      /**
       * Opening Is Not in Waiting.
       **/
      BeginWorkerApplicantReviewOpeningOpeningIsNotWaitingToBegin: AugmentedError<ApiType>;
      /**
       * Cannot find mint in the minting module.
       **/
      CannotFindMint: AugmentedError<ApiType>;
      /**
       * There is leader already, cannot hire another one.
       **/
      CannotHireLeaderWhenLeaderExists: AugmentedError<ApiType>;
      /**
       * Cannot fill opening with multiple applications.
       **/
      CannotHireMultipleLeaders: AugmentedError<ApiType>;
      /**
       * Current lead is not set.
       **/
      CurrentLeadNotSet: AugmentedError<ApiType>;
      /**
       * Invalid OpeningPolicyCommitment parameter:
       * exit_role_application_stake_unstaking_period should be non-zero.
       **/
      ExitRoleApplicationStakeUnstakingPeriodIsZero: AugmentedError<ApiType>;
      /**
       * Invalid OpeningPolicyCommitment parameter:
       * exit_role_stake_unstaking_period should be non-zero.
       **/
      ExitRoleStakeUnstakingPeriodIsZero: AugmentedError<ApiType>;
      /**
       * Invalid OpeningPolicyCommitment parameter:
       * fill_opening_failed_applicant_application_stake_unstaking_period should be non-zero.
       **/
      FillOpeningFailedApplicantApplicationStakeUnstakingPeriodIsZero: AugmentedError<ApiType>;
      /**
       * Invalid OpeningPolicyCommitment parameter:
       * fill_opening_failed_applicant_role_stake_unstaking_period should be non-zero.
       **/
      FillOpeningFailedApplicantRoleStakeUnstakingPeriodIsZero: AugmentedError<ApiType>;
      /**
       * Reward policy has invalid next payment block number.
       **/
      FillOpeningInvalidNextPaymentBlock: AugmentedError<ApiType>;
      /**
       * Working group mint does not exist.
       **/
      FillOpeningMintDoesNotExist: AugmentedError<ApiType>;
      /**
       * Invalid OpeningPolicyCommitment parameter:
       * fill_opening_successful_applicant_application_stake_unstaking_period should be non-zero.
       **/
      FillOpeningSuccessfulApplicantApplicationStakeUnstakingPeriodIsZero: AugmentedError<ApiType>;
      /**
       * Applications not for opening.
       **/
      FillWorkerOpeningApplicationForWrongOpening: AugmentedError<ApiType>;
      /**
       * Application does not exist.
       **/
      FullWorkerOpeningApplicationDoesNotExist: AugmentedError<ApiType>;
      /**
       * Application not in active stage.
       **/
      FullWorkerOpeningApplicationNotActive: AugmentedError<ApiType>;
      /**
       * OpeningDoesNotExist.
       **/
      FullWorkerOpeningOpeningDoesNotExist: AugmentedError<ApiType>;
      /**
       * Opening not in review period stage.
       **/
      FullWorkerOpeningOpeningNotInReviewPeriodStage: AugmentedError<ApiType>;
      /**
       * Application stake unstaking period for successful applicants redundant.
       **/
      FullWorkerOpeningSuccessfulApplicationStakeUnstakingPeriodRedundant: AugmentedError<ApiType>;
      /**
       * Application stake unstaking period for failed applicants too short.
       **/
      FullWorkerOpeningSuccessfulApplicationStakeUnstakingPeriodTooShort: AugmentedError<ApiType>;
      /**
       * Role stake unstaking period for successful applicants redundant.
       **/
      FullWorkerOpeningSuccessfulRoleStakeUnstakingPeriodRedundant: AugmentedError<ApiType>;
      /**
       * Role stake unstaking period for successful applicants too short.
       **/
      FullWorkerOpeningSuccessfulRoleStakeUnstakingPeriodTooShort: AugmentedError<ApiType>;
      /**
       * Application stake unstaking period for failed applicants redundant.
       **/
      FullWorkerOpeningUnsuccessfulApplicationStakeUnstakingPeriodRedundant: AugmentedError<ApiType>;
      /**
       * Application stake unstaking period for successful applicants too short.
       **/
      FullWorkerOpeningUnsuccessfulApplicationStakeUnstakingPeriodTooShort: AugmentedError<ApiType>;
      /**
       * Role stake unstaking period for failed applicants redundant.
       **/
      FullWorkerOpeningUnsuccessfulRoleStakeUnstakingPeriodRedundant: AugmentedError<ApiType>;
      /**
       * Role stake unstaking period for failed applicants too short.
       **/
      FullWorkerOpeningUnsuccessfulRoleStakeUnstakingPeriodTooShort: AugmentedError<ApiType>;
      /**
       * Insufficient balance to apply.
       **/
      InsufficientBalanceToApply: AugmentedError<ApiType>;
      /**
       * Insufficient balance to cover stake.
       **/
      InsufficientBalanceToCoverStake: AugmentedError<ApiType>;
      /**
       * Not a lead account.
       **/
      IsNotLeadAccount: AugmentedError<ApiType>;
      /**
       * Working group size limit exceeded.
       **/
      MaxActiveWorkerNumberExceeded: AugmentedError<ApiType>;
      /**
       * Member already has an active application on the opening.
       **/
      MemberHasActiveApplicationOnOpening: AugmentedError<ApiType>;
      /**
       * Member id is invalid.
       **/
      MembershipInvalidMemberId: AugmentedError<ApiType>;
      /**
       * Unsigned origin.
       **/
      MembershipUnsignedOrigin: AugmentedError<ApiType>;
      /**
       * Minting error: NextAdjustmentInPast
       **/
      MintingErrorNextAdjustmentInPast: AugmentedError<ApiType>;
      /**
       * Cannot get the worker stake profile.
       **/
      NoWorkerStakeProfile: AugmentedError<ApiType>;
      /**
       * Opening does not exist.
       **/
      OpeningDoesNotExist: AugmentedError<ApiType>;
      /**
       * Opening text too long.
       **/
      OpeningTextTooLong: AugmentedError<ApiType>;
      /**
       * Opening text too short.
       **/
      OpeningTextTooShort: AugmentedError<ApiType>;
      /**
       * Origin must be controller or root account of member.
       **/
      OriginIsNeitherMemberControllerOrRoot: AugmentedError<ApiType>;
      /**
       * Origin is not applicant.
       **/
      OriginIsNotApplicant: AugmentedError<ApiType>;
      /**
       * Next payment is not in the future.
       **/
      RecurringRewardsNextPaymentNotInFuture: AugmentedError<ApiType>;
      /**
=======
       **/
      BeginWorkerApplicantReviewOpeningDoesNotExist: AugmentedError<ApiType>;
      /**
       * Opening Is Not in Waiting.
       **/
      BeginWorkerApplicantReviewOpeningOpeningIsNotWaitingToBegin: AugmentedError<ApiType>;
      /**
       * Cannot find mint in the minting module.
       **/
      CannotFindMint: AugmentedError<ApiType>;
      /**
       * There is leader already, cannot hire another one.
       **/
      CannotHireLeaderWhenLeaderExists: AugmentedError<ApiType>;
      /**
       * Cannot fill opening with multiple applications.
       **/
      CannotHireMultipleLeaders: AugmentedError<ApiType>;
      /**
       * Current lead is not set.
       **/
      CurrentLeadNotSet: AugmentedError<ApiType>;
      /**
       * Invalid OpeningPolicyCommitment parameter:
       * exit_role_application_stake_unstaking_period should be non-zero.
       **/
      ExitRoleApplicationStakeUnstakingPeriodIsZero: AugmentedError<ApiType>;
      /**
       * Invalid OpeningPolicyCommitment parameter:
       * exit_role_stake_unstaking_period should be non-zero.
       **/
      ExitRoleStakeUnstakingPeriodIsZero: AugmentedError<ApiType>;
      /**
       * Invalid OpeningPolicyCommitment parameter:
       * fill_opening_failed_applicant_application_stake_unstaking_period should be non-zero.
       **/
      FillOpeningFailedApplicantApplicationStakeUnstakingPeriodIsZero: AugmentedError<ApiType>;
      /**
       * Invalid OpeningPolicyCommitment parameter:
       * fill_opening_failed_applicant_role_stake_unstaking_period should be non-zero.
       **/
      FillOpeningFailedApplicantRoleStakeUnstakingPeriodIsZero: AugmentedError<ApiType>;
      /**
       * Reward policy has invalid next payment block number.
       **/
      FillOpeningInvalidNextPaymentBlock: AugmentedError<ApiType>;
      /**
       * Working group mint does not exist.
       **/
      FillOpeningMintDoesNotExist: AugmentedError<ApiType>;
      /**
       * Invalid OpeningPolicyCommitment parameter:
       * fill_opening_successful_applicant_application_stake_unstaking_period should be non-zero.
       **/
      FillOpeningSuccessfulApplicantApplicationStakeUnstakingPeriodIsZero: AugmentedError<ApiType>;
      /**
       * Applications not for opening.
       **/
      FillWorkerOpeningApplicationForWrongOpening: AugmentedError<ApiType>;
      /**
       * Application does not exist.
       **/
      FullWorkerOpeningApplicationDoesNotExist: AugmentedError<ApiType>;
      /**
       * Application not in active stage.
       **/
      FullWorkerOpeningApplicationNotActive: AugmentedError<ApiType>;
      /**
       * OpeningDoesNotExist.
       **/
      FullWorkerOpeningOpeningDoesNotExist: AugmentedError<ApiType>;
      /**
       * Opening not in review period stage.
       **/
      FullWorkerOpeningOpeningNotInReviewPeriodStage: AugmentedError<ApiType>;
      /**
       * Application stake unstaking period for successful applicants redundant.
       **/
      FullWorkerOpeningSuccessfulApplicationStakeUnstakingPeriodRedundant: AugmentedError<ApiType>;
      /**
       * Application stake unstaking period for failed applicants too short.
       **/
      FullWorkerOpeningSuccessfulApplicationStakeUnstakingPeriodTooShort: AugmentedError<ApiType>;
      /**
       * Role stake unstaking period for successful applicants redundant.
       **/
      FullWorkerOpeningSuccessfulRoleStakeUnstakingPeriodRedundant: AugmentedError<ApiType>;
      /**
       * Role stake unstaking period for successful applicants too short.
       **/
      FullWorkerOpeningSuccessfulRoleStakeUnstakingPeriodTooShort: AugmentedError<ApiType>;
      /**
       * Application stake unstaking period for failed applicants redundant.
       **/
      FullWorkerOpeningUnsuccessfulApplicationStakeUnstakingPeriodRedundant: AugmentedError<ApiType>;
      /**
       * Application stake unstaking period for successful applicants too short.
       **/
      FullWorkerOpeningUnsuccessfulApplicationStakeUnstakingPeriodTooShort: AugmentedError<ApiType>;
      /**
       * Role stake unstaking period for failed applicants redundant.
       **/
      FullWorkerOpeningUnsuccessfulRoleStakeUnstakingPeriodRedundant: AugmentedError<ApiType>;
      /**
       * Role stake unstaking period for failed applicants too short.
       **/
      FullWorkerOpeningUnsuccessfulRoleStakeUnstakingPeriodTooShort: AugmentedError<ApiType>;
      /**
       * Insufficient balance to apply.
       **/
      InsufficientBalanceToApply: AugmentedError<ApiType>;
      /**
       * Insufficient balance to cover stake.
       **/
      InsufficientBalanceToCoverStake: AugmentedError<ApiType>;
      /**
       * Not a lead account.
       **/
      IsNotLeadAccount: AugmentedError<ApiType>;
      /**
       * Working group size limit exceeded.
       **/
      MaxActiveWorkerNumberExceeded: AugmentedError<ApiType>;
      /**
       * Member already has an active application on the opening.
       **/
      MemberHasActiveApplicationOnOpening: AugmentedError<ApiType>;
      /**
       * Member id is invalid.
       **/
      MembershipInvalidMemberId: AugmentedError<ApiType>;
      /**
       * Unsigned origin.
       **/
      MembershipUnsignedOrigin: AugmentedError<ApiType>;
      /**
       * Minting error: NextAdjustmentInPast
       **/
      MintingErrorNextAdjustmentInPast: AugmentedError<ApiType>;
      /**
       * Cannot get the worker stake profile.
       **/
      NoWorkerStakeProfile: AugmentedError<ApiType>;
      /**
       * Opening does not exist.
       **/
      OpeningDoesNotExist: AugmentedError<ApiType>;
      /**
       * Opening text too long.
       **/
      OpeningTextTooLong: AugmentedError<ApiType>;
      /**
       * Opening text too short.
       **/
      OpeningTextTooShort: AugmentedError<ApiType>;
      /**
       * Origin must be controller or root account of member.
       **/
      OriginIsNeitherMemberControllerOrRoot: AugmentedError<ApiType>;
      /**
       * Origin is not applicant.
       **/
      OriginIsNotApplicant: AugmentedError<ApiType>;
      /**
       * Next payment is not in the future.
       **/
      RecurringRewardsNextPaymentNotInFuture: AugmentedError<ApiType>;
      /**
>>>>>>> 2b612924
       * Recipient not found.
       **/
      RecurringRewardsRecipientNotFound: AugmentedError<ApiType>;
      /**
       * Reward relationship not found.
       **/
      RecurringRewardsRewardRelationshipNotFound: AugmentedError<ApiType>;
      /**
       * Recipient reward source not found.
       **/
      RecurringRewardsRewardSourceNotFound: AugmentedError<ApiType>;
      /**
       * Relationship must exist.
       **/
      RelationshipMustExist: AugmentedError<ApiType>;
      /**
       * Require root origin in extrinsics.
       **/
      RequireRootOrigin: AugmentedError<ApiType>;
      /**
       * Require signed origin in extrinsics.
       **/
      RequireSignedOrigin: AugmentedError<ApiType>;
      /**
       * Invalid OpeningPolicyCommitment parameter (role_staking_policy):
       * crowded_out_unstaking_period_length should be non-zero.
       **/
      RoleStakingPolicyCrowdedOutUnstakingPeriodIsZero: AugmentedError<ApiType>;
      /**
       * Invalid OpeningPolicyCommitment parameter (role_staking_policy):
       * review_period_expired_unstaking_period_length should be non-zero.
       **/
      RoleStakingPolicyReviewPeriodUnstakingPeriodIsZero: AugmentedError<ApiType>;
      /**
       * Signer is not worker role account.
       **/
      SignerIsNotWorkerRoleAccount: AugmentedError<ApiType>;
      /**
       * Provided stake balance cannot be zero.
       **/
      StakeBalanceCannotBeZero: AugmentedError<ApiType>;
      /**
       * Already unstaking.
       **/
      StakingErrorAlreadyUnstaking: AugmentedError<ApiType>;
      /**
       * Cannot change stake by zero.
       **/
      StakingErrorCannotChangeStakeByZero: AugmentedError<ApiType>;
      /**
       * Cannot decrease stake while slashes ongoing.
       **/
      StakingErrorCannotDecreaseWhileSlashesOngoing: AugmentedError<ApiType>;
      /**
       * Cannot increase stake while unstaking.
       **/
      StakingErrorCannotIncreaseStakeWhileUnstaking: AugmentedError<ApiType>;
      /**
       * Cannot unstake while slashes ongoing.
       **/
      StakingErrorCannotUnstakeWhileSlashesOngoing: AugmentedError<ApiType>;
      /**
       * Insufficient balance in source account.
       **/
      StakingErrorInsufficientBalanceInSourceAccount: AugmentedError<ApiType>;
      /**
       * Insufficient stake to decrease.
       **/
      StakingErrorInsufficientStake: AugmentedError<ApiType>;
      /**
       * Not staked.
       **/
      StakingErrorNotStaked: AugmentedError<ApiType>;
      /**
       * Slash amount should be greater than zero.
       **/
      StakingErrorSlashAmountShouldBeGreaterThanZero: AugmentedError<ApiType>;
      /**
       * Stake not found.
       **/
      StakingErrorStakeNotFound: AugmentedError<ApiType>;
      /**
       * Unstaking period should be greater than zero.
       **/
      StakingErrorUnstakingPeriodShouldBeGreaterThanZero: AugmentedError<ApiType>;
      /**
       * Successful worker application does not exist.
       **/
      SuccessfulWorkerApplicationDoesNotExist: AugmentedError<ApiType>;
      /**
       * Invalid OpeningPolicyCommitment parameter:
       * terminate_application_stake_unstaking_period should be non-zero.
       **/
      TerminateApplicationStakeUnstakingPeriodIsZero: AugmentedError<ApiType>;
      /**
       * Invalid OpeningPolicyCommitment parameter:
       * terminate_role_stake_unstaking_period should be non-zero.
       **/
      TerminateRoleStakeUnstakingPeriodIsZero: AugmentedError<ApiType>;
      /**
       * Application does not exist.
       **/
      WithdrawWorkerApplicationApplicationDoesNotExist: AugmentedError<ApiType>;
      /**
       * Application is not active.
       **/
      WithdrawWorkerApplicationApplicationNotActive: AugmentedError<ApiType>;
      /**
       * Opening not accepting applications.
       **/
      WithdrawWorkerApplicationOpeningNotAcceptingApplications: AugmentedError<ApiType>;
      /**
       * Redundant unstaking period provided
       **/
      WithdrawWorkerApplicationRedundantUnstakingPeriod: AugmentedError<ApiType>;
      /**
       * UnstakingPeriodTooShort .... // <== SHOULD REALLY BE TWO SEPARATE, ONE FOR EACH STAKING PURPOSE
       **/
      WithdrawWorkerApplicationUnstakingPeriodTooShort: AugmentedError<ApiType>;
      /**
       * Worker application does not exist.
       **/
      WorkerApplicationDoesNotExist: AugmentedError<ApiType>;
      /**
       * Worker application text too long.
       **/
      WorkerApplicationTextTooLong: AugmentedError<ApiType>;
      /**
       * Worker application text too short.
       **/
      WorkerApplicationTextTooShort: AugmentedError<ApiType>;
      /**
       * Worker does not exist.
       **/
      WorkerDoesNotExist: AugmentedError<ApiType>;
      /**
       * Worker exit rationale text is too long.
       **/
      WorkerExitRationaleTextTooLong: AugmentedError<ApiType>;
      /**
       * Worker exit rationale text is too short.
       **/
      WorkerExitRationaleTextTooShort: AugmentedError<ApiType>;
      /**
       * Worker has no recurring reward.
       **/
      WorkerHasNoReward: AugmentedError<ApiType>;
    };
    finalityTracker: {
      /**
       * Final hint must be updated only once in the block
       **/
      AlreadyUpdated: AugmentedError<ApiType>;
      /**
       * Finalized height above block number
       **/
      BadHint: AugmentedError<ApiType>;
    };
    grandpa: {
      /**
       * Attempt to signal GRANDPA change with one already pending.
       **/
      ChangePending: AugmentedError<ApiType>;
      /**
       * A given equivocation report is valid but already previously reported.
       **/
      DuplicateOffenceReport: AugmentedError<ApiType>;
      /**
       * An equivocation proof provided as part of an equivocation report is invalid.
       **/
      InvalidEquivocationProof: AugmentedError<ApiType>;
      /**
       * A key ownership proof provided as part of an equivocation report is invalid.
       **/
      InvalidKeyOwnershipProof: AugmentedError<ApiType>;
      /**
       * Attempt to signal GRANDPA pause when the authority set isn't live
       * (either paused or already pending pause).
       **/
      PauseFailed: AugmentedError<ApiType>;
      /**
       * Attempt to signal GRANDPA resume when the authority set isn't paused
       * (either live or already pending resume).
       **/
      ResumeFailed: AugmentedError<ApiType>;
      /**
       * Cannot signal forced change so soon after last.
       **/
      TooSoon: AugmentedError<ApiType>;
    };
    imOnline: {
      /**
       * Duplicated heartbeat.
       **/
      DuplicatedHeartbeat: AugmentedError<ApiType>;
      /**
       * Non existent public key.
       **/
      InvalidKey: AugmentedError<ApiType>;
    };
    proposalsCodex: {
      /**
       * Invalid 'decrease stake proposal' parameter - cannot decrease by zero balance.
       **/
      DecreasingStakeIsZero: AugmentedError<ApiType>;
      /**
       * Invalid content working group mint capacity parameter
       **/
      InvalidContentWorkingGroupMintCapacity: AugmentedError<ApiType>;
      /**
       * Invalid council election parameter - announcing_period
       **/
      InvalidCouncilElectionParameterAnnouncingPeriod: AugmentedError<ApiType>;
      /**
       * Invalid council election parameter - candidacy-limit
       **/
      InvalidCouncilElectionParameterCandidacyLimit: AugmentedError<ApiType>;
      /**
       * Invalid council election parameter - council_size
       **/
      InvalidCouncilElectionParameterCouncilSize: AugmentedError<ApiType>;
      /**
       * Invalid council election parameter - min_council_stake
       **/
      InvalidCouncilElectionParameterMinCouncilStake: AugmentedError<ApiType>;
      /**
       * Invalid council election parameter - min-voting_stake
       **/
      InvalidCouncilElectionParameterMinVotingStake: AugmentedError<ApiType>;
      /**
       * Invalid council election parameter - new_term_duration
       **/
      InvalidCouncilElectionParameterNewTermDuration: AugmentedError<ApiType>;
      /**
       * Invalid council election parameter - revealing_period
       **/
      InvalidCouncilElectionParameterRevealingPeriod: AugmentedError<ApiType>;
      /**
       * Invalid council election parameter - voting_period
       **/
      InvalidCouncilElectionParameterVotingPeriod: AugmentedError<ApiType>;
      /**
       * Invalid 'set lead proposal' parameter - proposed lead cannot be a councilor
       **/
      InvalidSetLeadParameterCannotBeCouncilor: AugmentedError<ApiType>;
      /**
       * Invalid balance value for the spending proposal
       **/
      InvalidSpendingProposalBalance: AugmentedError<ApiType>;
      /**
       * Invalid validator count for the 'set validator count' proposal
       **/
      InvalidValidatorCount: AugmentedError<ApiType>;
      /**
       * Invalid working group mint capacity parameter
       **/
      InvalidWorkingGroupMintCapacity: AugmentedError<ApiType>;
      /**
       * Require root origin in extrinsics
       **/
      RequireRootOrigin: AugmentedError<ApiType>;
      /**
       * Provided WASM code for the runtime upgrade proposal is empty
       **/
      RuntimeProposalIsEmpty: AugmentedError<ApiType>;
      /**
       * The size of the provided WASM code for the runtime upgrade proposal exceeded the limit
       **/
      RuntimeProposalSizeExceeded: AugmentedError<ApiType>;
      /**
       * Invalid 'slash stake proposal' parameter - cannot slash by zero balance.
       **/
      SlashingStakeIsZero: AugmentedError<ApiType>;
      /**
       * Provided text for text proposal is empty
       **/
      TextProposalIsEmpty: AugmentedError<ApiType>;
      /**
       * The size of the provided text for text proposal exceeded the limit
       **/
      TextProposalSizeExceeded: AugmentedError<ApiType>;
    };
    proposalsDiscussion: {
      /**
       * Post cannot be empty
       **/
      EmptyPostProvided: AugmentedError<ApiType>;
      /**
       * Discussion cannot have an empty title
       **/
      EmptyTitleProvided: AugmentedError<ApiType>;
      /**
       * Max number of threads by same author in a row limit exceeded
       **/
      MaxThreadInARowLimitExceeded: AugmentedError<ApiType>;
      /**
       * Author should match the post creator
       **/
      NotAuthor: AugmentedError<ApiType>;
      /**
       * Post doesn't exist
       **/
      PostDoesntExist: AugmentedError<ApiType>;
      /**
       * Post edition limit reached
       **/
      PostEditionNumberExceeded: AugmentedError<ApiType>;
      /**
       * Post is too long
       **/
      PostIsTooLong: AugmentedError<ApiType>;
      /**
       * Require root origin in extrinsics
       **/
      RequireRootOrigin: AugmentedError<ApiType>;
      /**
       * Thread doesn't exist
       **/
      ThreadDoesntExist: AugmentedError<ApiType>;
      /**
       * Title is too long
       **/
      TitleIsTooLong: AugmentedError<ApiType>;
    };
    proposalsEngine: {
      /**
       * The proposal have been already voted on
       **/
      AlreadyVoted: AugmentedError<ApiType>;
      /**
       * Description is too long
       **/
      DescriptionIsTooLong: AugmentedError<ApiType>;
      /**
       * Proposal cannot have an empty body
       **/
      EmptyDescriptionProvided: AugmentedError<ApiType>;
      /**
       * Stake cannot be empty with this proposal
       **/
      EmptyStake: AugmentedError<ApiType>;
      /**
       * Proposal cannot have an empty title"
       **/
      EmptyTitleProvided: AugmentedError<ApiType>;
      /**
       * Approval threshold cannot be zero
       **/
      InvalidParameterApprovalThreshold: AugmentedError<ApiType>;
      /**
       * Slashing threshold cannot be zero
       **/
      InvalidParameterSlashingThreshold: AugmentedError<ApiType>;
      /**
       * Max active proposals number exceeded
       **/
      MaxActiveProposalNumberExceeded: AugmentedError<ApiType>;
      /**
       * Not an author
       **/
      NotAuthor: AugmentedError<ApiType>;
      /**
       * Proposal is finalized already
       **/
      ProposalFinalized: AugmentedError<ApiType>;
      /**
       * The proposal does not exist
       **/
      ProposalNotFound: AugmentedError<ApiType>;
      /**
       * Require root origin in extrinsics
       **/
      RequireRootOrigin: AugmentedError<ApiType>;
      /**
       * Stake differs from the proposal requirements
       **/
      StakeDiffersFromRequired: AugmentedError<ApiType>;
      /**
       * Stake should be empty for this proposal
       **/
      StakeShouldBeEmpty: AugmentedError<ApiType>;
      /**
       * Title is too long
       **/
      TitleIsTooLong: AugmentedError<ApiType>;
    };
    session: {
      /**
       * Registered duplicate key.
       **/
      DuplicatedKey: AugmentedError<ApiType>;
      /**
       * Invalid ownership proof.
       **/
      InvalidProof: AugmentedError<ApiType>;
      /**
       * No associated validator ID for account.
       **/
      NoAssociatedValidatorId: AugmentedError<ApiType>;
      /**
       * No keys are associated with this account.
       **/
      NoKeys: AugmentedError<ApiType>;
    };
    staking: {
      /**
       * Stash is already bonded.
       **/
      AlreadyBonded: AugmentedError<ApiType>;
      /**
       * Rewards for this era have already been claimed for this validator.
       **/
      AlreadyClaimed: AugmentedError<ApiType>;
      /**
       * Controller is already paired.
       **/
      AlreadyPaired: AugmentedError<ApiType>;
      /**
       * The call is not allowed at the given time due to restrictions of election period.
       **/
      CallNotAllowed: AugmentedError<ApiType>;
      /**
       * Duplicate index.
       **/
      DuplicateIndex: AugmentedError<ApiType>;
      /**
       * Targets cannot be empty.
       **/
      EmptyTargets: AugmentedError<ApiType>;
      /**
       * Attempting to target a stash that still has funds.
       **/
      FundedTarget: AugmentedError<ApiType>;
      /**
       * Incorrect previous history depth input provided.
       **/
      IncorrectHistoryDepth: AugmentedError<ApiType>;
      /**
       * Incorrect number of slashing spans provided.
       **/
      IncorrectSlashingSpans: AugmentedError<ApiType>;
      /**
       * Can not bond with value less than minimum balance.
       **/
      InsufficientValue: AugmentedError<ApiType>;
      /**
       * Invalid era to reward.
       **/
      InvalidEraToReward: AugmentedError<ApiType>;
      /**
       * Invalid number of nominations.
       **/
      InvalidNumberOfNominations: AugmentedError<ApiType>;
      /**
       * Slash record index out of bounds.
       **/
      InvalidSlashIndex: AugmentedError<ApiType>;
      /**
       * Can not schedule more unlock chunks.
       **/
      NoMoreChunks: AugmentedError<ApiType>;
      /**
       * Not a controller account.
       **/
      NotController: AugmentedError<ApiType>;
      /**
       * Items are not sorted and unique.
       **/
      NotSortedAndUnique: AugmentedError<ApiType>;
      /**
       * Not a stash account.
       **/
      NotStash: AugmentedError<ApiType>;
      /**
       * Can not rebond without unlocking chunks.
       **/
      NoUnlockChunk: AugmentedError<ApiType>;
      /**
       * Error while building the assignment type from the compact. This can happen if an index
       * is invalid, or if the weights _overflow_.
       **/
      OffchainElectionBogusCompact: AugmentedError<ApiType>;
      /**
       * The submitted result has unknown edges that are not among the presented winners.
       **/
      OffchainElectionBogusEdge: AugmentedError<ApiType>;
      /**
       * The election size is invalid.
       **/
      OffchainElectionBogusElectionSize: AugmentedError<ApiType>;
      /**
       * One of the submitted nominators has an edge to which they have not voted on chain.
       **/
      OffchainElectionBogusNomination: AugmentedError<ApiType>;
      /**
       * One of the submitted nominators is not an active nominator on chain.
       **/
      OffchainElectionBogusNominator: AugmentedError<ApiType>;
      /**
       * The claimed score does not match with the one computed from the data.
       **/
      OffchainElectionBogusScore: AugmentedError<ApiType>;
      /**
       * A self vote must only be originated from a validator to ONLY themselves.
       **/
      OffchainElectionBogusSelfVote: AugmentedError<ApiType>;
      /**
       * One of the submitted winners is not an active candidate on chain (index is out of range
       * in snapshot).
       **/
      OffchainElectionBogusWinner: AugmentedError<ApiType>;
      /**
       * Incorrect number of winners were presented.
       **/
      OffchainElectionBogusWinnerCount: AugmentedError<ApiType>;
      /**
       * The submitted result is received out of the open window.
       **/
      OffchainElectionEarlySubmission: AugmentedError<ApiType>;
      /**
       * One of the submitted nominators has an edge which is submitted before the last non-zero
       * slash of the target.
       **/
      OffchainElectionSlashedNomination: AugmentedError<ApiType>;
      /**
       * The submitted result is not as good as the one stored on chain.
       **/
      OffchainElectionWeakSubmission: AugmentedError<ApiType>;
      /**
       * The snapshot data of the current window is missing.
       **/
      SnapshotUnavailable: AugmentedError<ApiType>;
    };
    storage: {
      /**
       * Blacklist size limit exceeded.
       **/
      BlacklistSizeLimitExceeded: AugmentedError<ApiType>;
      /**
<<<<<<< HEAD
=======
       * Cannot delete non empty dynamic bag.
       **/
      CannotDeleteNonEmptyDynamicBag: AugmentedError<ApiType>;
      /**
>>>>>>> 2b612924
       * Cannot delete a non-empty storage bucket.
       **/
      CannotDeleteNonEmptyStorageBucket: AugmentedError<ApiType>;
      /**
       * Data object hash is part of the blacklist.
       **/
      DataObjectBlacklisted: AugmentedError<ApiType>;
      /**
       * Data object doesn't exist.
       **/
      DataObjectDoesntExist: AugmentedError<ApiType>;
      /**
       * Data object id collection is empty.
       **/
      DataObjectIdCollectionIsEmpty: AugmentedError<ApiType>;
      /**
       * The `data_object_ids` extrinsic parameter collection is empty.
       **/
      DataObjectIdParamsAreEmpty: AugmentedError<ApiType>;
      /**
       * Upload data error: data objects per bag limit exceeded.
       **/
      DataObjectsPerBagLimitExceeded: AugmentedError<ApiType>;
      /**
<<<<<<< HEAD
=======
       * Invalid extrinsic call: data size fee changed.
       **/
      DataSizeFeeChanged: AugmentedError<ApiType>;
      /**
>>>>>>> 2b612924
       * Invalid operation with invites: another storage provider was invited.
       **/
      DifferentStorageProviderInvited: AugmentedError<ApiType>;
      /**
       * Distribution bucket doesn't accept new bags.
       **/
      DistributionBucketDoesntAcceptNewBags: AugmentedError<ApiType>;
      /**
       * Distribution bucket doesn't exist.
       **/
      DistributionBucketDoesntExist: AugmentedError<ApiType>;
      /**
       * Distribution bucket family doesn't exist.
       **/
      DistributionBucketFamilyDoesntExist: AugmentedError<ApiType>;
      /**
       * Distribution bucket id collections are empty.
       **/
      DistributionBucketIdCollectionsAreEmpty: AugmentedError<ApiType>;
      /**
       * Distribution bucket is bound to a bag.
       **/
      DistributionBucketIsBoundToBag: AugmentedError<ApiType>;
      /**
       * Distribution bucket is not bound to a bag.
       **/
      DistributionBucketIsNotBoundToBag: AugmentedError<ApiType>;
      /**
       * The new `DistributionBucketsPerBagLimit` number is too high.
       **/
      DistributionBucketsPerBagLimitTooHigh: AugmentedError<ApiType>;
      /**
       * The new `DistributionBucketsPerBagLimit` number is too low.
       **/
      DistributionBucketsPerBagLimitTooLow: AugmentedError<ApiType>;
      /**
       * Distribution family bound to a bag creation policy.
       **/
      DistributionFamilyBoundToBagCreationPolicy: AugmentedError<ApiType>;
      /**
       * Distribution provider operator already invited.
       **/
      DistributionProviderOperatorAlreadyInvited: AugmentedError<ApiType>;
      /**
       * Distribution provider operator doesn't exist.
       **/
      DistributionProviderOperatorDoesntExist: AugmentedError<ApiType>;
      /**
       * Distribution provider operator already set.
       **/
      DistributionProviderOperatorSet: AugmentedError<ApiType>;
      /**
       * Dynamic bag doesn't exist.
       **/
      DynamicBagDoesntExist: AugmentedError<ApiType>;
      /**
       * Cannot create the dynamic bag: dynamic bag exists.
       **/
      DynamicBagExists: AugmentedError<ApiType>;
      /**
       * Upload data error: empty content ID provided.
       **/
      EmptyContentId: AugmentedError<ApiType>;
      /**
       * Insufficient balance for an operation.
       **/
      InsufficientBalance: AugmentedError<ApiType>;
      /**
       * Insufficient module treasury balance for an operation.
       **/
      InsufficientTreasuryBalance: AugmentedError<ApiType>;
      /**
       * Upload data error: invalid deletion prize source account.
       **/
      InvalidDeletionPrizeSourceAccount: AugmentedError<ApiType>;
      /**
       * Invalid storage provider for bucket.
       **/
      InvalidStorageProvider: AugmentedError<ApiType>;
      /**
       * Invalid operation with invites: storage provider was already invited.
       **/
      InvitedStorageProvider: AugmentedError<ApiType>;
      /**
       * Max distribution bucket family number limit exceeded.
       **/
      MaxDistributionBucketFamilyNumberLimitExceeded: AugmentedError<ApiType>;
      /**
       * Max distribution bucket number per bag limit exceeded.
       **/
      MaxDistributionBucketNumberPerBagLimitExceeded: AugmentedError<ApiType>;
      /**
       * Max distribution bucket number per family limit exceeded.
       **/
      MaxDistributionBucketNumberPerFamilyLimitExceeded: AugmentedError<ApiType>;
      /**
       * Max number of pending invitations limit for a distribution bucket reached.
       **/
      MaxNumberOfPendingInvitationsLimitForDistributionBucketReached: AugmentedError<ApiType>;
      /**
<<<<<<< HEAD
       * Max storage bucket number limit exceeded.
       **/
      MaxStorageBucketNumberLimitExceeded: AugmentedError<ApiType>;
      /**
=======
>>>>>>> 2b612924
       * Invalid operations: must be a distribution provider operator for a bucket.
       **/
      MustBeDistributionProviderOperatorForBucket: AugmentedError<ApiType>;
      /**
       * No distribution bucket invitation.
       **/
      NoDistributionBucketInvitation: AugmentedError<ApiType>;
      /**
       * Empty "data object creation" collection.
       **/
      NoObjectsOnUpload: AugmentedError<ApiType>;
      /**
       * Invalid operation with invites: there is no storage bucket invitation.
       **/
      NoStorageBucketInvitation: AugmentedError<ApiType>;
      /**
       * Cannot move objects within the same bag.
       **/
      SourceAndDestinationBagsAreEqual: AugmentedError<ApiType>;
      /**
       * The storage bucket doesn't accept new bags.
       **/
      StorageBucketDoesntAcceptNewBags: AugmentedError<ApiType>;
      /**
       * The requested storage bucket doesn't exist.
       **/
      StorageBucketDoesntExist: AugmentedError<ApiType>;
      /**
       * Storage bucket id collections are empty.
       **/
      StorageBucketIdCollectionsAreEmpty: AugmentedError<ApiType>;
      /**
       * The requested storage bucket is already bound to a bag.
       **/
      StorageBucketIsBoundToBag: AugmentedError<ApiType>;
      /**
       * The requested storage bucket is not bound to a bag.
       **/
      StorageBucketIsNotBoundToBag: AugmentedError<ApiType>;
      /**
       * Object number limit for the storage bucket reached.
       **/
      StorageBucketObjectNumberLimitReached: AugmentedError<ApiType>;
      /**
       * Objects total size limit for the storage bucket reached.
       **/
      StorageBucketObjectSizeLimitReached: AugmentedError<ApiType>;
      /**
       * `StorageBucketsPerBagLimit` was exceeded for a bag.
       **/
      StorageBucketPerBagLimitExceeded: AugmentedError<ApiType>;
      /**
       * The new `StorageBucketsPerBagLimit` number is too high.
       **/
      StorageBucketsPerBagLimitTooHigh: AugmentedError<ApiType>;
      /**
       * The new `StorageBucketsPerBagLimit` number is too low.
       **/
      StorageBucketsPerBagLimitTooLow: AugmentedError<ApiType>;
      /**
       * Invalid operation with invites: storage provider was already set.
       **/
      StorageProviderAlreadySet: AugmentedError<ApiType>;
      /**
       * Storage provider must be set.
       **/
      StorageProviderMustBeSet: AugmentedError<ApiType>;
      /**
       * Storage provider operator doesn't exist.
       **/
      StorageProviderOperatorDoesntExist: AugmentedError<ApiType>;
      /**
       * Uploading of the new object is blocked.
       **/
      UploadingBlocked: AugmentedError<ApiType>;
      /**
       * Max object number limit exceeded for voucher.
       **/
      VoucherMaxObjectNumberLimitExceeded: AugmentedError<ApiType>;
      /**
       * Max object size limit exceeded for voucher.
       **/
      VoucherMaxObjectSizeLimitExceeded: AugmentedError<ApiType>;
      /**
       * Upload data error: zero object size.
       **/
      ZeroObjectSize: AugmentedError<ApiType>;
    };
    storageWorkingGroup: {
      /**
       * Opening does not exist.
       **/
      AcceptWorkerApplicationsOpeningDoesNotExist: AugmentedError<ApiType>;
      /**
       * Opening Is Not in Waiting to begin.
       **/
      AcceptWorkerApplicationsOpeningIsNotWaitingToBegin: AugmentedError<ApiType>;
      /**
       * Opening does not activate in the future.
       **/
      AddWorkerOpeningActivatesInThePast: AugmentedError<ApiType>;
      /**
       * Add worker opening application stake cannot be zero.
       **/
      AddWorkerOpeningApplicationStakeCannotBeZero: AugmentedError<ApiType>;
      /**
       * Application stake amount less than minimum currency balance.
       **/
      AddWorkerOpeningAppliicationStakeLessThanMinimum: AugmentedError<ApiType>;
      /**
       * New application was crowded out.
       **/
      AddWorkerOpeningNewApplicationWasCrowdedOut: AugmentedError<ApiType>;
      /**
       * Opening does not exist.
       **/
      AddWorkerOpeningOpeningDoesNotExist: AugmentedError<ApiType>;
      /**
       * Opening is not in accepting applications stage.
       **/
      AddWorkerOpeningOpeningNotInAcceptingApplicationStage: AugmentedError<ApiType>;
      /**
       * Add worker opening role stake cannot be zero.
       **/
      AddWorkerOpeningRoleStakeCannotBeZero: AugmentedError<ApiType>;
      /**
       * Role stake amount less than minimum currency balance.
       **/
      AddWorkerOpeningRoleStakeLessThanMinimum: AugmentedError<ApiType>;
      /**
       * Stake amount too low.
       **/
      AddWorkerOpeningStakeAmountTooLow: AugmentedError<ApiType>;
      /**
       * Stake missing when required.
       **/
      AddWorkerOpeningStakeMissingWhenRequired: AugmentedError<ApiType>;
      /**
       * Stake provided when redundant.
       **/
      AddWorkerOpeningStakeProvidedWhenRedundant: AugmentedError<ApiType>;
      /**
       * Application rationing has zero max active applicants.
       **/
      AddWorkerOpeningZeroMaxApplicantCount: AugmentedError<ApiType>;
      /**
       * Invalid OpeningPolicyCommitment parameter (application_rationing_policy):
       * max_active_applicants should be non-zero.
       **/
      ApplicationRationingPolicyMaxActiveApplicantsIsZero: AugmentedError<ApiType>;
      /**
       * Invalid OpeningPolicyCommitment parameter (application_staking_policy):
       * crowded_out_unstaking_period_length should be non-zero.
       **/
      ApplicationStakingPolicyCrowdedOutUnstakingPeriodIsZero: AugmentedError<ApiType>;
      /**
       * Invalid OpeningPolicyCommitment parameter (application_staking_policy):
       * review_period_expired_unstaking_period_length should be non-zero.
       **/
      ApplicationStakingPolicyReviewPeriodUnstakingPeriodIsZero: AugmentedError<ApiType>;
      /**
       * Signer does not match controller account.
       **/
      ApplyOnWorkerOpeningSignerNotControllerAccount: AugmentedError<ApiType>;
      /**
       * Opening does not exist.
       **/
      BeginWorkerApplicantReviewOpeningDoesNotExist: AugmentedError<ApiType>;
      /**
       * Opening Is Not in Waiting.
       **/
      BeginWorkerApplicantReviewOpeningOpeningIsNotWaitingToBegin: AugmentedError<ApiType>;
      /**
       * Cannot find mint in the minting module.
       **/
      CannotFindMint: AugmentedError<ApiType>;
      /**
       * There is leader already, cannot hire another one.
       **/
      CannotHireLeaderWhenLeaderExists: AugmentedError<ApiType>;
      /**
       * Cannot fill opening with multiple applications.
       **/
      CannotHireMultipleLeaders: AugmentedError<ApiType>;
      /**
       * Current lead is not set.
       **/
      CurrentLeadNotSet: AugmentedError<ApiType>;
      /**
       * Invalid OpeningPolicyCommitment parameter:
       * exit_role_application_stake_unstaking_period should be non-zero.
       **/
      ExitRoleApplicationStakeUnstakingPeriodIsZero: AugmentedError<ApiType>;
      /**
       * Invalid OpeningPolicyCommitment parameter:
       * exit_role_stake_unstaking_period should be non-zero.
       **/
      ExitRoleStakeUnstakingPeriodIsZero: AugmentedError<ApiType>;
      /**
       * Invalid OpeningPolicyCommitment parameter:
       * fill_opening_failed_applicant_application_stake_unstaking_period should be non-zero.
       **/
      FillOpeningFailedApplicantApplicationStakeUnstakingPeriodIsZero: AugmentedError<ApiType>;
      /**
       * Invalid OpeningPolicyCommitment parameter:
       * fill_opening_failed_applicant_role_stake_unstaking_period should be non-zero.
       **/
      FillOpeningFailedApplicantRoleStakeUnstakingPeriodIsZero: AugmentedError<ApiType>;
      /**
       * Reward policy has invalid next payment block number.
       **/
      FillOpeningInvalidNextPaymentBlock: AugmentedError<ApiType>;
      /**
       * Working group mint does not exist.
       **/
      FillOpeningMintDoesNotExist: AugmentedError<ApiType>;
      /**
       * Invalid OpeningPolicyCommitment parameter:
       * fill_opening_successful_applicant_application_stake_unstaking_period should be non-zero.
       **/
      FillOpeningSuccessfulApplicantApplicationStakeUnstakingPeriodIsZero: AugmentedError<ApiType>;
      /**
       * Applications not for opening.
       **/
      FillWorkerOpeningApplicationForWrongOpening: AugmentedError<ApiType>;
      /**
       * Application does not exist.
       **/
      FullWorkerOpeningApplicationDoesNotExist: AugmentedError<ApiType>;
      /**
       * Application not in active stage.
       **/
      FullWorkerOpeningApplicationNotActive: AugmentedError<ApiType>;
      /**
       * OpeningDoesNotExist.
       **/
      FullWorkerOpeningOpeningDoesNotExist: AugmentedError<ApiType>;
      /**
       * Opening not in review period stage.
       **/
      FullWorkerOpeningOpeningNotInReviewPeriodStage: AugmentedError<ApiType>;
      /**
       * Application stake unstaking period for successful applicants redundant.
       **/
      FullWorkerOpeningSuccessfulApplicationStakeUnstakingPeriodRedundant: AugmentedError<ApiType>;
      /**
       * Application stake unstaking period for failed applicants too short.
       **/
      FullWorkerOpeningSuccessfulApplicationStakeUnstakingPeriodTooShort: AugmentedError<ApiType>;
      /**
       * Role stake unstaking period for successful applicants redundant.
       **/
      FullWorkerOpeningSuccessfulRoleStakeUnstakingPeriodRedundant: AugmentedError<ApiType>;
      /**
       * Role stake unstaking period for successful applicants too short.
       **/
      FullWorkerOpeningSuccessfulRoleStakeUnstakingPeriodTooShort: AugmentedError<ApiType>;
      /**
       * Application stake unstaking period for failed applicants redundant.
       **/
      FullWorkerOpeningUnsuccessfulApplicationStakeUnstakingPeriodRedundant: AugmentedError<ApiType>;
      /**
       * Application stake unstaking period for successful applicants too short.
       **/
      FullWorkerOpeningUnsuccessfulApplicationStakeUnstakingPeriodTooShort: AugmentedError<ApiType>;
      /**
       * Role stake unstaking period for failed applicants redundant.
       **/
      FullWorkerOpeningUnsuccessfulRoleStakeUnstakingPeriodRedundant: AugmentedError<ApiType>;
      /**
       * Role stake unstaking period for failed applicants too short.
       **/
      FullWorkerOpeningUnsuccessfulRoleStakeUnstakingPeriodTooShort: AugmentedError<ApiType>;
      /**
       * Insufficient balance to apply.
       **/
      InsufficientBalanceToApply: AugmentedError<ApiType>;
      /**
       * Insufficient balance to cover stake.
       **/
      InsufficientBalanceToCoverStake: AugmentedError<ApiType>;
      /**
       * Not a lead account.
       **/
      IsNotLeadAccount: AugmentedError<ApiType>;
      /**
       * Working group size limit exceeded.
       **/
      MaxActiveWorkerNumberExceeded: AugmentedError<ApiType>;
      /**
       * Member already has an active application on the opening.
       **/
      MemberHasActiveApplicationOnOpening: AugmentedError<ApiType>;
      /**
       * Member id is invalid.
       **/
      MembershipInvalidMemberId: AugmentedError<ApiType>;
      /**
       * Unsigned origin.
       **/
      MembershipUnsignedOrigin: AugmentedError<ApiType>;
      /**
       * Minting error: NextAdjustmentInPast
       **/
      MintingErrorNextAdjustmentInPast: AugmentedError<ApiType>;
      /**
       * Cannot get the worker stake profile.
       **/
      NoWorkerStakeProfile: AugmentedError<ApiType>;
      /**
       * Opening does not exist.
       **/
      OpeningDoesNotExist: AugmentedError<ApiType>;
      /**
       * Opening text too long.
       **/
      OpeningTextTooLong: AugmentedError<ApiType>;
      /**
       * Opening text too short.
       **/
      OpeningTextTooShort: AugmentedError<ApiType>;
      /**
       * Origin must be controller or root account of member.
       **/
      OriginIsNeitherMemberControllerOrRoot: AugmentedError<ApiType>;
      /**
       * Origin is not applicant.
       **/
      OriginIsNotApplicant: AugmentedError<ApiType>;
      /**
       * Next payment is not in the future.
       **/
      RecurringRewardsNextPaymentNotInFuture: AugmentedError<ApiType>;
      /**
       * Recipient not found.
       **/
      RecurringRewardsRecipientNotFound: AugmentedError<ApiType>;
      /**
       * Reward relationship not found.
       **/
      RecurringRewardsRewardRelationshipNotFound: AugmentedError<ApiType>;
      /**
       * Recipient reward source not found.
       **/
      RecurringRewardsRewardSourceNotFound: AugmentedError<ApiType>;
      /**
       * Relationship must exist.
       **/
      RelationshipMustExist: AugmentedError<ApiType>;
      /**
       * Require root origin in extrinsics.
       **/
      RequireRootOrigin: AugmentedError<ApiType>;
      /**
       * Require signed origin in extrinsics.
       **/
      RequireSignedOrigin: AugmentedError<ApiType>;
      /**
       * Invalid OpeningPolicyCommitment parameter (role_staking_policy):
       * crowded_out_unstaking_period_length should be non-zero.
       **/
      RoleStakingPolicyCrowdedOutUnstakingPeriodIsZero: AugmentedError<ApiType>;
      /**
       * Invalid OpeningPolicyCommitment parameter (role_staking_policy):
       * review_period_expired_unstaking_period_length should be non-zero.
       **/
      RoleStakingPolicyReviewPeriodUnstakingPeriodIsZero: AugmentedError<ApiType>;
      /**
       * Signer is not worker role account.
       **/
      SignerIsNotWorkerRoleAccount: AugmentedError<ApiType>;
      /**
       * Provided stake balance cannot be zero.
       **/
      StakeBalanceCannotBeZero: AugmentedError<ApiType>;
      /**
       * Already unstaking.
       **/
      StakingErrorAlreadyUnstaking: AugmentedError<ApiType>;
      /**
       * Cannot change stake by zero.
       **/
      StakingErrorCannotChangeStakeByZero: AugmentedError<ApiType>;
      /**
       * Cannot decrease stake while slashes ongoing.
       **/
      StakingErrorCannotDecreaseWhileSlashesOngoing: AugmentedError<ApiType>;
      /**
       * Cannot increase stake while unstaking.
       **/
      StakingErrorCannotIncreaseStakeWhileUnstaking: AugmentedError<ApiType>;
      /**
       * Cannot unstake while slashes ongoing.
       **/
      StakingErrorCannotUnstakeWhileSlashesOngoing: AugmentedError<ApiType>;
      /**
       * Insufficient balance in source account.
       **/
      StakingErrorInsufficientBalanceInSourceAccount: AugmentedError<ApiType>;
      /**
       * Insufficient stake to decrease.
       **/
      StakingErrorInsufficientStake: AugmentedError<ApiType>;
      /**
       * Not staked.
       **/
      StakingErrorNotStaked: AugmentedError<ApiType>;
      /**
       * Slash amount should be greater than zero.
       **/
      StakingErrorSlashAmountShouldBeGreaterThanZero: AugmentedError<ApiType>;
      /**
       * Stake not found.
       **/
      StakingErrorStakeNotFound: AugmentedError<ApiType>;
      /**
       * Unstaking period should be greater than zero.
       **/
      StakingErrorUnstakingPeriodShouldBeGreaterThanZero: AugmentedError<ApiType>;
      /**
       * Successful worker application does not exist.
       **/
      SuccessfulWorkerApplicationDoesNotExist: AugmentedError<ApiType>;
      /**
       * Invalid OpeningPolicyCommitment parameter:
       * terminate_application_stake_unstaking_period should be non-zero.
       **/
      TerminateApplicationStakeUnstakingPeriodIsZero: AugmentedError<ApiType>;
      /**
       * Invalid OpeningPolicyCommitment parameter:
       * terminate_role_stake_unstaking_period should be non-zero.
       **/
      TerminateRoleStakeUnstakingPeriodIsZero: AugmentedError<ApiType>;
      /**
       * Application does not exist.
       **/
      WithdrawWorkerApplicationApplicationDoesNotExist: AugmentedError<ApiType>;
      /**
       * Application is not active.
       **/
      WithdrawWorkerApplicationApplicationNotActive: AugmentedError<ApiType>;
      /**
       * Opening not accepting applications.
       **/
      WithdrawWorkerApplicationOpeningNotAcceptingApplications: AugmentedError<ApiType>;
      /**
       * Redundant unstaking period provided
       **/
      WithdrawWorkerApplicationRedundantUnstakingPeriod: AugmentedError<ApiType>;
      /**
       * UnstakingPeriodTooShort .... // <== SHOULD REALLY BE TWO SEPARATE, ONE FOR EACH STAKING PURPOSE
       **/
      WithdrawWorkerApplicationUnstakingPeriodTooShort: AugmentedError<ApiType>;
      /**
       * Worker application does not exist.
       **/
      WorkerApplicationDoesNotExist: AugmentedError<ApiType>;
      /**
       * Worker application text too long.
       **/
      WorkerApplicationTextTooLong: AugmentedError<ApiType>;
      /**
       * Worker application text too short.
       **/
      WorkerApplicationTextTooShort: AugmentedError<ApiType>;
      /**
       * Worker does not exist.
       **/
      WorkerDoesNotExist: AugmentedError<ApiType>;
      /**
       * Worker exit rationale text is too long.
       **/
      WorkerExitRationaleTextTooLong: AugmentedError<ApiType>;
      /**
       * Worker exit rationale text is too short.
       **/
      WorkerExitRationaleTextTooShort: AugmentedError<ApiType>;
      /**
       * Worker has no recurring reward.
       **/
      WorkerHasNoReward: AugmentedError<ApiType>;
    };
    sudo: {
      /**
       * Sender must be the Sudo account
       **/
      RequireSudo: AugmentedError<ApiType>;
    };
    system: {
      /**
       * Failed to extract the runtime version from the new runtime.
       * 
       * Either calling `Core_version` or decoding `RuntimeVersion` failed.
       **/
      FailedToExtractRuntimeVersion: AugmentedError<ApiType>;
      /**
       * The name of specification does not match between the current runtime
       * and the new runtime.
       **/
      InvalidSpecName: AugmentedError<ApiType>;
      /**
       * Suicide called when the account has non-default composite data.
       **/
      NonDefaultComposite: AugmentedError<ApiType>;
      /**
       * There is a non-zero reference count preventing the account from being purged.
       **/
      NonZeroRefCount: AugmentedError<ApiType>;
      /**
       * The specification version is not allowed to decrease between the current runtime
       * and the new runtime.
       **/
      SpecVersionNeedsToIncrease: AugmentedError<ApiType>;
    };
  }

  export interface DecoratedErrors<ApiType extends ApiTypes> extends AugmentedErrors<ApiType> {
  }
}<|MERGE_RESOLUTION|>--- conflicted
+++ resolved
@@ -841,7 +841,6 @@
       ApplyOnWorkerOpeningSignerNotControllerAccount: AugmentedError<ApiType>;
       /**
        * Opening does not exist.
-<<<<<<< HEAD
        **/
       BeginWorkerApplicantReviewOpeningDoesNotExist: AugmentedError<ApiType>;
       /**
@@ -1010,176 +1009,6 @@
        **/
       RecurringRewardsNextPaymentNotInFuture: AugmentedError<ApiType>;
       /**
-=======
-       **/
-      BeginWorkerApplicantReviewOpeningDoesNotExist: AugmentedError<ApiType>;
-      /**
-       * Opening Is Not in Waiting.
-       **/
-      BeginWorkerApplicantReviewOpeningOpeningIsNotWaitingToBegin: AugmentedError<ApiType>;
-      /**
-       * Cannot find mint in the minting module.
-       **/
-      CannotFindMint: AugmentedError<ApiType>;
-      /**
-       * There is leader already, cannot hire another one.
-       **/
-      CannotHireLeaderWhenLeaderExists: AugmentedError<ApiType>;
-      /**
-       * Cannot fill opening with multiple applications.
-       **/
-      CannotHireMultipleLeaders: AugmentedError<ApiType>;
-      /**
-       * Current lead is not set.
-       **/
-      CurrentLeadNotSet: AugmentedError<ApiType>;
-      /**
-       * Invalid OpeningPolicyCommitment parameter:
-       * exit_role_application_stake_unstaking_period should be non-zero.
-       **/
-      ExitRoleApplicationStakeUnstakingPeriodIsZero: AugmentedError<ApiType>;
-      /**
-       * Invalid OpeningPolicyCommitment parameter:
-       * exit_role_stake_unstaking_period should be non-zero.
-       **/
-      ExitRoleStakeUnstakingPeriodIsZero: AugmentedError<ApiType>;
-      /**
-       * Invalid OpeningPolicyCommitment parameter:
-       * fill_opening_failed_applicant_application_stake_unstaking_period should be non-zero.
-       **/
-      FillOpeningFailedApplicantApplicationStakeUnstakingPeriodIsZero: AugmentedError<ApiType>;
-      /**
-       * Invalid OpeningPolicyCommitment parameter:
-       * fill_opening_failed_applicant_role_stake_unstaking_period should be non-zero.
-       **/
-      FillOpeningFailedApplicantRoleStakeUnstakingPeriodIsZero: AugmentedError<ApiType>;
-      /**
-       * Reward policy has invalid next payment block number.
-       **/
-      FillOpeningInvalidNextPaymentBlock: AugmentedError<ApiType>;
-      /**
-       * Working group mint does not exist.
-       **/
-      FillOpeningMintDoesNotExist: AugmentedError<ApiType>;
-      /**
-       * Invalid OpeningPolicyCommitment parameter:
-       * fill_opening_successful_applicant_application_stake_unstaking_period should be non-zero.
-       **/
-      FillOpeningSuccessfulApplicantApplicationStakeUnstakingPeriodIsZero: AugmentedError<ApiType>;
-      /**
-       * Applications not for opening.
-       **/
-      FillWorkerOpeningApplicationForWrongOpening: AugmentedError<ApiType>;
-      /**
-       * Application does not exist.
-       **/
-      FullWorkerOpeningApplicationDoesNotExist: AugmentedError<ApiType>;
-      /**
-       * Application not in active stage.
-       **/
-      FullWorkerOpeningApplicationNotActive: AugmentedError<ApiType>;
-      /**
-       * OpeningDoesNotExist.
-       **/
-      FullWorkerOpeningOpeningDoesNotExist: AugmentedError<ApiType>;
-      /**
-       * Opening not in review period stage.
-       **/
-      FullWorkerOpeningOpeningNotInReviewPeriodStage: AugmentedError<ApiType>;
-      /**
-       * Application stake unstaking period for successful applicants redundant.
-       **/
-      FullWorkerOpeningSuccessfulApplicationStakeUnstakingPeriodRedundant: AugmentedError<ApiType>;
-      /**
-       * Application stake unstaking period for failed applicants too short.
-       **/
-      FullWorkerOpeningSuccessfulApplicationStakeUnstakingPeriodTooShort: AugmentedError<ApiType>;
-      /**
-       * Role stake unstaking period for successful applicants redundant.
-       **/
-      FullWorkerOpeningSuccessfulRoleStakeUnstakingPeriodRedundant: AugmentedError<ApiType>;
-      /**
-       * Role stake unstaking period for successful applicants too short.
-       **/
-      FullWorkerOpeningSuccessfulRoleStakeUnstakingPeriodTooShort: AugmentedError<ApiType>;
-      /**
-       * Application stake unstaking period for failed applicants redundant.
-       **/
-      FullWorkerOpeningUnsuccessfulApplicationStakeUnstakingPeriodRedundant: AugmentedError<ApiType>;
-      /**
-       * Application stake unstaking period for successful applicants too short.
-       **/
-      FullWorkerOpeningUnsuccessfulApplicationStakeUnstakingPeriodTooShort: AugmentedError<ApiType>;
-      /**
-       * Role stake unstaking period for failed applicants redundant.
-       **/
-      FullWorkerOpeningUnsuccessfulRoleStakeUnstakingPeriodRedundant: AugmentedError<ApiType>;
-      /**
-       * Role stake unstaking period for failed applicants too short.
-       **/
-      FullWorkerOpeningUnsuccessfulRoleStakeUnstakingPeriodTooShort: AugmentedError<ApiType>;
-      /**
-       * Insufficient balance to apply.
-       **/
-      InsufficientBalanceToApply: AugmentedError<ApiType>;
-      /**
-       * Insufficient balance to cover stake.
-       **/
-      InsufficientBalanceToCoverStake: AugmentedError<ApiType>;
-      /**
-       * Not a lead account.
-       **/
-      IsNotLeadAccount: AugmentedError<ApiType>;
-      /**
-       * Working group size limit exceeded.
-       **/
-      MaxActiveWorkerNumberExceeded: AugmentedError<ApiType>;
-      /**
-       * Member already has an active application on the opening.
-       **/
-      MemberHasActiveApplicationOnOpening: AugmentedError<ApiType>;
-      /**
-       * Member id is invalid.
-       **/
-      MembershipInvalidMemberId: AugmentedError<ApiType>;
-      /**
-       * Unsigned origin.
-       **/
-      MembershipUnsignedOrigin: AugmentedError<ApiType>;
-      /**
-       * Minting error: NextAdjustmentInPast
-       **/
-      MintingErrorNextAdjustmentInPast: AugmentedError<ApiType>;
-      /**
-       * Cannot get the worker stake profile.
-       **/
-      NoWorkerStakeProfile: AugmentedError<ApiType>;
-      /**
-       * Opening does not exist.
-       **/
-      OpeningDoesNotExist: AugmentedError<ApiType>;
-      /**
-       * Opening text too long.
-       **/
-      OpeningTextTooLong: AugmentedError<ApiType>;
-      /**
-       * Opening text too short.
-       **/
-      OpeningTextTooShort: AugmentedError<ApiType>;
-      /**
-       * Origin must be controller or root account of member.
-       **/
-      OriginIsNeitherMemberControllerOrRoot: AugmentedError<ApiType>;
-      /**
-       * Origin is not applicant.
-       **/
-      OriginIsNotApplicant: AugmentedError<ApiType>;
-      /**
-       * Next payment is not in the future.
-       **/
-      RecurringRewardsNextPaymentNotInFuture: AugmentedError<ApiType>;
-      /**
->>>>>>> 2b612924
        * Recipient not found.
        **/
       RecurringRewardsRecipientNotFound: AugmentedError<ApiType>;
@@ -1719,13 +1548,10 @@
        **/
       BlacklistSizeLimitExceeded: AugmentedError<ApiType>;
       /**
-<<<<<<< HEAD
-=======
        * Cannot delete non empty dynamic bag.
        **/
       CannotDeleteNonEmptyDynamicBag: AugmentedError<ApiType>;
       /**
->>>>>>> 2b612924
        * Cannot delete a non-empty storage bucket.
        **/
       CannotDeleteNonEmptyStorageBucket: AugmentedError<ApiType>;
@@ -1750,13 +1576,10 @@
        **/
       DataObjectsPerBagLimitExceeded: AugmentedError<ApiType>;
       /**
-<<<<<<< HEAD
-=======
        * Invalid extrinsic call: data size fee changed.
        **/
       DataSizeFeeChanged: AugmentedError<ApiType>;
       /**
->>>>>>> 2b612924
        * Invalid operation with invites: another storage provider was invited.
        **/
       DifferentStorageProviderInvited: AugmentedError<ApiType>;
@@ -1857,13 +1680,6 @@
        **/
       MaxNumberOfPendingInvitationsLimitForDistributionBucketReached: AugmentedError<ApiType>;
       /**
-<<<<<<< HEAD
-       * Max storage bucket number limit exceeded.
-       **/
-      MaxStorageBucketNumberLimitExceeded: AugmentedError<ApiType>;
-      /**
-=======
->>>>>>> 2b612924
        * Invalid operations: must be a distribution provider operator for a bucket.
        **/
       MustBeDistributionProviderOperatorForBucket: AugmentedError<ApiType>;
