--- conflicted
+++ resolved
@@ -158,17 +158,14 @@
 /** @name Backers */
 export interface Backers extends Vec<Backer> {}
 
-<<<<<<< HEAD
-=======
 /** @name Bag */
 export interface Bag extends Struct {
-  readonly objects: BTreeMap<DataObjectId, StorageDataObject>;
+  readonly objects: BTreeMap<DataObjectId, DataObject>;
   readonly stored_by: StorageBucketIdSet;
-  readonly distributed_by: Vec<DistributionBucketId>;
+  readonly distributed_by: DistributionBucketIdSet;
   readonly deletion_prize: Option<u128>;
 }
 
->>>>>>> 2b612924
 /** @name BagId */
 export interface BagId extends Enum {
   readonly isStatic: boolean;
@@ -301,12 +298,6 @@
 /** @name ClassPropertyValue */
 export interface ClassPropertyValue extends Null {}
 
-/** @name ContentId */
-export interface ContentId extends Text {}
-
-/** @name ContentIdSet */
-export interface ContentIdSet extends BTreeSet<ContentId> {}
-
 /** @name ContentIdSet */
 export interface ContentIdSet extends BTreeSet<Cid> {}
 
@@ -422,34 +413,11 @@
 
 /** @name DataObjectCreationParameters */
 export interface DataObjectCreationParameters extends Struct {
-<<<<<<< HEAD
-  readonly ipfsContentId: Text;
-=======
   readonly ipfsContentId: Bytes;
 }
 
 /** @name DataObjectId */
 export interface DataObjectId extends u64 {}
-
-/** @name DataObjectIdSet */
-export interface DataObjectIdSet extends BTreeSet<DataObjectId> {}
-
-/** @name DataObjectsMap */
-export interface DataObjectsMap extends BTreeMap<ContentId, DataObject> {}
-
-/** @name DataObjectStorageRelationship */
-export interface DataObjectStorageRelationship extends Struct {
-  readonly content_id: ContentId;
-  readonly storage_provider: StorageProviderId;
-  readonly ready: bool;
->>>>>>> 2b612924
-}
-
-/** @name DataObjectId */
-export interface DataObjectId extends u64 {}
-
-/** @name DataObjectIdMap */
-export interface DataObjectIdMap extends BTreeMap<DataObjectId, DataObject> {}
 
 /** @name DataObjectIdSet */
 export interface DataObjectIdSet extends BTreeSet<DataObjectId> {}
@@ -481,27 +449,16 @@
 
 /** @name DistributionBucket */
 export interface DistributionBucket extends Struct {
-<<<<<<< HEAD
-  readonly acceptingNewBags: bool;
-  readonly distributing: bool;
-  readonly pendingInvitations: Vec<WorkerId>;
-  readonly operators: Vec<WorkerId>;
-=======
   readonly accepting_new_bags: bool;
   readonly distributing: bool;
   readonly pending_invitations: Vec<WorkerId>;
   readonly operators: Vec<WorkerId>;
   readonly assigned_bags: u64;
->>>>>>> 2b612924
 }
 
 /** @name DistributionBucketFamily */
 export interface DistributionBucketFamily extends Struct {
-<<<<<<< HEAD
-  readonly distributionBuckets: BTreeMap<DistributionBucketId, DistributionBucket>;
-=======
   readonly distribution_buckets: BTreeMap<DistributionBucketId, DistributionBucket>;
->>>>>>> 2b612924
 }
 
 /** @name DistributionBucketFamilyId */
@@ -510,58 +467,25 @@
 /** @name DistributionBucketId */
 export interface DistributionBucketId extends u64 {}
 
-<<<<<<< HEAD
 /** @name DistributionBucketIdSet */
 export interface DistributionBucketIdSet extends BTreeSet<DistributionBucketId> {}
 
-=======
->>>>>>> 2b612924
 /** @name Dynamic */
 export interface Dynamic extends Enum {
   readonly isMember: boolean;
   readonly asMember: MemberId;
   readonly isChannel: boolean;
-<<<<<<< HEAD
-  readonly asChannel: ChannelId;
-}
-
-/** @name DynamicBag */
-export interface DynamicBag extends Struct {
-  readonly objects: DataObjectIdMap;
-  readonly stored_by: StorageBucketIdSet;
-  readonly distributed_by: DistributionBucketIdSet;
-  readonly deletion_prize: u128;
-=======
   readonly asChannel: u64;
->>>>>>> 2b612924
 }
 
 /** @name DynamicBagCreationPolicy */
 export interface DynamicBagCreationPolicy extends Struct {
   readonly numberOfStorageBuckets: u64;
-<<<<<<< HEAD
   readonly families: BTreeMap<DistributionBucketFamilyId, u32>;
 }
 
 /** @name DynamicBagCreationPolicyDistributorFamiliesMap */
 export interface DynamicBagCreationPolicyDistributorFamiliesMap extends BTreeMap<DistributionBucketFamilyId, u32> {}
-
-/** @name DynamicBagId */
-export interface DynamicBagId extends Enum {
-  readonly isMember: boolean;
-  readonly asMember: MemberId;
-  readonly isChannel: boolean;
-  readonly asChannel: ChannelId;
-}
-
-/** @name DynamicBagIdType */
-export interface DynamicBagIdType extends Enum {
-  readonly isMember: boolean;
-  readonly asMember: MemberId;
-  readonly isChannel: boolean;
-  readonly asChannel: ChannelId;
-=======
-}
 
 /** @name DynamicBagDeletionPrize */
 export interface DynamicBagDeletionPrize extends Struct {
@@ -581,7 +505,6 @@
   readonly asMember: MemberId;
   readonly isChannel: boolean;
   readonly asChannel: u64;
->>>>>>> 2b612924
 }
 
 /** @name DynamicBagType */
@@ -1346,16 +1269,6 @@
   readonly asWorkingGroup: WorkingGroup;
 }
 
-<<<<<<< HEAD
-/** @name StaticBag */
-export interface StaticBag extends Struct {
-  readonly objects: DataObjectIdMap;
-  readonly stored_by: StorageBucketIdSet;
-  readonly distributed_by: DistributionBucketIdSet;
-}
-
-=======
->>>>>>> 2b612924
 /** @name StaticBagId */
 export interface StaticBagId extends Enum {
   readonly isCouncil: boolean;
@@ -1371,11 +1284,7 @@
   readonly operator_status: StorageBucketOperatorStatus;
   readonly accepting_new_bags: bool;
   readonly voucher: Voucher;
-<<<<<<< HEAD
-  readonly metadata: Text;
-=======
   readonly metadata: Bytes;
->>>>>>> 2b612924
 }
 
 /** @name StorageBucketId */
@@ -1388,15 +1297,9 @@
 export interface StorageBucketOperatorStatus extends Enum {
   readonly isMissing: boolean;
   readonly isInvitedStorageWorker: boolean;
-<<<<<<< HEAD
-  readonly asInvitedStorageWorker: u64;
-  readonly isStorageWorker: boolean;
-  readonly asStorageWorker: u64;
-=======
   readonly asInvitedStorageWorker: WorkerId;
   readonly isStorageWorker: boolean;
   readonly asStorageWorker: WorkerId;
->>>>>>> 2b612924
 }
 
 /** @name StorageBucketsPerBagValueConstraint */
@@ -1405,15 +1308,6 @@
   readonly max_min_diff: u64;
 }
 
-<<<<<<< HEAD
-=======
-/** @name StorageDataObject */
-export interface StorageDataObject extends Struct {
-  readonly accepted: bool;
-  readonly deletion_prize: u128;
-}
-
->>>>>>> 2b612924
 /** @name StorageProviderId */
 export interface StorageProviderId extends u64 {}
 
@@ -1512,18 +1406,11 @@
 
 /** @name UploadParameters */
 export interface UploadParameters extends Struct {
-<<<<<<< HEAD
-  readonly authenticationKey: Text;
-  readonly bagId: BagId;
-  readonly objectCreationList: Vec<DataObjectCreationParameters>;
-  readonly deletionPrizeSourceAccountId: GenericAccountId;
-=======
   readonly authenticationKey: Bytes;
   readonly bagId: BagId;
   readonly objectCreationList: Vec<DataObjectCreationParameters>;
   readonly deletionPrizeSourceAccountId: GenericAccountId;
   readonly expectedDataSizeFee: u128;
->>>>>>> 2b612924
 }
 
 /** @name Url */
