// Auto-generated via `yarn polkadot-types-from-defs`, do not edit
/* eslint-disable */

import type { BTreeMap, BTreeSet, Bytes, Enum, GenericAccountId, Null, Option, Struct, Text, U8aFixed, Vec, bool, i16, i32, i64, u128, u16, u32, u64 } from '@polkadot/types';
import type { ITuple } from '@polkadot/types/types';
import type { AccountId, Balance, Hash } from '@polkadot/types/interfaces/runtime';

/** @name AcceptingApplications */
export interface AcceptingApplications extends Struct {
  readonly started_accepting_applicants_at_block: u32;
}

/** @name ActivateOpeningAt */
export interface ActivateOpeningAt extends Enum {
  readonly isCurrentBlock: boolean;
  readonly isExactBlock: boolean;
  readonly asExactBlock: u32;
}

/** @name ActiveOpeningStage */
export interface ActiveOpeningStage extends Enum {
  readonly isAcceptingApplications: boolean;
  readonly asAcceptingApplications: AcceptingApplications;
  readonly isReviewPeriod: boolean;
  readonly asReviewPeriod: ReviewPeriod;
  readonly isDeactivated: boolean;
  readonly asDeactivated: Deactivated;
}

/** @name ActiveOpeningStageVariant */
export interface ActiveOpeningStageVariant extends Struct {
  readonly stage: ActiveOpeningStage;
  readonly applications_added: Vec<ApplicationId>;
  readonly active_application_count: u32;
  readonly unstaking_application_count: u32;
  readonly deactivated_application_count: u32;
}

/** @name ActiveStake */
export interface ActiveStake extends Struct {
  readonly stake_id: StakeId;
  readonly source_account_id: GenericAccountId;
}

/** @name Actor */
export interface Actor extends Enum {
  readonly isCurator: boolean;
  readonly asCurator: ITuple<[CuratorGroupId, u64]>;
  readonly isMember: boolean;
  readonly asMember: MemberId;
  readonly isLead: boolean;
}

/** @name ActorId */
export interface ActorId extends u64 {}

/** @name AddOpeningParameters */
export interface AddOpeningParameters extends Struct {
  readonly activate_at: ActivateOpeningAt;
  readonly commitment: WorkingGroupOpeningPolicyCommitment;
  readonly human_readable_text: Bytes;
  readonly working_group: WorkingGroup;
}

/** @name Address */
export interface Address extends AccountId {}

/** @name AddSchemaSupportToEntityOperation */
export interface AddSchemaSupportToEntityOperation extends Struct {
  readonly entity_id: ParameterizedEntity;
  readonly schema_id: SchemaId;
  readonly parametrized_property_values: Vec<ParametrizedClassPropertyValue>;
}

/** @name AdjustCapacityBy */
export interface AdjustCapacityBy extends Enum {
  readonly isSetting: boolean;
  readonly asSetting: u128;
  readonly isAdding: boolean;
  readonly asAdding: u128;
  readonly isReducing: boolean;
  readonly asReducing: u128;
}

/** @name AdjustOnInterval */
export interface AdjustOnInterval extends Struct {
  readonly block_interval: u32;
  readonly adjustment_type: AdjustCapacityBy;
}

/** @name Application */
export interface Application extends Struct {
  readonly opening_id: OpeningId;
  readonly application_index_in_opening: u32;
  readonly add_to_opening_in_block: u32;
  readonly active_role_staking_id: Option<StakeId>;
  readonly active_application_staking_id: Option<StakeId>;
  readonly stage: ApplicationStage;
  readonly human_readable_text: Text;
}

/** @name ApplicationDeactivationCause */
export interface ApplicationDeactivationCause extends Enum {
  readonly isExternal: boolean;
  readonly isHired: boolean;
  readonly isNotHired: boolean;
  readonly isCrowdedOut: boolean;
  readonly isOpeningCancelled: boolean;
  readonly isReviewPeriodExpired: boolean;
  readonly isOpeningFilled: boolean;
}

/** @name ApplicationId */
export interface ApplicationId extends u64 {}

/** @name ApplicationIdSet */
export interface ApplicationIdSet extends BTreeSet<ApplicationId> {}

/** @name ApplicationIdToWorkerIdMap */
export interface ApplicationIdToWorkerIdMap extends BTreeMap<ApplicationId, WorkerId> {}

/** @name ApplicationOf */
export interface ApplicationOf extends Struct {
  readonly role_account_id: GenericAccountId;
  readonly opening_id: OpeningId;
  readonly member_id: MemberId;
  readonly application_id: ApplicationId;
}

/** @name ApplicationRationingPolicy */
export interface ApplicationRationingPolicy extends Struct {
  readonly max_active_applicants: u32;
}

/** @name ApplicationStage */
export interface ApplicationStage extends Enum {
  readonly isActive: boolean;
  readonly isUnstaking: boolean;
  readonly asUnstaking: UnstakingApplicationStage;
  readonly isInactive: boolean;
  readonly asInactive: InactiveApplicationStage;
}

/** @name Approved */
export interface Approved extends Enum {
  readonly isPendingExecution: boolean;
  readonly isExecuted: boolean;
  readonly isExecutionFailed: boolean;
  readonly asExecutionFailed: ExecutionFailed;
}

/** @name Backer */
export interface Backer extends Struct {
  readonly member: GenericAccountId;
  readonly stake: u128;
}

/** @name Backers */
export interface Backers extends Vec<Backer> {}

/** @name BagId */
export interface BagId extends Enum {
  readonly isStatic: boolean;
  readonly asStatic: Static;
  readonly isDynamic: boolean;
<<<<<<< HEAD
  readonly asDynamic: DynamicBagIdType;
=======
  readonly asDynamic: Dynamic;
>>>>>>> 012cb032
}

/** @name BagIdType */
export interface BagIdType extends Enum {
  readonly isStatic: boolean;
  readonly asStatic: Static;
  readonly isDynamic: boolean;
<<<<<<< HEAD
  readonly asDynamic: DynamicBagIdType;
=======
  readonly asDynamic: Dynamic;
>>>>>>> 012cb032
}

/** @name BalanceOfMint */
export interface BalanceOfMint extends u128 {}

/** @name BlockAndTime */
export interface BlockAndTime extends Struct {
  readonly block: u32;
  readonly time: u64;
}

/** @name Category */
export interface Category extends Struct {
  readonly id: CategoryId;
  readonly title: Text;
  readonly description: Text;
  readonly created_at: BlockAndTime;
  readonly deleted: bool;
  readonly archived: bool;
  readonly num_direct_subcategories: u32;
  readonly num_direct_unmoderated_threads: u32;
  readonly num_direct_moderated_threads: u32;
  readonly position_in_parent_category: Option<ChildPositionInParentCategory>;
  readonly moderator_id: GenericAccountId;
}

/** @name CategoryId */
export interface CategoryId extends u64 {}

/** @name Channel */
export interface Channel extends Struct {
  readonly verified: bool;
  readonly handle: Text;
  readonly title: OptionalText;
  readonly description: OptionalText;
  readonly avatar: OptionalText;
  readonly banner: OptionalText;
  readonly content: ChannelContentType;
  readonly owner: MemberId;
  readonly role_account: GenericAccountId;
  readonly publication_status: ChannelPublicationStatus;
  readonly curation_status: ChannelCurationStatus;
  readonly created: u32;
  readonly principal_id: PrincipalId;
}

/** @name ChannelContentType */
export interface ChannelContentType extends Enum {
  readonly isVideo: boolean;
  readonly isMusic: boolean;
  readonly isEbook: boolean;
}

/** @name ChannelCurationStatus */
export interface ChannelCurationStatus extends Enum {
  readonly isNormal: boolean;
  readonly isCensored: boolean;
}

/** @name ChannelId */
export interface ChannelId extends u64 {}

/** @name ChannelPublicationStatus */
export interface ChannelPublicationStatus extends Enum {
  readonly isPublic: boolean;
  readonly isUnlisted: boolean;
}

/** @name ChildPositionInParentCategory */
export interface ChildPositionInParentCategory extends Struct {
  readonly parent_id: CategoryId;
  readonly child_nr_in_parent_category: u32;
}

/** @name Class */
export interface Class extends Struct {
  readonly class_permissions: ClassPermissions;
  readonly properties: Vec<Property>;
  readonly schemas: Vec<Schema>;
  readonly name: Text;
  readonly description: Text;
  readonly maximum_entities_count: EntityId;
  readonly current_number_of_entities: EntityId;
  readonly default_entity_creation_voucher_upper_bound: EntityId;
}

/** @name ClassId */
export interface ClassId extends u64 {}

/** @name ClassOf */
export interface ClassOf extends Struct {
  readonly class_permissions: ClassPermissions;
  readonly properties: Vec<Property>;
  readonly schemas: Vec<Schema>;
  readonly name: Text;
  readonly description: Text;
  readonly maximum_entities_count: EntityId;
  readonly current_number_of_entities: EntityId;
  readonly default_entity_creation_voucher_upper_bound: EntityId;
}

/** @name ClassPermissions */
export interface ClassPermissions extends Struct {
  readonly any_member: bool;
  readonly entity_creation_blocked: bool;
  readonly all_entity_property_values_locked: bool;
  readonly maintainers: Vec<CuratorGroupId>;
}

/** @name ClassPermissionsType */
export interface ClassPermissionsType extends Null {}

/** @name ClassPropertyValue */
export interface ClassPropertyValue extends Null {}

/** @name ContentId */
export interface ContentId extends Text {}

/** @name ContentIdSet */
export interface ContentIdSet extends BTreeSet<ContentId> {}

/** @name CreateEntityOperation */
export interface CreateEntityOperation extends Struct {
  readonly class_id: ClassId;
}

/** @name Credential */
export interface Credential extends u64 {}

/** @name CredentialSet */
export interface CredentialSet extends BTreeSet<Credential> {}

/** @name CurationActor */
export interface CurationActor extends Enum {
  readonly isLead: boolean;
  readonly isCurator: boolean;
  readonly asCurator: CuratorId;
}

/** @name Curator */
export interface Curator extends Struct {
  readonly role_account: GenericAccountId;
  readonly reward_relationship: Option<RewardRelationshipId>;
  readonly role_stake_profile: Option<CuratorRoleStakeProfile>;
  readonly stage: CuratorRoleStage;
  readonly induction: CuratorInduction;
  readonly principal_id: PrincipalId;
}

/** @name CuratorApplication */
export interface CuratorApplication extends Struct {
  readonly role_account: GenericAccountId;
  readonly curator_opening_id: CuratorOpeningId;
  readonly member_id: MemberId;
  readonly application_id: ApplicationId;
}

/** @name CuratorApplicationId */
export interface CuratorApplicationId extends u64 {}

/** @name CuratorApplicationIdSet */
export interface CuratorApplicationIdSet extends BTreeSet<CuratorApplicationId> {}

/** @name CuratorApplicationIdToCuratorIdMap */
export interface CuratorApplicationIdToCuratorIdMap extends BTreeMap<ApplicationId, CuratorId> {}

/** @name CuratorExitInitiationOrigin */
export interface CuratorExitInitiationOrigin extends Enum {
  readonly isLead: boolean;
  readonly isCurator: boolean;
}

/** @name CuratorExitSummary */
export interface CuratorExitSummary extends Struct {
  readonly origin: CuratorExitInitiationOrigin;
  readonly initiated_at_block_number: u32;
  readonly rationale_text: Text;
}

/** @name CuratorGroup */
export interface CuratorGroup extends Struct {
  readonly curators: Vec<u64>;
  readonly active: bool;
  readonly number_of_classes_maintained: u32;
}

/** @name CuratorGroupId */
export interface CuratorGroupId extends u64 {}

/** @name CuratorId */
export interface CuratorId extends u64 {}

/** @name CuratorInduction */
export interface CuratorInduction extends Struct {
  readonly lead: LeadId;
  readonly curator_application_id: CuratorApplicationId;
  readonly at_block: u32;
}

/** @name CuratorOpening */
export interface CuratorOpening extends Struct {
  readonly opening_id: OpeningId;
  readonly curator_applications: Vec<CuratorApplicationId>;
  readonly policy_commitment: OpeningPolicyCommitment;
}

/** @name CuratorOpeningId */
export interface CuratorOpeningId extends u64 {}

/** @name CuratorRoleStage */
export interface CuratorRoleStage extends Enum {
  readonly isActive: boolean;
  readonly isUnstaking: boolean;
  readonly asUnstaking: CuratorExitSummary;
  readonly isExited: boolean;
  readonly asExited: CuratorExitSummary;
}

/** @name CuratorRoleStakeProfile */
export interface CuratorRoleStakeProfile extends Struct {
  readonly stake_id: StakeId;
  readonly termination_unstaking_period: Option<u32>;
  readonly exit_unstaking_period: Option<u32>;
}

/** @name DataObject */
export interface DataObject extends Struct {
  readonly owner: MemberId;
  readonly added_at: BlockAndTime;
  readonly type_id: DataObjectTypeId;
  readonly liaison: StorageProviderId;
  readonly liaison_judgement: LiaisonJudgement;
  readonly ipfs_content_id: Text;
}

/** @name DataObjectCreationParameters */
export interface DataObjectCreationParameters extends Struct {
  readonly ipfsContentId: Text;
}

/** @name DataObjectId */
export interface DataObjectId extends u64 {}

/** @name DataObjectIdSet */
export interface DataObjectIdSet extends BTreeSet<DataObjectId> {}

/** @name DataObjectsMap */
export interface DataObjectsMap extends BTreeMap<U8aFixed, DataObject> {}

/** @name DataObjectStorageRelationship */
export interface DataObjectStorageRelationship extends Struct {
  readonly content_id: Hash;
  readonly storage_provider: StorageProviderId;
  readonly ready: bool;
}

/** @name DataObjectStorageRelationshipId */
export interface DataObjectStorageRelationshipId extends u64 {}

/** @name DataObjectType */
export interface DataObjectType extends Struct {
  readonly description: Text;
  readonly active: bool;
}

/** @name DataObjectTypeId */
export interface DataObjectTypeId extends u64 {}

/** @name Deactivated */
export interface Deactivated extends Struct {
  readonly cause: OpeningDeactivationCause;
  readonly deactivated_at_block: u32;
  readonly started_accepting_applicants_at_block: u32;
  readonly started_review_period_at_block: Option<u32>;
}

/** @name DiscussionPost */
export interface DiscussionPost extends Struct {
  readonly text: Bytes;
  readonly created_at: u32;
  readonly updated_at: u32;
  readonly author_id: MemberId;
  readonly thread_id: ThreadId;
  readonly edition_number: u32;
}

/** @name DiscussionThread */
export interface DiscussionThread extends Struct {
  readonly title: Bytes;
  readonly created_at: u32;
  readonly author_id: MemberId;
}

/** @name Dynamic */
export interface Dynamic extends Enum {
  readonly isMember: boolean;
  readonly asMember: MemberId;
  readonly isChannel: boolean;
  readonly asChannel: u64;
}

/** @name DynamicBag */
export interface DynamicBag extends Struct {
  readonly objects: BTreeMap<DataObjectId, {"accepted":"bool","deletion_prize":"u128","size":"u64"}>;
  readonly stored_by: StorageBucketIdSet;
  readonly distributed_by: Vec<u64>;
  readonly deletion_prize: u128;
}

/** @name DynamicBagCreationPolicy */
export interface DynamicBagCreationPolicy extends Struct {
  readonly numberOfStorageBuckets: u64;
}

/** @name DynamicBagId */
export interface DynamicBagId extends Enum {
  readonly isMember: boolean;
  readonly asMember: MemberId;
  readonly isChannel: boolean;
<<<<<<< HEAD
  readonly asChannel: ChannelId;
}

/** @name DynamicBagIdType */
export interface DynamicBagIdType extends Enum {
  readonly isMember: boolean;
  readonly asMember: MemberId;
  readonly isChannel: boolean;
  readonly asChannel: ChannelId;
=======
  readonly asChannel: u64;
>>>>>>> 012cb032
}

/** @name DynamicBagType */
export interface DynamicBagType extends Enum {
  readonly isMember: boolean;
  readonly isChannel: boolean;
}

/** @name ElectionParameters */
export interface ElectionParameters extends Struct {
  readonly announcing_period: u32;
  readonly voting_period: u32;
  readonly revealing_period: u32;
  readonly council_size: u32;
  readonly candidacy_limit: u32;
  readonly new_term_duration: u32;
  readonly min_council_stake: u128;
  readonly min_voting_stake: u128;
}

/** @name ElectionStage */
export interface ElectionStage extends Enum {
  readonly isAnnouncing: boolean;
  readonly asAnnouncing: u32;
  readonly isVoting: boolean;
  readonly asVoting: u32;
  readonly isRevealing: boolean;
  readonly asRevealing: u32;
}

/** @name ElectionStake */
export interface ElectionStake extends Struct {
  readonly new: u128;
  readonly transferred: u128;
}

/** @name Entity */
export interface Entity extends Struct {
  readonly entity_permissions: EntityPermissions;
  readonly class_id: ClassId;
  readonly supported_schemas: Vec<SchemaId>;
  readonly reference_counter: InboundReferenceCounter;
}

/** @name EntityController */
export interface EntityController extends Enum {
  readonly isMaintainers: boolean;
  readonly isMember: boolean;
  readonly asMember: MemberId;
  readonly isLead: boolean;
}

/** @name EntityCreationVoucher */
export interface EntityCreationVoucher extends Struct {
  readonly maximum_entities_count: EntityId;
  readonly entities_created: EntityId;
}

/** @name EntityId */
export interface EntityId extends u64 {}

/** @name EntityOf */
export interface EntityOf extends Struct {
  readonly entity_permissions: EntityPermissions;
  readonly class_id: ClassId;
  readonly supported_schemas: Vec<SchemaId>;
  readonly reference_counter: InboundReferenceCounter;
}

/** @name EntityPermissions */
export interface EntityPermissions extends Struct {
  readonly controller: EntityController;
  readonly frozen: bool;
  readonly referenceable: bool;
}

/** @name EntityReferenceCounterSideEffect */
export interface EntityReferenceCounterSideEffect extends Struct {
  readonly total: i32;
  readonly same_owner: i32;
}

/** @name EntryMethod */
export interface EntryMethod extends Enum {
  readonly isPaid: boolean;
  readonly asPaid: u64;
  readonly isScreening: boolean;
  readonly asScreening: AccountId;
  readonly isGenesis: boolean;
}

/** @name ExecutionFailed */
export interface ExecutionFailed extends Struct {
  readonly error: Text;
}

/** @name ExitedLeadRole */
export interface ExitedLeadRole extends Struct {
  readonly initiated_at_block_number: u32;
}

/** @name FailedAt */
export interface FailedAt extends u32 {}

/** @name FillOpeningParameters */
export interface FillOpeningParameters extends Struct {
  readonly opening_id: OpeningId;
  readonly successful_application_id: ApplicationId;
  readonly reward_policy: Option<RewardPolicy>;
  readonly working_group: WorkingGroup;
}

/** @name Finalized */
export interface Finalized extends Struct {
  readonly proposalStatus: ProposalDecisionStatus;
  readonly finalizedAt: u32;
  readonly encodedUnstakingErrorDueToBrokenRuntime: Option<Bytes>;
  readonly stakeDataAfterUnstakingError: Option<ActiveStake>;
}

/** @name HashedTextMaxLength */
export interface HashedTextMaxLength extends Option<u16> {}

/** @name HiringApplicationId */
export interface HiringApplicationId extends u64 {}

/** @name InactiveApplicationStage */
export interface InactiveApplicationStage extends Struct {
  readonly deactivation_initiated: u32;
  readonly deactivated: u32;
  readonly cause: ApplicationDeactivationCause;
}

/** @name InboundReferenceCounter */
export interface InboundReferenceCounter extends Struct {
  readonly total: u32;
  readonly same_owner: u32;
}

/** @name InputEntityValuesMap */
export interface InputEntityValuesMap extends BTreeMap<PropertyId, InputPropertyValue> {}

/** @name InputPropertyValue */
export interface InputPropertyValue extends Enum {
  readonly isSingle: boolean;
  readonly asSingle: InputValue;
  readonly isVector: boolean;
  readonly asVector: VecInputValue;
}

/** @name InputValidationLengthConstraint */
export interface InputValidationLengthConstraint extends Struct {
  readonly min: u16;
  readonly max_min_diff: u16;
}

/** @name InputValue */
export interface InputValue extends Enum {
  readonly isBool: boolean;
  readonly asBool: bool;
  readonly isUint16: boolean;
  readonly asUint16: u16;
  readonly isUint32: boolean;
  readonly asUint32: u32;
  readonly isUint64: boolean;
  readonly asUint64: u64;
  readonly isInt16: boolean;
  readonly asInt16: i16;
  readonly isInt32: boolean;
  readonly asInt32: i32;
  readonly isInt64: boolean;
  readonly asInt64: i64;
  readonly isText: boolean;
  readonly asText: Text;
  readonly isTextToHash: boolean;
  readonly asTextToHash: Text;
  readonly isReference: boolean;
  readonly asReference: EntityId;
}

/** @name IPNSIdentity */
export interface IPNSIdentity extends Text {}

/** @name Lead */
export interface Lead extends Struct {
  readonly member_id: MemberId;
  readonly role_account: GenericAccountId;
  readonly reward_relationship: Option<RewardRelationshipId>;
  readonly inducted: u32;
  readonly stage: LeadRoleState;
}

/** @name LeadId */
export interface LeadId extends u64 {}

/** @name LeadRoleState */
export interface LeadRoleState extends Enum {
  readonly isActive: boolean;
  readonly isExited: boolean;
  readonly asExited: ExitedLeadRole;
}

/** @name LiaisonJudgement */
export interface LiaisonJudgement extends Enum {
  readonly isPending: boolean;
  readonly isAccepted: boolean;
  readonly isRejected: boolean;
}

/** @name LookupSource */
export interface LookupSource extends AccountId {}

/** @name MemberId */
export interface MemberId extends u64 {}

/** @name Membership */
export interface Membership extends Struct {
  readonly handle: Text;
  readonly avatar_uri: Text;
  readonly about: Text;
  readonly registered_at_block: u32;
  readonly registered_at_time: u64;
  readonly entry: EntryMethod;
  readonly suspended: bool;
  readonly subscription: Option<SubscriptionId>;
  readonly root_account: GenericAccountId;
  readonly controller_account: GenericAccountId;
}

/** @name MemoText */
export interface MemoText extends Text {}

/** @name Mint */
export interface Mint extends Struct {
  readonly capacity: u128;
  readonly next_adjustment: Option<NextAdjustment>;
  readonly created_at: u32;
  readonly total_minted: u128;
}

/** @name MintBalanceOf */
export interface MintBalanceOf extends u128 {}

/** @name MintId */
export interface MintId extends u64 {}

/** @name ModerationAction */
export interface ModerationAction extends Struct {
  readonly moderated_at: BlockAndTime;
  readonly moderator_id: GenericAccountId;
  readonly rationale: Text;
}

/** @name NextAdjustment */
export interface NextAdjustment extends Struct {
  readonly adjustment: AdjustOnInterval;
  readonly at_block: u32;
}

/** @name Nonce */
export interface Nonce extends u64 {}

/** @name Opening */
export interface Opening extends Struct {
  readonly created: u32;
  readonly stage: OpeningStage;
  readonly max_review_period_length: u32;
  readonly application_rationing_policy: Option<ApplicationRationingPolicy>;
  readonly application_staking_policy: Option<StakingPolicy>;
  readonly role_staking_policy: Option<StakingPolicy>;
  readonly human_readable_text: Text;
}

/** @name OpeningDeactivationCause */
export interface OpeningDeactivationCause extends Enum {
  readonly isCancelledBeforeActivation: boolean;
  readonly isCancelledAcceptingApplications: boolean;
  readonly isCancelledInReviewPeriod: boolean;
  readonly isReviewPeriodExpired: boolean;
  readonly isFilled: boolean;
}

/** @name OpeningId */
export interface OpeningId extends u64 {}

/** @name OpeningOf */
export interface OpeningOf extends Struct {
  readonly hiring_opening_id: OpeningId;
  readonly applications: Vec<ApplicationId>;
  readonly policy_commitment: WorkingGroupOpeningPolicyCommitment;
  readonly opening_type: OpeningType;
}

/** @name OpeningPolicyCommitment */
export interface OpeningPolicyCommitment extends Struct {
  readonly application_rationing_policy: Option<ApplicationRationingPolicy>;
  readonly max_review_period_length: u32;
  readonly application_staking_policy: Option<StakingPolicy>;
  readonly role_staking_policy: Option<StakingPolicy>;
  readonly role_slashing_terms: SlashingTerms;
  readonly fill_opening_successful_applicant_application_stake_unstaking_period: Option<u32>;
  readonly fill_opening_failed_applicant_application_stake_unstaking_period: Option<u32>;
  readonly fill_opening_failed_applicant_role_stake_unstaking_period: Option<u32>;
  readonly terminate_curator_application_stake_unstaking_period: Option<u32>;
  readonly terminate_curator_role_stake_unstaking_period: Option<u32>;
  readonly exit_curator_role_application_stake_unstaking_period: Option<u32>;
  readonly exit_curator_role_stake_unstaking_period: Option<u32>;
}

/** @name OpeningStage */
export interface OpeningStage extends Enum {
  readonly isWaitingToBegin: boolean;
  readonly asWaitingToBegin: WaitingToBeingOpeningStageVariant;
  readonly isActive: boolean;
  readonly asActive: ActiveOpeningStageVariant;
}

/** @name OpeningType */
export interface OpeningType extends Enum {
  readonly isLeader: boolean;
  readonly isWorker: boolean;
}

/** @name Operation */
export interface Operation extends Null {}

/** @name OperationType */
export interface OperationType extends Enum {
  readonly isCreateEntity: boolean;
  readonly asCreateEntity: CreateEntityOperation;
  readonly isUpdatePropertyValues: boolean;
  readonly asUpdatePropertyValues: UpdatePropertyValuesOperation;
  readonly isAddSchemaSupportToEntity: boolean;
  readonly asAddSchemaSupportToEntity: AddSchemaSupportToEntityOperation;
}

/** @name OptionalText */
export interface OptionalText extends Option<Text> {}

/** @name PaidMembershipTerms */
export interface PaidMembershipTerms extends Struct {
  readonly fee: u128;
  readonly text: Text;
}

/** @name PaidTermId */
export interface PaidTermId extends u64 {}

/** @name ParameterizedEntity */
export interface ParameterizedEntity extends Enum {
  readonly isInternalEntityJustAdded: boolean;
  readonly asInternalEntityJustAdded: u32;
  readonly isExistingEntity: boolean;
  readonly asExistingEntity: EntityId;
}

/** @name ParametrizedClassPropertyValue */
export interface ParametrizedClassPropertyValue extends Struct {
  readonly in_class_index: PropertyId;
  readonly value: ParametrizedPropertyValue;
}

/** @name ParametrizedPropertyValue */
export interface ParametrizedPropertyValue extends Enum {
  readonly isInputPropertyValue: boolean;
  readonly asInputPropertyValue: InputPropertyValue;
  readonly isInternalEntityJustAdded: boolean;
  readonly asInternalEntityJustAdded: u32;
  readonly isInternalEntityVec: boolean;
  readonly asInternalEntityVec: Vec<ParameterizedEntity>;
}

/** @name Post */
export interface Post extends Struct {
  readonly id: PostId;
  readonly thread_id: ThreadId;
  readonly nr_in_thread: u32;
  readonly current_text: Text;
  readonly moderation: Option<ModerationAction>;
  readonly text_change_history: Vec<PostTextChange>;
  readonly created_at: BlockAndTime;
  readonly author_id: GenericAccountId;
}

/** @name PostId */
export interface PostId extends u64 {}

/** @name PostTextChange */
export interface PostTextChange extends Struct {
  readonly expired_at: BlockAndTime;
  readonly text: Text;
}

/** @name Principal */
export interface Principal extends Enum {
  readonly isLead: boolean;
  readonly isCurator: boolean;
  readonly asCurator: CuratorId;
  readonly isChannelOwner: boolean;
  readonly asChannelOwner: ChannelId;
}

/** @name PrincipalId */
export interface PrincipalId extends u64 {}

/** @name Property */
export interface Property extends Struct {
  readonly property_type: PropertyType;
  readonly required: bool;
  readonly unique: bool;
  readonly name: Text;
  readonly description: Text;
  readonly locking_policy: PropertyLockingPolicy;
}

/** @name PropertyId */
export interface PropertyId extends u16 {}

/** @name PropertyLockingPolicy */
export interface PropertyLockingPolicy extends Struct {
  readonly is_locked_from_maintainer: bool;
  readonly is_locked_from_controller: bool;
}

/** @name PropertyType */
export interface PropertyType extends Enum {
  readonly isSingle: boolean;
  readonly asSingle: PropertyTypeSingle;
  readonly isVector: boolean;
  readonly asVector: PropertyTypeVector;
}

/** @name PropertyTypeSingle */
export interface PropertyTypeSingle extends Enum {
  readonly isBool: boolean;
  readonly isUint16: boolean;
  readonly isUint32: boolean;
  readonly isUint64: boolean;
  readonly isInt16: boolean;
  readonly isInt32: boolean;
  readonly isInt64: boolean;
  readonly isText: boolean;
  readonly asText: TextMaxLength;
  readonly isHash: boolean;
  readonly asHash: HashedTextMaxLength;
  readonly isReference: boolean;
  readonly asReference: ITuple<[ClassId, SameController]>;
}

/** @name PropertyTypeVector */
export interface PropertyTypeVector extends Struct {
  readonly vec_type: PropertyTypeSingle;
  readonly max_length: VecMaxLength;
}

/** @name ProposalDecisionStatus */
export interface ProposalDecisionStatus extends Enum {
  readonly isCanceled: boolean;
  readonly isVetoed: boolean;
  readonly isRejected: boolean;
  readonly isSlashed: boolean;
  readonly isExpired: boolean;
  readonly isApproved: boolean;
  readonly asApproved: Approved;
}

/** @name ProposalDetails */
export interface ProposalDetails extends Enum {
  readonly isText: boolean;
  readonly asText: Text;
  readonly isRuntimeUpgrade: boolean;
  readonly asRuntimeUpgrade: Bytes;
  readonly isSetElectionParameters: boolean;
  readonly asSetElectionParameters: ElectionParameters;
  readonly isSpending: boolean;
  readonly asSpending: ITuple<[Balance, AccountId]>;
  readonly isSetLead: boolean;
  readonly asSetLead: Option<SetLeadParams>;
  readonly isSetContentWorkingGroupMintCapacity: boolean;
  readonly asSetContentWorkingGroupMintCapacity: u128;
  readonly isEvictStorageProvider: boolean;
  readonly asEvictStorageProvider: GenericAccountId;
  readonly isSetValidatorCount: boolean;
  readonly asSetValidatorCount: u32;
  readonly isSetStorageRoleParameters: boolean;
  readonly asSetStorageRoleParameters: RoleParameters;
  readonly isAddWorkingGroupLeaderOpening: boolean;
  readonly asAddWorkingGroupLeaderOpening: AddOpeningParameters;
  readonly isBeginReviewWorkingGroupLeaderApplication: boolean;
  readonly asBeginReviewWorkingGroupLeaderApplication: ITuple<[OpeningId, WorkingGroup]>;
  readonly isFillWorkingGroupLeaderOpening: boolean;
  readonly asFillWorkingGroupLeaderOpening: FillOpeningParameters;
  readonly isSetWorkingGroupMintCapacity: boolean;
  readonly asSetWorkingGroupMintCapacity: ITuple<[Balance, WorkingGroup]>;
  readonly isDecreaseWorkingGroupLeaderStake: boolean;
  readonly asDecreaseWorkingGroupLeaderStake: ITuple<[WorkerId, Balance, WorkingGroup]>;
  readonly isSlashWorkingGroupLeaderStake: boolean;
  readonly asSlashWorkingGroupLeaderStake: ITuple<[WorkerId, Balance, WorkingGroup]>;
  readonly isSetWorkingGroupLeaderReward: boolean;
  readonly asSetWorkingGroupLeaderReward: ITuple<[WorkerId, Balance, WorkingGroup]>;
  readonly isTerminateWorkingGroupLeaderRole: boolean;
  readonly asTerminateWorkingGroupLeaderRole: TerminateRoleParameters;
}

/** @name ProposalDetailsOf */
export interface ProposalDetailsOf extends Enum {
  readonly isText: boolean;
  readonly asText: Text;
  readonly isRuntimeUpgrade: boolean;
  readonly asRuntimeUpgrade: Bytes;
  readonly isSetElectionParameters: boolean;
  readonly asSetElectionParameters: ElectionParameters;
  readonly isSpending: boolean;
  readonly asSpending: ITuple<[Balance, AccountId]>;
  readonly isSetLead: boolean;
  readonly asSetLead: Option<SetLeadParams>;
  readonly isSetContentWorkingGroupMintCapacity: boolean;
  readonly asSetContentWorkingGroupMintCapacity: u128;
  readonly isEvictStorageProvider: boolean;
  readonly asEvictStorageProvider: GenericAccountId;
  readonly isSetValidatorCount: boolean;
  readonly asSetValidatorCount: u32;
  readonly isSetStorageRoleParameters: boolean;
  readonly asSetStorageRoleParameters: RoleParameters;
  readonly isAddWorkingGroupLeaderOpening: boolean;
  readonly asAddWorkingGroupLeaderOpening: AddOpeningParameters;
  readonly isBeginReviewWorkingGroupLeaderApplication: boolean;
  readonly asBeginReviewWorkingGroupLeaderApplication: ITuple<[OpeningId, WorkingGroup]>;
  readonly isFillWorkingGroupLeaderOpening: boolean;
  readonly asFillWorkingGroupLeaderOpening: FillOpeningParameters;
  readonly isSetWorkingGroupMintCapacity: boolean;
  readonly asSetWorkingGroupMintCapacity: ITuple<[Balance, WorkingGroup]>;
  readonly isDecreaseWorkingGroupLeaderStake: boolean;
  readonly asDecreaseWorkingGroupLeaderStake: ITuple<[WorkerId, Balance, WorkingGroup]>;
  readonly isSlashWorkingGroupLeaderStake: boolean;
  readonly asSlashWorkingGroupLeaderStake: ITuple<[WorkerId, Balance, WorkingGroup]>;
  readonly isSetWorkingGroupLeaderReward: boolean;
  readonly asSetWorkingGroupLeaderReward: ITuple<[WorkerId, Balance, WorkingGroup]>;
  readonly isTerminateWorkingGroupLeaderRole: boolean;
  readonly asTerminateWorkingGroupLeaderRole: TerminateRoleParameters;
}

/** @name ProposalId */
export interface ProposalId extends u32 {}

/** @name ProposalOf */
export interface ProposalOf extends Struct {
  readonly parameters: ProposalParameters;
  readonly proposerId: MemberId;
  readonly title: Text;
  readonly description: Text;
  readonly createdAt: u32;
  readonly status: ProposalStatus;
  readonly votingResults: VotingResults;
}

/** @name ProposalParameters */
export interface ProposalParameters extends Struct {
  readonly votingPeriod: u32;
  readonly gracePeriod: u32;
  readonly approvalQuorumPercentage: u32;
  readonly approvalThresholdPercentage: u32;
  readonly slashingQuorumPercentage: u32;
  readonly slashingThresholdPercentage: u32;
  readonly requiredStake: Option<u128>;
}

/** @name ProposalStatus */
export interface ProposalStatus extends Enum {
  readonly isActive: boolean;
  readonly asActive: Option<ActiveStake>;
  readonly isFinalized: boolean;
  readonly asFinalized: Finalized;
}

/** @name RationaleText */
export interface RationaleText extends Bytes {}

/** @name Recipient */
export interface Recipient extends Struct {
  readonly total_reward_received: u128;
  readonly total_reward_missed: u128;
}

/** @name RecipientId */
export interface RecipientId extends u64 {}

/** @name ReferenceConstraint */
export interface ReferenceConstraint extends Null {}

/** @name ReferenceCounterSideEffects */
export interface ReferenceCounterSideEffects extends BTreeMap<EntityId, EntityReferenceCounterSideEffect> {}

/** @name Reply */
export interface Reply extends Struct {
  readonly owner: GenericAccountId;
  readonly thread_id: ThreadId;
  readonly text: Text;
  readonly moderation: Option<ModerationAction>;
}

/** @name ReplyId */
export interface ReplyId extends u64 {}

/** @name ReviewPeriod */
export interface ReviewPeriod extends Struct {
  readonly started_accepting_applicants_at_block: u32;
  readonly started_review_period_at_block: u32;
}

/** @name RewardPolicy */
export interface RewardPolicy extends Struct {
  readonly amount_per_payout: u128;
  readonly next_payment_at_block: u32;
  readonly payout_interval: Option<u32>;
}

/** @name RewardRelationship */
export interface RewardRelationship extends Struct {
  readonly recipient: RecipientId;
  readonly mint_id: MintId;
  readonly account: GenericAccountId;
  readonly amount_per_payout: u128;
  readonly next_payment_at_block: Option<u32>;
  readonly payout_interval: Option<u32>;
  readonly total_reward_received: u128;
  readonly total_reward_missed: u128;
}

/** @name RewardRelationshipId */
export interface RewardRelationshipId extends u64 {}

/** @name RoleParameters */
export interface RoleParameters extends Struct {
  readonly min_stake: u128;
  readonly min_actors: u32;
  readonly max_actors: u32;
  readonly reward: u128;
  readonly reward_period: u32;
  readonly bonding_period: u32;
  readonly unbonding_period: u32;
  readonly min_service_period: u32;
  readonly startup_grace_period: u32;
  readonly entry_request_fee: u128;
}

/** @name RoleStakeProfile */
export interface RoleStakeProfile extends Struct {
  readonly stake_id: StakeId;
  readonly termination_unstaking_period: Option<u32>;
  readonly exit_unstaking_period: Option<u32>;
}

/** @name SameController */
export interface SameController extends bool {}

/** @name Schema */
export interface Schema extends Struct {
  readonly properties: Vec<PropertyId>;
  readonly is_active: bool;
}

/** @name SchemaId */
export interface SchemaId extends u16 {}

/** @name SealedVote */
export interface SealedVote extends Struct {
  readonly voter: GenericAccountId;
  readonly commitment: Hash;
  readonly stake: ElectionStake;
  readonly vote: Option<GenericAccountId>;
}

/** @name Seat */
export interface Seat extends Struct {
  readonly member: GenericAccountId;
  readonly stake: u128;
  readonly backers: Backers;
}

/** @name Seats */
export interface Seats extends Vec<Seat> {}

/** @name ServiceProviderRecord */
export interface ServiceProviderRecord extends Struct {
  readonly identity: IPNSIdentity;
  readonly expires_at: u32;
}

/** @name SetLeadParams */
export interface SetLeadParams extends ITuple<[MemberId, GenericAccountId]> {}

/** @name SideEffect */
export interface SideEffect extends Option<ITuple<[EntityId, EntityReferenceCounterSideEffect]>> {}

/** @name SideEffects */
export interface SideEffects extends Option<ReferenceCounterSideEffects> {}

/** @name Slash */
export interface Slash extends Struct {
  readonly started_at_block: u32;
  readonly is_active: bool;
  readonly blocks_remaining_in_active_period_for_slashing: u32;
  readonly slash_amount: u128;
}

/** @name SlashableTerms */
export interface SlashableTerms extends Struct {
  readonly max_count: u16;
  readonly max_percent_pts_per_time: u16;
}

/** @name SlashingTerms */
export interface SlashingTerms extends Enum {
  readonly isUnslashable: boolean;
  readonly isSlashable: boolean;
  readonly asSlashable: SlashableTerms;
}

/** @name Stake */
export interface Stake extends Struct {
  readonly created: u32;
  readonly staking_status: StakingStatus;
}

/** @name Staked */
export interface Staked extends Struct {
  readonly staked_amount: u128;
  readonly staked_status: StakedStatus;
  readonly next_slash_id: u64;
  readonly ongoing_slashes: BTreeMap<u64, Slash>;
}

/** @name StakedStatus */
export interface StakedStatus extends Enum {
  readonly isNormal: boolean;
  readonly isUnstaking: boolean;
  readonly asUnstaking: Unstaking;
}

/** @name StakeId */
export interface StakeId extends u64 {}

/** @name StakingAmountLimitMode */
export interface StakingAmountLimitMode extends Enum {
  readonly isAtLeast: boolean;
  readonly isExact: boolean;
}

/** @name StakingPolicy */
export interface StakingPolicy extends Struct {
  readonly amount: u128;
  readonly amount_mode: StakingAmountLimitMode;
  readonly crowded_out_unstaking_period_length: Option<u32>;
  readonly review_period_expired_unstaking_period_length: Option<u32>;
}

/** @name StakingStatus */
export interface StakingStatus extends Enum {
  readonly isNotStaked: boolean;
  readonly isStaked: boolean;
  readonly asStaked: Staked;
}

/** @name Static */
export interface Static extends Enum {
  readonly isCouncil: boolean;
  readonly isWorkingGroup: boolean;
  readonly asWorkingGroup: WorkingGroup;
}

/** @name StaticBag */
export interface StaticBag extends Struct {
  readonly objects: BTreeMap<DataObjectId, {"accepted":"bool","deletion_prize":"u128","size":"u64"}>;
  readonly stored_by: StorageBucketIdSet;
  readonly distributed_by: Vec<u64>;
}

/** @name StaticBagId */
export interface StaticBagId extends Enum {
  readonly isCouncil: boolean;
  readonly isWorkingGroup: boolean;
  readonly asWorkingGroup: WorkingGroup;
}

/** @name Status */
export interface Status extends bool {}

/** @name StorageBucket */
export interface StorageBucket extends Struct {
  readonly operator_status: StorageBucketOperatorStatus;
  readonly accepting_new_bags: bool;
  readonly voucher: Voucher;
  readonly metadata: Text;
}

/** @name StorageBucketId */
export interface StorageBucketId extends u64 {}

/** @name StorageBucketIdSet */
export interface StorageBucketIdSet extends BTreeSet<StorageBucketId> {}

/** @name StorageBucketOperatorStatus */
export interface StorageBucketOperatorStatus extends Enum {
  readonly isMissing: boolean;
  readonly isInvitedStorageWorker: boolean;
  readonly asInvitedStorageWorker: u64;
  readonly isStorageWorker: boolean;
  readonly asStorageWorker: u64;
}

/** @name StorageBucketsPerBagValueConstraint */
export interface StorageBucketsPerBagValueConstraint extends Struct {
  readonly min: u64;
  readonly max_min_diff: u64;
}

/** @name StorageProviderId */
export interface StorageProviderId extends u64 {}

/** @name StoredPropertyValue */
export interface StoredPropertyValue extends Enum {
  readonly isSingle: boolean;
  readonly asSingle: StoredValue;
  readonly isVector: boolean;
  readonly asVector: VecStoredPropertyValue;
}

/** @name StoredValue */
export interface StoredValue extends Enum {
  readonly isBool: boolean;
  readonly asBool: bool;
  readonly isUint16: boolean;
  readonly asUint16: u16;
  readonly isUint32: boolean;
  readonly asUint32: u32;
  readonly isUint64: boolean;
  readonly asUint64: u64;
  readonly isInt16: boolean;
  readonly asInt16: i16;
  readonly isInt32: boolean;
  readonly asInt32: i32;
  readonly isInt64: boolean;
  readonly asInt64: i64;
  readonly isText: boolean;
  readonly asText: Text;
  readonly isHash: boolean;
  readonly asHash: Hash;
  readonly isReference: boolean;
  readonly asReference: EntityId;
}

/** @name SubscriptionId */
export interface SubscriptionId extends u64 {}

/** @name TerminateRoleParameters */
export interface TerminateRoleParameters extends Struct {
  readonly worker_id: WorkerId;
  readonly rationale: Bytes;
  readonly slash: bool;
  readonly working_group: WorkingGroup;
}

/** @name TextMaxLength */
export interface TextMaxLength extends u16 {}

/** @name Thread */
export interface Thread extends Struct {
  readonly id: ThreadId;
  readonly title: Text;
  readonly category_id: CategoryId;
  readonly nr_in_category: u32;
  readonly moderation: Option<ModerationAction>;
  readonly num_unmoderated_posts: u32;
  readonly num_moderated_posts: u32;
  readonly created_at: BlockAndTime;
  readonly author_id: GenericAccountId;
}

/** @name ThreadCounter */
export interface ThreadCounter extends Struct {
  readonly author_id: MemberId;
  readonly counter: u32;
}

/** @name ThreadId */
export interface ThreadId extends u64 {}

/** @name TransferableStake */
export interface TransferableStake extends Struct {
  readonly seat: u128;
  readonly backing: u128;
}

/** @name Unstaking */
export interface Unstaking extends Struct {
  readonly started_at_block: u32;
  readonly is_active: bool;
  readonly blocks_remaining_in_active_period_for_unstaking: u32;
}

/** @name UnstakingApplicationStage */
export interface UnstakingApplicationStage extends Struct {
  readonly deactivation_initiated: u32;
  readonly cause: ApplicationDeactivationCause;
}

/** @name UpdatePropertyValuesOperation */
export interface UpdatePropertyValuesOperation extends Struct {
  readonly entity_id: ParameterizedEntity;
  readonly new_parametrized_property_values: Vec<ParametrizedClassPropertyValue>;
}

/** @name UploadParameters */
export interface UploadParameters extends Struct {
  readonly authenticationKey: Text;
  readonly bagId: BagId;
  readonly objectCreationList: Vec<DataObjectCreationParameters>;
  readonly deletionPrizeSourceAccountId: GenericAccountId;
}

/** @name Url */
export interface Url extends Text {}

/** @name VecInputValue */
export interface VecInputValue extends Enum {
  readonly isBool: boolean;
  readonly asBool: Vec<bool>;
  readonly isUint16: boolean;
  readonly asUint16: Vec<u16>;
  readonly isUint32: boolean;
  readonly asUint32: Vec<u32>;
  readonly isUint64: boolean;
  readonly asUint64: Vec<u64>;
  readonly isInt16: boolean;
  readonly asInt16: Vec<i16>;
  readonly isInt32: boolean;
  readonly asInt32: Vec<i32>;
  readonly isInt64: boolean;
  readonly asInt64: Vec<i64>;
  readonly isTextToHash: boolean;
  readonly asTextToHash: Vec<Text>;
  readonly isText: boolean;
  readonly asText: Vec<Text>;
  readonly isReference: boolean;
  readonly asReference: Vec<EntityId>;
}

/** @name VecMaxLength */
export interface VecMaxLength extends u16 {}

/** @name VecStoredPropertyValue */
export interface VecStoredPropertyValue extends Struct {
  readonly vec_value: VecStoredValue;
  readonly nonce: Nonce;
}

/** @name VecStoredValue */
export interface VecStoredValue extends Enum {
  readonly isBool: boolean;
  readonly asBool: Vec<bool>;
  readonly isUint16: boolean;
  readonly asUint16: Vec<u16>;
  readonly isUint32: boolean;
  readonly asUint32: Vec<u32>;
  readonly isUint64: boolean;
  readonly asUint64: Vec<u64>;
  readonly isInt16: boolean;
  readonly asInt16: Vec<i16>;
  readonly isInt32: boolean;
  readonly asInt32: Vec<i32>;
  readonly isInt64: boolean;
  readonly asInt64: Vec<i64>;
  readonly isHash: boolean;
  readonly asHash: Vec<Hash>;
  readonly isText: boolean;
  readonly asText: Vec<Text>;
  readonly isReference: boolean;
  readonly asReference: Vec<EntityId>;
}

/** @name VoteKind */
export interface VoteKind extends Enum {
  readonly isApprove: boolean;
  readonly isReject: boolean;
  readonly isSlash: boolean;
  readonly isAbstain: boolean;
}

/** @name VotingResults */
export interface VotingResults extends Struct {
  readonly abstensions: u32;
  readonly approvals: u32;
  readonly rejections: u32;
  readonly slashes: u32;
}

/** @name Voucher */
export interface Voucher extends Struct {
  readonly sizeLimit: u64;
  readonly objectsLimit: u64;
  readonly sizeUsed: u64;
  readonly objectsUsed: u64;
}

/** @name WaitingToBeingOpeningStageVariant */
export interface WaitingToBeingOpeningStageVariant extends Struct {
  readonly begins_at_block: u32;
}

/** @name WorkerId */
export interface WorkerId extends u64 {}

/** @name WorkerOf */
export interface WorkerOf extends Struct {
  readonly member_id: MemberId;
  readonly role_account_id: GenericAccountId;
  readonly reward_relationship: Option<RewardRelationshipId>;
  readonly role_stake_profile: Option<RoleStakeProfile>;
}

/** @name WorkingGroup */
export interface WorkingGroup extends Enum {
  readonly isStorage: boolean;
  readonly isContent: boolean;
}

/** @name WorkingGroupOpeningPolicyCommitment */
export interface WorkingGroupOpeningPolicyCommitment extends Struct {
  readonly application_rationing_policy: Option<ApplicationRationingPolicy>;
  readonly max_review_period_length: u32;
  readonly application_staking_policy: Option<StakingPolicy>;
  readonly role_staking_policy: Option<StakingPolicy>;
  readonly role_slashing_terms: SlashingTerms;
  readonly fill_opening_successful_applicant_application_stake_unstaking_period: Option<u32>;
  readonly fill_opening_failed_applicant_application_stake_unstaking_period: Option<u32>;
  readonly fill_opening_failed_applicant_role_stake_unstaking_period: Option<u32>;
  readonly terminate_application_stake_unstaking_period: Option<u32>;
  readonly terminate_role_stake_unstaking_period: Option<u32>;
  readonly exit_role_application_stake_unstaking_period: Option<u32>;
  readonly exit_role_stake_unstaking_period: Option<u32>;
}

/** @name WorkingGroupUnstaker */
export interface WorkingGroupUnstaker extends Enum {
  readonly isLead: boolean;
  readonly asLead: LeadId;
  readonly isCurator: boolean;
  readonly asCurator: CuratorId;
}

export type PHANTOM_ALL = 'all';<|MERGE_RESOLUTION|>--- conflicted
+++ resolved
@@ -1,7 +1,7 @@
 // Auto-generated via `yarn polkadot-types-from-defs`, do not edit
 /* eslint-disable */
 
-import type { BTreeMap, BTreeSet, Bytes, Enum, GenericAccountId, Null, Option, Struct, Text, U8aFixed, Vec, bool, i16, i32, i64, u128, u16, u32, u64 } from '@polkadot/types';
+import type { BTreeMap, BTreeSet, Bytes, Enum, GenericAccountId, Null, Option, Struct, Text, Vec, bool, i16, i32, i64, u128, u16, u32, u64 } from '@polkadot/types';
 import type { ITuple } from '@polkadot/types/types';
 import type { AccountId, Balance, Hash } from '@polkadot/types/interfaces/runtime';
 
@@ -163,11 +163,7 @@
   readonly isStatic: boolean;
   readonly asStatic: Static;
   readonly isDynamic: boolean;
-<<<<<<< HEAD
-  readonly asDynamic: DynamicBagIdType;
-=======
   readonly asDynamic: Dynamic;
->>>>>>> 012cb032
 }
 
 /** @name BagIdType */
@@ -175,11 +171,7 @@
   readonly isStatic: boolean;
   readonly asStatic: Static;
   readonly isDynamic: boolean;
-<<<<<<< HEAD
-  readonly asDynamic: DynamicBagIdType;
-=======
   readonly asDynamic: Dynamic;
->>>>>>> 012cb032
 }
 
 /** @name BalanceOfMint */
@@ -407,12 +399,8 @@
 
 /** @name DataObject */
 export interface DataObject extends Struct {
-  readonly owner: MemberId;
-  readonly added_at: BlockAndTime;
-  readonly type_id: DataObjectTypeId;
-  readonly liaison: StorageProviderId;
-  readonly liaison_judgement: LiaisonJudgement;
-  readonly ipfs_content_id: Text;
+  readonly accepted: bool;
+  readonly deletion_prize: u128;
 }
 
 /** @name DataObjectCreationParameters */
@@ -423,30 +411,11 @@
 /** @name DataObjectId */
 export interface DataObjectId extends u64 {}
 
+/** @name DataObjectIdMap */
+export interface DataObjectIdMap extends BTreeMap<DataObjectId, DataObject> {}
+
 /** @name DataObjectIdSet */
 export interface DataObjectIdSet extends BTreeSet<DataObjectId> {}
-
-/** @name DataObjectsMap */
-export interface DataObjectsMap extends BTreeMap<U8aFixed, DataObject> {}
-
-/** @name DataObjectStorageRelationship */
-export interface DataObjectStorageRelationship extends Struct {
-  readonly content_id: Hash;
-  readonly storage_provider: StorageProviderId;
-  readonly ready: bool;
-}
-
-/** @name DataObjectStorageRelationshipId */
-export interface DataObjectStorageRelationshipId extends u64 {}
-
-/** @name DataObjectType */
-export interface DataObjectType extends Struct {
-  readonly description: Text;
-  readonly active: bool;
-}
-
-/** @name DataObjectTypeId */
-export interface DataObjectTypeId extends u64 {}
 
 /** @name Deactivated */
 export interface Deactivated extends Struct {
@@ -473,25 +442,45 @@
   readonly author_id: MemberId;
 }
 
+/** @name DistributionBucket */
+export interface DistributionBucket extends Struct {
+  readonly acceptingNewBags: bool;
+  readonly distributing: bool;
+  readonly pendingInvitations: Vec<WorkerId>;
+  readonly operators: Vec<WorkerId>;
+}
+
+/** @name DistributionBucketFamily */
+export interface DistributionBucketFamily extends Struct {
+  readonly distributionBuckets: BTreeMap<DistributionBucketId, DistributionBucket>;
+}
+
+/** @name DistributionBucketFamilyId */
+export interface DistributionBucketFamilyId extends u64 {}
+
+/** @name DistributionBucketId */
+export interface DistributionBucketId extends u64 {}
+
 /** @name Dynamic */
 export interface Dynamic extends Enum {
   readonly isMember: boolean;
   readonly asMember: MemberId;
   readonly isChannel: boolean;
-  readonly asChannel: u64;
+  readonly asChannel: ChannelId;
 }
 
 /** @name DynamicBag */
 export interface DynamicBag extends Struct {
-  readonly objects: BTreeMap<DataObjectId, {"accepted":"bool","deletion_prize":"u128","size":"u64"}>;
+  readonly objects: DataObjectIdMap;
   readonly stored_by: StorageBucketIdSet;
-  readonly distributed_by: Vec<u64>;
+  readonly distributed_by: Vec<DistributionBucketId>;
   readonly deletion_prize: u128;
 }
 
 /** @name DynamicBagCreationPolicy */
 export interface DynamicBagCreationPolicy extends Struct {
   readonly numberOfStorageBuckets: u64;
+  readonly families: BTreeMap<DistributionBucketFamilyId, u32>;
 }
 
 /** @name DynamicBagId */
@@ -499,7 +488,6 @@
   readonly isMember: boolean;
   readonly asMember: MemberId;
   readonly isChannel: boolean;
-<<<<<<< HEAD
   readonly asChannel: ChannelId;
 }
 
@@ -509,9 +497,6 @@
   readonly asMember: MemberId;
   readonly isChannel: boolean;
   readonly asChannel: ChannelId;
-=======
-  readonly asChannel: u64;
->>>>>>> 012cb032
 }
 
 /** @name DynamicBagType */
@@ -712,13 +697,6 @@
   readonly isActive: boolean;
   readonly isExited: boolean;
   readonly asExited: ExitedLeadRole;
-}
-
-/** @name LiaisonJudgement */
-export interface LiaisonJudgement extends Enum {
-  readonly isPending: boolean;
-  readonly isAccepted: boolean;
-  readonly isRejected: boolean;
 }
 
 /** @name LookupSource */
@@ -1285,9 +1263,9 @@
 
 /** @name StaticBag */
 export interface StaticBag extends Struct {
-  readonly objects: BTreeMap<DataObjectId, {"accepted":"bool","deletion_prize":"u128","size":"u64"}>;
+  readonly objects: DataObjectIdMap;
   readonly stored_by: StorageBucketIdSet;
-  readonly distributed_by: Vec<u64>;
+  readonly distributed_by: Vec<DistributionBucketId>;
 }
 
 /** @name StaticBagId */
