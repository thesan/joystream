// Auto-generated via `yarn polkadot-types-from-defs`, do not edit
/* eslint-disable */

import type { BTreeMap, BTreeSet, Bytes, Enum, GenericAccountId, Option, Struct, Text, Vec, bool, u128, u16, u32, u64, u8 } from '@polkadot/types';
import type { ITuple } from '@polkadot/types/types';
import type { AccountId, Balance, Hash } from '@polkadot/types/interfaces/runtime';
import type { AccountInfoWithRefCount } from '@polkadot/types/interfaces/system';

/** @name AccountInfo */
export interface AccountInfo extends AccountInfoWithRefCount {}

/** @name ActorId */
export interface ActorId extends u64 {}

/** @name Address */
export interface Address extends AccountId {}

/** @name Application */
export interface Application extends Struct {
  readonly role_account_id: AccountId;
  readonly reward_account_id: AccountId;
  readonly staking_account_id: AccountId;
  readonly member_id: MemberId;
  readonly description_hash: Bytes;
  readonly opening_id: OpeningId;
}

/** @name ApplicationId */
export interface ApplicationId extends u64 {}

/** @name ApplicationIdSet */
export interface ApplicationIdSet extends BTreeSet<ApplicationId> {}

/** @name ApplicationIdToWorkerIdMap */
export interface ApplicationIdToWorkerIdMap extends BTreeMap<ApplicationId, WorkerId> {}

/** @name ApplicationInfo */
export interface ApplicationInfo extends Struct {
  readonly application_id: ApplicationId;
  readonly application: Application;
}

/** @name ApplyOnOpeningParameters */
export interface ApplyOnOpeningParameters extends Struct {
  readonly member_id: MemberId;
  readonly opening_id: OpeningId;
  readonly role_account_id: AccountId;
  readonly reward_account_id: AccountId;
  readonly description: Bytes;
  readonly stake_parameters: StakeParameters;
}

/** @name Approved */
export interface Approved extends Enum {
  readonly isPendingExecution: boolean;
  readonly isPendingConstitutionality: boolean;
}

/** @name AssuranceContractType */
export interface AssuranceContractType extends Enum {
  readonly isOpen: boolean;
  readonly isClosed: boolean;
  readonly asClosed: AssuranceContractType_Closed;
}

/** @name AssuranceContractType_Closed */
export interface AssuranceContractType_Closed extends BTreeSet<MemberId> {}

/** @name Auction */
export interface Auction extends Struct {
  readonly starting_price: u128;
  readonly buy_now_price: Option<u128>;
  readonly auction_type: AuctionType;
  readonly minimal_bid_step: u128;
  readonly last_bid: Option<Bid>;
  readonly starts_at: u32;
  readonly whitelist: BTreeSet<MemberId>;
}

/** @name AuctionParams */
export interface AuctionParams extends Struct {
  readonly auction_type: AuctionType;
  readonly starting_price: u128;
  readonly minimal_bid_step: u128;
  readonly buy_now_price: Option<u128>;
  readonly starts_at: Option<u32>;
  readonly whitelist: BTreeSet<MemberId>;
}

/** @name AuctionType */
export interface AuctionType extends Enum {
  readonly isEnglish: boolean;
  readonly asEnglish: EnglishAuctionDetails;
  readonly isOpen: boolean;
  readonly asOpen: OpenAuctionDetails;
}

/** @name Bag */
export interface Bag extends Struct {
  readonly stored_by: BTreeSet<StorageBucketId>;
  readonly distributed_by: BTreeSet<DistributionBucketId>;
  readonly deletion_prize: Option<u128>;
  readonly objects_total_size: u64;
  readonly objects_number: u64;
}

/** @name BagId */
export interface BagId extends Enum {
  readonly isStatic: boolean;
  readonly asStatic: Static;
  readonly isDynamic: boolean;
  readonly asDynamic: Dynamic;
}

/** @name BagIdType */
export interface BagIdType extends Enum {
  readonly isStatic: boolean;
  readonly asStatic: Static;
  readonly isDynamic: boolean;
  readonly asDynamic: Dynamic;
}

/** @name BalanceKind */
export interface BalanceKind extends Enum {
  readonly isPositive: boolean;
  readonly isNegative: boolean;
}

/** @name Bid */
export interface Bid extends Struct {
  readonly bidder: MemberId;
  readonly bidder_account_id: GenericAccountId;
  readonly amount: u128;
  readonly made_at_block: u32;
}

/** @name BlockAndTime */
export interface BlockAndTime extends Struct {
  readonly block: u32;
  readonly time: u64;
}

/** @name BountyActor */
export interface BountyActor extends Enum {
  readonly isCouncil: boolean;
  readonly isMember: boolean;
  readonly asMember: MemberId;
}

/** @name BountyCreationParameters */
export interface BountyCreationParameters extends Struct {
  readonly oracle: BountyActor;
  readonly contract_type: AssuranceContractType;
  readonly creator: BountyActor;
  readonly cherry: u128;
  readonly entrant_stake: u128;
  readonly funding_type: FundingType;
  readonly work_period: u32;
  readonly judging_period: u32;
}

/** @name BountyId */
export interface BountyId extends u64 {}

/** @name BuyMembershipParameters */
export interface BuyMembershipParameters extends Struct {
  readonly root_account: AccountId;
  readonly controller_account: AccountId;
  readonly handle: Option<Text>;
  readonly metadata: Bytes;
  readonly referrer_id: Option<MemberId>;
}

/** @name Candidate */
export interface Candidate extends Struct {
  readonly staking_account_id: AccountId;
  readonly reward_account_id: AccountId;
  readonly cycle_id: u64;
  readonly stake: u32;
  readonly vote_power: VotePower;
  readonly note_hash: Option<Hash>;
}

/** @name CastVoteOf */
export interface CastVoteOf extends Struct {
  readonly commitment: Hash;
  readonly cycle_id: u64;
  readonly stake: u128;
  readonly vote_for: Option<MemberId>;
}

/** @name Category */
export interface Category extends Struct {
  readonly title_hash: Hash;
  readonly description_hash: Hash;
  readonly archived: bool;
  readonly num_direct_subcategories: u32;
  readonly num_direct_threads: u32;
  readonly num_direct_moderators: u32;
  readonly parent_category_id: Option<CategoryId>;
  readonly sticky_thread_ids: Vec<ThreadId>;
}

/** @name CategoryId */
export interface CategoryId extends u64 {}

<<<<<<< HEAD
/** @name Channel */
export interface Channel extends Struct {
  readonly owner: ChannelOwner;
  readonly num_videos: u64;
  readonly is_censored: bool;
  readonly reward_account: Option<GenericAccountId>;
  readonly collaborators: BTreeSet<MemberId>;
  readonly moderators: BTreeSet<MemberId>;
  readonly cumulative_payout_earned: u128;
}

/** @name ChannelCategory */
export interface ChannelCategory extends Struct {}

/** @name ChannelCategoryCreationParameters */
export interface ChannelCategoryCreationParameters extends Struct {
  readonly meta: Bytes;
}

/** @name ChannelCategoryId */
export interface ChannelCategoryId extends u64 {}

/** @name ChannelCategoryUpdateParameters */
export interface ChannelCategoryUpdateParameters extends Struct {
  readonly new_meta: Bytes;
}

/** @name ChannelCreationParameters */
export interface ChannelCreationParameters extends Struct {
  readonly assets: Option<StorageAssets>;
  readonly meta: Option<Bytes>;
  readonly reward_account: Option<GenericAccountId>;
  readonly collaborators: BTreeSet<MemberId>;
  readonly moderators: BTreeSet<MemberId>;
}

/** @name ChannelId */
export interface ChannelId extends u64 {}

/** @name ChannelOwner */
export interface ChannelOwner extends Enum {
  readonly isMember: boolean;
  readonly asMember: MemberId;
  readonly isCurators: boolean;
  readonly asCurators: CuratorGroupId;
}

/** @name ChannelUpdateParameters */
export interface ChannelUpdateParameters extends Struct {
  readonly assets_to_upload: Option<StorageAssets>;
  readonly new_meta: Option<Bytes>;
  readonly reward_account: Option<Option<GenericAccountId>>;
  readonly assets_to_remove: BTreeSet<DataObjectId>;
  readonly collaborators: Option<BTreeSet<MemberId>>;
}

=======
>>>>>>> 5122f561
/** @name Cid */
export interface Cid extends Bytes {}

/** @name ConstitutionInfo */
export interface ConstitutionInfo extends Struct {
  readonly text_hash: Hash;
}

/** @name ContentActor */
export interface ContentActor extends Enum {
  readonly isCurator: boolean;
  readonly asCurator: ITuple<[CuratorGroupId, CuratorId]>;
  readonly isMember: boolean;
  readonly asMember: MemberId;
  readonly isLead: boolean;
}

/** @name ContentIdSet */
export interface ContentIdSet extends BTreeSet<Cid> {}

/** @name CouncilMemberOf */
export interface CouncilMemberOf extends Struct {
  readonly staking_account_id: AccountId;
  readonly reward_account_id: AccountId;
  readonly membership_id: MemberId;
  readonly stake: u128;
  readonly last_payment_block: u32;
  readonly unpaid_reward: u128;
}

/** @name CouncilStage */
export interface CouncilStage extends Enum {
  readonly isAnnouncing: boolean;
  readonly asAnnouncing: CouncilStageAnnouncing;
  readonly isElection: boolean;
  readonly asElection: CouncilStageElection;
  readonly isIdle: boolean;
}

/** @name CouncilStageAnnouncing */
export interface CouncilStageAnnouncing extends Struct {
  readonly candidatesCount: u64;
}

/** @name CouncilStageElection */
export interface CouncilStageElection extends Struct {
  readonly candidatesCount: u64;
}

/** @name CouncilStageUpdate */
export interface CouncilStageUpdate extends Struct {
  readonly stage: CouncilStage;
  readonly changed_at: u32;
}

/** @name CreateOpeningParameters */
export interface CreateOpeningParameters extends Struct {
  readonly description: Bytes;
  readonly stake_policy: StakePolicy;
  readonly reward_per_block: Option<u128>;
  readonly working_group: WorkingGroup;
}

/** @name CuratorGroup */
export interface CuratorGroup extends Struct {
  readonly curators: BTreeSet<CuratorId>;
  readonly active: bool;
}

/** @name CuratorGroupId */
export interface CuratorGroupId extends u64 {}

/** @name CuratorId */
export interface CuratorId extends u64 {}

/** @name CurrencyAmount */
export interface CurrencyAmount extends u128 {}

/** @name CurrencyOf */
export interface CurrencyOf extends u128 {}

/** @name DataObject */
export interface DataObject extends Struct {
  readonly accepted: bool;
  readonly deletion_prize: u128;
  readonly ipfsContentId: Bytes;
}

/** @name DataObjectCreationParameters */
export interface DataObjectCreationParameters extends Struct {
  readonly ipfsContentId: Bytes;
}

/** @name DataObjectId */
export interface DataObjectId extends u64 {}

/** @name DataObjectIdMap */
export interface DataObjectIdMap extends BTreeMap<DataObjectId, DataObject> {}

/** @name DataObjectIdSet */
export interface DataObjectIdSet extends BTreeSet<DataObjectId> {}

/** @name DiscussionPost */
export interface DiscussionPost extends Struct {
  readonly author_id: u64;
}

/** @name DiscussionThread */
export interface DiscussionThread extends Struct {
  readonly activated_at: u32;
  readonly author_id: u64;
  readonly mode: ThreadMode;
}

/** @name DistributionBucket */
export interface DistributionBucket extends Struct {
  readonly accepting_new_bags: bool;
  readonly distributing: bool;
  readonly pending_invitations: BTreeSet<WorkerId>;
  readonly operators: BTreeSet<WorkerId>;
  readonly assigned_bags: u64;
}

/** @name DistributionBucketFamily */
export interface DistributionBucketFamily extends Struct {
  readonly next_distribution_bucket_index: DistributionBucketIndex;
}

/** @name DistributionBucketFamilyId */
export interface DistributionBucketFamilyId extends u64 {}

/** @name DistributionBucketId */
export interface DistributionBucketId extends Struct {
  readonly distribution_bucket_family_id: DistributionBucketFamilyId;
  readonly distribution_bucket_index: DistributionBucketIndex;
}

/** @name DistributionBucketIndex */
export interface DistributionBucketIndex extends u64 {}

/** @name DistributionBucketIndexSet */
export interface DistributionBucketIndexSet extends BTreeSet<DistributionBucketIndex> {}

/** @name Dynamic */
export interface Dynamic extends Enum {
  readonly isMember: boolean;
  readonly asMember: MemberId;
  readonly isChannel: boolean;
  readonly asChannel: u64;
}

/** @name DynamicBagCreationPolicy */
export interface DynamicBagCreationPolicy extends Struct {
  readonly numberOfStorageBuckets: u64;
  readonly families: BTreeMap<DistributionBucketFamilyId, u32>;
}

/** @name DynamicBagCreationPolicyDistributorFamiliesMap */
export interface DynamicBagCreationPolicyDistributorFamiliesMap extends BTreeMap<DistributionBucketFamilyId, u32> {}

/** @name DynamicBagDeletionPrize */
export interface DynamicBagDeletionPrize extends Struct {
  readonly account_id: GenericAccountId;
  readonly prize: u128;
}

/** @name DynamicBagDeletionPrizeRecord */
export interface DynamicBagDeletionPrizeRecord extends Struct {
  readonly account_id: GenericAccountId;
  readonly prize: u128;
}

/** @name DynamicBagId */
export interface DynamicBagId extends Enum {
  readonly isMember: boolean;
  readonly asMember: MemberId;
  readonly isChannel: boolean;
  readonly asChannel: u64;
}

/** @name DynamicBagType */
export interface DynamicBagType extends Enum {
  readonly isMember: boolean;
  readonly isChannel: boolean;
}

/** @name EnglishAuctionDetails */
export interface EnglishAuctionDetails extends Struct {
  readonly extension_period: u32;
  readonly auction_duration: u32;
}

/** @name Entry */
export interface Entry extends Struct {
  readonly member_id: MemberId;
  readonly staking_account_id: AccountId;
  readonly submitted_at: u32;
  readonly work_submitted: bool;
  readonly oracle_judgment_result: Option<OracleJudgment>;
}

/** @name EntryId */
export interface EntryId extends u64 {}

/** @name ExecutionFailed */
export interface ExecutionFailed extends Struct {
  readonly error: Text;
}

/** @name ExecutionStatus */
export interface ExecutionStatus extends Enum {
  readonly isExecuted: boolean;
  readonly isExecutionFailed: boolean;
  readonly asExecutionFailed: ExecutionFailed;
}

/** @name ExtendedPostId */
export interface ExtendedPostId extends Struct {
  readonly category_id: CategoryId;
  readonly thread_id: ThreadId;
  readonly post_id: PostId;
}

/** @name FillOpeningParameters */
export interface FillOpeningParameters extends Struct {
  readonly opening_id: OpeningId;
  readonly successful_application_id: ApplicationId;
  readonly working_group: WorkingGroup;
}

/** @name ForumUserId */
export interface ForumUserId extends u64 {}

/** @name FundingRequestParameters */
export interface FundingRequestParameters extends Struct {
  readonly account: AccountId;
  readonly amount: u128;
}

/** @name FundingType */
export interface FundingType extends Enum {
  readonly isPerpetual: boolean;
  readonly asPerpetual: FundingType_Perpetual;
  readonly isLimited: boolean;
  readonly asLimited: FundingType_Limited;
}

<<<<<<< HEAD
/** @name FundingType_Limited */
export interface FundingType_Limited extends Struct {
  readonly min_funding_amount: u128;
  readonly max_funding_amount: u128;
  readonly funding_period: u32;
}

/** @name FundingType_Perpetual */
export interface FundingType_Perpetual extends Struct {
  readonly target: u128;
}

/** @name GeneralProposalParameters */
export interface GeneralProposalParameters extends Struct {
  readonly member_id: MemberId;
  readonly title: Text;
  readonly description: Text;
  readonly staking_account_id: Option<AccountId>;
  readonly exact_execution_block: Option<u32>;
}

/** @name InitTransactionalStatus */
export interface InitTransactionalStatus extends Enum {
  readonly isIdle: boolean;
  readonly isInitiatedOfferToMember: boolean;
  readonly asInitiatedOfferToMember: ITuple<[MemberId, Option<u128>]>;
  readonly isAuction: boolean;
  readonly asAuction: AuctionParams;
=======
/** @name Channel */
export interface Channel extends Struct {
  readonly owner: ChannelOwner;
  readonly num_videos: u64;
  readonly is_censored: bool;
  readonly reward_account: Option<GenericAccountId>;
  readonly collaborators: BTreeSet<MemberId>;
}

/** @name ChannelCategory */
export interface ChannelCategory extends Struct {}

/** @name ChannelCategoryCreationParameters */
export interface ChannelCategoryCreationParameters extends Struct {
  readonly meta: Bytes;
}

/** @name ChannelCategoryId */
export interface ChannelCategoryId extends u64 {}

/** @name ChannelCategoryUpdateParameters */
export interface ChannelCategoryUpdateParameters extends Struct {
  readonly new_meta: Bytes;
}

/** @name ChannelCreationParameters */
export interface ChannelCreationParameters extends Struct {
  readonly assets: Option<StorageAssets>;
  readonly meta: Option<Bytes>;
  readonly reward_account: Option<GenericAccountId>;
  readonly collaborators: BTreeSet<MemberId>;
}

/** @name ChannelId */
export interface ChannelId extends u64 {}

/** @name ChannelMigrationConfig */
export interface ChannelMigrationConfig extends Struct {
  readonly current_id: ChannelId;
  readonly final_id: ChannelId;
}

/** @name ChannelOwner */
export interface ChannelOwner extends Enum {
  readonly isMember: boolean;
  readonly asMember: MemberId;
  readonly isCurators: boolean;
  readonly asCurators: CuratorGroupId;
}

/** @name ChannelOwnershipTransferRequest */
export interface ChannelOwnershipTransferRequest extends Struct {
  readonly channel_id: ChannelId;
  readonly new_owner: ChannelOwner;
  readonly payment: u128;
  readonly new_reward_account: Option<GenericAccountId>;
}

/** @name ChannelOwnershipTransferRequestId */
export interface ChannelOwnershipTransferRequestId extends u64 {}

/** @name ChannelUpdateParameters */
export interface ChannelUpdateParameters extends Struct {
  readonly assets_to_upload: Option<StorageAssets>;
  readonly new_meta: Option<Bytes>;
  readonly reward_account: Option<Option<GenericAccountId>>;
  readonly assets_to_remove: BTreeSet<DataObjectId>;
  readonly collaborators: Option<BTreeSet<MemberId>>;
}

/** @name ChildPositionInParentCategory */
export interface ChildPositionInParentCategory extends Struct {
  readonly parent_id: CategoryId;
  readonly child_nr_in_parent_category: u32;
}

/** @name InactiveApplicationStage */
export interface InactiveApplicationStage extends Struct {
  readonly deactivation_initiated: u32;
  readonly deactivated: u32;
  readonly cause: ApplicationDeactivationCause;
>>>>>>> 5122f561
}

/** @name InputValidationLengthConstraint */
export interface InputValidationLengthConstraint extends Struct {
  readonly min: u16;
  readonly max_min_diff: u16;
}

/** @name InviteMembershipParameters */
export interface InviteMembershipParameters extends Struct {
  readonly inviting_member_id: MemberId;
  readonly root_account: AccountId;
  readonly controller_account: AccountId;
  readonly handle: Option<Text>;
  readonly metadata: Bytes;
}

/** @name IsCensored */
export interface IsCensored extends bool {}

/** @name IsExtended */
export interface IsExtended extends bool {}

/** @name LookupSource */
export interface LookupSource extends AccountId {}

/** @name MaxNumber */
export interface MaxNumber extends u32 {}

/** @name MemberId */
export interface MemberId extends u64 {}

/** @name Membership */
export interface Membership extends Struct {
  readonly handle_hash: Bytes;
  readonly root_account: AccountId;
  readonly controller_account: AccountId;
  readonly verified: bool;
  readonly invites: u32;
}

/** @name ModeratorId */
export interface ModeratorId extends u64 {}

/** @name ModeratorSet */
export interface ModeratorSet extends BTreeSet<MemberId> {}

/** @name NftIssuanceParameters */
export interface NftIssuanceParameters extends Struct {
  readonly royalty: Option<Royalty>;
  readonly nft_metadata: Bytes;
  readonly non_channel_owner: Option<MemberId>;
  readonly init_transactional_status: InitTransactionalStatus;
}

/** @name NftOwner */
export interface NftOwner extends Enum {
  readonly isChannelOwner: boolean;
  readonly isMember: boolean;
  readonly asMember: MemberId;
}

/** @name OpenAuctionDetails */
export interface OpenAuctionDetails extends Struct {
  readonly bid_lock_duration: u32;
}

/** @name Opening */
export interface Opening extends Struct {
  readonly opening_type: OpeningType;
  readonly created: u32;
  readonly description_hash: Bytes;
  readonly stake_policy: StakePolicy;
  readonly reward_per_block: Option<u128>;
  readonly creation_stake: u128;
}

/** @name OpeningId */
export interface OpeningId extends u64 {}

/** @name OpeningType */
export interface OpeningType extends Enum {
  readonly isLeader: boolean;
  readonly isRegular: boolean;
}

/** @name OptionResult */
export interface OptionResult extends Struct {
  readonly option_id: MemberId;
  readonly vote_power: VotePower;
}

/** @name OracleJudgment */
export interface OracleJudgment extends BTreeMap<EntryId, OracleWorkEntryJudgment> {}

/** @name OracleWorkEntryJudgment */
export interface OracleWorkEntryJudgment extends Enum {
  readonly isWinner: boolean;
  readonly asWinner: OracleWorkEntryJudgment_Winner;
  readonly isRejected: boolean;
}

/** @name OracleWorkEntryJudgment_Winner */
export interface OracleWorkEntryJudgment_Winner extends Struct {
  readonly reward: u128;
}

/** @name OwnedNft */
export interface OwnedNft extends Struct {
  readonly owner: NftOwner;
  readonly transactional_status: TransactionalStatus;
  readonly creator_royalty: Option<Royalty>;
}

/** @name ParticipantId */
export interface ParticipantId extends u64 {}

/** @name Penalty */
export interface Penalty extends Struct {
  readonly slashing_text: Text;
  readonly slashing_amount: u128;
}

/** @name Poll */
export interface Poll extends Struct {
  readonly description_hash: Hash;
  readonly end_time: u64;
  readonly poll_alternatives: Vec<PollAlternative>;
}

/** @name PollAlternative */
export interface PollAlternative extends Struct {
  readonly alternative_text_hash: Hash;
  readonly vote_count: u32;
}

/** @name PollInput */
export interface PollInput extends Struct {
  readonly description: Bytes;
  readonly end_time: u64;
  readonly poll_alternatives: Vec<Bytes>;
}

/** @name Post */
export interface Post extends Struct {
  readonly thread_id: ThreadId;
  readonly text_hash: Hash;
  readonly author_id: ForumUserId;
  readonly cleanup_pay_off: u128;
  readonly last_edited: u32;
}

/** @name PostId */
export interface PostId extends u64 {}

/** @name PostReactionId */
export interface PostReactionId extends u64 {}

/** @name PrivilegedActor */
export interface PrivilegedActor extends Enum {
  readonly isLead: boolean;
  readonly isModerator: boolean;
  readonly asModerator: ModeratorId;
}

/** @name ProofElement */
export interface ProofElement extends Struct {
  readonly side: Side;
}

/** @name ProposalDecision */
export interface ProposalDecision extends Enum {
  readonly isCanceled: boolean;
  readonly isCanceledByRuntime: boolean;
  readonly isVetoed: boolean;
  readonly isRejected: boolean;
  readonly isSlashed: boolean;
  readonly isExpired: boolean;
  readonly isApproved: boolean;
  readonly asApproved: Approved;
}

/** @name ProposalDetails */
export interface ProposalDetails extends Enum {
  readonly isSignal: boolean;
  readonly asSignal: Text;
  readonly isRuntimeUpgrade: boolean;
  readonly asRuntimeUpgrade: Bytes;
  readonly isFundingRequest: boolean;
  readonly asFundingRequest: Vec<FundingRequestParameters>;
  readonly isSetMaxValidatorCount: boolean;
  readonly asSetMaxValidatorCount: u32;
  readonly isCreateWorkingGroupLeadOpening: boolean;
  readonly asCreateWorkingGroupLeadOpening: CreateOpeningParameters;
  readonly isFillWorkingGroupLeadOpening: boolean;
  readonly asFillWorkingGroupLeadOpening: FillOpeningParameters;
  readonly isUpdateWorkingGroupBudget: boolean;
  readonly asUpdateWorkingGroupBudget: ITuple<[Balance, WorkingGroup, BalanceKind]>;
  readonly isDecreaseWorkingGroupLeadStake: boolean;
  readonly asDecreaseWorkingGroupLeadStake: ITuple<[WorkerId, Balance, WorkingGroup]>;
  readonly isSlashWorkingGroupLead: boolean;
  readonly asSlashWorkingGroupLead: ITuple<[WorkerId, Balance, WorkingGroup]>;
  readonly isSetWorkingGroupLeadReward: boolean;
  readonly asSetWorkingGroupLeadReward: ITuple<[WorkerId, Option<Balance>, WorkingGroup]>;
  readonly isTerminateWorkingGroupLead: boolean;
  readonly asTerminateWorkingGroupLead: TerminateRoleParameters;
  readonly isAmendConstitution: boolean;
  readonly asAmendConstitution: Text;
  readonly isCancelWorkingGroupLeadOpening: boolean;
  readonly asCancelWorkingGroupLeadOpening: ITuple<[OpeningId, WorkingGroup]>;
  readonly isSetMembershipPrice: boolean;
  readonly asSetMembershipPrice: u128;
  readonly isSetCouncilBudgetIncrement: boolean;
  readonly asSetCouncilBudgetIncrement: u128;
  readonly isSetCouncilorReward: boolean;
  readonly asSetCouncilorReward: u128;
  readonly isSetInitialInvitationBalance: boolean;
  readonly asSetInitialInvitationBalance: u128;
  readonly isSetInitialInvitationCount: boolean;
  readonly asSetInitialInvitationCount: u32;
  readonly isSetMembershipLeadInvitationQuota: boolean;
  readonly asSetMembershipLeadInvitationQuota: u32;
  readonly isSetReferralCut: boolean;
  readonly asSetReferralCut: u8;
  readonly isCreateBlogPost: boolean;
  readonly asCreateBlogPost: ITuple<[Text, Text]>;
  readonly isEditBlogPost: boolean;
  readonly asEditBlogPost: ITuple<[PostId, Option<Text>, Option<Text>]>;
  readonly isLockBlogPost: boolean;
  readonly asLockBlogPost: PostId;
  readonly isUnlockBlogPost: boolean;
  readonly asUnlockBlogPost: PostId;
  readonly isVetoProposal: boolean;
  readonly asVetoProposal: ProposalId;
}

/** @name ProposalDetailsOf */
export interface ProposalDetailsOf extends Enum {
  readonly isSignal: boolean;
  readonly asSignal: Text;
  readonly isRuntimeUpgrade: boolean;
  readonly asRuntimeUpgrade: Bytes;
  readonly isFundingRequest: boolean;
  readonly asFundingRequest: Vec<FundingRequestParameters>;
  readonly isSetMaxValidatorCount: boolean;
  readonly asSetMaxValidatorCount: u32;
  readonly isCreateWorkingGroupLeadOpening: boolean;
  readonly asCreateWorkingGroupLeadOpening: CreateOpeningParameters;
  readonly isFillWorkingGroupLeadOpening: boolean;
  readonly asFillWorkingGroupLeadOpening: FillOpeningParameters;
  readonly isUpdateWorkingGroupBudget: boolean;
  readonly asUpdateWorkingGroupBudget: ITuple<[Balance, WorkingGroup, BalanceKind]>;
  readonly isDecreaseWorkingGroupLeadStake: boolean;
  readonly asDecreaseWorkingGroupLeadStake: ITuple<[WorkerId, Balance, WorkingGroup]>;
  readonly isSlashWorkingGroupLead: boolean;
  readonly asSlashWorkingGroupLead: ITuple<[WorkerId, Balance, WorkingGroup]>;
  readonly isSetWorkingGroupLeadReward: boolean;
  readonly asSetWorkingGroupLeadReward: ITuple<[WorkerId, Option<Balance>, WorkingGroup]>;
  readonly isTerminateWorkingGroupLead: boolean;
  readonly asTerminateWorkingGroupLead: TerminateRoleParameters;
  readonly isAmendConstitution: boolean;
  readonly asAmendConstitution: Text;
  readonly isCancelWorkingGroupLeadOpening: boolean;
  readonly asCancelWorkingGroupLeadOpening: ITuple<[OpeningId, WorkingGroup]>;
  readonly isSetMembershipPrice: boolean;
  readonly asSetMembershipPrice: u128;
  readonly isSetCouncilBudgetIncrement: boolean;
  readonly asSetCouncilBudgetIncrement: u128;
  readonly isSetCouncilorReward: boolean;
  readonly asSetCouncilorReward: u128;
  readonly isSetInitialInvitationBalance: boolean;
  readonly asSetInitialInvitationBalance: u128;
  readonly isSetInitialInvitationCount: boolean;
  readonly asSetInitialInvitationCount: u32;
  readonly isSetMembershipLeadInvitationQuota: boolean;
  readonly asSetMembershipLeadInvitationQuota: u32;
  readonly isSetReferralCut: boolean;
  readonly asSetReferralCut: u8;
  readonly isCreateBlogPost: boolean;
  readonly asCreateBlogPost: ITuple<[Text, Text]>;
  readonly isEditBlogPost: boolean;
  readonly asEditBlogPost: ITuple<[PostId, Option<Text>, Option<Text>]>;
  readonly isLockBlogPost: boolean;
  readonly asLockBlogPost: PostId;
  readonly isUnlockBlogPost: boolean;
  readonly asUnlockBlogPost: PostId;
  readonly isVetoProposal: boolean;
  readonly asVetoProposal: ProposalId;
}

/** @name ProposalId */
export interface ProposalId extends u32 {}

/** @name ProposalOf */
export interface ProposalOf extends Struct {
  readonly parameters: ProposalParameters;
  readonly proposerId: MemberId;
  readonly activatedAt: u32;
  readonly status: ProposalStatus;
  readonly votingResults: VotingResults;
  readonly exactExecutionBlock: Option<u32>;
  readonly nrOfCouncilConfirmations: u32;
  readonly stakingAccountId: Option<AccountId>;
}

/** @name ProposalParameters */
export interface ProposalParameters extends Struct {
  readonly votingPeriod: u32;
  readonly gracePeriod: u32;
  readonly approvalQuorumPercentage: u32;
  readonly approvalThresholdPercentage: u32;
  readonly slashingQuorumPercentage: u32;
  readonly slashingThresholdPercentage: u32;
  readonly requiredStake: Option<u128>;
  readonly constitutionality: u32;
}

/** @name ProposalStatus */
export interface ProposalStatus extends Enum {
  readonly isActive: boolean;
  readonly isPendingExecution: boolean;
  readonly asPendingExecution: u32;
  readonly isPendingConstitutionality: boolean;
}

/** @name PullPayment */
export interface PullPayment extends Struct {
  readonly channel_id: ChannelId;
  readonly cumulative_payout_claimed: u128;
  readonly reason: Hash;
}

/** @name ReactionId */
export interface ReactionId extends u64 {}

/** @name ReferendumStage */
export interface ReferendumStage extends Enum {
  readonly isInactive: boolean;
  readonly isVoting: boolean;
  readonly asVoting: ReferendumStageVoting;
  readonly isRevealing: boolean;
  readonly asRevealing: ReferendumStageRevealing;
}

/** @name ReferendumStageRevealing */
export interface ReferendumStageRevealing extends Struct {
  readonly started: u32;
  readonly winning_target_count: u64;
  readonly intermediate_winners: Vec<OptionResult>;
  readonly current_cycle_id: u64;
}

/** @name ReferendumStageVoting */
export interface ReferendumStageVoting extends Struct {
  readonly started: u32;
  readonly winning_target_count: u64;
  readonly current_cycle_id: u64;
}

/** @name Reply */
export interface Reply extends Struct {
  readonly text_hash: Hash;
  readonly owner: ParticipantId;
  readonly parent_id: PostId;
}

/** @name ReplyId */
export interface ReplyId extends u64 {}

/** @name ReplyToDelete */
export interface ReplyToDelete extends Struct {
  readonly post_id: PostId;
  readonly reply_id: ReplyId;
  readonly hide: bool;
}

/** @name RewardPaymentType */
export interface RewardPaymentType extends Enum {
  readonly isMissedReward: boolean;
  readonly isRegularReward: boolean;
}

/** @name Royalty */
export interface Royalty extends u64 {}

/** @name SetLeadParams */
export interface SetLeadParams extends ITuple<[MemberId, AccountId]> {}

/** @name Side */
export interface Side extends Enum {
  readonly isLeft: boolean;
  readonly isRight: boolean;
}

/** @name StakeParameters */
export interface StakeParameters extends Struct {
  readonly stake: u128;
  readonly staking_account_id: AccountId;
}

/** @name StakePolicy */
export interface StakePolicy extends Struct {
  readonly stake_amount: u128;
  readonly leaving_unstaking_period: u32;
}

/** @name StakingAccountMemberBinding */
export interface StakingAccountMemberBinding extends Struct {
  readonly member_id: MemberId;
  readonly confirmed: bool;
}

/** @name Static */
export interface Static extends Enum {
  readonly isCouncil: boolean;
  readonly isWorkingGroup: boolean;
  readonly asWorkingGroup: WorkingGroup;
}

/** @name StaticBagId */
export interface StaticBagId extends Enum {
  readonly isCouncil: boolean;
  readonly isWorkingGroup: boolean;
  readonly asWorkingGroup: WorkingGroup;
}

/** @name StorageAssets */
export interface StorageAssets extends Struct {
  readonly object_creation_list: Vec<DataObjectCreationParameters>;
  readonly expected_data_size_fee: u128;
}

/** @name StorageBucket */
export interface StorageBucket extends Struct {
  readonly operator_status: StorageBucketOperatorStatus;
  readonly accepting_new_bags: bool;
  readonly voucher: Voucher;
  readonly assigned_bags: u64;
}

/** @name StorageBucketId */
export interface StorageBucketId extends u64 {}

/** @name StorageBucketIdSet */
export interface StorageBucketIdSet extends BTreeSet<StorageBucketId> {}

/** @name StorageBucketOperatorStatus */
export interface StorageBucketOperatorStatus extends Enum {
  readonly isMissing: boolean;
  readonly isInvitedStorageWorker: boolean;
  readonly asInvitedStorageWorker: WorkerId;
  readonly isStorageWorker: boolean;
  readonly asStorageWorker: ITuple<[WorkerId, GenericAccountId]>;
}

/** @name StorageBucketsPerBagValueConstraint */
export interface StorageBucketsPerBagValueConstraint extends Struct {
  readonly min: u64;
  readonly max_min_diff: u64;
}

/** @name StorageProviderId */
export interface StorageProviderId extends u64 {}

/** @name TerminateRoleParameters */
export interface TerminateRoleParameters extends Struct {
  readonly worker_id: WorkerId;
  readonly slashing_amount: Option<u128>;
  readonly working_group: WorkingGroup;
}

/** @name Thread */
export interface Thread extends Struct {
  readonly category_id: CategoryId;
  readonly author_id: ForumUserId;
  readonly poll: Option<Poll>;
  readonly cleanup_pay_off: u128;
  readonly number_of_posts: u64;
}

/** @name ThreadId */
export interface ThreadId extends u64 {}

/** @name ThreadMode */
export interface ThreadMode extends Enum {
  readonly isOpen: boolean;
  readonly isClosed: boolean;
  readonly asClosed: Vec<MemberId>;
}

/** @name ThreadOf */
export interface ThreadOf extends Struct {
  readonly category_id: CategoryId;
  readonly author_id: ForumUserId;
  readonly poll: Option<Poll>;
  readonly cleanup_pay_off: u128;
  readonly number_of_posts: u64;
}

/** @name Title */
export interface Title extends Text {}

/** @name TransactionalStatus */
export interface TransactionalStatus extends Enum {
  readonly isIdle: boolean;
  readonly isInitiatedOfferToMember: boolean;
  readonly asInitiatedOfferToMember: ITuple<[MemberId, Option<u128>]>;
  readonly isAuction: boolean;
  readonly asAuction: Auction;
  readonly isBuyNow: boolean;
  readonly asBuyNow: u128;
}

/** @name UpdatedBody */
export interface UpdatedBody extends Option<Text> {}

/** @name UpdatedTitle */
export interface UpdatedTitle extends Option<Text> {}

/** @name UploadParameters */
export interface UploadParameters extends Struct {
  readonly bagId: BagId;
  readonly objectCreationList: Vec<DataObjectCreationParameters>;
  readonly deletionPrizeSourceAccountId: GenericAccountId;
  readonly expectedDataSizeFee: u128;
}

/** @name Url */
export interface Url extends Text {}

/** @name Video */
export interface Video extends Struct {
  readonly in_channel: ChannelId;
  readonly is_censored: bool;
  readonly enable_comments: bool;
  readonly video_post_id: Option<VideoPostId>;
  readonly nft_status: Option<OwnedNft>;
}

/** @name VideoCategory */
export interface VideoCategory extends Struct {}

/** @name VideoCategoryCreationParameters */
export interface VideoCategoryCreationParameters extends Struct {
  readonly meta: Bytes;
}

/** @name VideoCategoryId */
export interface VideoCategoryId extends u64 {}

/** @name VideoCategoryUpdateParameters */
export interface VideoCategoryUpdateParameters extends Struct {
  readonly new_meta: Bytes;
}

/** @name VideoCreationParameters */
export interface VideoCreationParameters extends Struct {
  readonly assets: Option<StorageAssets>;
  readonly meta: Option<Bytes>;
  readonly enable_comments: bool;
  readonly auto_issue_nft: Option<NftIssuanceParameters>;
}

/** @name VideoId */
export interface VideoId extends u64 {}

/** @name VideoPost */
export interface VideoPost extends Struct {
  readonly author: ContentActor;
  readonly bloat_bond: u128;
  readonly replies_count: VideoPostId;
  readonly post_type: VideoPostType;
  readonly video_reference: VideoId;
}

/** @name VideoPostCreationParameters */
export interface VideoPostCreationParameters extends Struct {
  readonly post_type: VideoPostType;
  readonly video_reference: VideoId;
}

/** @name VideoPostDeletionParameters */
export interface VideoPostDeletionParameters extends Struct {
  readonly witness: Option<Hash>;
  readonly rationale: Option<Bytes>;
}

/** @name VideoPostId */
export interface VideoPostId extends u64 {}

/** @name VideoPostType */
export interface VideoPostType extends Enum {
  readonly isDescription: boolean;
  readonly isComment: boolean;
  readonly asComment: VideoPostId;
}

/** @name VideoUpdateParameters */
export interface VideoUpdateParameters extends Struct {
  readonly assets_to_upload: Option<StorageAssets>;
  readonly new_meta: Option<Bytes>;
  readonly assets_to_remove: BTreeSet<DataObjectId>;
  readonly enable_comments: Option<bool>;
}

/** @name VoteKind */
export interface VoteKind extends Enum {
  readonly isApprove: boolean;
  readonly isReject: boolean;
  readonly isSlash: boolean;
  readonly isAbstain: boolean;
}

/** @name VotePower */
export interface VotePower extends u128 {}

/** @name VotingResults */
export interface VotingResults extends Struct {
  readonly abstensions: u32;
  readonly approvals: u32;
  readonly rejections: u32;
  readonly slashes: u32;
}

/** @name Voucher */
export interface Voucher extends Struct {
  readonly sizeLimit: u64;
  readonly objectsLimit: u64;
  readonly sizeUsed: u64;
  readonly objectsUsed: u64;
}

/** @name Worker */
export interface Worker extends Struct {
  readonly member_id: MemberId;
  readonly role_account_id: AccountId;
  readonly staking_account_id: AccountId;
  readonly reward_account_id: AccountId;
  readonly started_leaving_at: Option<u32>;
  readonly job_unstaking_period: u32;
  readonly reward_per_block: Option<u128>;
  readonly missed_reward: Option<u128>;
  readonly created_at: u32;
}

/** @name WorkerId */
export interface WorkerId extends u64 {}

/** @name WorkerInfo */
export interface WorkerInfo extends Struct {
  readonly worker_id: WorkerId;
  readonly worker: Worker;
}

/** @name WorkingGroup */
export interface WorkingGroup extends Enum {
  readonly isForum: boolean;
  readonly isStorage: boolean;
  readonly isContent: boolean;
  readonly isOperationsAlpha: boolean;
  readonly isGateway: boolean;
  readonly isDistribution: boolean;
  readonly isOperationsBeta: boolean;
  readonly isOperationsGamma: boolean;
  readonly isMembership: boolean;
}

export type PHANTOM_ALL = 'all';<|MERGE_RESOLUTION|>--- conflicted
+++ resolved
@@ -204,7 +204,6 @@
 /** @name CategoryId */
 export interface CategoryId extends u64 {}
 
-<<<<<<< HEAD
 /** @name Channel */
 export interface Channel extends Struct {
   readonly owner: ChannelOwner;
@@ -261,8 +260,6 @@
   readonly collaborators: Option<BTreeSet<MemberId>>;
 }
 
-=======
->>>>>>> 5122f561
 /** @name Cid */
 export interface Cid extends Bytes {}
 
@@ -510,7 +507,6 @@
   readonly asLimited: FundingType_Limited;
 }
 
-<<<<<<< HEAD
 /** @name FundingType_Limited */
 export interface FundingType_Limited extends Struct {
   readonly min_funding_amount: u128;
@@ -539,89 +535,6 @@
   readonly asInitiatedOfferToMember: ITuple<[MemberId, Option<u128>]>;
   readonly isAuction: boolean;
   readonly asAuction: AuctionParams;
-=======
-/** @name Channel */
-export interface Channel extends Struct {
-  readonly owner: ChannelOwner;
-  readonly num_videos: u64;
-  readonly is_censored: bool;
-  readonly reward_account: Option<GenericAccountId>;
-  readonly collaborators: BTreeSet<MemberId>;
-}
-
-/** @name ChannelCategory */
-export interface ChannelCategory extends Struct {}
-
-/** @name ChannelCategoryCreationParameters */
-export interface ChannelCategoryCreationParameters extends Struct {
-  readonly meta: Bytes;
-}
-
-/** @name ChannelCategoryId */
-export interface ChannelCategoryId extends u64 {}
-
-/** @name ChannelCategoryUpdateParameters */
-export interface ChannelCategoryUpdateParameters extends Struct {
-  readonly new_meta: Bytes;
-}
-
-/** @name ChannelCreationParameters */
-export interface ChannelCreationParameters extends Struct {
-  readonly assets: Option<StorageAssets>;
-  readonly meta: Option<Bytes>;
-  readonly reward_account: Option<GenericAccountId>;
-  readonly collaborators: BTreeSet<MemberId>;
-}
-
-/** @name ChannelId */
-export interface ChannelId extends u64 {}
-
-/** @name ChannelMigrationConfig */
-export interface ChannelMigrationConfig extends Struct {
-  readonly current_id: ChannelId;
-  readonly final_id: ChannelId;
-}
-
-/** @name ChannelOwner */
-export interface ChannelOwner extends Enum {
-  readonly isMember: boolean;
-  readonly asMember: MemberId;
-  readonly isCurators: boolean;
-  readonly asCurators: CuratorGroupId;
-}
-
-/** @name ChannelOwnershipTransferRequest */
-export interface ChannelOwnershipTransferRequest extends Struct {
-  readonly channel_id: ChannelId;
-  readonly new_owner: ChannelOwner;
-  readonly payment: u128;
-  readonly new_reward_account: Option<GenericAccountId>;
-}
-
-/** @name ChannelOwnershipTransferRequestId */
-export interface ChannelOwnershipTransferRequestId extends u64 {}
-
-/** @name ChannelUpdateParameters */
-export interface ChannelUpdateParameters extends Struct {
-  readonly assets_to_upload: Option<StorageAssets>;
-  readonly new_meta: Option<Bytes>;
-  readonly reward_account: Option<Option<GenericAccountId>>;
-  readonly assets_to_remove: BTreeSet<DataObjectId>;
-  readonly collaborators: Option<BTreeSet<MemberId>>;
-}
-
-/** @name ChildPositionInParentCategory */
-export interface ChildPositionInParentCategory extends Struct {
-  readonly parent_id: CategoryId;
-  readonly child_nr_in_parent_category: u32;
-}
-
-/** @name InactiveApplicationStage */
-export interface InactiveApplicationStage extends Struct {
-  readonly deactivation_initiated: u32;
-  readonly deactivated: u32;
-  readonly cause: ApplicationDeactivationCause;
->>>>>>> 5122f561
 }
 
 /** @name InputValidationLengthConstraint */
@@ -676,6 +589,9 @@
   readonly non_channel_owner: Option<MemberId>;
   readonly init_transactional_status: InitTransactionalStatus;
 }
+
+/** @name NftMetadata */
+export interface NftMetadata extends Bytes {}
 
 /** @name NftOwner */
 export interface NftOwner extends Enum {
