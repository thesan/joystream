--- conflicted
+++ resolved
@@ -82,13 +82,8 @@
     },
     "WorkingGroup": {
         "_enum": [
-<<<<<<< HEAD
-            "Reserved",
-            "Forum",
-=======
             "_Reserved0",
             "_Reserved1",
->>>>>>> 9f067f0d
             "Storage",
             "Content",
             "OperationsAlpha",
