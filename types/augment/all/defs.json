{
    "Credential": "u64",
    "CredentialSet": "BTreeSet<Credential>",
    "BlockAndTime": {
        "block": "u32",
        "time": "u64"
    },
    "ThreadId": "u64",
    "PostId": "u64",
    "InputValidationLengthConstraint": {
        "min": "u16",
        "max_min_diff": "u16"
    },
    "WorkingGroup": {
        "_enum": [
            "Forum",
            "Storage",
            "Content",
            "Distribution"
        ]
    },
    "SlashingTerms": {
        "_enum": {
            "Unslashable": "Null",
            "Slashable": "SlashableTerms"
        }
    },
    "SlashableTerms": {
        "max_count": "u16",
        "max_percent_pts_per_time": "u16"
    },
    "MemoText": "Text",
    "Address": "AccountId",
    "LookupSource": "AccountId",
    "EntryMethod": {
        "_enum": {
            "Paid": "u64",
            "Screening": "AccountId",
            "Genesis": "Null"
        }
    },
    "MemberId": "u64",
    "PaidTermId": "u64",
    "SubscriptionId": "u64",
    "Membership": {
        "handle": "Text",
        "avatar_uri": "Text",
        "about": "Text",
        "registered_at_block": "u32",
        "registered_at_time": "u64",
        "entry": "EntryMethod",
        "suspended": "bool",
        "subscription": "Option<SubscriptionId>",
        "root_account": "GenericAccountId",
        "controller_account": "GenericAccountId"
    },
    "PaidMembershipTerms": {
        "fee": "u128",
        "text": "Text"
    },
    "ActorId": "u64",
    "ElectionStage": {
        "_enum": {
            "Announcing": "u32",
            "Voting": "u32",
            "Revealing": "u32"
        }
    },
    "ElectionStake": {
        "new": "u128",
        "transferred": "u128"
    },
    "SealedVote": {
        "voter": "GenericAccountId",
        "commitment": "Hash",
        "stake": "ElectionStake",
        "vote": "Option<GenericAccountId>"
    },
    "TransferableStake": {
        "seat": "u128",
        "backing": "u128"
    },
    "ElectionParameters": {
        "announcing_period": "u32",
        "voting_period": "u32",
        "revealing_period": "u32",
        "council_size": "u32",
        "candidacy_limit": "u32",
        "new_term_duration": "u32",
        "min_council_stake": "u128",
        "min_voting_stake": "u128"
    },
    "Seat": {
        "member": "GenericAccountId",
        "stake": "u128",
        "backers": "Backers"
    },
    "Seats": "Vec<Seat>",
    "Backer": {
        "member": "GenericAccountId",
        "stake": "u128"
    },
    "Backers": "Vec<Backer>",
    "RoleParameters": {
        "min_stake": "u128",
        "min_actors": "u32",
        "max_actors": "u32",
        "reward": "u128",
        "reward_period": "u32",
        "bonding_period": "u32",
        "unbonding_period": "u32",
        "min_service_period": "u32",
        "startup_grace_period": "u32",
        "entry_request_fee": "u128"
    },
    "PostTextChange": {
        "expired_at": "BlockAndTime",
        "text": "Text"
    },
    "ModerationAction": {
        "moderated_at": "BlockAndTime",
        "moderator_id": "GenericAccountId",
        "rationale": "Text"
    },
    "ChildPositionInParentCategory": {
        "parent_id": "CategoryId",
        "child_nr_in_parent_category": "u32"
    },
    "CategoryId": "u64",
    "Category": {
        "id": "CategoryId",
        "title": "Text",
        "description": "Text",
        "created_at": "BlockAndTime",
        "deleted": "bool",
        "archived": "bool",
        "num_direct_subcategories": "u32",
        "num_direct_unmoderated_threads": "u32",
        "num_direct_moderated_threads": "u32",
        "position_in_parent_category": "Option<ChildPositionInParentCategory>",
        "moderator_id": "GenericAccountId"
    },
    "Thread": {
        "id": "ThreadId",
        "title": "Text",
        "category_id": "CategoryId",
        "nr_in_category": "u32",
        "moderation": "Option<ModerationAction>",
        "num_unmoderated_posts": "u32",
        "num_moderated_posts": "u32",
        "created_at": "BlockAndTime",
        "author_id": "GenericAccountId"
    },
    "Post": {
        "id": "PostId",
        "thread_id": "ThreadId",
        "nr_in_thread": "u32",
        "current_text": "Text",
        "moderation": "Option<ModerationAction>",
        "text_change_history": "Vec<PostTextChange>",
        "created_at": "BlockAndTime",
        "author_id": "GenericAccountId"
    },
    "ReplyId": "u64",
    "Reply": {
        "owner": "GenericAccountId",
        "thread_id": "ThreadId",
        "text": "Text",
        "moderation": "Option<ModerationAction>"
    },
    "StakeId": "u64",
    "Stake": {
        "created": "u32",
        "staking_status": "StakingStatus"
    },
    "StakingStatus": {
        "_enum": {
            "NotStaked": "Null",
            "Staked": "Staked"
        }
    },
    "Staked": {
        "staked_amount": "u128",
        "staked_status": "StakedStatus",
        "next_slash_id": "u64",
        "ongoing_slashes": "BTreeMap<u64,Slash>"
    },
    "StakedStatus": {
        "_enum": {
            "Normal": "Null",
            "Unstaking": "Unstaking"
        }
    },
    "Unstaking": {
        "started_at_block": "u32",
        "is_active": "bool",
        "blocks_remaining_in_active_period_for_unstaking": "u32"
    },
    "Slash": {
        "started_at_block": "u32",
        "is_active": "bool",
        "blocks_remaining_in_active_period_for_slashing": "u32",
        "slash_amount": "u128"
    },
    "MintId": "u64",
    "Mint": {
        "capacity": "u128",
        "next_adjustment": "Option<NextAdjustment>",
        "created_at": "u32",
        "total_minted": "u128"
    },
    "MintBalanceOf": "u128",
    "BalanceOfMint": "u128",
    "NextAdjustment": {
        "adjustment": "AdjustOnInterval",
        "at_block": "u32"
    },
    "AdjustOnInterval": {
        "block_interval": "u32",
        "adjustment_type": "AdjustCapacityBy"
    },
    "AdjustCapacityBy": {
        "_enum": {
            "Setting": "u128",
            "Adding": "u128",
            "Reducing": "u128"
        }
    },
    "RecipientId": "u64",
    "RewardRelationshipId": "u64",
    "Recipient": {
        "total_reward_received": "u128",
        "total_reward_missed": "u128"
    },
    "RewardRelationship": {
        "recipient": "RecipientId",
        "mint_id": "MintId",
        "account": "GenericAccountId",
        "amount_per_payout": "u128",
        "next_payment_at_block": "Option<u32>",
        "payout_interval": "Option<u32>",
        "total_reward_received": "u128",
        "total_reward_missed": "u128"
    },
    "ApplicationId": "u64",
    "OpeningId": "u64",
    "Application": {
        "opening_id": "OpeningId",
        "application_index_in_opening": "u32",
        "add_to_opening_in_block": "u32",
        "active_role_staking_id": "Option<StakeId>",
        "active_application_staking_id": "Option<StakeId>",
        "stage": "ApplicationStage",
        "human_readable_text": "Text"
    },
    "ApplicationStage": {
        "_enum": {
            "Active": "Null",
            "Unstaking": "UnstakingApplicationStage",
            "Inactive": "InactiveApplicationStage"
        }
    },
    "ActivateOpeningAt": {
        "_enum": {
            "CurrentBlock": "Null",
            "ExactBlock": "u32"
        }
    },
    "ApplicationRationingPolicy": {
        "max_active_applicants": "u32"
    },
    "OpeningStage": {
        "_enum": {
            "WaitingToBegin": "WaitingToBeingOpeningStageVariant",
            "Active": "ActiveOpeningStageVariant"
        }
    },
    "StakingPolicy": {
        "amount": "u128",
        "amount_mode": "StakingAmountLimitMode",
        "crowded_out_unstaking_period_length": "Option<u32>",
        "review_period_expired_unstaking_period_length": "Option<u32>"
    },
    "Opening": {
        "created": "u32",
        "stage": "OpeningStage",
        "max_review_period_length": "u32",
        "application_rationing_policy": "Option<ApplicationRationingPolicy>",
        "application_staking_policy": "Option<StakingPolicy>",
        "role_staking_policy": "Option<StakingPolicy>",
        "human_readable_text": "Text"
    },
    "WaitingToBeingOpeningStageVariant": {
        "begins_at_block": "u32"
    },
    "ActiveOpeningStageVariant": {
        "stage": "ActiveOpeningStage",
        "applications_added": "Vec<ApplicationId>",
        "active_application_count": "u32",
        "unstaking_application_count": "u32",
        "deactivated_application_count": "u32"
    },
    "ActiveOpeningStage": {
        "_enum": {
            "AcceptingApplications": "AcceptingApplications",
            "ReviewPeriod": "ReviewPeriod",
            "Deactivated": "Deactivated"
        }
    },
    "AcceptingApplications": {
        "started_accepting_applicants_at_block": "u32"
    },
    "ReviewPeriod": {
        "started_accepting_applicants_at_block": "u32",
        "started_review_period_at_block": "u32"
    },
    "Deactivated": {
        "cause": "OpeningDeactivationCause",
        "deactivated_at_block": "u32",
        "started_accepting_applicants_at_block": "u32",
        "started_review_period_at_block": "Option<u32>"
    },
    "OpeningDeactivationCause": {
        "_enum": [
            "CancelledBeforeActivation",
            "CancelledAcceptingApplications",
            "CancelledInReviewPeriod",
            "ReviewPeriodExpired",
            "Filled"
        ]
    },
    "InactiveApplicationStage": {
        "deactivation_initiated": "u32",
        "deactivated": "u32",
        "cause": "ApplicationDeactivationCause"
    },
    "UnstakingApplicationStage": {
        "deactivation_initiated": "u32",
        "cause": "ApplicationDeactivationCause"
    },
    "ApplicationDeactivationCause": {
        "_enum": [
            "External",
            "Hired",
            "NotHired",
            "CrowdedOut",
            "OpeningCancelled",
            "ReviewPeriodExpired",
            "OpeningFilled"
        ]
    },
    "StakingAmountLimitMode": {
        "_enum": [
            "AtLeast",
            "Exact"
        ]
    },
    "ChannelId": "u64",
    "CuratorId": "u64",
    "CuratorOpeningId": "u64",
    "CuratorApplicationId": "u64",
    "LeadId": "u64",
    "PrincipalId": "u64",
    "OptionalText": "Option<Text>",
    "Channel": {
        "verified": "bool",
        "handle": "Text",
        "title": "OptionalText",
        "description": "OptionalText",
        "avatar": "OptionalText",
        "banner": "OptionalText",
        "content": "ChannelContentType",
        "owner": "MemberId",
        "role_account": "GenericAccountId",
        "publication_status": "ChannelPublicationStatus",
        "curation_status": "ChannelCurationStatus",
        "created": "u32",
        "principal_id": "PrincipalId"
    },
    "ChannelContentType": {
        "_enum": [
            "Video",
            "Music",
            "Ebook"
        ]
    },
    "ChannelCurationStatus": {
        "_enum": [
            "Normal",
            "Censored"
        ]
    },
    "ChannelPublicationStatus": {
        "_enum": [
            "Public",
            "Unlisted"
        ]
    },
    "CurationActor": {
        "_enum": {
            "Lead": "Null",
            "Curator": "CuratorId"
        }
    },
    "Curator": {
        "role_account": "GenericAccountId",
        "reward_relationship": "Option<RewardRelationshipId>",
        "role_stake_profile": "Option<CuratorRoleStakeProfile>",
        "stage": "CuratorRoleStage",
        "induction": "CuratorInduction",
        "principal_id": "PrincipalId"
    },
    "CuratorApplication": {
        "role_account": "GenericAccountId",
        "curator_opening_id": "CuratorOpeningId",
        "member_id": "MemberId",
        "application_id": "ApplicationId"
    },
    "CuratorOpening": {
        "opening_id": "OpeningId",
        "curator_applications": "Vec<CuratorApplicationId>",
        "policy_commitment": "OpeningPolicyCommitment"
    },
    "Lead": {
        "member_id": "MemberId",
        "role_account": "GenericAccountId",
        "reward_relationship": "Option<RewardRelationshipId>",
        "inducted": "u32",
        "stage": "LeadRoleState"
    },
    "OpeningPolicyCommitment": {
        "application_rationing_policy": "Option<ApplicationRationingPolicy>",
        "max_review_period_length": "u32",
        "application_staking_policy": "Option<StakingPolicy>",
        "role_staking_policy": "Option<StakingPolicy>",
        "role_slashing_terms": "SlashingTerms",
        "fill_opening_successful_applicant_application_stake_unstaking_period": "Option<u32>",
        "fill_opening_failed_applicant_application_stake_unstaking_period": "Option<u32>",
        "fill_opening_failed_applicant_role_stake_unstaking_period": "Option<u32>",
        "terminate_curator_application_stake_unstaking_period": "Option<u32>",
        "terminate_curator_role_stake_unstaking_period": "Option<u32>",
        "exit_curator_role_application_stake_unstaking_period": "Option<u32>",
        "exit_curator_role_stake_unstaking_period": "Option<u32>"
    },
    "Principal": {
        "_enum": {
            "Lead": "Null",
            "Curator": "CuratorId",
            "ChannelOwner": "ChannelId"
        }
    },
    "WorkingGroupUnstaker": {
        "_enum": {
            "Lead": "LeadId",
            "Curator": "CuratorId"
        }
    },
    "CuratorApplicationIdToCuratorIdMap": "BTreeMap<ApplicationId,CuratorId>",
    "CuratorApplicationIdSet": "BTreeSet<CuratorApplicationId>",
    "CuratorRoleStakeProfile": {
        "stake_id": "StakeId",
        "termination_unstaking_period": "Option<u32>",
        "exit_unstaking_period": "Option<u32>"
    },
    "CuratorRoleStage": {
        "_enum": {
            "Active": "Null",
            "Unstaking": "CuratorExitSummary",
            "Exited": "CuratorExitSummary"
        }
    },
    "CuratorExitSummary": {
        "origin": "CuratorExitInitiationOrigin",
        "initiated_at_block_number": "u32",
        "rationale_text": "Text"
    },
    "CuratorExitInitiationOrigin": {
        "_enum": [
            "Lead",
            "Curator"
        ]
    },
    "LeadRoleState": {
        "_enum": {
            "Active": "Null",
            "Exited": "ExitedLeadRole"
        }
    },
    "ExitedLeadRole": {
        "initiated_at_block_number": "u32"
    },
    "CuratorInduction": {
        "lead": "LeadId",
        "curator_application_id": "CuratorApplicationId",
        "at_block": "u32"
    },
    "RationaleText": "Bytes",
    "ApplicationOf": {
        "role_account_id": "GenericAccountId",
        "opening_id": "OpeningId",
        "member_id": "MemberId",
        "application_id": "ApplicationId"
    },
    "ApplicationIdSet": "BTreeSet<ApplicationId>",
    "ApplicationIdToWorkerIdMap": "BTreeMap<ApplicationId,WorkerId>",
    "WorkerId": "u64",
    "WorkerOf": {
        "member_id": "MemberId",
        "role_account_id": "GenericAccountId",
        "reward_relationship": "Option<RewardRelationshipId>",
        "role_stake_profile": "Option<RoleStakeProfile>"
    },
    "OpeningOf": {
        "hiring_opening_id": "OpeningId",
        "applications": "Vec<ApplicationId>",
        "policy_commitment": "WorkingGroupOpeningPolicyCommitment",
        "opening_type": "OpeningType"
    },
    "StorageProviderId": "u64",
    "OpeningType": {
        "_enum": {
            "Leader": "Null",
            "Worker": "Null"
        }
    },
    "HiringApplicationId": "u64",
    "RewardPolicy": {
        "amount_per_payout": "u128",
        "next_payment_at_block": "u32",
        "payout_interval": "Option<u32>"
    },
    "WorkingGroupOpeningPolicyCommitment": {
        "application_rationing_policy": "Option<ApplicationRationingPolicy>",
        "max_review_period_length": "u32",
        "application_staking_policy": "Option<StakingPolicy>",
        "role_staking_policy": "Option<StakingPolicy>",
        "role_slashing_terms": "SlashingTerms",
        "fill_opening_successful_applicant_application_stake_unstaking_period": "Option<u32>",
        "fill_opening_failed_applicant_application_stake_unstaking_period": "Option<u32>",
        "fill_opening_failed_applicant_role_stake_unstaking_period": "Option<u32>",
        "terminate_application_stake_unstaking_period": "Option<u32>",
        "terminate_role_stake_unstaking_period": "Option<u32>",
        "exit_role_application_stake_unstaking_period": "Option<u32>",
        "exit_role_stake_unstaking_period": "Option<u32>"
    },
    "RoleStakeProfile": {
        "stake_id": "StakeId",
        "termination_unstaking_period": "Option<u32>",
        "exit_unstaking_period": "Option<u32>"
    },
    "Url": "Text",
    "IPNSIdentity": "Text",
    "ServiceProviderRecord": {
        "identity": "IPNSIdentity",
        "expires_at": "u32"
    },
    "ProposalId": "u32",
    "ProposalStatus": {
        "_enum": {
            "Active": "Option<ActiveStake>",
            "Finalized": "Finalized"
        }
    },
    "ProposalOf": {
        "parameters": "ProposalParameters",
        "proposerId": "MemberId",
        "title": "Text",
        "description": "Text",
        "createdAt": "u32",
        "status": "ProposalStatus",
        "votingResults": "VotingResults"
    },
    "ProposalDetails": {
        "_enum": {
            "Text": "Text",
            "RuntimeUpgrade": "Bytes",
            "SetElectionParameters": "ElectionParameters",
            "Spending": "(Balance,AccountId)",
            "SetLead": "Option<SetLeadParams>",
            "SetContentWorkingGroupMintCapacity": "u128",
            "EvictStorageProvider": "GenericAccountId",
            "SetValidatorCount": "u32",
            "SetStorageRoleParameters": "RoleParameters",
            "AddWorkingGroupLeaderOpening": "AddOpeningParameters",
            "BeginReviewWorkingGroupLeaderApplication": "(OpeningId,WorkingGroup)",
            "FillWorkingGroupLeaderOpening": "FillOpeningParameters",
            "SetWorkingGroupMintCapacity": "(Balance,WorkingGroup)",
            "DecreaseWorkingGroupLeaderStake": "(WorkerId,Balance,WorkingGroup)",
            "SlashWorkingGroupLeaderStake": "(WorkerId,Balance,WorkingGroup)",
            "SetWorkingGroupLeaderReward": "(WorkerId,Balance,WorkingGroup)",
            "TerminateWorkingGroupLeaderRole": "TerminateRoleParameters"
        }
    },
    "ProposalDetailsOf": {
        "_enum": {
            "Text": "Text",
            "RuntimeUpgrade": "Bytes",
            "SetElectionParameters": "ElectionParameters",
            "Spending": "(Balance,AccountId)",
            "SetLead": "Option<SetLeadParams>",
            "SetContentWorkingGroupMintCapacity": "u128",
            "EvictStorageProvider": "GenericAccountId",
            "SetValidatorCount": "u32",
            "SetStorageRoleParameters": "RoleParameters",
            "AddWorkingGroupLeaderOpening": "AddOpeningParameters",
            "BeginReviewWorkingGroupLeaderApplication": "(OpeningId,WorkingGroup)",
            "FillWorkingGroupLeaderOpening": "FillOpeningParameters",
            "SetWorkingGroupMintCapacity": "(Balance,WorkingGroup)",
            "DecreaseWorkingGroupLeaderStake": "(WorkerId,Balance,WorkingGroup)",
            "SlashWorkingGroupLeaderStake": "(WorkerId,Balance,WorkingGroup)",
            "SetWorkingGroupLeaderReward": "(WorkerId,Balance,WorkingGroup)",
            "TerminateWorkingGroupLeaderRole": "TerminateRoleParameters"
        }
    },
    "VotingResults": {
        "abstensions": "u32",
        "approvals": "u32",
        "rejections": "u32",
        "slashes": "u32"
    },
    "ProposalParameters": {
        "votingPeriod": "u32",
        "gracePeriod": "u32",
        "approvalQuorumPercentage": "u32",
        "approvalThresholdPercentage": "u32",
        "slashingQuorumPercentage": "u32",
        "slashingThresholdPercentage": "u32",
        "requiredStake": "Option<u128>"
    },
    "VoteKind": {
        "_enum": [
            "Approve",
            "Reject",
            "Slash",
            "Abstain"
        ]
    },
    "ThreadCounter": {
        "author_id": "MemberId",
        "counter": "u32"
    },
    "DiscussionThread": {
        "title": "Bytes",
        "created_at": "u32",
        "author_id": "MemberId"
    },
    "DiscussionPost": {
        "text": "Bytes",
        "created_at": "u32",
        "updated_at": "u32",
        "author_id": "MemberId",
        "thread_id": "ThreadId",
        "edition_number": "u32"
    },
    "AddOpeningParameters": {
        "activate_at": "ActivateOpeningAt",
        "commitment": "WorkingGroupOpeningPolicyCommitment",
        "human_readable_text": "Bytes",
        "working_group": "WorkingGroup"
    },
    "FillOpeningParameters": {
        "opening_id": "OpeningId",
        "successful_application_id": "ApplicationId",
        "reward_policy": "Option<RewardPolicy>",
        "working_group": "WorkingGroup"
    },
    "TerminateRoleParameters": {
        "worker_id": "WorkerId",
        "rationale": "Bytes",
        "slash": "bool",
        "working_group": "WorkingGroup"
    },
    "ActiveStake": {
        "stake_id": "StakeId",
        "source_account_id": "GenericAccountId"
    },
    "Finalized": {
        "proposalStatus": "ProposalDecisionStatus",
        "finalizedAt": "u32",
        "encodedUnstakingErrorDueToBrokenRuntime": "Option<Vec<u8>>",
        "stakeDataAfterUnstakingError": "Option<ActiveStake>"
    },
    "ProposalDecisionStatus": {
        "_enum": {
            "Canceled": "Null",
            "Vetoed": "Null",
            "Rejected": "Null",
            "Slashed": "Null",
            "Expired": "Null",
            "Approved": "Approved"
        }
    },
    "ExecutionFailed": {
        "error": "Text"
    },
    "Approved": {
        "_enum": {
            "PendingExecution": "Null",
            "Executed": "Null",
            "ExecutionFailed": "ExecutionFailed"
        }
    },
    "SetLeadParams": "(MemberId,GenericAccountId)",
    "Nonce": "u64",
    "EntityId": "u64",
    "ClassId": "u64",
    "CuratorGroupId": "u64",
    "VecMaxLength": "u16",
    "TextMaxLength": "u16",
    "HashedTextMaxLength": "Option<u16>",
    "PropertyId": "u16",
    "SchemaId": "u16",
    "SameController": "bool",
    "ClassPermissions": {
        "any_member": "bool",
        "entity_creation_blocked": "bool",
        "all_entity_property_values_locked": "bool",
        "maintainers": "Vec<CuratorGroupId>"
    },
    "PropertyTypeSingle": {
        "_enum": {
            "Bool": "Null",
            "Uint16": "Null",
            "Uint32": "Null",
            "Uint64": "Null",
            "Int16": "Null",
            "Int32": "Null",
            "Int64": "Null",
            "Text": "TextMaxLength",
            "Hash": "HashedTextMaxLength",
            "Reference": "(ClassId,SameController)"
        }
    },
    "PropertyTypeVector": {
        "vec_type": "PropertyTypeSingle",
        "max_length": "VecMaxLength"
    },
    "PropertyType": {
        "_enum": {
            "Single": "PropertyTypeSingle",
            "Vector": "PropertyTypeVector"
        }
    },
    "PropertyLockingPolicy": {
        "is_locked_from_maintainer": "bool",
        "is_locked_from_controller": "bool"
    },
    "Property": {
        "property_type": "PropertyType",
        "required": "bool",
        "unique": "bool",
        "name": "Text",
        "description": "Text",
        "locking_policy": "PropertyLockingPolicy"
    },
    "Schema": {
        "properties": "Vec<PropertyId>",
        "is_active": "bool"
    },
    "Class": {
        "class_permissions": "ClassPermissions",
        "properties": "Vec<Property>",
        "schemas": "Vec<Schema>",
        "name": "Text",
        "description": "Text",
        "maximum_entities_count": "EntityId",
        "current_number_of_entities": "EntityId",
        "default_entity_creation_voucher_upper_bound": "EntityId"
    },
    "ClassOf": {
        "class_permissions": "ClassPermissions",
        "properties": "Vec<Property>",
        "schemas": "Vec<Schema>",
        "name": "Text",
        "description": "Text",
        "maximum_entities_count": "EntityId",
        "current_number_of_entities": "EntityId",
        "default_entity_creation_voucher_upper_bound": "EntityId"
    },
    "EntityController": {
        "_enum": {
            "Maintainers": "Null",
            "Member": "MemberId",
            "Lead": "Null"
        }
    },
    "EntityPermissions": {
        "controller": "EntityController",
        "frozen": "bool",
        "referenceable": "bool"
    },
    "StoredValue": {
        "_enum": {
            "Bool": "bool",
            "Uint16": "u16",
            "Uint32": "u32",
            "Uint64": "u64",
            "Int16": "i16",
            "Int32": "i32",
            "Int64": "i64",
            "Text": "Text",
            "Hash": "Hash",
            "Reference": "EntityId"
        }
    },
    "VecStoredValue": {
        "_enum": {
            "Bool": "Vec<bool>",
            "Uint16": "Vec<u16>",
            "Uint32": "Vec<u32>",
            "Uint64": "Vec<u64>",
            "Int16": "Vec<i16>",
            "Int32": "Vec<i32>",
            "Int64": "Vec<i64>",
            "Hash": "Vec<Hash>",
            "Text": "Vec<Text>",
            "Reference": "Vec<EntityId>"
        }
    },
    "VecStoredPropertyValue": {
        "vec_value": "VecStoredValue",
        "nonce": "Nonce"
    },
    "StoredPropertyValue": {
        "_enum": {
            "Single": "StoredValue",
            "Vector": "VecStoredPropertyValue"
        }
    },
    "InboundReferenceCounter": {
        "total": "u32",
        "same_owner": "u32"
    },
    "Entity": {
        "entity_permissions": "EntityPermissions",
        "class_id": "ClassId",
        "supported_schemas": "Vec<SchemaId>",
        "values": "BTreeMap<PropertyId,StoredPropertyValue>",
        "reference_counter": "InboundReferenceCounter"
    },
    "EntityOf": {
        "entity_permissions": "EntityPermissions",
        "class_id": "ClassId",
        "supported_schemas": "Vec<SchemaId>",
        "values": "BTreeMap<PropertyId,StoredPropertyValue>",
        "reference_counter": "InboundReferenceCounter"
    },
    "CuratorGroup": {
        "curators": "Vec<u64>",
        "active": "bool",
        "number_of_classes_maintained": "u32"
    },
    "EntityCreationVoucher": {
        "maximum_entities_count": "EntityId",
        "entities_created": "EntityId"
    },
    "Actor": {
        "_enum": {
            "Curator": "(CuratorGroupId,u64)",
            "Member": "MemberId",
            "Lead": "Null"
        }
    },
    "EntityReferenceCounterSideEffect": {
        "total": "i32",
        "same_owner": "i32"
    },
    "ReferenceCounterSideEffects": "BTreeMap<EntityId,EntityReferenceCounterSideEffect>",
    "SideEffects": "Option<ReferenceCounterSideEffects>",
    "SideEffect": "Option<(EntityId,EntityReferenceCounterSideEffect)>",
    "Status": "bool",
    "InputValue": {
        "_enum": {
            "Bool": "bool",
            "Uint16": "u16",
            "Uint32": "u32",
            "Uint64": "u64",
            "Int16": "i16",
            "Int32": "i32",
            "Int64": "i64",
            "Text": "Text",
            "TextToHash": "Text",
            "Reference": "EntityId"
        }
    },
    "VecInputValue": {
        "_enum": {
            "Bool": "Vec<bool>",
            "Uint16": "Vec<u16>",
            "Uint32": "Vec<u32>",
            "Uint64": "Vec<u64>",
            "Int16": "Vec<i16>",
            "Int32": "Vec<i32>",
            "Int64": "Vec<i64>",
            "TextToHash": "Vec<Text>",
            "Text": "Vec<Text>",
            "Reference": "Vec<EntityId>"
        }
    },
    "InputPropertyValue": {
        "_enum": {
            "Single": "InputValue",
            "Vector": "VecInputValue"
        }
    },
    "ParameterizedEntity": {
        "_enum": {
            "InternalEntityJustAdded": "u32",
            "ExistingEntity": "EntityId"
        }
    },
    "ParametrizedPropertyValue": {
        "_enum": {
            "InputPropertyValue": "InputPropertyValue",
            "InternalEntityJustAdded": "u32",
            "InternalEntityVec": "Vec<ParameterizedEntity>"
        }
    },
    "ParametrizedClassPropertyValue": {
        "in_class_index": "PropertyId",
        "value": "ParametrizedPropertyValue"
    },
    "CreateEntityOperation": {
        "class_id": "ClassId"
    },
    "UpdatePropertyValuesOperation": {
        "entity_id": "ParameterizedEntity",
        "new_parametrized_property_values": "Vec<ParametrizedClassPropertyValue>"
    },
    "AddSchemaSupportToEntityOperation": {
        "entity_id": "ParameterizedEntity",
        "schema_id": "SchemaId",
        "parametrized_property_values": "Vec<ParametrizedClassPropertyValue>"
    },
    "OperationType": {
        "_enum": {
            "CreateEntity": "CreateEntityOperation",
            "UpdatePropertyValues": "UpdatePropertyValuesOperation",
            "AddSchemaSupportToEntity": "AddSchemaSupportToEntityOperation"
        }
    },
    "InputEntityValuesMap": "BTreeMap<PropertyId,InputPropertyValue>",
    "ClassPermissionsType": "Null",
    "ClassPropertyValue": "Null",
    "Operation": "Null",
    "ReferenceConstraint": "Null",
    "FailedAt": "u32",
    "StorageBucketId": "u64",
    "StorageBucketsPerBagValueConstraint": {
        "min": "u64",
        "max_min_diff": "u64"
    },
    "DataObjectId": "u64",
    "DynamicBagIdType": {
        "_enum": {
            "Member": "MemberId",
            "Channel": "ChannelId"
        }
    },
    "DynamicBagId": {
        "_enum": {
            "Member": "MemberId",
            "Channel": "ChannelId"
        }
    },
    "Voucher": {
        "sizeLimit": "u64",
        "objectsLimit": "u64",
        "sizeUsed": "u64",
        "objectsUsed": "u64"
    },
    "DynamicBagType": {
        "_enum": [
            "Member",
            "Channel"
        ]
    },
    "DynamicBagCreationPolicy": {
        "numberOfStorageBuckets": "u64",
        "families": "BTreeMap<DistributionBucketFamilyId,u32>"
    },
<<<<<<< HEAD
    "DynamicBagDeletionPrize": {
        "account_id": "GenericAccountId",
        "prize": "u128"
    },
    "DynamicBagDeletionPrizeRecord": {
        "account_id": "GenericAccountId",
        "prize": "u128"
    },
    "Bag": {
        "objects": "BTreeMap<DataObjectId,DataObject>",
        "stored_by": "StorageBucketIdSet",
        "distributed_by": "DistributionBucketIdSet",
        "deletion_prize": "Option<u128>"
=======
    "DynamicBag": {
        "objects": "DataObjectIdMap",
        "stored_by": "StorageBucketIdSet",
        "distributed_by": "DistributionBucketIdSet",
        "deletion_prize": "u128"
    },
    "StaticBag": {
        "objects": "DataObjectIdMap",
        "stored_by": "StorageBucketIdSet",
        "distributed_by": "DistributionBucketIdSet"
>>>>>>> cf02ca43
    },
    "StorageBucket": {
        "operator_status": "StorageBucketOperatorStatus",
        "accepting_new_bags": "bool",
        "voucher": "Voucher",
        "metadata": "Bytes"
    },
    "StaticBagId": {
        "_enum": {
            "Council": "Null",
            "WorkingGroup": "WorkingGroup"
        }
    },
    "Static": {
        "_enum": {
            "Council": "Null",
            "WorkingGroup": "WorkingGroup"
        }
    },
    "Dynamic": {
        "_enum": {
            "Member": "MemberId",
            "Channel": "ChannelId"
        }
    },
    "BagId": {
        "_enum": {
            "Static": "Static",
            "Dynamic": "Dynamic"
        }
    },
    "DataObjectCreationParameters": {
        "size": "u64",
        "ipfsContentId": "Bytes"
    },
    "BagIdType": {
        "_enum": {
            "Static": "Static",
            "Dynamic": "Dynamic"
        }
    },
    "UploadParameters": {
        "authenticationKey": "Bytes",
        "bagId": "BagId",
        "objectCreationList": "Vec<DataObjectCreationParameters>",
        "deletionPrizeSourceAccountId": "GenericAccountId",
        "expectedDataSizeFee": "u128"
    },
    "StorageBucketIdSet": "BTreeSet<StorageBucketId>",
    "DataObjectIdSet": "BTreeSet<DataObjectId>",
<<<<<<< HEAD
    "ContentIdSet": "BTreeSet<Cid>",
    "Cid": "Bytes",
=======
    "ContentIdSet": "BTreeSet<ContentId>",
    "ContentId": "Text",
>>>>>>> cf02ca43
    "StorageBucketOperatorStatus": {
        "_enum": {
            "Missing": "Null",
            "InvitedStorageWorker": "WorkerId",
            "StorageWorker": "WorkerId"
        }
    },
<<<<<<< HEAD
    "DataObject": {
        "accepted": "bool",
        "deletion_prize": "u128",
        "size": "u64"
    },
    "DistributionBucketId": "u64",
    "DistributionBucketFamilyId": "u64",
    "DistributionBucket": {
        "accepting_new_bags": "bool",
        "distributing": "bool",
        "pending_invitations": "Vec<WorkerId>",
        "operators": "Vec<WorkerId>",
        "assigned_bags": "u64"
    },
    "DistributionBucketFamily": {
        "distribution_buckets": "BTreeMap<DistributionBucketId,DistributionBucket>"
    },
=======
    "DistributionBucket": {
        "acceptingNewBags": "bool",
        "distributing": "bool",
        "pendingInvitations": "Vec<WorkerId>",
        "operators": "Vec<WorkerId>"
    },
    "DistributionBucketId": "u64",
    "DistributionBucketFamily": {
        "distributionBuckets": "BTreeMap<DistributionBucketId,DistributionBucket>"
    },
    "DistributionBucketFamilyId": "u64",
    "DataObject": {
        "accepted": "bool",
        "deletion_prize": "u128",
        "size": "u64"
    },
    "DataObjectIdMap": "BTreeMap<DataObjectId,DataObject>",
>>>>>>> cf02ca43
    "DistributionBucketIdSet": "BTreeSet<DistributionBucketId>",
    "DynamicBagCreationPolicyDistributorFamiliesMap": "BTreeMap<DistributionBucketFamilyId,u32>"
}<|MERGE_RESOLUTION|>--- conflicted
+++ resolved
@@ -951,16 +951,10 @@
         "max_min_diff": "u64"
     },
     "DataObjectId": "u64",
-    "DynamicBagIdType": {
+    "DynamicBagId": {
         "_enum": {
             "Member": "MemberId",
-            "Channel": "ChannelId"
-        }
-    },
-    "DynamicBagId": {
-        "_enum": {
-            "Member": "MemberId",
-            "Channel": "ChannelId"
+            "Channel": "u64"
         }
     },
     "Voucher": {
@@ -979,7 +973,6 @@
         "numberOfStorageBuckets": "u64",
         "families": "BTreeMap<DistributionBucketFamilyId,u32>"
     },
-<<<<<<< HEAD
     "DynamicBagDeletionPrize": {
         "account_id": "GenericAccountId",
         "prize": "u128"
@@ -993,18 +986,6 @@
         "stored_by": "StorageBucketIdSet",
         "distributed_by": "DistributionBucketIdSet",
         "deletion_prize": "Option<u128>"
-=======
-    "DynamicBag": {
-        "objects": "DataObjectIdMap",
-        "stored_by": "StorageBucketIdSet",
-        "distributed_by": "DistributionBucketIdSet",
-        "deletion_prize": "u128"
-    },
-    "StaticBag": {
-        "objects": "DataObjectIdMap",
-        "stored_by": "StorageBucketIdSet",
-        "distributed_by": "DistributionBucketIdSet"
->>>>>>> cf02ca43
     },
     "StorageBucket": {
         "operator_status": "StorageBucketOperatorStatus",
@@ -1027,7 +1008,7 @@
     "Dynamic": {
         "_enum": {
             "Member": "MemberId",
-            "Channel": "ChannelId"
+            "Channel": "u64"
         }
     },
     "BagId": {
@@ -1055,13 +1036,8 @@
     },
     "StorageBucketIdSet": "BTreeSet<StorageBucketId>",
     "DataObjectIdSet": "BTreeSet<DataObjectId>",
-<<<<<<< HEAD
     "ContentIdSet": "BTreeSet<Cid>",
     "Cid": "Bytes",
-=======
-    "ContentIdSet": "BTreeSet<ContentId>",
-    "ContentId": "Text",
->>>>>>> cf02ca43
     "StorageBucketOperatorStatus": {
         "_enum": {
             "Missing": "Null",
@@ -1069,7 +1045,6 @@
             "StorageWorker": "WorkerId"
         }
     },
-<<<<<<< HEAD
     "DataObject": {
         "accepted": "bool",
         "deletion_prize": "u128",
@@ -1087,25 +1062,7 @@
     "DistributionBucketFamily": {
         "distribution_buckets": "BTreeMap<DistributionBucketId,DistributionBucket>"
     },
-=======
-    "DistributionBucket": {
-        "acceptingNewBags": "bool",
-        "distributing": "bool",
-        "pendingInvitations": "Vec<WorkerId>",
-        "operators": "Vec<WorkerId>"
-    },
-    "DistributionBucketId": "u64",
-    "DistributionBucketFamily": {
-        "distributionBuckets": "BTreeMap<DistributionBucketId,DistributionBucket>"
-    },
-    "DistributionBucketFamilyId": "u64",
-    "DataObject": {
-        "accepted": "bool",
-        "deletion_prize": "u128",
-        "size": "u64"
-    },
     "DataObjectIdMap": "BTreeMap<DataObjectId,DataObject>",
->>>>>>> cf02ca43
     "DistributionBucketIdSet": "BTreeSet<DistributionBucketId>",
     "DynamicBagCreationPolicyDistributorFamiliesMap": "BTreeMap<DistributionBucketFamilyId,u32>"
 }