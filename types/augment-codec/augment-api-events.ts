// Auto-generated via `yarn polkadot-types-from-chain`, do not edit
/* eslint-disable */

<<<<<<< HEAD
import type { BTreeMap, BTreeSet, Bytes, Option, Vec, bool, u16, u32, u64 } from '@polkadot/types';
import type { Actor, ApplicationId, ApplicationIdToWorkerIdMap, BagId, CategoryId, ChannelId, Cid, ClassId, CuratorApplicationId, CuratorApplicationIdToCuratorIdMap, CuratorGroupId, CuratorId, CuratorOpeningId, DataObjectId, DistributionBucketFamilyId, DistributionBucketId, DynamicBagDeletionPrizeRecord, DynamicBagId, DynamicBagType, EntityController, EntityCreationVoucher, EntityId, FailedAt, LeadId, MemberId, MintBalanceOf, MintId, Nonce, OpeningId, PostId, PropertyId, ProposalId, ProposalStatus, RationaleText, SchemaId, SideEffect, SideEffects, Status, StorageBucketId, ThreadId, UploadParameters, VecMaxLength, VoteKind, Voucher, WorkerId } from './all';
=======
import type { Bytes, Option, Vec, bool, u32, u64 } from '@polkadot/types';
import type { ApplicationId, ApplicationIdToWorkerIdMap, CategoryId, Channel, ChannelCategory, ChannelCategoryCreationParameters, ChannelCategoryId, ChannelCategoryUpdateParameters, ChannelCreationParameters, ChannelId, ChannelOwnershipTransferRequest, ChannelOwnershipTransferRequestId, ChannelUpdateParameters, ContentActor, ContentId, ContentParameters, CuratorGroupId, CuratorId, DataObjectStorageRelationshipId, DataObjectType, DataObjectTypeId, EntryMethod, IsCensored, MemberId, MintBalanceOf, MintId, NewAsset, OpeningId, PersonCreationParameters, PersonId, PersonUpdateParameters, PlaylistCreationParameters, PlaylistId, PlaylistUpdateParameters, PostId, ProposalId, ProposalStatus, RationaleText, Series, SeriesId, SeriesParameters, StorageObjectOwner, StorageProviderId, ThreadId, UploadingStatus, VideoCategoryCreationParameters, VideoCategoryId, VideoCategoryUpdateParameters, VideoCreationParameters, VideoId, VideoUpdateParameters, VoteKind, VoucherLimit, WorkerId } from './all';
>>>>>>> 8b1f4a5d
import type { BalanceStatus } from '@polkadot/types/interfaces/balances';
import type { AuthorityId } from '@polkadot/types/interfaces/consensus';
import type { AuthorityList } from '@polkadot/types/interfaces/grandpa';
import type { Kind, OpaqueTimeSlot } from '@polkadot/types/interfaces/offences';
import type { AccountId, Balance, BlockNumber, Hash } from '@polkadot/types/interfaces/runtime';
import type { IdentificationTuple, SessionIndex } from '@polkadot/types/interfaces/session';
import type { ElectionCompute, EraIndex } from '@polkadot/types/interfaces/staking';
import type { DispatchError, DispatchInfo, DispatchResult } from '@polkadot/types/interfaces/system';
import type { ApiTypes } from '@polkadot/api/types';

declare module '@polkadot/api/types/events' {
  export interface AugmentedEvents<ApiType> {
    balances: {
      /**
       * A balance was set by root. \[who, free, reserved\]
       **/
      BalanceSet: AugmentedEvent<ApiType, [AccountId, Balance, Balance]>;
      /**
       * Some amount was deposited (e.g. for transaction fees). \[who, deposit\]
       **/
      Deposit: AugmentedEvent<ApiType, [AccountId, Balance]>;
      /**
       * An account was removed whose balance was non-zero but below ExistentialDeposit,
       * resulting in an outright loss. \[account, balance\]
       **/
      DustLost: AugmentedEvent<ApiType, [AccountId, Balance]>;
      /**
       * An account was created with some free balance. \[account, free_balance\]
       **/
      Endowed: AugmentedEvent<ApiType, [AccountId, Balance]>;
      /**
       * Some balance was reserved (moved from free to reserved). \[who, value\]
       **/
      Reserved: AugmentedEvent<ApiType, [AccountId, Balance]>;
      /**
       * Some balance was moved from the reserve of the first account to the second account.
       * Final argument indicates the destination balance type.
       * \[from, to, balance, destination_status\]
       **/
      ReserveRepatriated: AugmentedEvent<ApiType, [AccountId, AccountId, Balance, BalanceStatus]>;
      /**
       * Transfer succeeded. \[from, to, value\]
       **/
      Transfer: AugmentedEvent<ApiType, [AccountId, AccountId, Balance]>;
      /**
       * Some balance was unreserved (moved from reserved to free). \[who, value\]
       **/
      Unreserved: AugmentedEvent<ApiType, [AccountId, Balance]>;
    };
    content: {
      ChannelAssetsRemoved: AugmentedEvent<ApiType, [ContentActor, ChannelId, Vec<ContentId>]>;
      ChannelCategoryCreated: AugmentedEvent<ApiType, [ChannelCategoryId, ChannelCategory, ChannelCategoryCreationParameters]>;
      ChannelCategoryDeleted: AugmentedEvent<ApiType, [ContentActor, ChannelCategoryId]>;
      ChannelCategoryUpdated: AugmentedEvent<ApiType, [ContentActor, ChannelCategoryId, ChannelCategoryUpdateParameters]>;
      ChannelCensorshipStatusUpdated: AugmentedEvent<ApiType, [ContentActor, ChannelId, IsCensored, Bytes]>;
      ChannelCreated: AugmentedEvent<ApiType, [ContentActor, ChannelId, Channel, ChannelCreationParameters]>;
      ChannelOwnershipTransferred: AugmentedEvent<ApiType, [ContentActor, ChannelOwnershipTransferRequestId]>;
      ChannelOwnershipTransferRequested: AugmentedEvent<ApiType, [ContentActor, ChannelOwnershipTransferRequestId, ChannelOwnershipTransferRequest]>;
      ChannelOwnershipTransferRequestWithdrawn: AugmentedEvent<ApiType, [ContentActor, ChannelOwnershipTransferRequestId]>;
      ChannelUpdated: AugmentedEvent<ApiType, [ContentActor, ChannelId, Channel, ChannelUpdateParameters]>;
      CuratorAdded: AugmentedEvent<ApiType, [CuratorGroupId, CuratorId]>;
      CuratorGroupCreated: AugmentedEvent<ApiType, [CuratorGroupId]>;
      CuratorGroupStatusSet: AugmentedEvent<ApiType, [CuratorGroupId, bool]>;
      CuratorRemoved: AugmentedEvent<ApiType, [CuratorGroupId, CuratorId]>;
      FeaturedVideosSet: AugmentedEvent<ApiType, [ContentActor, Vec<VideoId>]>;
      PersonCreated: AugmentedEvent<ApiType, [ContentActor, PersonId, Vec<NewAsset>, PersonCreationParameters]>;
      PersonDeleted: AugmentedEvent<ApiType, [ContentActor, PersonId]>;
      PersonUpdated: AugmentedEvent<ApiType, [ContentActor, PersonId, Vec<NewAsset>, PersonUpdateParameters]>;
      PlaylistCreated: AugmentedEvent<ApiType, [ContentActor, PlaylistId, PlaylistCreationParameters]>;
      PlaylistDeleted: AugmentedEvent<ApiType, [ContentActor, PlaylistId]>;
      PlaylistUpdated: AugmentedEvent<ApiType, [ContentActor, PlaylistId, PlaylistUpdateParameters]>;
      SeriesCreated: AugmentedEvent<ApiType, [ContentActor, SeriesId, Vec<NewAsset>, SeriesParameters, Series]>;
      SeriesDeleted: AugmentedEvent<ApiType, [ContentActor, SeriesId]>;
      SeriesUpdated: AugmentedEvent<ApiType, [ContentActor, SeriesId, Vec<NewAsset>, SeriesParameters, Series]>;
      VideoCategoryCreated: AugmentedEvent<ApiType, [ContentActor, VideoCategoryId, VideoCategoryCreationParameters]>;
      VideoCategoryDeleted: AugmentedEvent<ApiType, [ContentActor, VideoCategoryId]>;
      VideoCategoryUpdated: AugmentedEvent<ApiType, [ContentActor, VideoCategoryId, VideoCategoryUpdateParameters]>;
      VideoCensorshipStatusUpdated: AugmentedEvent<ApiType, [ContentActor, VideoId, IsCensored, Bytes]>;
      VideoCreated: AugmentedEvent<ApiType, [ContentActor, ChannelId, VideoId, VideoCreationParameters]>;
      VideoDeleted: AugmentedEvent<ApiType, [ContentActor, VideoId]>;
      VideoUpdated: AugmentedEvent<ApiType, [ContentActor, VideoId, VideoUpdateParameters]>;
    };
    contentDirectoryWorkingGroup: {
      /**
       * Emits on accepting application for the worker opening.
       * Params:
       * - Opening id
       **/
      AcceptedApplications: AugmentedEvent<ApiType, [OpeningId]>;
      /**
       * Emits on terminating the application for the worker/lead opening.
       * Params:
       * - Worker application id
       **/
      ApplicationTerminated: AugmentedEvent<ApiType, [ApplicationId]>;
      /**
       * Emits on withdrawing the application for the worker/lead opening.
       * Params:
       * - Worker application id
       **/
      ApplicationWithdrawn: AugmentedEvent<ApiType, [ApplicationId]>;
      /**
       * Emits on adding the application for the worker opening.
       * Params:
       * - Opening id
       * - Application id
       **/
      AppliedOnOpening: AugmentedEvent<ApiType, [OpeningId, ApplicationId]>;
      /**
       * Emits on beginning the application review for the worker/lead opening.
       * Params:
       * - Opening id
       **/
      BeganApplicationReview: AugmentedEvent<ApiType, [OpeningId]>;
      /**
       * Emits on setting the leader.
       * Params:
       * - Worker id.
       **/
      LeaderSet: AugmentedEvent<ApiType, [WorkerId]>;
      /**
       * Emits on un-setting the leader.
       * Params:
       **/
      LeaderUnset: AugmentedEvent<ApiType, []>;
      /**
       * Emits on changing working group mint capacity.
       * Params:
       * - mint id.
       * - new mint balance.
       **/
      MintCapacityChanged: AugmentedEvent<ApiType, [MintId, MintBalanceOf]>;
      /**
       * Emits on adding new worker opening.
       * Params:
       * - Opening id
       **/
      OpeningAdded: AugmentedEvent<ApiType, [OpeningId]>;
      /**
       * Emits on filling the worker opening.
       * Params:
       * - Worker opening id
       * - Worker application id to the worker id dictionary
       **/
      OpeningFilled: AugmentedEvent<ApiType, [OpeningId, ApplicationIdToWorkerIdMap]>;
      /**
       * Emits on decreasing the worker/lead stake.
       * Params:
       * - worker/lead id.
       **/
      StakeDecreased: AugmentedEvent<ApiType, [WorkerId]>;
      /**
       * Emits on increasing the worker/lead stake.
       * Params:
       * - worker/lead id.
       **/
      StakeIncreased: AugmentedEvent<ApiType, [WorkerId]>;
      /**
       * Emits on slashing the worker/lead stake.
       * Params:
       * - worker/lead id.
       **/
      StakeSlashed: AugmentedEvent<ApiType, [WorkerId]>;
      /**
       * Emits on terminating the leader.
       * Params:
       * - leader worker id.
       * - termination rationale text
       **/
      TerminatedLeader: AugmentedEvent<ApiType, [WorkerId, RationaleText]>;
      /**
       * Emits on terminating the worker.
       * Params:
       * - worker id.
       * - termination rationale text
       **/
      TerminatedWorker: AugmentedEvent<ApiType, [WorkerId, RationaleText]>;
      /**
       * Emits on exiting the worker.
       * Params:
       * - worker id.
       * - exit rationale text
       **/
      WorkerExited: AugmentedEvent<ApiType, [WorkerId, RationaleText]>;
      /**
       * Emits on updating the reward account of the worker.
       * Params:
       * - Member id of the worker.
       * - Reward account id of the worker.
       **/
      WorkerRewardAccountUpdated: AugmentedEvent<ApiType, [WorkerId, AccountId]>;
      /**
       * Emits on updating the reward amount of the worker.
       * Params:
       * - Id of the worker.
       **/
      WorkerRewardAmountUpdated: AugmentedEvent<ApiType, [WorkerId]>;
      /**
       * Emits on updating the role account of the worker.
       * Params:
       * - Id of the worker.
       * - Role account id of the worker.
       **/
      WorkerRoleAccountUpdated: AugmentedEvent<ApiType, [WorkerId, AccountId]>;
      /**
       * Emits on updating the worker storage role.
       * Params:
       * - Id of the worker.
       * - Raw storage field.
       **/
      WorkerStorageUpdated: AugmentedEvent<ApiType, [WorkerId, Bytes]>;
    };
    council: {
      CouncilTermEnded: AugmentedEvent<ApiType, [BlockNumber]>;
      NewCouncilTermStarted: AugmentedEvent<ApiType, [BlockNumber]>;
    };
    councilElection: {
      AnnouncingEnded: AugmentedEvent<ApiType, []>;
      AnnouncingStarted: AugmentedEvent<ApiType, [u32]>;
      Applied: AugmentedEvent<ApiType, [AccountId]>;
      CouncilElected: AugmentedEvent<ApiType, [BlockNumber]>;
      /**
       * A new election started
       **/
      ElectionStarted: AugmentedEvent<ApiType, []>;
      Revealed: AugmentedEvent<ApiType, [AccountId, Hash, AccountId]>;
      RevealingEnded: AugmentedEvent<ApiType, []>;
      RevealingStarted: AugmentedEvent<ApiType, []>;
      Voted: AugmentedEvent<ApiType, [AccountId, Hash]>;
      VotingEnded: AugmentedEvent<ApiType, []>;
      VotingStarted: AugmentedEvent<ApiType, []>;
    };
    distributionWorkingGroup: {
      /**
       * Emits on accepting application for the worker opening.
       * Params:
       * - Opening id
       **/
      AcceptedApplications: AugmentedEvent<ApiType, [OpeningId]>;
      /**
       * Emits on terminating the application for the worker/lead opening.
       * Params:
<<<<<<< HEAD
       * - Worker application id
       **/
      ApplicationTerminated: AugmentedEvent<ApiType, [ApplicationId]>;
=======
       * - Content parameters representation.
       * - StorageObjectOwner enum.
       **/
      ContentAdded: AugmentedEvent<ApiType, [Vec<ContentParameters>, StorageObjectOwner]>;
>>>>>>> 8b1f4a5d
      /**
       * Emits on withdrawing the application for the worker/lead opening.
       * Params:
       * - Worker application id
       **/
<<<<<<< HEAD
      ApplicationWithdrawn: AugmentedEvent<ApiType, [ApplicationId]>;
=======
      ContentRejected: AugmentedEvent<ApiType, [ContentId, StorageProviderId]>;
      /**
       * Emits on content removal.
       * Params:
       * - Content parameters representation.
       * - StorageObjectOwner enum.
       **/
      ContentRemoved: AugmentedEvent<ApiType, [Vec<ContentId>, StorageObjectOwner]>;
      /**
       * Emits when the content uploading status update performed.
       * Params:
       * - UploadingStatus bool flag.
       **/
      ContentUploadingStatusUpdated: AugmentedEvent<ApiType, [UploadingStatus]>;
      /**
       * Emits when the lead sets a new default voucher
       * Params:
       * - New size limit
       * - New objects limit
       **/
      DefaultVoucherUpdated: AugmentedEvent<ApiType, [u64, u64]>;
      /**
       * Emits when the global voucher objects limit is updated.
       * Params:
       * - New limit
       **/
      GlobalVoucherObjectsLimitUpdated: AugmentedEvent<ApiType, [u64]>;
      /**
       * Emits when the global voucher size limit is updated.
       * Params:
       * - New limit
       **/
      GlobalVoucherSizeLimitUpdated: AugmentedEvent<ApiType, [u64]>;
      /**
       * Emits when the storage object owner voucher objects limit update performed.
       * Params:
       * - StorageObjectOwner enum.
       * - voucher objects limit.
       **/
      StorageObjectOwnerVoucherObjectsLimitUpdated: AugmentedEvent<ApiType, [StorageObjectOwner, VoucherLimit]>;
      /**
       * Emits when the storage object owner voucher size limit update performed.
       * Params:
       * - StorageObjectOwner enum.
       * - voucher size limit.
       **/
      StorageObjectOwnerVoucherSizeLimitUpdated: AugmentedEvent<ApiType, [StorageObjectOwner, VoucherLimit]>;
      /**
       * Emits when the objects limit upper bound is updated.
       * Params:
       * - New Upper bound
       **/
      VoucherObjectsLimitUpperBoundUpdated: AugmentedEvent<ApiType, [u64]>;
      /**
       * Emits when the size limit upper bound is updated.
       * Params:
       * - New Upper bound
       **/
      VoucherSizeLimitUpperBoundUpdated: AugmentedEvent<ApiType, [u64]>;
    };
    dataObjectStorageRegistry: {
>>>>>>> 8b1f4a5d
      /**
       * Emits on adding the application for the worker opening.
       * Params:
       * - Opening id
       * - Application id
       **/
      AppliedOnOpening: AugmentedEvent<ApiType, [OpeningId, ApplicationId]>;
      /**
       * Emits on beginning the application review for the worker/lead opening.
       * Params:
<<<<<<< HEAD
       * - Opening id
       **/
      BeganApplicationReview: AugmentedEvent<ApiType, [OpeningId]>;
      /**
       * Emits on setting the leader.
       * Params:
       * - Worker id.
       **/
      LeaderSet: AugmentedEvent<ApiType, [WorkerId]>;
=======
       * - Id of the storage provider.
       * - Id of the relationship.
       * - Current state of the relationship (True=Active).
       **/
      DataObjectStorageRelationshipReadyUpdated: AugmentedEvent<ApiType, [StorageProviderId, DataObjectStorageRelationshipId, bool]>;
    };
    dataObjectTypeRegistry: {
>>>>>>> 8b1f4a5d
      /**
       * Emits on un-setting the leader.
       * Params:
<<<<<<< HEAD
       **/
      LeaderUnset: AugmentedEvent<ApiType, []>;
=======
       * - DataObjectType
       * - Id of the new data object type.
       **/
      DataObjectTypeRegistered: AugmentedEvent<ApiType, [DataObjectType, DataObjectTypeId]>;
>>>>>>> 8b1f4a5d
      /**
       * Emits on changing working group mint capacity.
       * Params:
<<<<<<< HEAD
       * - mint id.
       * - new mint balance.
       **/
      MintCapacityChanged: AugmentedEvent<ApiType, [MintId, MintBalanceOf]>;
      /**
       * Emits on adding new worker opening.
       * Params:
       * - Opening id
       **/
      OpeningAdded: AugmentedEvent<ApiType, [OpeningId]>;
      /**
       * Emits on filling the worker opening.
       * Params:
       * - Worker opening id
       * - Worker application id to the worker id dictionary
       **/
      OpeningFilled: AugmentedEvent<ApiType, [OpeningId, ApplicationIdToWorkerIdMap]>;
      /**
       * Emits on decreasing the worker/lead stake.
       * Params:
       * - worker/lead id.
       **/
      StakeDecreased: AugmentedEvent<ApiType, [WorkerId]>;
      /**
       * Emits on increasing the worker/lead stake.
       * Params:
       * - worker/lead id.
       **/
      StakeIncreased: AugmentedEvent<ApiType, [WorkerId]>;
      /**
       * Emits on slashing the worker/lead stake.
       * Params:
       * - worker/lead id.
       **/
      StakeSlashed: AugmentedEvent<ApiType, [WorkerId]>;
      /**
       * Emits on terminating the leader.
       * Params:
       * - leader worker id.
       * - termination rationale text
       **/
      TerminatedLeader: AugmentedEvent<ApiType, [WorkerId, RationaleText]>;
      /**
       * Emits on terminating the worker.
       * Params:
       * - worker id.
       * - termination rationale text
       **/
      TerminatedWorker: AugmentedEvent<ApiType, [WorkerId, RationaleText]>;
      /**
       * Emits on exiting the worker.
       * Params:
       * - worker id.
       * - exit rationale text
       **/
      WorkerExited: AugmentedEvent<ApiType, [WorkerId, RationaleText]>;
      /**
       * Emits on updating the reward account of the worker.
       * Params:
       * - Member id of the worker.
       * - Reward account id of the worker.
       **/
      WorkerRewardAccountUpdated: AugmentedEvent<ApiType, [WorkerId, AccountId]>;
      /**
       * Emits on updating the reward amount of the worker.
       * Params:
       * - Id of the worker.
       **/
      WorkerRewardAmountUpdated: AugmentedEvent<ApiType, [WorkerId]>;
      /**
       * Emits on updating the role account of the worker.
       * Params:
       * - Id of the worker.
       * - Role account id of the worker.
       **/
      WorkerRoleAccountUpdated: AugmentedEvent<ApiType, [WorkerId, AccountId]>;
=======
       * - Id of the updated data object type.
       * - DataObjectType
       **/
      DataObjectTypeUpdated: AugmentedEvent<ApiType, [DataObjectTypeId, DataObjectType]>;
>>>>>>> 8b1f4a5d
    };
    forum: {
      /**
       * A category was introduced
       **/
      CategoryCreated: AugmentedEvent<ApiType, [CategoryId]>;
      /**
       * A category with given id was updated.
       * The second argument reflects the new archival status of the category, if changed.
       * The third argument reflects the new deletion status of the category, if changed.
       **/
      CategoryUpdated: AugmentedEvent<ApiType, [CategoryId, Option<bool>, Option<bool>]>;
      /**
       * Given account was set as forum sudo.
       **/
      ForumSudoSet: AugmentedEvent<ApiType, [Option<AccountId>, Option<AccountId>]>;
      /**
       * Post with given id was created.
       **/
      PostAdded: AugmentedEvent<ApiType, [PostId]>;
      /**
       * Post with givne id was moderated.
       **/
      PostModerated: AugmentedEvent<ApiType, [PostId]>;
      /**
       * Post with given id had its text updated.
       * The second argument reflects the number of total edits when the text update occurs.
       **/
      PostTextUpdated: AugmentedEvent<ApiType, [PostId, u64]>;
      /**
       * A thread with given id was created.
       **/
      ThreadCreated: AugmentedEvent<ApiType, [ThreadId]>;
      /**
       * A thread with given id was moderated.
       **/
      ThreadModerated: AugmentedEvent<ApiType, [ThreadId]>;
    };
    gatewayWorkingGroup: {
      /**
       * Emits on accepting application for the worker opening.
       * Params:
       * - Opening id
       **/
      AcceptedApplications: AugmentedEvent<ApiType, [OpeningId]>;
      /**
       * Emits on terminating the application for the worker/lead opening.
       * Params:
       * - Worker application id
       **/
      ApplicationTerminated: AugmentedEvent<ApiType, [ApplicationId]>;
      /**
       * Emits on withdrawing the application for the worker/lead opening.
       * Params:
       * - Worker application id
       **/
      ApplicationWithdrawn: AugmentedEvent<ApiType, [ApplicationId]>;
      /**
       * Emits on adding the application for the worker opening.
       * Params:
       * - Opening id
       * - Application id
       **/
      AppliedOnOpening: AugmentedEvent<ApiType, [OpeningId, ApplicationId]>;
      /**
       * Emits on beginning the application review for the worker/lead opening.
       * Params:
       * - Opening id
       **/
      BeganApplicationReview: AugmentedEvent<ApiType, [OpeningId]>;
      /**
       * Emits on setting the leader.
       * Params:
       * - Worker id.
       **/
      LeaderSet: AugmentedEvent<ApiType, [WorkerId]>;
      /**
       * Emits on un-setting the leader.
       * Params:
       **/
      LeaderUnset: AugmentedEvent<ApiType, []>;
      /**
       * Emits on changing working group mint capacity.
       * Params:
       * - mint id.
       * - new mint balance.
       **/
      MintCapacityChanged: AugmentedEvent<ApiType, [MintId, MintBalanceOf]>;
      /**
       * Emits on adding new worker opening.
       * Params:
       * - Opening id
       **/
      OpeningAdded: AugmentedEvent<ApiType, [OpeningId]>;
      /**
       * Emits on filling the worker opening.
       * Params:
       * - Worker opening id
       * - Worker application id to the worker id dictionary
       **/
      OpeningFilled: AugmentedEvent<ApiType, [OpeningId, ApplicationIdToWorkerIdMap]>;
      /**
       * Emits on decreasing the worker/lead stake.
       * Params:
       * - worker/lead id.
       **/
      StakeDecreased: AugmentedEvent<ApiType, [WorkerId]>;
      /**
       * Emits on increasing the worker/lead stake.
       * Params:
       * - worker/lead id.
       **/
      StakeIncreased: AugmentedEvent<ApiType, [WorkerId]>;
      /**
       * Emits on slashing the worker/lead stake.
       * Params:
       * - worker/lead id.
       **/
      StakeSlashed: AugmentedEvent<ApiType, [WorkerId]>;
      /**
       * Emits on terminating the leader.
       * Params:
       * - leader worker id.
       * - termination rationale text
       **/
      TerminatedLeader: AugmentedEvent<ApiType, [WorkerId, RationaleText]>;
      /**
       * Emits on terminating the worker.
       * Params:
       * - worker id.
       * - termination rationale text
       **/
      TerminatedWorker: AugmentedEvent<ApiType, [WorkerId, RationaleText]>;
      /**
       * Emits on exiting the worker.
       * Params:
       * - worker id.
       * - exit rationale text
       **/
      WorkerExited: AugmentedEvent<ApiType, [WorkerId, RationaleText]>;
      /**
       * Emits on updating the reward account of the worker.
       * Params:
       * - Member id of the worker.
       * - Reward account id of the worker.
       **/
      WorkerRewardAccountUpdated: AugmentedEvent<ApiType, [WorkerId, AccountId]>;
      /**
       * Emits on updating the reward amount of the worker.
       * Params:
       * - Id of the worker.
       **/
      WorkerRewardAmountUpdated: AugmentedEvent<ApiType, [WorkerId]>;
      /**
       * Emits on updating the role account of the worker.
       * Params:
       * - Id of the worker.
       * - Role account id of the worker.
       **/
      WorkerRoleAccountUpdated: AugmentedEvent<ApiType, [WorkerId, AccountId]>;
      /**
       * Emits on updating the worker storage role.
       * Params:
       * - Id of the worker.
       * - Raw storage field.
       **/
      WorkerStorageUpdated: AugmentedEvent<ApiType, [WorkerId, Bytes]>;
    };
    grandpa: {
      /**
       * New authority set has been applied. \[authority_set\]
       **/
      NewAuthorities: AugmentedEvent<ApiType, [AuthorityList]>;
      /**
       * Current authority set has been paused.
       **/
      Paused: AugmentedEvent<ApiType, []>;
      /**
       * Current authority set has been resumed.
       **/
      Resumed: AugmentedEvent<ApiType, []>;
    };
    imOnline: {
      /**
       * At the end of the session, no offence was committed.
       **/
      AllGood: AugmentedEvent<ApiType, []>;
      /**
       * A new heartbeat was received from `AuthorityId` \[authority_id\]
       **/
      HeartbeatReceived: AugmentedEvent<ApiType, [AuthorityId]>;
      /**
       * At the end of the session, at least one validator was found to be \[offline\].
       **/
      SomeOffline: AugmentedEvent<ApiType, [Vec<IdentificationTuple>]>;
    };
    members: {
      MemberRegistered: AugmentedEvent<ApiType, [MemberId, AccountId, EntryMethod]>;
      MemberSetControllerAccount: AugmentedEvent<ApiType, [MemberId, AccountId]>;
      MemberSetRootAccount: AugmentedEvent<ApiType, [MemberId, AccountId]>;
      MemberUpdatedAboutText: AugmentedEvent<ApiType, [MemberId]>;
      MemberUpdatedAvatar: AugmentedEvent<ApiType, [MemberId]>;
      MemberUpdatedHandle: AugmentedEvent<ApiType, [MemberId]>;
    };
    memo: {
      MemoUpdated: AugmentedEvent<ApiType, [AccountId]>;
    };
    offences: {
      /**
       * There is an offence reported of the given `kind` happened at the `session_index` and
       * (kind-specific) time slot. This event is not deposited for duplicate slashes. last
       * element indicates of the offence was applied (true) or queued (false)
       * \[kind, timeslot, applied\].
       **/
      Offence: AugmentedEvent<ApiType, [Kind, OpaqueTimeSlot, bool]>;
    };
    operationsWorkingGroup: {
      /**
       * Emits on accepting application for the worker opening.
       * Params:
       * - Opening id
       **/
      AcceptedApplications: AugmentedEvent<ApiType, [OpeningId]>;
      /**
       * Emits on terminating the application for the worker/lead opening.
       * Params:
       * - Worker application id
       **/
      ApplicationTerminated: AugmentedEvent<ApiType, [ApplicationId]>;
      /**
       * Emits on withdrawing the application for the worker/lead opening.
       * Params:
       * - Worker application id
       **/
      ApplicationWithdrawn: AugmentedEvent<ApiType, [ApplicationId]>;
      /**
       * Emits on adding the application for the worker opening.
       * Params:
       * - Opening id
       * - Application id
       **/
      AppliedOnOpening: AugmentedEvent<ApiType, [OpeningId, ApplicationId]>;
      /**
       * Emits on beginning the application review for the worker/lead opening.
       * Params:
       * - Opening id
       **/
      BeganApplicationReview: AugmentedEvent<ApiType, [OpeningId]>;
      /**
       * Emits on setting the leader.
       * Params:
       * - Worker id.
       **/
      LeaderSet: AugmentedEvent<ApiType, [WorkerId]>;
      /**
       * Emits on un-setting the leader.
       * Params:
       **/
      LeaderUnset: AugmentedEvent<ApiType, []>;
      /**
       * Emits on changing working group mint capacity.
       * Params:
       * - mint id.
       * - new mint balance.
       **/
      MintCapacityChanged: AugmentedEvent<ApiType, [MintId, MintBalanceOf]>;
      /**
       * Emits on adding new worker opening.
       * Params:
       * - Opening id
       **/
      OpeningAdded: AugmentedEvent<ApiType, [OpeningId]>;
      /**
       * Emits on filling the worker opening.
       * Params:
       * - Worker opening id
       * - Worker application id to the worker id dictionary
       **/
      OpeningFilled: AugmentedEvent<ApiType, [OpeningId, ApplicationIdToWorkerIdMap]>;
      /**
       * Emits on decreasing the worker/lead stake.
       * Params:
       * - worker/lead id.
       **/
      StakeDecreased: AugmentedEvent<ApiType, [WorkerId]>;
      /**
       * Emits on increasing the worker/lead stake.
       * Params:
       * - worker/lead id.
       **/
      StakeIncreased: AugmentedEvent<ApiType, [WorkerId]>;
      /**
       * Emits on slashing the worker/lead stake.
       * Params:
       * - worker/lead id.
       **/
      StakeSlashed: AugmentedEvent<ApiType, [WorkerId]>;
      /**
       * Emits on terminating the leader.
       * Params:
       * - leader worker id.
       * - termination rationale text
       **/
      TerminatedLeader: AugmentedEvent<ApiType, [WorkerId, RationaleText]>;
      /**
       * Emits on terminating the worker.
       * Params:
       * - worker id.
       * - termination rationale text
       **/
      TerminatedWorker: AugmentedEvent<ApiType, [WorkerId, RationaleText]>;
      /**
       * Emits on exiting the worker.
       * Params:
       * - worker id.
       * - exit rationale text
       **/
      WorkerExited: AugmentedEvent<ApiType, [WorkerId, RationaleText]>;
      /**
       * Emits on updating the reward account of the worker.
       * Params:
       * - Member id of the worker.
       * - Reward account id of the worker.
       **/
      WorkerRewardAccountUpdated: AugmentedEvent<ApiType, [WorkerId, AccountId]>;
      /**
       * Emits on updating the reward amount of the worker.
       * Params:
       * - Id of the worker.
       **/
      WorkerRewardAmountUpdated: AugmentedEvent<ApiType, [WorkerId]>;
      /**
       * Emits on updating the role account of the worker.
       * Params:
       * - Id of the worker.
       * - Role account id of the worker.
       **/
      WorkerRoleAccountUpdated: AugmentedEvent<ApiType, [WorkerId, AccountId]>;
      /**
       * Emits on updating the worker storage role.
       * Params:
       * - Id of the worker.
       * - Raw storage field.
       **/
      WorkerStorageUpdated: AugmentedEvent<ApiType, [WorkerId, Bytes]>;
    };
    proposalsDiscussion: {
      /**
       * Emits on post creation.
       **/
      PostCreated: AugmentedEvent<ApiType, [PostId, MemberId]>;
      /**
       * Emits on post update.
       **/
      PostUpdated: AugmentedEvent<ApiType, [PostId, MemberId]>;
      /**
       * Emits on thread creation.
       **/
      ThreadCreated: AugmentedEvent<ApiType, [ThreadId, MemberId]>;
    };
    proposalsEngine: {
      /**
       * Emits on proposal creation.
       * Params:
       * - Member id of a proposer.
       * - Id of a newly created proposal after it was saved in storage.
       **/
      ProposalCreated: AugmentedEvent<ApiType, [MemberId, ProposalId]>;
      /**
       * Emits on proposal status change.
       * Params:
       * - Id of a updated proposal.
       * - New proposal status
       **/
      ProposalStatusUpdated: AugmentedEvent<ApiType, [ProposalId, ProposalStatus]>;
      /**
       * Emits on voting for the proposal
       * Params:
       * - Voter - member id of a voter.
       * - Id of a proposal.
       * - Kind of vote.
       **/
      Voted: AugmentedEvent<ApiType, [MemberId, ProposalId, VoteKind]>;
    };
    session: {
      /**
       * New session has happened. Note that the argument is the \[session_index\], not the block
       * number as the type might suggest.
       **/
      NewSession: AugmentedEvent<ApiType, [SessionIndex]>;
    };
    staking: {
      /**
       * An account has bonded this amount. \[stash, amount\]
       * 
       * NOTE: This event is only emitted when funds are bonded via a dispatchable. Notably,
       * it will not be emitted for staking rewards when they are added to stake.
       **/
      Bonded: AugmentedEvent<ApiType, [AccountId, Balance]>;
      /**
       * The era payout has been set; the first balance is the validator-payout; the second is
       * the remainder from the maximum amount of reward.
       * \[era_index, validator_payout, remainder\]
       **/
      EraPayout: AugmentedEvent<ApiType, [EraIndex, Balance, Balance]>;
      /**
       * An old slashing report from a prior era was discarded because it could
       * not be processed. \[session_index\]
       **/
      OldSlashingReportDiscarded: AugmentedEvent<ApiType, [SessionIndex]>;
      /**
       * The staker has been rewarded by this amount. \[stash, amount\]
       **/
      Reward: AugmentedEvent<ApiType, [AccountId, Balance]>;
      /**
       * One validator (and its nominators) has been slashed by the given amount.
       * \[validator, amount\]
       **/
      Slash: AugmentedEvent<ApiType, [AccountId, Balance]>;
      /**
       * A new solution for the upcoming election has been stored. \[compute\]
       **/
      SolutionStored: AugmentedEvent<ApiType, [ElectionCompute]>;
      /**
       * A new set of stakers was elected with the given \[compute\].
       **/
      StakingElection: AugmentedEvent<ApiType, [ElectionCompute]>;
      /**
       * An account has unbonded this amount. \[stash, amount\]
       **/
      Unbonded: AugmentedEvent<ApiType, [AccountId, Balance]>;
      /**
       * An account has called `withdraw_unbonded` and removed unbonding chunks worth `Balance`
       * from the unlocking queue. \[stash, amount\]
       **/
      Withdrawn: AugmentedEvent<ApiType, [AccountId, Balance]>;
    };
    storage: {
      /**
       * Bag objects changed.
       * Params
       * - bag id
       * - new total objects size
       * - new total objects number
       **/
      BagObjectsChanged: AugmentedEvent<ApiType, [BagId, u64, u64]>;
      /**
       * Emits on changing the size-based pricing of new objects uploaded.
       * Params
       * - new data size fee
       **/
      DataObjectPerMegabyteFeeUpdated: AugmentedEvent<ApiType, [Balance]>;
      /**
       * Emits on data objects deletion from bags.
       * Params
       * - account ID for the deletion prize
       * - bag ID
       * - data object IDs
       **/
      DataObjectsDeleted: AugmentedEvent<ApiType, [AccountId, BagId, BTreeSet<DataObjectId>]>;
      /**
       * Emits on moving data objects between bags.
       * Params
       * - source bag ID
       * - destination bag ID
       * - data object IDs
       **/
      DataObjectsMoved: AugmentedEvent<ApiType, [BagId, BagId, BTreeSet<DataObjectId>]>;
      /**
       * Emits on uploading data objects.
       * Params
       * - data objects IDs
       * - initial uploading parameters
       **/
      DataObjectsUploaded: AugmentedEvent<ApiType, [Vec<DataObjectId>, UploadParameters]>;
      /**
       * Emits on creating distribution bucket.
       * Params
       * - distribution bucket family ID
       * - accepting new bags
       * - distribution bucket ID
       **/
      DistributionBucketCreated: AugmentedEvent<ApiType, [DistributionBucketFamilyId, bool, DistributionBucketId]>;
      /**
       * Emits on deleting distribution bucket.
       * Params
       * - distribution bucket family ID
       * - distribution bucket ID
       **/
      DistributionBucketDeleted: AugmentedEvent<ApiType, [DistributionBucketFamilyId, DistributionBucketId]>;
      /**
       * Emits on creating distribution bucket family.
       * Params
       * - distribution family bucket ID
       **/
      DistributionBucketFamilyCreated: AugmentedEvent<ApiType, [DistributionBucketFamilyId]>;
      /**
       * Emits on deleting distribution bucket family.
       * Params
       * - distribution family bucket ID
       **/
      DistributionBucketFamilyDeleted: AugmentedEvent<ApiType, [DistributionBucketFamilyId]>;
      /**
       * Emits on setting the metadata by a distribution bucket family.
       * Params
       * - distribution bucket family ID
       * - metadata
       **/
      DistributionBucketFamilyMetadataSet: AugmentedEvent<ApiType, [DistributionBucketFamilyId, Bytes]>;
      /**
       * Emits on accepting a distribution bucket invitation for the operator.
       * Params
       * - worker ID
       * - distribution bucket family ID
       * - distribution bucket ID
       **/
      DistributionBucketInvitationAccepted: AugmentedEvent<ApiType, [WorkerId, DistributionBucketFamilyId, DistributionBucketId]>;
      /**
       * Emits on canceling a distribution bucket invitation for the operator.
       * Params
       * - distribution bucket family ID
       * - distribution bucket ID
       * - operator worker ID
       **/
      DistributionBucketInvitationCancelled: AugmentedEvent<ApiType, [DistributionBucketFamilyId, DistributionBucketId, WorkerId]>;
      /**
       * Emits on setting the metadata by a distribution bucket operator.
       * Params
       * - worker ID
       * - distribution bucket family ID
       * - distribution bucket ID
       * - metadata
       **/
      DistributionBucketMetadataSet: AugmentedEvent<ApiType, [WorkerId, DistributionBucketFamilyId, DistributionBucketId, Bytes]>;
      /**
       * Emits on storage bucket mode update (distributing flag).
       * Params
       * - distribution bucket family ID
       * - distribution bucket ID
       * - distributing
       **/
      DistributionBucketModeUpdated: AugmentedEvent<ApiType, [DistributionBucketFamilyId, DistributionBucketId, bool]>;
      /**
       * Emits on creating a distribution bucket invitation for the operator.
       * Params
       * - distribution bucket family ID
       * - distribution bucket ID
       * - worker ID
       **/
      DistributionBucketOperatorInvited: AugmentedEvent<ApiType, [DistributionBucketFamilyId, DistributionBucketId, WorkerId]>;
      /**
       * Emits on the distribution bucket operator removal.
       * Params
       * - distribution bucket family ID
       * - distribution bucket ID
       * - distribution bucket operator ID
       **/
      DistributionBucketOperatorRemoved: AugmentedEvent<ApiType, [DistributionBucketFamilyId, DistributionBucketId, WorkerId]>;
      /**
       * Emits on changing the "Distribution buckets per bag" number limit.
       * Params
       * - new limit
       **/
      DistributionBucketsPerBagLimitUpdated: AugmentedEvent<ApiType, [u64]>;
      /**
       * Emits on storage bucket status update (accepting new bags).
       * Params
       * - distribution bucket family ID
       * - distribution bucket ID
       * - new status (accepting new bags)
       **/
      DistributionBucketStatusUpdated: AugmentedEvent<ApiType, [DistributionBucketFamilyId, DistributionBucketId, bool]>;
      /**
       * Emits on updating distribution buckets for bag.
       * Params
       * - bag ID
       * - storage buckets to add ID collection
       * - storage buckets to remove ID collection
       **/
      DistributionBucketsUpdatedForBag: AugmentedEvent<ApiType, [BagId, DistributionBucketFamilyId, BTreeSet<DistributionBucketId>, BTreeSet<DistributionBucketId>]>;
      /**
       * Emits on creating a dynamic bag.
       * Params
       * - dynamic bag ID
       * - optional DynamicBagDeletionPrize instance
       **/
      DynamicBagCreated: AugmentedEvent<ApiType, [DynamicBagId, Option<DynamicBagDeletionPrizeRecord>]>;
      /**
       * Emits on deleting a dynamic bag.
       * Params
       * - account ID for the deletion prize
       * - dynamic bag ID
       **/
      DynamicBagDeleted: AugmentedEvent<ApiType, [AccountId, DynamicBagId]>;
      /**
       * Emits on dynamic bag creation policy update (distribution bucket families).
       * Params
       * - dynamic bag type
       * - families and bucket numbers
       **/
      FamiliesInDynamicBagCreationPolicyUpdated: AugmentedEvent<ApiType, [DynamicBagType, BTreeMap<DistributionBucketFamilyId, u32>]>;
      /**
       * Emits on updating the number of storage buckets in dynamic bag creation policy.
       * Params
       * - dynamic bag type
       * - new number of storage buckets
       **/
      NumberOfStorageBucketsInDynamicBagCreationPolicyUpdated: AugmentedEvent<ApiType, [DynamicBagType, u64]>;
      /**
       * Emits on accepting pending data objects.
       * Params
       * - storage bucket ID
       * - worker ID (storage provider ID)
       * - bag ID
       * - pending data objects
       **/
      PendingDataObjectsAccepted: AugmentedEvent<ApiType, [StorageBucketId, WorkerId, BagId, BTreeSet<DataObjectId>]>;
      /**
       * Emits on creating the storage bucket.
       * Params
       * - storage bucket ID
       * - invited worker
       * - flag "accepting_new_bags"
       * - size limit for voucher,
       * - objects limit for voucher,
       **/
      StorageBucketCreated: AugmentedEvent<ApiType, [StorageBucketId, Option<WorkerId>, bool, u64, u64]>;
      /**
       * Emits on storage bucket deleting.
       * Params
       * - storage bucket ID
       **/
      StorageBucketDeleted: AugmentedEvent<ApiType, [StorageBucketId]>;
      /**
       * Emits on accepting the storage bucket invitation.
       * Params
       * - storage bucket ID
       * - invited worker ID
       **/
      StorageBucketInvitationAccepted: AugmentedEvent<ApiType, [StorageBucketId, WorkerId]>;
      /**
       * Emits on cancelling the storage bucket invitation.
       * Params
       * - storage bucket ID
       **/
      StorageBucketInvitationCancelled: AugmentedEvent<ApiType, [StorageBucketId]>;
      /**
       * Emits on the storage bucket operator invitation.
       * Params
       * - storage bucket ID
       * - operator worker ID (storage provider ID)
       **/
      StorageBucketOperatorInvited: AugmentedEvent<ApiType, [StorageBucketId, WorkerId]>;
      /**
       * Emits on the storage bucket operator removal.
       * Params
       * - storage bucket ID
       **/
      StorageBucketOperatorRemoved: AugmentedEvent<ApiType, [StorageBucketId]>;
      /**
       * Emits on changing the "Storage buckets per bag" number limit.
       * Params
       * - new limit
       **/
      StorageBucketsPerBagLimitUpdated: AugmentedEvent<ApiType, [u64]>;
      /**
       * Emits on storage bucket status update.
       * Params
       * - storage bucket ID
       * - new status
       **/
      StorageBucketStatusUpdated: AugmentedEvent<ApiType, [StorageBucketId, bool]>;
      /**
       * Emits on updating storage buckets for bag.
       * Params
       * - bag ID
       * - storage buckets to add ID collection
       * - storage buckets to remove ID collection
       **/
      StorageBucketsUpdatedForBag: AugmentedEvent<ApiType, [BagId, BTreeSet<StorageBucketId>, BTreeSet<StorageBucketId>]>;
      /**
       * Emits on changing the "Storage buckets voucher max limits".
       * Params
       * - new objects size limit
       * - new objects number limit
       **/
      StorageBucketsVoucherMaxLimitsUpdated: AugmentedEvent<ApiType, [u64, u64]>;
      /**
       * Emits on setting the storage bucket voucher limits.
       * Params
       * - storage bucket ID
       * - new total objects size limit
       * - new total objects number limit
       **/
      StorageBucketVoucherLimitsSet: AugmentedEvent<ApiType, [StorageBucketId, u64, u64]>;
      /**
       * Emits on setting the storage operator metadata.
       * Params
       * - storage bucket ID
       * - invited worker ID
       * - metadata
       **/
      StorageOperatorMetadataSet: AugmentedEvent<ApiType, [StorageBucketId, WorkerId, Bytes]>;
      /**
       * Emits on updating the blacklist with data hashes.
       * Params
       * - hashes to remove from the blacklist
       * - hashes to add to the blacklist
       **/
      UpdateBlacklist: AugmentedEvent<ApiType, [BTreeSet<Cid>, BTreeSet<Cid>]>;
      /**
       * Emits on changing the size-based pricing of new objects uploaded.
       * Params
       * - new status
       **/
      UploadingBlockStatusUpdated: AugmentedEvent<ApiType, [bool]>;
      /**
       * Emits on changing the voucher for a storage bucket.
       * Params
       * - storage bucket ID
       * - new voucher
       **/
      VoucherChanged: AugmentedEvent<ApiType, [StorageBucketId, Voucher]>;
    };
    storageWorkingGroup: {
      /**
       * Emits on accepting application for the worker opening.
       * Params:
       * - Opening id
       **/
      AcceptedApplications: AugmentedEvent<ApiType, [OpeningId]>;
      /**
       * Emits on terminating the application for the worker/lead opening.
       * Params:
       * - Worker application id
       **/
      ApplicationTerminated: AugmentedEvent<ApiType, [ApplicationId]>;
      /**
       * Emits on withdrawing the application for the worker/lead opening.
       * Params:
       * - Worker application id
       **/
      ApplicationWithdrawn: AugmentedEvent<ApiType, [ApplicationId]>;
      /**
       * Emits on adding the application for the worker opening.
       * Params:
       * - Opening id
       * - Application id
       **/
      AppliedOnOpening: AugmentedEvent<ApiType, [OpeningId, ApplicationId]>;
      /**
       * Emits on beginning the application review for the worker/lead opening.
       * Params:
       * - Opening id
       **/
      BeganApplicationReview: AugmentedEvent<ApiType, [OpeningId]>;
      /**
       * Emits on setting the leader.
       * Params:
       * - Worker id.
       **/
      LeaderSet: AugmentedEvent<ApiType, [WorkerId]>;
      /**
       * Emits on un-setting the leader.
       * Params:
       **/
      LeaderUnset: AugmentedEvent<ApiType, []>;
      /**
       * Emits on changing working group mint capacity.
       * Params:
       * - mint id.
       * - new mint balance.
       **/
      MintCapacityChanged: AugmentedEvent<ApiType, [MintId, MintBalanceOf]>;
      /**
       * Emits on adding new worker opening.
       * Params:
       * - Opening id
       **/
      OpeningAdded: AugmentedEvent<ApiType, [OpeningId]>;
      /**
       * Emits on filling the worker opening.
       * Params:
       * - Worker opening id
       * - Worker application id to the worker id dictionary
       **/
      OpeningFilled: AugmentedEvent<ApiType, [OpeningId, ApplicationIdToWorkerIdMap]>;
      /**
       * Emits on decreasing the worker/lead stake.
       * Params:
       * - worker/lead id.
       **/
      StakeDecreased: AugmentedEvent<ApiType, [WorkerId]>;
      /**
       * Emits on increasing the worker/lead stake.
       * Params:
       * - worker/lead id.
       **/
      StakeIncreased: AugmentedEvent<ApiType, [WorkerId]>;
      /**
       * Emits on slashing the worker/lead stake.
       * Params:
       * - worker/lead id.
       **/
      StakeSlashed: AugmentedEvent<ApiType, [WorkerId]>;
      /**
       * Emits on terminating the leader.
       * Params:
       * - leader worker id.
       * - termination rationale text
       **/
      TerminatedLeader: AugmentedEvent<ApiType, [WorkerId, RationaleText]>;
      /**
       * Emits on terminating the worker.
       * Params:
       * - worker id.
       * - termination rationale text
       **/
      TerminatedWorker: AugmentedEvent<ApiType, [WorkerId, RationaleText]>;
      /**
       * Emits on exiting the worker.
       * Params:
       * - worker id.
       * - exit rationale text
       **/
      WorkerExited: AugmentedEvent<ApiType, [WorkerId, RationaleText]>;
      /**
       * Emits on updating the reward account of the worker.
       * Params:
       * - Member id of the worker.
       * - Reward account id of the worker.
       **/
      WorkerRewardAccountUpdated: AugmentedEvent<ApiType, [WorkerId, AccountId]>;
      /**
       * Emits on updating the reward amount of the worker.
       * Params:
       * - Id of the worker.
       **/
      WorkerRewardAmountUpdated: AugmentedEvent<ApiType, [WorkerId]>;
      /**
       * Emits on updating the role account of the worker.
       * Params:
       * - Id of the worker.
       * - Role account id of the worker.
       **/
      WorkerRoleAccountUpdated: AugmentedEvent<ApiType, [WorkerId, AccountId]>;
      /**
       * Emits on updating the worker storage role.
       * Params:
       * - Id of the worker.
       * - Raw storage field.
       **/
      WorkerStorageUpdated: AugmentedEvent<ApiType, [WorkerId, Bytes]>;
    };
    sudo: {
      /**
       * The \[sudoer\] just switched identity; the old key is supplied.
       **/
      KeyChanged: AugmentedEvent<ApiType, [AccountId]>;
      /**
       * A sudo just took place. \[result\]
       **/
      Sudid: AugmentedEvent<ApiType, [DispatchResult]>;
      /**
       * A sudo just took place. \[result\]
       **/
      SudoAsDone: AugmentedEvent<ApiType, [bool]>;
    };
    system: {
      /**
       * `:code` was updated.
       **/
      CodeUpdated: AugmentedEvent<ApiType, []>;
      /**
       * An extrinsic failed. \[error, info\]
       **/
      ExtrinsicFailed: AugmentedEvent<ApiType, [DispatchError, DispatchInfo]>;
      /**
       * An extrinsic completed successfully. \[info\]
       **/
      ExtrinsicSuccess: AugmentedEvent<ApiType, [DispatchInfo]>;
      /**
       * An \[account\] was reaped.
       **/
      KilledAccount: AugmentedEvent<ApiType, [AccountId]>;
      /**
       * A new \[account\] was created.
       **/
      NewAccount: AugmentedEvent<ApiType, [AccountId]>;
    };
    utility: {
      /**
       * Batch of dispatches completed fully with no error.
       **/
      BatchCompleted: AugmentedEvent<ApiType, []>;
      /**
       * Batch of dispatches did not complete fully. Index of first failing dispatch given, as
       * well as the error. \[index, error\]
       **/
      BatchInterrupted: AugmentedEvent<ApiType, [u32, DispatchError]>;
    };
  }

  export interface DecoratedEvents<ApiType extends ApiTypes> extends AugmentedEvents<ApiType> {
  }
}<|MERGE_RESOLUTION|>--- conflicted
+++ resolved
@@ -1,13 +1,8 @@
 // Auto-generated via `yarn polkadot-types-from-chain`, do not edit
 /* eslint-disable */
 
-<<<<<<< HEAD
-import type { BTreeMap, BTreeSet, Bytes, Option, Vec, bool, u16, u32, u64 } from '@polkadot/types';
-import type { Actor, ApplicationId, ApplicationIdToWorkerIdMap, BagId, CategoryId, ChannelId, Cid, ClassId, CuratorApplicationId, CuratorApplicationIdToCuratorIdMap, CuratorGroupId, CuratorId, CuratorOpeningId, DataObjectId, DistributionBucketFamilyId, DistributionBucketId, DynamicBagDeletionPrizeRecord, DynamicBagId, DynamicBagType, EntityController, EntityCreationVoucher, EntityId, FailedAt, LeadId, MemberId, MintBalanceOf, MintId, Nonce, OpeningId, PostId, PropertyId, ProposalId, ProposalStatus, RationaleText, SchemaId, SideEffect, SideEffects, Status, StorageBucketId, ThreadId, UploadParameters, VecMaxLength, VoteKind, Voucher, WorkerId } from './all';
-=======
-import type { Bytes, Option, Vec, bool, u32, u64 } from '@polkadot/types';
-import type { ApplicationId, ApplicationIdToWorkerIdMap, CategoryId, Channel, ChannelCategory, ChannelCategoryCreationParameters, ChannelCategoryId, ChannelCategoryUpdateParameters, ChannelCreationParameters, ChannelId, ChannelOwnershipTransferRequest, ChannelOwnershipTransferRequestId, ChannelUpdateParameters, ContentActor, ContentId, ContentParameters, CuratorGroupId, CuratorId, DataObjectStorageRelationshipId, DataObjectType, DataObjectTypeId, EntryMethod, IsCensored, MemberId, MintBalanceOf, MintId, NewAsset, OpeningId, PersonCreationParameters, PersonId, PersonUpdateParameters, PlaylistCreationParameters, PlaylistId, PlaylistUpdateParameters, PostId, ProposalId, ProposalStatus, RationaleText, Series, SeriesId, SeriesParameters, StorageObjectOwner, StorageProviderId, ThreadId, UploadingStatus, VideoCategoryCreationParameters, VideoCategoryId, VideoCategoryUpdateParameters, VideoCreationParameters, VideoId, VideoUpdateParameters, VoteKind, VoucherLimit, WorkerId } from './all';
->>>>>>> 8b1f4a5d
+import type { BTreeMap, BTreeSet, Bytes, Option, Vec, bool, u32, u64 } from '@polkadot/types';
+import type { ApplicationId, ApplicationIdToWorkerIdMap, BagId, CategoryId, Channel, ChannelCategory, ChannelCategoryCreationParameters, ChannelCategoryId, ChannelCategoryUpdateParameters, ChannelCreationParameters, ChannelId, ChannelOwnershipTransferRequest, ChannelOwnershipTransferRequestId, ChannelUpdateParameters, Cid, ContentActor, ContentId, CuratorGroupId, CuratorId, DataObjectId, DistributionBucketFamilyId, DistributionBucketId, DynamicBagDeletionPrizeRecord, DynamicBagId, DynamicBagType, EntryMethod, IsCensored, MemberId, MintBalanceOf, MintId, NewAsset, OpeningId, PersonCreationParameters, PersonId, PersonUpdateParameters, PlaylistCreationParameters, PlaylistId, PlaylistUpdateParameters, PostId, ProposalId, ProposalStatus, RationaleText, Series, SeriesId, SeriesParameters, StorageBucketId, ThreadId, UploadParameters, VideoCategoryCreationParameters, VideoCategoryId, VideoCategoryUpdateParameters, VideoCreationParameters, VideoId, VideoUpdateParameters, VoteKind, Voucher, WorkerId } from './all';
 import type { BalanceStatus } from '@polkadot/types/interfaces/balances';
 import type { AuthorityId } from '@polkadot/types/interfaces/consensus';
 import type { AuthorityList } from '@polkadot/types/interfaces/grandpa';
@@ -90,7 +85,7 @@
       VideoDeleted: AugmentedEvent<ApiType, [ContentActor, VideoId]>;
       VideoUpdated: AugmentedEvent<ApiType, [ContentActor, VideoId, VideoUpdateParameters]>;
     };
-    contentDirectoryWorkingGroup: {
+    contentWorkingGroup: {
       /**
        * Emits on accepting application for the worker opening.
        * Params:
@@ -250,86 +245,15 @@
       /**
        * Emits on terminating the application for the worker/lead opening.
        * Params:
-<<<<<<< HEAD
        * - Worker application id
        **/
       ApplicationTerminated: AugmentedEvent<ApiType, [ApplicationId]>;
-=======
-       * - Content parameters representation.
-       * - StorageObjectOwner enum.
-       **/
-      ContentAdded: AugmentedEvent<ApiType, [Vec<ContentParameters>, StorageObjectOwner]>;
->>>>>>> 8b1f4a5d
       /**
        * Emits on withdrawing the application for the worker/lead opening.
        * Params:
        * - Worker application id
        **/
-<<<<<<< HEAD
       ApplicationWithdrawn: AugmentedEvent<ApiType, [ApplicationId]>;
-=======
-      ContentRejected: AugmentedEvent<ApiType, [ContentId, StorageProviderId]>;
-      /**
-       * Emits on content removal.
-       * Params:
-       * - Content parameters representation.
-       * - StorageObjectOwner enum.
-       **/
-      ContentRemoved: AugmentedEvent<ApiType, [Vec<ContentId>, StorageObjectOwner]>;
-      /**
-       * Emits when the content uploading status update performed.
-       * Params:
-       * - UploadingStatus bool flag.
-       **/
-      ContentUploadingStatusUpdated: AugmentedEvent<ApiType, [UploadingStatus]>;
-      /**
-       * Emits when the lead sets a new default voucher
-       * Params:
-       * - New size limit
-       * - New objects limit
-       **/
-      DefaultVoucherUpdated: AugmentedEvent<ApiType, [u64, u64]>;
-      /**
-       * Emits when the global voucher objects limit is updated.
-       * Params:
-       * - New limit
-       **/
-      GlobalVoucherObjectsLimitUpdated: AugmentedEvent<ApiType, [u64]>;
-      /**
-       * Emits when the global voucher size limit is updated.
-       * Params:
-       * - New limit
-       **/
-      GlobalVoucherSizeLimitUpdated: AugmentedEvent<ApiType, [u64]>;
-      /**
-       * Emits when the storage object owner voucher objects limit update performed.
-       * Params:
-       * - StorageObjectOwner enum.
-       * - voucher objects limit.
-       **/
-      StorageObjectOwnerVoucherObjectsLimitUpdated: AugmentedEvent<ApiType, [StorageObjectOwner, VoucherLimit]>;
-      /**
-       * Emits when the storage object owner voucher size limit update performed.
-       * Params:
-       * - StorageObjectOwner enum.
-       * - voucher size limit.
-       **/
-      StorageObjectOwnerVoucherSizeLimitUpdated: AugmentedEvent<ApiType, [StorageObjectOwner, VoucherLimit]>;
-      /**
-       * Emits when the objects limit upper bound is updated.
-       * Params:
-       * - New Upper bound
-       **/
-      VoucherObjectsLimitUpperBoundUpdated: AugmentedEvent<ApiType, [u64]>;
-      /**
-       * Emits when the size limit upper bound is updated.
-       * Params:
-       * - New Upper bound
-       **/
-      VoucherSizeLimitUpperBoundUpdated: AugmentedEvent<ApiType, [u64]>;
-    };
-    dataObjectStorageRegistry: {
->>>>>>> 8b1f4a5d
       /**
        * Emits on adding the application for the worker opening.
        * Params:
@@ -340,7 +264,6 @@
       /**
        * Emits on beginning the application review for the worker/lead opening.
        * Params:
-<<<<<<< HEAD
        * - Opening id
        **/
       BeganApplicationReview: AugmentedEvent<ApiType, [OpeningId]>;
@@ -350,31 +273,14 @@
        * - Worker id.
        **/
       LeaderSet: AugmentedEvent<ApiType, [WorkerId]>;
-=======
-       * - Id of the storage provider.
-       * - Id of the relationship.
-       * - Current state of the relationship (True=Active).
-       **/
-      DataObjectStorageRelationshipReadyUpdated: AugmentedEvent<ApiType, [StorageProviderId, DataObjectStorageRelationshipId, bool]>;
-    };
-    dataObjectTypeRegistry: {
->>>>>>> 8b1f4a5d
       /**
        * Emits on un-setting the leader.
        * Params:
-<<<<<<< HEAD
        **/
       LeaderUnset: AugmentedEvent<ApiType, []>;
-=======
-       * - DataObjectType
-       * - Id of the new data object type.
-       **/
-      DataObjectTypeRegistered: AugmentedEvent<ApiType, [DataObjectType, DataObjectTypeId]>;
->>>>>>> 8b1f4a5d
       /**
        * Emits on changing working group mint capacity.
        * Params:
-<<<<<<< HEAD
        * - mint id.
        * - new mint balance.
        **/
@@ -451,12 +357,13 @@
        * - Role account id of the worker.
        **/
       WorkerRoleAccountUpdated: AugmentedEvent<ApiType, [WorkerId, AccountId]>;
-=======
-       * - Id of the updated data object type.
-       * - DataObjectType
-       **/
-      DataObjectTypeUpdated: AugmentedEvent<ApiType, [DataObjectTypeId, DataObjectType]>;
->>>>>>> 8b1f4a5d
+      /**
+       * Emits on updating the worker storage role.
+       * Params:
+       * - Id of the worker.
+       * - Raw storage field.
+       **/
+      WorkerStorageUpdated: AugmentedEvent<ApiType, [WorkerId, Bytes]>;
     };
     forum: {
       /**
