// Auto-generated via `yarn polkadot-types-from-chain`, do not edit
/* eslint-disable */

import { Vec } from '@polkadot/types/codec';
import { u32, u64, u8 } from '@polkadot/types/primitive';
import { ProposalParameters } from './all';
import { Balance, BalanceOf, BlockNumber, Moment, Perbill, RuntimeDbWeight, Weight } from '@polkadot/types/interfaces/runtime';
import { SessionIndex } from '@polkadot/types/interfaces/session';
import { EraIndex } from '@polkadot/types/interfaces/staking';
import { WeightToFeeCoefficient } from '@polkadot/types/interfaces/support';
import { ApiTypes } from '@polkadot/api/types';

declare module '@polkadot/api/types/consts' {
  export interface AugmentedConsts<ApiType> {
    babe: {
      /**
       * The number of **slots** that an epoch takes. We couple sessions to
       * epochs, i.e. we start a new session once the new epoch begins.
       **/
      epochDuration: u64 & AugmentedConst<ApiType>;
      /**
       * The expected average block time at which BABE should be creating
       * blocks. Since BABE is probabilistic it is not trivial to figure out
       * what the expected average block time should be based on the slot
       * duration and the security parameter `c` (where `1 - c` represents
       * the probability of a slot being empty).
       **/
      expectedBlockTime: Moment & AugmentedConst<ApiType>;
    };
    balances: {
      /**
       * The minimum amount required to keep an account open.
       **/
      existentialDeposit: Balance & AugmentedConst<ApiType>;
    };
    bounty: {
      /**
       * Exports const - max work entry number for a closed assurance type contract bounty.
       **/
      closedContractSizeLimit: u32 & AugmentedConst<ApiType>;
      /**
       * Exports const - min cherry value limit for a bounty.
       **/
      minCherryLimit: BalanceOf & AugmentedConst<ApiType>;
      /**
       * Exports const - min funding amount limit for a bounty.
       **/
      minFundingLimit: BalanceOf & AugmentedConst<ApiType>;
      /**
       * Exports const - min work entrant stake for a bounty.
       **/
      minWorkEntrantStake: BalanceOf & AugmentedConst<ApiType>;
    };
    contentDirectoryWorkingGroup: {
      /**
       * Exports const -  max simultaneous active worker number.
       **/
      maxWorkerNumberLimit: u32 & AugmentedConst<ApiType>;
    };
    council: {
      /**
       * Duration of annoncing period
       **/
      announcingPeriodDuration: BlockNumber & AugmentedConst<ApiType>;
      /**
       * Interval between automatic budget refills.
       **/
      budgetRefillPeriod: BlockNumber & AugmentedConst<ApiType>;
      /**
       * Council member count
       **/
      councilSize: u64 & AugmentedConst<ApiType>;
      /**
       * Interval for automatic reward payments.
       **/
      electedMemberRewardPeriod: BlockNumber & AugmentedConst<ApiType>;
      /**
       * Duration of idle period
       **/
      idlePeriodDuration: BlockNumber & AugmentedConst<ApiType>;
      /**
       * Minimum stake candidate has to lock
       **/
      minCandidateStake: Balance & AugmentedConst<ApiType>;
      /**
       * Minimum number of extra candidates needed for the valid election.
       * Number of total candidates is equal to council size plus extra candidates.
       **/
      minNumberOfExtraCandidates: u64 & AugmentedConst<ApiType>;
    };
    dataDirectory: {
      /**
       * Maximum objects allowed per inject_data_objects() transaction
       **/
      maxObjectsPerInjection: u32 & AugmentedConst<ApiType>;
    };
    finalityTracker: {
      /**
       * The delay after which point things become suspicious. Default is 1000.
       **/
      reportLatency: BlockNumber & AugmentedConst<ApiType>;
      /**
       * The number of recent samples to keep from this chain. Default is 101.
       **/
      windowSize: BlockNumber & AugmentedConst<ApiType>;
    };
    forumWorkingGroup: {
      /**
       * Exports const -  max simultaneous active worker number.
       **/
      maxWorkerNumberLimit: u32 & AugmentedConst<ApiType>;
    };
    members: {
      /**
       * Exports const - default balance for the invited member.
       **/
      defaultInitialInvitationBalance: BalanceOf & AugmentedConst<ApiType>;
      /**
       * Exports const - default membership fee.
       **/
      defaultMembershipPrice: BalanceOf & AugmentedConst<ApiType>;
      /**
       * Exports const - maximum percent value of the membership fee for the referral cut.
       **/
      referralCutMaximumPercent: u8 & AugmentedConst<ApiType>;
    };
    membershipWorkingGroup: {
      /**
       * Exports const -  max simultaneous active worker number.
       **/
      maxWorkerNumberLimit: u32 & AugmentedConst<ApiType>;
    };
    proposalsCodex: {
      /**
       * Exports 'Amend Constitution' proposal parameters.
       **/
      amendConstitutionProposalParameters: ProposalParameters & AugmentedConst<ApiType>;
      /**
       * Exports 'Cancel Working Group Lead Opening' proposal parameters.
       **/
      cancelWorkingGroupLeadOpeningProposalParameters: ProposalParameters & AugmentedConst<ApiType>;
      createBlogPostProposalParameters: ProposalParameters & AugmentedConst<ApiType>;
<<<<<<< HEAD
      /**
       * Exports 'Create Working Group Lead Opening' proposal parameters.
       **/
      createWorkingGroupLeadOpeningProposalParameters: ProposalParameters & AugmentedConst<ApiType>;
      /**
       * Exports 'Decrease Working Group Lead Stake' proposal parameters.
       **/
      decreaseWorkingGroupLeadStakeProposalParameters: ProposalParameters & AugmentedConst<ApiType>;
      editBlogPostProoposalParamters: ProposalParameters & AugmentedConst<ApiType>;
      /**
=======
      /**
       * Exports 'Create Working Group Lead Opening' proposal parameters.
       **/
      createWorkingGroupLeadOpeningProposalParameters: ProposalParameters & AugmentedConst<ApiType>;
      /**
       * Exports 'Decrease Working Group Lead Stake' proposal parameters.
       **/
      decreaseWorkingGroupLeadStakeProposalParameters: ProposalParameters & AugmentedConst<ApiType>;
      editBlogPostProoposalParamters: ProposalParameters & AugmentedConst<ApiType>;
      /**
>>>>>>> 723336ca
       * Exports 'Fill Working Group Lead Opening' proposal parameters.
       **/
      fillWorkingGroupOpeningProposalParameters: ProposalParameters & AugmentedConst<ApiType>;
      /**
       * Exports 'Funding Request' proposal parameters.
       **/
      fundingRequestProposalParameters: ProposalParameters & AugmentedConst<ApiType>;
      lockBlogPostProposalParameters: ProposalParameters & AugmentedConst<ApiType>;
      /**
       * Exports 'Runtime Upgrade' proposal parameters.
       **/
      runtimeUpgradeProposalParameters: ProposalParameters & AugmentedConst<ApiType>;
      /**
       * Exports `Set Council Budget Increment` proposal parameters.
<<<<<<< HEAD
       **/
      setCouncilBudgetIncrementProposalParameters: ProposalParameters & AugmentedConst<ApiType>;
      /**
       * Exports `Set Councilor Reward Proposal Parameters` proposal parameters.
       **/
      setCouncilorRewardProposalParameters: ProposalParameters & AugmentedConst<ApiType>;
      /**
       * Exports `Set Initial Invitation Balance` proposal parameters.
       **/
      setInitialInvitationBalanceProposalParameters: ProposalParameters & AugmentedConst<ApiType>;
      setInvitationCountProposalParameters: ProposalParameters & AugmentedConst<ApiType>;
      /**
       * Exports 'Set Max Validator Count' proposal parameters.
       **/
      setMaxValidatorCountProposalParameters: ProposalParameters & AugmentedConst<ApiType>;
      setMembershipLeadInvitationQuotaProposalParameters: ProposalParameters & AugmentedConst<ApiType>;
      /**
       * Exports 'Set Membership Price' proposal parameters.
       **/
      setMembershipPriceProposalParameters: ProposalParameters & AugmentedConst<ApiType>;
      setReferralCutProposalParameters: ProposalParameters & AugmentedConst<ApiType>;
      /**
       * Exports 'Set Working Group Lead Reward' proposal parameters.
       **/
      setWorkingGroupLeadRewardProposalParameters: ProposalParameters & AugmentedConst<ApiType>;
      /**
       * Exports 'Signal' proposal parameters.
       **/
      signalProposalParameters: ProposalParameters & AugmentedConst<ApiType>;
      /**
       * Exports 'Slash Working Group Lead' proposal parameters.
       **/
      slashWorkingGroupLeadProposalParameters: ProposalParameters & AugmentedConst<ApiType>;
      /**
       * Exports 'Terminate Working Group Lead' proposal parameters.
       **/
=======
       **/
      setCouncilBudgetIncrementProposalParameters: ProposalParameters & AugmentedConst<ApiType>;
      /**
       * Exports `Set Councilor Reward Proposal Parameters` proposal parameters.
       **/
      setCouncilorRewardProposalParameters: ProposalParameters & AugmentedConst<ApiType>;
      /**
       * Exports `Set Initial Invitation Balance` proposal parameters.
       **/
      setInitialInvitationBalanceProposalParameters: ProposalParameters & AugmentedConst<ApiType>;
      setInvitationCountProposalParameters: ProposalParameters & AugmentedConst<ApiType>;
      /**
       * Exports 'Set Max Validator Count' proposal parameters.
       **/
      setMaxValidatorCountProposalParameters: ProposalParameters & AugmentedConst<ApiType>;
      setMembershipLeadInvitationQuotaProposalParameters: ProposalParameters & AugmentedConst<ApiType>;
      /**
       * Exports 'Set Membership Price' proposal parameters.
       **/
      setMembershipPriceProposalParameters: ProposalParameters & AugmentedConst<ApiType>;
      setReferralCutProposalParameters: ProposalParameters & AugmentedConst<ApiType>;
      /**
       * Exports 'Set Working Group Lead Reward' proposal parameters.
       **/
      setWorkingGroupLeadRewardProposalParameters: ProposalParameters & AugmentedConst<ApiType>;
      /**
       * Exports 'Signal' proposal parameters.
       **/
      signalProposalParameters: ProposalParameters & AugmentedConst<ApiType>;
      /**
       * Exports 'Slash Working Group Lead' proposal parameters.
       **/
      slashWorkingGroupLeadProposalParameters: ProposalParameters & AugmentedConst<ApiType>;
      /**
       * Exports 'Terminate Working Group Lead' proposal parameters.
       **/
>>>>>>> 723336ca
      terminateWorkingGroupLeadProposalParameters: ProposalParameters & AugmentedConst<ApiType>;
      unlockBlogPostProposalParameters: ProposalParameters & AugmentedConst<ApiType>;
      /**
       * Exports 'Update Working Group Budget' proposal parameters.
       **/
      updateWorkingGroupBudgetProposalParameters: ProposalParameters & AugmentedConst<ApiType>;
      vetoProposalProposalParameters: ProposalParameters & AugmentedConst<ApiType>;
    };
    proposalsEngine: {
      /**
       * Exports const - the fee is applied when cancel the proposal. A fee would be slashed (burned).
       **/
      cancellationFee: BalanceOf & AugmentedConst<ApiType>;
      /**
       * Exports const -  max allowed proposal description length.
       **/
      descriptionMaxLength: u32 & AugmentedConst<ApiType>;
      /**
       * Exports const -  max simultaneous active proposals number.
       **/
      maxActiveProposalLimit: u32 & AugmentedConst<ApiType>;
      /**
       * Exports const -  the fee is applied when the proposal gets rejected. A fee would
       * be slashed (burned).
       **/
      rejectionFee: BalanceOf & AugmentedConst<ApiType>;
      /**
       * Exports const -  max allowed proposal title length.
       **/
      titleMaxLength: u32 & AugmentedConst<ApiType>;
    };
    referendum: {
      /**
       * Maximum length of vote commitment salt. Use length that ensures uniqueness for hashing
       * e.g. std::u64::MAX.
       **/
      maxSaltLength: u64 & AugmentedConst<ApiType>;
      /**
       * Minimum stake needed for voting
       **/
      minimumStake: BalanceOf & AugmentedConst<ApiType>;
      /**
       * Duration of revealing stage (number of blocks)
       **/
      revealStageDuration: BlockNumber & AugmentedConst<ApiType>;
      /**
       * Duration of voting stage (number of blocks)
       **/
      voteStageDuration: BlockNumber & AugmentedConst<ApiType>;
    };
    staking: {
      /**
       * Number of eras that staked funds must remain bonded for.
       **/
      bondingDuration: EraIndex & AugmentedConst<ApiType>;
      /**
       * The number of blocks before the end of the era from which election submissions are allowed.
       * 
       * Setting this to zero will disable the offchain compute and only on-chain seq-phragmen will
       * be used.
       * 
       * This is bounded by being within the last session. Hence, setting it to a value more than the
       * length of a session will be pointless.
       **/
      electionLookahead: BlockNumber & AugmentedConst<ApiType>;
      /**
       * Maximum number of balancing iterations to run in the offchain submission.
       * 
       * If set to 0, balance_solution will not be executed at all.
       **/
      maxIterations: u32 & AugmentedConst<ApiType>;
      /**
       * The maximum number of nominators rewarded for each validator.
       * 
       * For each validator only the `$MaxNominatorRewardedPerValidator` biggest stakers can claim
       * their reward. This used to limit the i/o cost for the nominator payout.
       **/
      maxNominatorRewardedPerValidator: u32 & AugmentedConst<ApiType>;
      /**
       * The threshold of improvement that should be provided for a new solution to be accepted.
       **/
      minSolutionScoreBump: Perbill & AugmentedConst<ApiType>;
      /**
       * Number of sessions per era.
       **/
      sessionsPerEra: SessionIndex & AugmentedConst<ApiType>;
      /**
       * Number of eras that slashes are deferred by, after computation.
       * 
       * This should be less than the bonding duration.
       * Set to 0 if slashes should be applied immediately, without opportunity for
       * intervention.
       **/
      slashDeferDuration: EraIndex & AugmentedConst<ApiType>;
    };
    storageWorkingGroup: {
      /**
       * Exports const -  max simultaneous active worker number.
       **/
      maxWorkerNumberLimit: u32 & AugmentedConst<ApiType>;
    };
    system: {
      /**
       * The base weight of executing a block, independent of the transactions in the block.
       **/
      blockExecutionWeight: Weight & AugmentedConst<ApiType>;
      /**
       * The maximum number of blocks to allow in mortal eras.
       **/
      blockHashCount: BlockNumber & AugmentedConst<ApiType>;
      /**
       * The weight of runtime database operations the runtime can invoke.
       **/
      dbWeight: RuntimeDbWeight & AugmentedConst<ApiType>;
      /**
       * The base weight of an Extrinsic in the block, independent of the of extrinsic being executed.
       **/
      extrinsicBaseWeight: Weight & AugmentedConst<ApiType>;
      /**
       * The maximum length of a block (in bytes).
       **/
      maximumBlockLength: u32 & AugmentedConst<ApiType>;
      /**
       * The maximum weight of a block.
       **/
      maximumBlockWeight: Weight & AugmentedConst<ApiType>;
    };
    timestamp: {
      /**
       * The minimum period between blocks. Beware that this is different to the *expected* period
       * that the block production apparatus provides. Your chosen consensus system will generally
       * work with this to determine a sensible block time. e.g. For Aura, it will be double this
       * period on default settings.
       **/
      minimumPeriod: Moment & AugmentedConst<ApiType>;
    };
    transactionPayment: {
      /**
       * The fee to be paid for making a transaction; the per-byte portion.
       **/
      transactionByteFee: BalanceOf & AugmentedConst<ApiType>;
      /**
       * The polynomial that is applied in order to derive fee from weight.
       **/
      weightToFee: Vec<WeightToFeeCoefficient> & AugmentedConst<ApiType>;
    };
  }

  export interface QueryableConsts<ApiType extends ApiTypes> extends AugmentedConsts<ApiType> {
  }
}<|MERGE_RESOLUTION|>--- conflicted
+++ resolved
@@ -140,7 +140,6 @@
        **/
       cancelWorkingGroupLeadOpeningProposalParameters: ProposalParameters & AugmentedConst<ApiType>;
       createBlogPostProposalParameters: ProposalParameters & AugmentedConst<ApiType>;
-<<<<<<< HEAD
       /**
        * Exports 'Create Working Group Lead Opening' proposal parameters.
        **/
@@ -151,18 +150,6 @@
       decreaseWorkingGroupLeadStakeProposalParameters: ProposalParameters & AugmentedConst<ApiType>;
       editBlogPostProoposalParamters: ProposalParameters & AugmentedConst<ApiType>;
       /**
-=======
-      /**
-       * Exports 'Create Working Group Lead Opening' proposal parameters.
-       **/
-      createWorkingGroupLeadOpeningProposalParameters: ProposalParameters & AugmentedConst<ApiType>;
-      /**
-       * Exports 'Decrease Working Group Lead Stake' proposal parameters.
-       **/
-      decreaseWorkingGroupLeadStakeProposalParameters: ProposalParameters & AugmentedConst<ApiType>;
-      editBlogPostProoposalParamters: ProposalParameters & AugmentedConst<ApiType>;
-      /**
->>>>>>> 723336ca
        * Exports 'Fill Working Group Lead Opening' proposal parameters.
        **/
       fillWorkingGroupOpeningProposalParameters: ProposalParameters & AugmentedConst<ApiType>;
@@ -177,7 +164,6 @@
       runtimeUpgradeProposalParameters: ProposalParameters & AugmentedConst<ApiType>;
       /**
        * Exports `Set Council Budget Increment` proposal parameters.
-<<<<<<< HEAD
        **/
       setCouncilBudgetIncrementProposalParameters: ProposalParameters & AugmentedConst<ApiType>;
       /**
@@ -214,44 +200,6 @@
       /**
        * Exports 'Terminate Working Group Lead' proposal parameters.
        **/
-=======
-       **/
-      setCouncilBudgetIncrementProposalParameters: ProposalParameters & AugmentedConst<ApiType>;
-      /**
-       * Exports `Set Councilor Reward Proposal Parameters` proposal parameters.
-       **/
-      setCouncilorRewardProposalParameters: ProposalParameters & AugmentedConst<ApiType>;
-      /**
-       * Exports `Set Initial Invitation Balance` proposal parameters.
-       **/
-      setInitialInvitationBalanceProposalParameters: ProposalParameters & AugmentedConst<ApiType>;
-      setInvitationCountProposalParameters: ProposalParameters & AugmentedConst<ApiType>;
-      /**
-       * Exports 'Set Max Validator Count' proposal parameters.
-       **/
-      setMaxValidatorCountProposalParameters: ProposalParameters & AugmentedConst<ApiType>;
-      setMembershipLeadInvitationQuotaProposalParameters: ProposalParameters & AugmentedConst<ApiType>;
-      /**
-       * Exports 'Set Membership Price' proposal parameters.
-       **/
-      setMembershipPriceProposalParameters: ProposalParameters & AugmentedConst<ApiType>;
-      setReferralCutProposalParameters: ProposalParameters & AugmentedConst<ApiType>;
-      /**
-       * Exports 'Set Working Group Lead Reward' proposal parameters.
-       **/
-      setWorkingGroupLeadRewardProposalParameters: ProposalParameters & AugmentedConst<ApiType>;
-      /**
-       * Exports 'Signal' proposal parameters.
-       **/
-      signalProposalParameters: ProposalParameters & AugmentedConst<ApiType>;
-      /**
-       * Exports 'Slash Working Group Lead' proposal parameters.
-       **/
-      slashWorkingGroupLeadProposalParameters: ProposalParameters & AugmentedConst<ApiType>;
-      /**
-       * Exports 'Terminate Working Group Lead' proposal parameters.
-       **/
->>>>>>> 723336ca
       terminateWorkingGroupLeadProposalParameters: ProposalParameters & AugmentedConst<ApiType>;
       unlockBlogPostProposalParameters: ProposalParameters & AugmentedConst<ApiType>;
       /**
