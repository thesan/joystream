--- conflicted
+++ resolved
@@ -1,15 +1,9 @@
 // Auto-generated via `yarn polkadot-types-from-chain`, do not edit
 /* eslint-disable */
 
-<<<<<<< HEAD
 import type { BTreeMap, BTreeSet, Bytes, Compact, Option, Vec, bool, u16, u32, u64 } from '@polkadot/types';
-import type { AnyNumber, ITuple } from '@polkadot/types/types';
-import type { ActivateOpeningAt, Actor, AddOpeningParameters, ApplicationId, ApplicationIdSet, BagId, BalanceOfMint, CategoryId, ChannelContentType, ChannelCurationStatus, ChannelId, ChannelPublicationStatus, Cid, ClassId, ClassPermissions, ClassPermissionsType, ClassPropertyValue, Credential, CredentialSet, CurationActor, CuratorApplicationId, CuratorApplicationIdSet, CuratorGroupId, CuratorId, CuratorOpeningId, DataObjectId, DistributionBucketFamilyId, DistributionBucketId, DynamicBagDeletionPrize, DynamicBagId, DynamicBagType, ElectionParameters, EntityController, EntityId, EntityPermissions, FillOpeningParameters, InputPropertyValue, InputValue, MemberId, MemoText, Nonce, OpeningId, OpeningPolicyCommitment, OpeningType, Operation, OperationType, OptionalText, PaidTermId, PostId, Property, PropertyId, ProposalId, ReferenceConstraint, RewardPolicy, SchemaId, StorageBucketId, TerminateRoleParameters, ThreadId, UploadParameters, VecMaxLength, VoteKind, WorkerId, WorkingGroup } from './all';
-=======
-import type { Bytes, Compact, Option, Vec, bool, u16, u32, u64 } from '@polkadot/types';
 import type { AnyNumber } from '@polkadot/types/types';
-import type { ActivateOpeningAt, AddOpeningParameters, ApplicationId, ApplicationIdSet, BalanceOfMint, CategoryId, ChannelCategoryCreationParameters, ChannelCategoryId, ChannelCategoryUpdateParameters, ChannelCreationParameters, ChannelId, ChannelOwnershipTransferRequest, ChannelOwnershipTransferRequestId, ChannelUpdateParameters, ContentActor, ContentId, ContentParameters, CuratorGroupId, CuratorId, DataObjectStorageRelationshipId, DataObjectType, DataObjectTypeId, ElectionParameters, FillOpeningParameters, MemberId, MemoText, ObjectOwner, OpeningId, OpeningPolicyCommitment, OpeningType, PaidTermId, PersonActor, PersonCreationParameters, PersonId, PersonUpdateParameters, PlaylistCreationParameters, PlaylistId, PlaylistUpdateParameters, PostId, ProposalId, RewardPolicy, SeriesId, SeriesParameters, StorageProviderId, TerminateRoleParameters, ThreadId, VideoCategoryCreationParameters, VideoCategoryId, VideoCategoryUpdateParameters, VideoCreationParameters, VideoId, VideoUpdateParameters, VoteKind, WorkerId, WorkingGroup } from './all';
->>>>>>> 8b1f4a5d
+import type { ActivateOpeningAt, AddOpeningParameters, ApplicationId, ApplicationIdSet, BagId, BalanceOfMint, CategoryId, ChannelCategoryCreationParameters, ChannelCategoryId, ChannelCategoryUpdateParameters, ChannelCreationParameters, ChannelId, ChannelOwnershipTransferRequest, ChannelOwnershipTransferRequestId, ChannelUpdateParameters, Cid, ContentActor, ContentId, CuratorGroupId, CuratorId, DataObjectId, DistributionBucketFamilyId, DistributionBucketId, DynamicBagDeletionPrize, DynamicBagId, DynamicBagType, ElectionParameters, FillOpeningParameters, MemberId, MemoText, OpeningId, OpeningPolicyCommitment, OpeningType, PaidTermId, PersonActor, PersonCreationParameters, PersonId, PersonUpdateParameters, PlaylistCreationParameters, PlaylistId, PlaylistUpdateParameters, PostId, ProposalId, RewardPolicy, SeriesId, SeriesParameters, StorageBucketId, TerminateRoleParameters, ThreadId, UploadParameters, VideoCategoryCreationParameters, VideoCategoryId, VideoCategoryUpdateParameters, VideoCreationParameters, VideoId, VideoUpdateParameters, VoteKind, WorkerId, WorkingGroup } from './all';
 import type { BabeEquivocationProof } from '@polkadot/types/interfaces/babe';
 import type { Extrinsic, Signature } from '@polkadot/types/interfaces/extrinsics';
 import type { GrandpaEquivocationProof, KeyOwnerProof } from '@polkadot/types/interfaces/grandpa';
@@ -152,7 +146,7 @@
       /**
        * Remove assets of a channel from storage
        **/
-      removeChannelAssets: AugmentedSubmittable<(actor: ContentActor | { Curator: any } | { Member: any } | { Lead: any } | string | Uint8Array, channelId: ChannelId | AnyNumber | Uint8Array, assets: Vec<ContentId> | (ContentId | string | Uint8Array)[]) => SubmittableExtrinsic<ApiType>, [ContentActor, ChannelId, Vec<ContentId>]>;
+      removeChannelAssets: AugmentedSubmittable<(actor: ContentActor | { Curator: any } | { Member: any } | { Lead: any } | string | Uint8Array, channelId: ChannelId | AnyNumber | Uint8Array, assets: Vec<ContentId> | (ContentId | AnyNumber | Uint8Array)[]) => SubmittableExtrinsic<ApiType>, [ContentActor, ChannelId, Vec<ContentId>]>;
       /**
        * Remove curator from a given curator group
        **/
@@ -174,7 +168,7 @@
       updateVideoCategory: AugmentedSubmittable<(actor: ContentActor | { Curator: any } | { Member: any } | { Lead: any } | string | Uint8Array, categoryId: VideoCategoryId | AnyNumber | Uint8Array, params: VideoCategoryUpdateParameters | { new_meta?: any } | string | Uint8Array) => SubmittableExtrinsic<ApiType>, [ContentActor, VideoCategoryId, VideoCategoryUpdateParameters]>;
       updateVideoCensorshipStatus: AugmentedSubmittable<(actor: ContentActor | { Curator: any } | { Member: any } | { Lead: any } | string | Uint8Array, videoId: VideoId | AnyNumber | Uint8Array, isCensored: bool | boolean | Uint8Array, rationale: Bytes | string | Uint8Array) => SubmittableExtrinsic<ApiType>, [ContentActor, VideoId, bool, Bytes]>;
     };
-    contentDirectoryWorkingGroup: {
+    contentWorkingGroup: {
       /**
        * Begin accepting worker applications to an opening that is active.
        * Require signed leader origin or the root (to accept applications for the leader position).
@@ -310,22 +304,15 @@
     };
     distributionWorkingGroup: {
       /**
-<<<<<<< HEAD
        * Begin accepting worker applications to an opening that is active.
        * Require signed leader origin or the root (to accept applications for the leader position).
-=======
-       * Storage provider accepts a content. Requires signed storage provider account and its id.
-       * The LiaisonJudgement can only be updated once from Pending to Accepted.
-       * Subsequent calls are a no-op.
->>>>>>> 8b1f4a5d
        **/
       acceptApplications: AugmentedSubmittable<(openingId: OpeningId | AnyNumber | Uint8Array) => SubmittableExtrinsic<ApiType>, [OpeningId]>;
       /**
-<<<<<<< HEAD
        * Add an opening for a worker role.
        * Require signed leader origin or the root (to add opening for the leader position).
        **/
-      addOpening: AugmentedSubmittable<(activateAt: ActivateOpeningAt | { CurrentBlock: any } | { ExactBlock: any } | string | Uint8Array, commitment: OpeningPolicyCommitment | { application_rationing_policy?: any; max_review_period_length?: any; application_staking_policy?: any; role_staking_policy?: any; role_slashing_terms?: any; fill_opening_successful_applicant_application_stake_unstaking_period?: any; fill_opening_failed_applicant_application_stake_unstaking_period?: any; fill_opening_failed_applicant_role_stake_unstaking_period?: any; terminate_curator_application_stake_unstaking_period?: any; terminate_curator_role_stake_unstaking_period?: any; exit_curator_role_application_stake_unstaking_period?: any; exit_curator_role_stake_unstaking_period?: any } | string | Uint8Array, humanReadableText: Bytes | string | Uint8Array, openingType: OpeningType | 'Leader' | 'Worker' | number | Uint8Array) => SubmittableExtrinsic<ApiType>, [ActivateOpeningAt, OpeningPolicyCommitment, Bytes, OpeningType]>;
+      addOpening: AugmentedSubmittable<(activateAt: ActivateOpeningAt | { CurrentBlock: any } | { ExactBlock: any } | string | Uint8Array, commitment: OpeningPolicyCommitment | { application_rationing_policy?: any; max_review_period_length?: any; application_staking_policy?: any; role_staking_policy?: any; role_slashing_terms?: any; fill_opening_successful_applicant_application_stake_unstaking_period?: any; fill_opening_failed_applicant_application_stake_unstaking_period?: any; fill_opening_failed_applicant_role_stake_unstaking_period?: any; terminate_application_stake_unstaking_period?: any; terminate_role_stake_unstaking_period?: any; exit_role_application_stake_unstaking_period?: any; exit_role_stake_unstaking_period?: any } | string | Uint8Array, humanReadableText: Bytes | string | Uint8Array, openingType: OpeningType | 'Leader' | 'Worker' | number | Uint8Array) => SubmittableExtrinsic<ApiType>, [ActivateOpeningAt, OpeningPolicyCommitment, Bytes, OpeningType]>;
       /**
        * Apply on a worker opening.
        **/
@@ -341,54 +328,6 @@
        * Require signed leader origin or the root (to decrease the leader stake).
        **/
       decreaseStake: AugmentedSubmittable<(workerId: WorkerId | AnyNumber | Uint8Array, balance: BalanceOf | AnyNumber | Uint8Array) => SubmittableExtrinsic<ApiType>, [WorkerId, BalanceOf]>;
-=======
-       * Adds the content to the frame_system. The created DataObject
-       * awaits liaison to accept it.
-       **/
-      addContent: AugmentedSubmittable<(owner: ObjectOwner | { Member: any } | { Channel: any } | { DAO: any } | { Council: any } | { WorkingGroup: any } | string | Uint8Array, content: Vec<ContentParameters> | (ContentParameters | { content_id?: any; type_id?: any; ipfs_content_id?: any } | string | Uint8Array)[]) => SubmittableExtrinsic<ApiType>, [ObjectOwner, Vec<ContentParameters>]>;
-      /**
-       * Remove the content from the frame_system.
-       **/
-      removeContent: AugmentedSubmittable<(owner: ObjectOwner | { Member: any } | { Channel: any } | { DAO: any } | { Council: any } | { WorkingGroup: any } | string | Uint8Array, contentIds: Vec<ContentId> | (ContentId | string | Uint8Array)[]) => SubmittableExtrinsic<ApiType>, [ObjectOwner, Vec<ContentId>]>;
-      /**
-       * Set the default owner voucher
-       **/
-      setDefaultVoucher: AugmentedSubmittable<(sizeLimit: u64 | AnyNumber | Uint8Array, objectsLimit: u64 | AnyNumber | Uint8Array) => SubmittableExtrinsic<ApiType>, [u64, u64]>;
-      /**
-       * Sets global voucher objects limit. Requires root privileges.
-       * New limit cannot be less that used value.
-       **/
-      setGlobalVoucherObjectsLimit: AugmentedSubmittable<(newObjectsLimit: u64 | AnyNumber | Uint8Array) => SubmittableExtrinsic<ApiType>, [u64]>;
-      /**
-       * Sets global voucher size limit. Requires root privileges.
-       * New limit cannot be less that used value.
-       **/
-      setGlobalVoucherSizeLimit: AugmentedSubmittable<(newSizeLimit: u64 | AnyNumber | Uint8Array) => SubmittableExtrinsic<ApiType>, [u64]>;
-      /**
-       * Sets VoucherObjectsLimitUpperBound. Requires root privileges.
-       **/
-      setVoucherObjectsLimitUpperBound: AugmentedSubmittable<(newUpperBound: u64 | AnyNumber | Uint8Array) => SubmittableExtrinsic<ApiType>, [u64]>;
-      /**
-       * Sets VoucherSizeLimitUpperBound. Requires root privileges.
-       **/
-      setVoucherSizeLimitUpperBound: AugmentedSubmittable<(newUpperBound: u64 | AnyNumber | Uint8Array) => SubmittableExtrinsic<ApiType>, [u64]>;
-      /**
-       * Locks / unlocks content uploading
-       **/
-      updateContentUploadingStatus: AugmentedSubmittable<(isBlocked: bool | boolean | Uint8Array) => SubmittableExtrinsic<ApiType>, [bool]>;
-      /**
-       * Updates storage object owner voucher objects limit. Requires leader privileges.
-       * New limit cannot be less that used value.
-       **/
-      updateStorageObjectOwnerVoucherObjectsLimit: AugmentedSubmittable<(objectOwner: ObjectOwner | { Member: any } | { Channel: any } | { DAO: any } | { Council: any } | { WorkingGroup: any } | string | Uint8Array, newVoucherObjectsLimit: u64 | AnyNumber | Uint8Array) => SubmittableExtrinsic<ApiType>, [ObjectOwner, u64]>;
-      /**
-       * Updates storage object owner voucher size limit. Requires leader privileges.
-       * New limit cannot be less that used value.
-       **/
-      updateStorageObjectOwnerVoucherSizeLimit: AugmentedSubmittable<(objectOwner: ObjectOwner | { Member: any } | { Channel: any } | { DAO: any } | { Council: any } | { WorkingGroup: any } | string | Uint8Array, newVoucherSizeLimit: u64 | AnyNumber | Uint8Array) => SubmittableExtrinsic<ApiType>, [ObjectOwner, u64]>;
-    };
-    dataObjectStorageRegistry: {
->>>>>>> 8b1f4a5d
       /**
        * Fill opening for worker/lead.
        * Require signed leader origin or the root (to fill opening for the leader position).
@@ -421,7 +360,6 @@
        * Terminate the active worker by the lead.
        * Require signed leader origin or the root (to terminate the leader role).
        **/
-<<<<<<< HEAD
       terminateRole: AugmentedSubmittable<(workerId: WorkerId | AnyNumber | Uint8Array, rationaleText: Bytes | string | Uint8Array, slashStake: bool | boolean | Uint8Array) => SubmittableExtrinsic<ApiType>, [WorkerId, Bytes, bool]>;
       /**
        * Update the reward account associated with a set reward relationship for the active worker.
@@ -437,12 +375,13 @@
        **/
       updateRoleAccount: AugmentedSubmittable<(workerId: WorkerId | AnyNumber | Uint8Array, newRoleAccountId: AccountId | string | Uint8Array) => SubmittableExtrinsic<ApiType>, [WorkerId, AccountId]>;
       /**
+       * Update the associated role storage.
+       **/
+      updateRoleStorage: AugmentedSubmittable<(workerId: WorkerId | AnyNumber | Uint8Array, storage: Bytes | string | Uint8Array) => SubmittableExtrinsic<ApiType>, [WorkerId, Bytes]>;
+      /**
        * Withdraw the worker application. Can be done by the worker itself only.
        **/
       withdrawApplication: AugmentedSubmittable<(applicationId: ApplicationId | AnyNumber | Uint8Array) => SubmittableExtrinsic<ApiType>, [ApplicationId]>;
-=======
-      updateDataObjectType: AugmentedSubmittable<(id: DataObjectTypeId | AnyNumber | Uint8Array, dataObjectType: DataObjectType | { description?: any; active?: any } | string | Uint8Array) => SubmittableExtrinsic<ApiType>, [DataObjectTypeId, DataObjectType]>;
->>>>>>> 8b1f4a5d
     };
     finalityTracker: {
       /**
