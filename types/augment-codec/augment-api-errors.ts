--- conflicted
+++ resolved
@@ -143,7 +143,7 @@
        **/
       VideoInSeason: AugmentedError<ApiType>;
     };
-    contentDirectoryWorkingGroup: {
+    contentWorkingGroup: {
       /**
        * Opening does not exist.
        **/
@@ -541,87 +541,403 @@
        **/
       WorkerStorageValueTooLong: AugmentedError<ApiType>;
     };
-    dataDirectory: {
-      /**
-       * Content with this ID not found.
-       **/
-      CidNotFound: AugmentedError<ApiType>;
-      /**
-       * Content uploading blocked.
-       **/
-      ContentUploadingBlocked: AugmentedError<ApiType>;
-      /**
-       * "Data object already added under this content id".
-       **/
-      DataObjectAlreadyAdded: AugmentedError<ApiType>;
-      /**
-       * DataObject Injection Failed. Too Many DataObjects.
-       **/
-      DataObjectsInjectionExceededLimit: AugmentedError<ApiType>;
-      /**
-       * Cannot create content for inactive or missing data object type.
-       **/
-      DataObjectTypeMustBeActive: AugmentedError<ApiType>;
-      /**
-       * Provided owner should be equal o the data object owner under given content id
-       **/
-      OwnersAreNotEqual: AugmentedError<ApiType>;
+    distributionWorkingGroup: {
+      /**
+       * Opening does not exist.
+       **/
+      AcceptWorkerApplicationsOpeningDoesNotExist: AugmentedError<ApiType>;
+      /**
+       * Opening Is Not in Waiting to begin.
+       **/
+      AcceptWorkerApplicationsOpeningIsNotWaitingToBegin: AugmentedError<ApiType>;
+      /**
+       * Opening does not activate in the future.
+       **/
+      AddWorkerOpeningActivatesInThePast: AugmentedError<ApiType>;
+      /**
+       * Add worker opening application stake cannot be zero.
+       **/
+      AddWorkerOpeningApplicationStakeCannotBeZero: AugmentedError<ApiType>;
+      /**
+       * Application stake amount less than minimum currency balance.
+       **/
+      AddWorkerOpeningAppliicationStakeLessThanMinimum: AugmentedError<ApiType>;
+      /**
+       * New application was crowded out.
+       **/
+      AddWorkerOpeningNewApplicationWasCrowdedOut: AugmentedError<ApiType>;
+      /**
+       * Opening does not exist.
+       **/
+      AddWorkerOpeningOpeningDoesNotExist: AugmentedError<ApiType>;
+      /**
+       * Opening is not in accepting applications stage.
+       **/
+      AddWorkerOpeningOpeningNotInAcceptingApplicationStage: AugmentedError<ApiType>;
+      /**
+       * Add worker opening role stake cannot be zero.
+       **/
+      AddWorkerOpeningRoleStakeCannotBeZero: AugmentedError<ApiType>;
+      /**
+       * Role stake amount less than minimum currency balance.
+       **/
+      AddWorkerOpeningRoleStakeLessThanMinimum: AugmentedError<ApiType>;
+      /**
+       * Stake amount too low.
+       **/
+      AddWorkerOpeningStakeAmountTooLow: AugmentedError<ApiType>;
+      /**
+       * Stake missing when required.
+       **/
+      AddWorkerOpeningStakeMissingWhenRequired: AugmentedError<ApiType>;
+      /**
+       * Stake provided when redundant.
+       **/
+      AddWorkerOpeningStakeProvidedWhenRedundant: AugmentedError<ApiType>;
+      /**
+       * Application rationing has zero max active applicants.
+       **/
+      AddWorkerOpeningZeroMaxApplicantCount: AugmentedError<ApiType>;
+      /**
+       * Invalid OpeningPolicyCommitment parameter (application_rationing_policy):
+       * max_active_applicants should be non-zero.
+       **/
+      ApplicationRationingPolicyMaxActiveApplicantsIsZero: AugmentedError<ApiType>;
+      /**
+       * Invalid OpeningPolicyCommitment parameter (application_staking_policy):
+       * crowded_out_unstaking_period_length should be non-zero.
+       **/
+      ApplicationStakingPolicyCrowdedOutUnstakingPeriodIsZero: AugmentedError<ApiType>;
+      /**
+       * Invalid OpeningPolicyCommitment parameter (application_staking_policy):
+       * review_period_expired_unstaking_period_length should be non-zero.
+       **/
+      ApplicationStakingPolicyReviewPeriodUnstakingPeriodIsZero: AugmentedError<ApiType>;
+      /**
+       * Signer does not match controller account.
+       **/
+      ApplyOnWorkerOpeningSignerNotControllerAccount: AugmentedError<ApiType>;
+      /**
+       * Opening does not exist.
+       **/
+      BeginWorkerApplicantReviewOpeningDoesNotExist: AugmentedError<ApiType>;
+      /**
+       * Opening Is Not in Waiting.
+       **/
+      BeginWorkerApplicantReviewOpeningOpeningIsNotWaitingToBegin: AugmentedError<ApiType>;
+      /**
+       * Cannot find mint in the minting module.
+       **/
+      CannotFindMint: AugmentedError<ApiType>;
+      /**
+       * There is leader already, cannot hire another one.
+       **/
+      CannotHireLeaderWhenLeaderExists: AugmentedError<ApiType>;
+      /**
+       * Cannot fill opening with multiple applications.
+       **/
+      CannotHireMultipleLeaders: AugmentedError<ApiType>;
+      /**
+       * Current lead is not set.
+       **/
+      CurrentLeadNotSet: AugmentedError<ApiType>;
+      /**
+       * Invalid OpeningPolicyCommitment parameter:
+       * exit_role_application_stake_unstaking_period should be non-zero.
+       **/
+      ExitRoleApplicationStakeUnstakingPeriodIsZero: AugmentedError<ApiType>;
+      /**
+       * Invalid OpeningPolicyCommitment parameter:
+       * exit_role_stake_unstaking_period should be non-zero.
+       **/
+      ExitRoleStakeUnstakingPeriodIsZero: AugmentedError<ApiType>;
+      /**
+       * Invalid OpeningPolicyCommitment parameter:
+       * fill_opening_failed_applicant_application_stake_unstaking_period should be non-zero.
+       **/
+      FillOpeningFailedApplicantApplicationStakeUnstakingPeriodIsZero: AugmentedError<ApiType>;
+      /**
+       * Invalid OpeningPolicyCommitment parameter:
+       * fill_opening_failed_applicant_role_stake_unstaking_period should be non-zero.
+       **/
+      FillOpeningFailedApplicantRoleStakeUnstakingPeriodIsZero: AugmentedError<ApiType>;
+      /**
+       * Reward policy has invalid next payment block number.
+       **/
+      FillOpeningInvalidNextPaymentBlock: AugmentedError<ApiType>;
+      /**
+       * Working group mint does not exist.
+       **/
+      FillOpeningMintDoesNotExist: AugmentedError<ApiType>;
+      /**
+       * Invalid OpeningPolicyCommitment parameter:
+       * fill_opening_successful_applicant_application_stake_unstaking_period should be non-zero.
+       **/
+      FillOpeningSuccessfulApplicantApplicationStakeUnstakingPeriodIsZero: AugmentedError<ApiType>;
+      /**
+       * Applications not for opening.
+       **/
+      FillWorkerOpeningApplicationForWrongOpening: AugmentedError<ApiType>;
+      /**
+       * Application does not exist.
+       **/
+      FullWorkerOpeningApplicationDoesNotExist: AugmentedError<ApiType>;
+      /**
+       * Application not in active stage.
+       **/
+      FullWorkerOpeningApplicationNotActive: AugmentedError<ApiType>;
+      /**
+       * OpeningDoesNotExist.
+       **/
+      FullWorkerOpeningOpeningDoesNotExist: AugmentedError<ApiType>;
+      /**
+       * Opening not in review period stage.
+       **/
+      FullWorkerOpeningOpeningNotInReviewPeriodStage: AugmentedError<ApiType>;
+      /**
+       * Application stake unstaking period for successful applicants redundant.
+       **/
+      FullWorkerOpeningSuccessfulApplicationStakeUnstakingPeriodRedundant: AugmentedError<ApiType>;
+      /**
+       * Application stake unstaking period for failed applicants too short.
+       **/
+      FullWorkerOpeningSuccessfulApplicationStakeUnstakingPeriodTooShort: AugmentedError<ApiType>;
+      /**
+       * Role stake unstaking period for successful applicants redundant.
+       **/
+      FullWorkerOpeningSuccessfulRoleStakeUnstakingPeriodRedundant: AugmentedError<ApiType>;
+      /**
+       * Role stake unstaking period for successful applicants too short.
+       **/
+      FullWorkerOpeningSuccessfulRoleStakeUnstakingPeriodTooShort: AugmentedError<ApiType>;
+      /**
+       * Application stake unstaking period for failed applicants redundant.
+       **/
+      FullWorkerOpeningUnsuccessfulApplicationStakeUnstakingPeriodRedundant: AugmentedError<ApiType>;
+      /**
+       * Application stake unstaking period for successful applicants too short.
+       **/
+      FullWorkerOpeningUnsuccessfulApplicationStakeUnstakingPeriodTooShort: AugmentedError<ApiType>;
+      /**
+       * Role stake unstaking period for failed applicants redundant.
+       **/
+      FullWorkerOpeningUnsuccessfulRoleStakeUnstakingPeriodRedundant: AugmentedError<ApiType>;
+      /**
+       * Role stake unstaking period for failed applicants too short.
+       **/
+      FullWorkerOpeningUnsuccessfulRoleStakeUnstakingPeriodTooShort: AugmentedError<ApiType>;
+      /**
+       * Insufficient balance to apply.
+       **/
+      InsufficientBalanceToApply: AugmentedError<ApiType>;
+      /**
+       * Insufficient balance to cover stake.
+       **/
+      InsufficientBalanceToCoverStake: AugmentedError<ApiType>;
+      /**
+       * Not a lead account.
+       **/
+      IsNotLeadAccount: AugmentedError<ApiType>;
+      /**
+       * Working group size limit exceeded.
+       **/
+      MaxActiveWorkerNumberExceeded: AugmentedError<ApiType>;
+      /**
+       * Member already has an active application on the opening.
+       **/
+      MemberHasActiveApplicationOnOpening: AugmentedError<ApiType>;
+      /**
+       * Member id is invalid.
+       **/
+      MembershipInvalidMemberId: AugmentedError<ApiType>;
+      /**
+       * Unsigned origin.
+       **/
+      MembershipUnsignedOrigin: AugmentedError<ApiType>;
+      /**
+       * Minting error: NextAdjustmentInPast
+       **/
+      MintingErrorNextAdjustmentInPast: AugmentedError<ApiType>;
+      /**
+       * Cannot get the worker stake profile.
+       **/
+      NoWorkerStakeProfile: AugmentedError<ApiType>;
+      /**
+       * Opening does not exist.
+       **/
+      OpeningDoesNotExist: AugmentedError<ApiType>;
+      /**
+       * Opening text too long.
+       **/
+      OpeningTextTooLong: AugmentedError<ApiType>;
+      /**
+       * Opening text too short.
+       **/
+      OpeningTextTooShort: AugmentedError<ApiType>;
+      /**
+       * Origin must be controller or root account of member.
+       **/
+      OriginIsNeitherMemberControllerOrRoot: AugmentedError<ApiType>;
+      /**
+       * Origin is not applicant.
+       **/
+      OriginIsNotApplicant: AugmentedError<ApiType>;
+      /**
+       * Next payment is not in the future.
+       **/
+      RecurringRewardsNextPaymentNotInFuture: AugmentedError<ApiType>;
+      /**
+       * Recipient not found.
+       **/
+      RecurringRewardsRecipientNotFound: AugmentedError<ApiType>;
+      /**
+       * Reward relationship not found.
+       **/
+      RecurringRewardsRewardRelationshipNotFound: AugmentedError<ApiType>;
+      /**
+       * Recipient reward source not found.
+       **/
+      RecurringRewardsRewardSourceNotFound: AugmentedError<ApiType>;
+      /**
+       * Relationship must exist.
+       **/
+      RelationshipMustExist: AugmentedError<ApiType>;
       /**
        * Require root origin in extrinsics.
        **/
       RequireRootOrigin: AugmentedError<ApiType>;
       /**
-       * New voucher limit being set is less than used.
-       **/
-      VoucherLimitLessThanUsed: AugmentedError<ApiType>;
-      /**
-       * Contant uploading failed. Actor voucher objects limit exceeded.
-       **/
-      VoucherObjectsLimitExceeded: AugmentedError<ApiType>;
-      /**
-       * Voucher objects limit upper bound exceeded
-       **/
-      VoucherObjectsLimitUpperBoundExceeded: AugmentedError<ApiType>;
-      /**
-       * Overflow detected when changing
-       **/
-      VoucherOverflow: AugmentedError<ApiType>;
-      /**
-       * Contant uploading failed. Actor voucher size limit exceeded.
-       **/
-      VoucherSizeLimitExceeded: AugmentedError<ApiType>;
-      /**
-       * Voucher size limit upper bound exceeded
-       **/
-      VoucherSizeLimitUpperBoundExceeded: AugmentedError<ApiType>;
-    };
-    dataObjectStorageRegistry: {
-      /**
-       * Content with this ID not found.
-       **/
-      CidNotFound: AugmentedError<ApiType>;
-      /**
-       * No data object storage relationship found for this ID.
-       **/
-      DataObjectStorageRelationshipNotFound: AugmentedError<ApiType>;
-      /**
-       * Only the storage provider in a DOSR can decide whether they're ready.
-       **/
-      OnlyStorageProviderMayClaimReady: AugmentedError<ApiType>;
-      /**
-       * Require root origin in extrinsics
-       **/
-      RequireRootOrigin: AugmentedError<ApiType>;
-    };
-    dataObjectTypeRegistry: {
-      /**
-       * Data Object Type with the given ID not found.
-       **/
-      DataObjectTypeNotFound: AugmentedError<ApiType>;
-      /**
-       * Require root origin in extrinsics
-       **/
-      RequireRootOrigin: AugmentedError<ApiType>;
+       * Require signed origin in extrinsics.
+       **/
+      RequireSignedOrigin: AugmentedError<ApiType>;
+      /**
+       * Invalid OpeningPolicyCommitment parameter (role_staking_policy):
+       * crowded_out_unstaking_period_length should be non-zero.
+       **/
+      RoleStakingPolicyCrowdedOutUnstakingPeriodIsZero: AugmentedError<ApiType>;
+      /**
+       * Invalid OpeningPolicyCommitment parameter (role_staking_policy):
+       * review_period_expired_unstaking_period_length should be non-zero.
+       **/
+      RoleStakingPolicyReviewPeriodUnstakingPeriodIsZero: AugmentedError<ApiType>;
+      /**
+       * Signer is not worker role account.
+       **/
+      SignerIsNotWorkerRoleAccount: AugmentedError<ApiType>;
+      /**
+       * Provided stake balance cannot be zero.
+       **/
+      StakeBalanceCannotBeZero: AugmentedError<ApiType>;
+      /**
+       * Already unstaking.
+       **/
+      StakingErrorAlreadyUnstaking: AugmentedError<ApiType>;
+      /**
+       * Cannot change stake by zero.
+       **/
+      StakingErrorCannotChangeStakeByZero: AugmentedError<ApiType>;
+      /**
+       * Cannot decrease stake while slashes ongoing.
+       **/
+      StakingErrorCannotDecreaseWhileSlashesOngoing: AugmentedError<ApiType>;
+      /**
+       * Cannot increase stake while unstaking.
+       **/
+      StakingErrorCannotIncreaseStakeWhileUnstaking: AugmentedError<ApiType>;
+      /**
+       * Cannot unstake while slashes ongoing.
+       **/
+      StakingErrorCannotUnstakeWhileSlashesOngoing: AugmentedError<ApiType>;
+      /**
+       * Insufficient balance in source account.
+       **/
+      StakingErrorInsufficientBalanceInSourceAccount: AugmentedError<ApiType>;
+      /**
+       * Insufficient stake to decrease.
+       **/
+      StakingErrorInsufficientStake: AugmentedError<ApiType>;
+      /**
+       * Not staked.
+       **/
+      StakingErrorNotStaked: AugmentedError<ApiType>;
+      /**
+       * Slash amount should be greater than zero.
+       **/
+      StakingErrorSlashAmountShouldBeGreaterThanZero: AugmentedError<ApiType>;
+      /**
+       * Stake not found.
+       **/
+      StakingErrorStakeNotFound: AugmentedError<ApiType>;
+      /**
+       * Unstaking period should be greater than zero.
+       **/
+      StakingErrorUnstakingPeriodShouldBeGreaterThanZero: AugmentedError<ApiType>;
+      /**
+       * Successful worker application does not exist.
+       **/
+      SuccessfulWorkerApplicationDoesNotExist: AugmentedError<ApiType>;
+      /**
+       * Invalid OpeningPolicyCommitment parameter:
+       * terminate_application_stake_unstaking_period should be non-zero.
+       **/
+      TerminateApplicationStakeUnstakingPeriodIsZero: AugmentedError<ApiType>;
+      /**
+       * Invalid OpeningPolicyCommitment parameter:
+       * terminate_role_stake_unstaking_period should be non-zero.
+       **/
+      TerminateRoleStakeUnstakingPeriodIsZero: AugmentedError<ApiType>;
+      /**
+       * Application does not exist.
+       **/
+      WithdrawWorkerApplicationApplicationDoesNotExist: AugmentedError<ApiType>;
+      /**
+       * Application is not active.
+       **/
+      WithdrawWorkerApplicationApplicationNotActive: AugmentedError<ApiType>;
+      /**
+       * Opening not accepting applications.
+       **/
+      WithdrawWorkerApplicationOpeningNotAcceptingApplications: AugmentedError<ApiType>;
+      /**
+       * Redundant unstaking period provided
+       **/
+      WithdrawWorkerApplicationRedundantUnstakingPeriod: AugmentedError<ApiType>;
+      /**
+       * UnstakingPeriodTooShort .... // <== SHOULD REALLY BE TWO SEPARATE, ONE FOR EACH STAKING PURPOSE
+       **/
+      WithdrawWorkerApplicationUnstakingPeriodTooShort: AugmentedError<ApiType>;
+      /**
+       * Worker application does not exist.
+       **/
+      WorkerApplicationDoesNotExist: AugmentedError<ApiType>;
+      /**
+       * Worker application text too long.
+       **/
+      WorkerApplicationTextTooLong: AugmentedError<ApiType>;
+      /**
+       * Worker application text too short.
+       **/
+      WorkerApplicationTextTooShort: AugmentedError<ApiType>;
+      /**
+       * Worker does not exist.
+       **/
+      WorkerDoesNotExist: AugmentedError<ApiType>;
+      /**
+       * Worker exit rationale text is too long.
+       **/
+      WorkerExitRationaleTextTooLong: AugmentedError<ApiType>;
+      /**
+       * Worker exit rationale text is too short.
+       **/
+      WorkerExitRationaleTextTooShort: AugmentedError<ApiType>;
+      /**
+       * Worker has no recurring reward.
+       **/
+      WorkerHasNoReward: AugmentedError<ApiType>;
+      /**
+       * Worker storage text is too long.
+       **/
+      WorkerStorageValueTooLong: AugmentedError<ApiType>;
     };
     finalityTracker: {
       /**
@@ -1536,451 +1852,6 @@
        * Worker has no recurring reward.
        **/
       WorkerHasNoReward: AugmentedError<ApiType>;
-<<<<<<< HEAD
-    };
-    distributionWorkingGroup: {
-      /**
-       * Opening does not exist.
-       **/
-      AcceptWorkerApplicationsOpeningDoesNotExist: AugmentedError<ApiType>;
-      /**
-       * Opening Is Not in Waiting to begin.
-       **/
-      AcceptWorkerApplicationsOpeningIsNotWaitingToBegin: AugmentedError<ApiType>;
-      /**
-       * Opening does not activate in the future.
-       **/
-      AddWorkerOpeningActivatesInThePast: AugmentedError<ApiType>;
-      /**
-       * Add worker opening application stake cannot be zero.
-       **/
-      AddWorkerOpeningApplicationStakeCannotBeZero: AugmentedError<ApiType>;
-      /**
-       * Application stake amount less than minimum currency balance.
-       **/
-      AddWorkerOpeningAppliicationStakeLessThanMinimum: AugmentedError<ApiType>;
-      /**
-       * New application was crowded out.
-       **/
-      AddWorkerOpeningNewApplicationWasCrowdedOut: AugmentedError<ApiType>;
-      /**
-       * Opening does not exist.
-       **/
-      AddWorkerOpeningOpeningDoesNotExist: AugmentedError<ApiType>;
-      /**
-       * Opening is not in accepting applications stage.
-       **/
-      AddWorkerOpeningOpeningNotInAcceptingApplicationStage: AugmentedError<ApiType>;
-      /**
-       * Add worker opening role stake cannot be zero.
-       **/
-      AddWorkerOpeningRoleStakeCannotBeZero: AugmentedError<ApiType>;
-      /**
-       * Role stake amount less than minimum currency balance.
-       **/
-      AddWorkerOpeningRoleStakeLessThanMinimum: AugmentedError<ApiType>;
-      /**
-       * Stake amount too low.
-       **/
-      AddWorkerOpeningStakeAmountTooLow: AugmentedError<ApiType>;
-      /**
-       * Stake missing when required.
-       **/
-      AddWorkerOpeningStakeMissingWhenRequired: AugmentedError<ApiType>;
-      /**
-       * Stake provided when redundant.
-       **/
-      AddWorkerOpeningStakeProvidedWhenRedundant: AugmentedError<ApiType>;
-      /**
-       * Application rationing has zero max active applicants.
-       **/
-      AddWorkerOpeningZeroMaxApplicantCount: AugmentedError<ApiType>;
-      /**
-       * Invalid OpeningPolicyCommitment parameter (application_rationing_policy):
-       * max_active_applicants should be non-zero.
-       **/
-      ApplicationRationingPolicyMaxActiveApplicantsIsZero: AugmentedError<ApiType>;
-      /**
-       * Invalid OpeningPolicyCommitment parameter (application_staking_policy):
-       * crowded_out_unstaking_period_length should be non-zero.
-       **/
-      ApplicationStakingPolicyCrowdedOutUnstakingPeriodIsZero: AugmentedError<ApiType>;
-      /**
-       * Invalid OpeningPolicyCommitment parameter (application_staking_policy):
-       * review_period_expired_unstaking_period_length should be non-zero.
-       **/
-      ApplicationStakingPolicyReviewPeriodUnstakingPeriodIsZero: AugmentedError<ApiType>;
-      /**
-       * Signer does not match controller account.
-       **/
-      ApplyOnWorkerOpeningSignerNotControllerAccount: AugmentedError<ApiType>;
-      /**
-       * Opening does not exist.
-       **/
-      BeginWorkerApplicantReviewOpeningDoesNotExist: AugmentedError<ApiType>;
-      /**
-       * Opening Is Not in Waiting.
-       **/
-      BeginWorkerApplicantReviewOpeningOpeningIsNotWaitingToBegin: AugmentedError<ApiType>;
-      /**
-       * Cannot find mint in the minting module.
-       **/
-      CannotFindMint: AugmentedError<ApiType>;
-      /**
-       * There is leader already, cannot hire another one.
-       **/
-      CannotHireLeaderWhenLeaderExists: AugmentedError<ApiType>;
-      /**
-       * Cannot fill opening with multiple applications.
-       **/
-      CannotHireMultipleLeaders: AugmentedError<ApiType>;
-      /**
-       * Current lead is not set.
-       **/
-      CurrentLeadNotSet: AugmentedError<ApiType>;
-      /**
-       * Invalid OpeningPolicyCommitment parameter:
-       * exit_role_application_stake_unstaking_period should be non-zero.
-       **/
-      ExitRoleApplicationStakeUnstakingPeriodIsZero: AugmentedError<ApiType>;
-      /**
-       * Invalid OpeningPolicyCommitment parameter:
-       * exit_role_stake_unstaking_period should be non-zero.
-       **/
-      ExitRoleStakeUnstakingPeriodIsZero: AugmentedError<ApiType>;
-      /**
-       * Invalid OpeningPolicyCommitment parameter:
-       * fill_opening_failed_applicant_application_stake_unstaking_period should be non-zero.
-       **/
-      FillOpeningFailedApplicantApplicationStakeUnstakingPeriodIsZero: AugmentedError<ApiType>;
-      /**
-       * Invalid OpeningPolicyCommitment parameter:
-       * fill_opening_failed_applicant_role_stake_unstaking_period should be non-zero.
-       **/
-      FillOpeningFailedApplicantRoleStakeUnstakingPeriodIsZero: AugmentedError<ApiType>;
-      /**
-       * Reward policy has invalid next payment block number.
-       **/
-      FillOpeningInvalidNextPaymentBlock: AugmentedError<ApiType>;
-      /**
-       * Working group mint does not exist.
-       **/
-      FillOpeningMintDoesNotExist: AugmentedError<ApiType>;
-      /**
-       * Invalid OpeningPolicyCommitment parameter:
-       * fill_opening_successful_applicant_application_stake_unstaking_period should be non-zero.
-       **/
-      FillOpeningSuccessfulApplicantApplicationStakeUnstakingPeriodIsZero: AugmentedError<ApiType>;
-      /**
-       * Applications not for opening.
-       **/
-      FillWorkerOpeningApplicationForWrongOpening: AugmentedError<ApiType>;
-      /**
-       * Application does not exist.
-       **/
-      FullWorkerOpeningApplicationDoesNotExist: AugmentedError<ApiType>;
-      /**
-       * Application not in active stage.
-       **/
-      FullWorkerOpeningApplicationNotActive: AugmentedError<ApiType>;
-      /**
-       * OpeningDoesNotExist.
-       **/
-      FullWorkerOpeningOpeningDoesNotExist: AugmentedError<ApiType>;
-      /**
-       * Opening not in review period stage.
-       **/
-      FullWorkerOpeningOpeningNotInReviewPeriodStage: AugmentedError<ApiType>;
-      /**
-       * Application stake unstaking period for successful applicants redundant.
-       **/
-      FullWorkerOpeningSuccessfulApplicationStakeUnstakingPeriodRedundant: AugmentedError<ApiType>;
-      /**
-       * Application stake unstaking period for failed applicants too short.
-       **/
-      FullWorkerOpeningSuccessfulApplicationStakeUnstakingPeriodTooShort: AugmentedError<ApiType>;
-      /**
-       * Role stake unstaking period for successful applicants redundant.
-       **/
-      FullWorkerOpeningSuccessfulRoleStakeUnstakingPeriodRedundant: AugmentedError<ApiType>;
-      /**
-       * Role stake unstaking period for successful applicants too short.
-       **/
-      FullWorkerOpeningSuccessfulRoleStakeUnstakingPeriodTooShort: AugmentedError<ApiType>;
-      /**
-       * Application stake unstaking period for failed applicants redundant.
-       **/
-      FullWorkerOpeningUnsuccessfulApplicationStakeUnstakingPeriodRedundant: AugmentedError<ApiType>;
-      /**
-       * Application stake unstaking period for successful applicants too short.
-       **/
-      FullWorkerOpeningUnsuccessfulApplicationStakeUnstakingPeriodTooShort: AugmentedError<ApiType>;
-      /**
-       * Role stake unstaking period for failed applicants redundant.
-       **/
-      FullWorkerOpeningUnsuccessfulRoleStakeUnstakingPeriodRedundant: AugmentedError<ApiType>;
-      /**
-       * Role stake unstaking period for failed applicants too short.
-       **/
-      FullWorkerOpeningUnsuccessfulRoleStakeUnstakingPeriodTooShort: AugmentedError<ApiType>;
-      /**
-       * Insufficient balance to apply.
-       **/
-      InsufficientBalanceToApply: AugmentedError<ApiType>;
-      /**
-       * Insufficient balance to cover stake.
-       **/
-      InsufficientBalanceToCoverStake: AugmentedError<ApiType>;
-      /**
-       * Not a lead account.
-       **/
-      IsNotLeadAccount: AugmentedError<ApiType>;
-      /**
-       * Working group size limit exceeded.
-       **/
-      MaxActiveWorkerNumberExceeded: AugmentedError<ApiType>;
-      /**
-       * Member already has an active application on the opening.
-       **/
-      MemberHasActiveApplicationOnOpening: AugmentedError<ApiType>;
-      /**
-       * Member id is invalid.
-       **/
-      MembershipInvalidMemberId: AugmentedError<ApiType>;
-      /**
-       * Unsigned origin.
-       **/
-      MembershipUnsignedOrigin: AugmentedError<ApiType>;
-      /**
-       * Minting error: NextAdjustmentInPast
-       **/
-      MintingErrorNextAdjustmentInPast: AugmentedError<ApiType>;
-      /**
-       * Cannot get the worker stake profile.
-       **/
-      NoWorkerStakeProfile: AugmentedError<ApiType>;
-      /**
-       * Opening does not exist.
-       **/
-      OpeningDoesNotExist: AugmentedError<ApiType>;
-      /**
-       * Opening text too long.
-       **/
-      OpeningTextTooLong: AugmentedError<ApiType>;
-      /**
-       * Opening text too short.
-       **/
-      OpeningTextTooShort: AugmentedError<ApiType>;
-      /**
-       * Origin must be controller or root account of member.
-       **/
-      OriginIsNeitherMemberControllerOrRoot: AugmentedError<ApiType>;
-      /**
-       * Origin is not applicant.
-       **/
-      OriginIsNotApplicant: AugmentedError<ApiType>;
-      /**
-       * Next payment is not in the future.
-       **/
-      RecurringRewardsNextPaymentNotInFuture: AugmentedError<ApiType>;
-      /**
-       * Recipient not found.
-       **/
-      RecurringRewardsRecipientNotFound: AugmentedError<ApiType>;
-      /**
-       * Reward relationship not found.
-       **/
-      RecurringRewardsRewardRelationshipNotFound: AugmentedError<ApiType>;
-      /**
-       * Recipient reward source not found.
-       **/
-      RecurringRewardsRewardSourceNotFound: AugmentedError<ApiType>;
-      /**
-       * Relationship must exist.
-       **/
-      RelationshipMustExist: AugmentedError<ApiType>;
-      /**
-       * Require root origin in extrinsics.
-       **/
-      RequireRootOrigin: AugmentedError<ApiType>;
-      /**
-       * Require signed origin in extrinsics.
-       **/
-      RequireSignedOrigin: AugmentedError<ApiType>;
-      /**
-       * Invalid OpeningPolicyCommitment parameter (role_staking_policy):
-       * crowded_out_unstaking_period_length should be non-zero.
-       **/
-      RoleStakingPolicyCrowdedOutUnstakingPeriodIsZero: AugmentedError<ApiType>;
-      /**
-       * Invalid OpeningPolicyCommitment parameter (role_staking_policy):
-       * review_period_expired_unstaking_period_length should be non-zero.
-       **/
-      RoleStakingPolicyReviewPeriodUnstakingPeriodIsZero: AugmentedError<ApiType>;
-      /**
-       * Signer is not worker role account.
-       **/
-      SignerIsNotWorkerRoleAccount: AugmentedError<ApiType>;
-      /**
-       * Provided stake balance cannot be zero.
-       **/
-      StakeBalanceCannotBeZero: AugmentedError<ApiType>;
-      /**
-       * Already unstaking.
-       **/
-      StakingErrorAlreadyUnstaking: AugmentedError<ApiType>;
-      /**
-       * Cannot change stake by zero.
-       **/
-      StakingErrorCannotChangeStakeByZero: AugmentedError<ApiType>;
-      /**
-       * Cannot decrease stake while slashes ongoing.
-       **/
-      StakingErrorCannotDecreaseWhileSlashesOngoing: AugmentedError<ApiType>;
-      /**
-       * Cannot increase stake while unstaking.
-       **/
-      StakingErrorCannotIncreaseStakeWhileUnstaking: AugmentedError<ApiType>;
-      /**
-       * Cannot unstake while slashes ongoing.
-       **/
-      StakingErrorCannotUnstakeWhileSlashesOngoing: AugmentedError<ApiType>;
-      /**
-       * Insufficient balance in source account.
-       **/
-      StakingErrorInsufficientBalanceInSourceAccount: AugmentedError<ApiType>;
-      /**
-       * Insufficient stake to decrease.
-       **/
-      StakingErrorInsufficientStake: AugmentedError<ApiType>;
-      /**
-       * Not staked.
-       **/
-      StakingErrorNotStaked: AugmentedError<ApiType>;
-      /**
-       * Slash amount should be greater than zero.
-       **/
-      StakingErrorSlashAmountShouldBeGreaterThanZero: AugmentedError<ApiType>;
-      /**
-       * Stake not found.
-       **/
-      StakingErrorStakeNotFound: AugmentedError<ApiType>;
-      /**
-       * Unstaking period should be greater than zero.
-       **/
-      StakingErrorUnstakingPeriodShouldBeGreaterThanZero: AugmentedError<ApiType>;
-      /**
-       * Successful worker application does not exist.
-       **/
-      SuccessfulWorkerApplicationDoesNotExist: AugmentedError<ApiType>;
-      /**
-       * Invalid OpeningPolicyCommitment parameter:
-       * terminate_application_stake_unstaking_period should be non-zero.
-       **/
-      TerminateApplicationStakeUnstakingPeriodIsZero: AugmentedError<ApiType>;
-      /**
-       * Invalid OpeningPolicyCommitment parameter:
-       * terminate_role_stake_unstaking_period should be non-zero.
-       **/
-      TerminateRoleStakeUnstakingPeriodIsZero: AugmentedError<ApiType>;
-      /**
-       * Application does not exist.
-       **/
-      WithdrawWorkerApplicationApplicationDoesNotExist: AugmentedError<ApiType>;
-      /**
-       * Application is not active.
-       **/
-      WithdrawWorkerApplicationApplicationNotActive: AugmentedError<ApiType>;
-      /**
-       * Opening not accepting applications.
-       **/
-      WithdrawWorkerApplicationOpeningNotAcceptingApplications: AugmentedError<ApiType>;
-      /**
-       * Redundant unstaking period provided
-       **/
-      WithdrawWorkerApplicationRedundantUnstakingPeriod: AugmentedError<ApiType>;
-      /**
-       * UnstakingPeriodTooShort .... // <== SHOULD REALLY BE TWO SEPARATE, ONE FOR EACH STAKING PURPOSE
-       **/
-      WithdrawWorkerApplicationUnstakingPeriodTooShort: AugmentedError<ApiType>;
-      /**
-       * Worker application does not exist.
-       **/
-      WorkerApplicationDoesNotExist: AugmentedError<ApiType>;
-      /**
-       * Worker application text too long.
-       **/
-      WorkerApplicationTextTooLong: AugmentedError<ApiType>;
-      /**
-       * Worker application text too short.
-       **/
-      WorkerApplicationTextTooShort: AugmentedError<ApiType>;
-      /**
-       * Worker does not exist.
-       **/
-      WorkerDoesNotExist: AugmentedError<ApiType>;
-      /**
-       * Worker exit rationale text is too long.
-       **/
-      WorkerExitRationaleTextTooLong: AugmentedError<ApiType>;
-      /**
-       * Worker exit rationale text is too short.
-       **/
-      WorkerExitRationaleTextTooShort: AugmentedError<ApiType>;
-      /**
-       * Worker has no recurring reward.
-       **/
-      WorkerHasNoReward: AugmentedError<ApiType>;
-    };
-    finalityTracker: {
-      /**
-       * Final hint must be updated only once in the block
-       **/
-      AlreadyUpdated: AugmentedError<ApiType>;
-      /**
-       * Finalized height above block number
-       **/
-      BadHint: AugmentedError<ApiType>;
-    };
-    grandpa: {
-      /**
-       * Attempt to signal GRANDPA change with one already pending.
-       **/
-      ChangePending: AugmentedError<ApiType>;
-      /**
-       * A given equivocation report is valid but already previously reported.
-       **/
-      DuplicateOffenceReport: AugmentedError<ApiType>;
-      /**
-       * An equivocation proof provided as part of an equivocation report is invalid.
-       **/
-      InvalidEquivocationProof: AugmentedError<ApiType>;
-      /**
-       * A key ownership proof provided as part of an equivocation report is invalid.
-       **/
-      InvalidKeyOwnershipProof: AugmentedError<ApiType>;
-      /**
-       * Attempt to signal GRANDPA pause when the authority set isn't live
-       * (either paused or already pending pause).
-       **/
-      PauseFailed: AugmentedError<ApiType>;
-      /**
-       * Attempt to signal GRANDPA resume when the authority set isn't paused
-       * (either live or already pending resume).
-       **/
-      ResumeFailed: AugmentedError<ApiType>;
-      /**
-       * Cannot signal forced change so soon after last.
-       **/
-      TooSoon: AugmentedError<ApiType>;
-    };
-    imOnline: {
-      /**
-       * Duplicated heartbeat.
-       **/
-      DuplicatedHeartbeat: AugmentedError<ApiType>;
-=======
->>>>>>> 8b1f4a5d
       /**
        * Worker storage text is too long.
        **/
