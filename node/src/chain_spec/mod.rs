// Copyright 2019 Joystream Contributors
// This file is part of Joystream node.

// Joystream node is free software: you can redistribute it and/or modify
// it under the terms of the GNU General Public License as published by
// the Free Software Foundation, either version 3 of the License, or
// (at your option) any later version.

// Joystream node is distributed in the hope that it will be useful,
// but WITHOUT ANY WARRANTY; without even the implied warranty of
// MERCHANTABILITY or FITNESS FOR A PARTICULAR PURPOSE.  See the
// GNU General Public License for more details.

// You should have received a copy of the GNU General Public License
// along with Joystream node.  If not, see <http://www.gnu.org/licenses/>.

// Clippy linter warning.
// Disable it because we use such syntax for a code readability.
// Example:  voting_period: 1 * DAY
#![allow(clippy::identity_op)]
// Remove after the Antioch release.
#![allow(clippy::unnecessary_wraps)]

use pallet_im_online::sr25519::AuthorityId as ImOnlineId;
use serde_json as json;
use sp_authority_discovery::AuthorityId as AuthorityDiscoveryId;
use sp_consensus_babe::AuthorityId as BabeId;
use sp_core::{sr25519, Pair, Public};
use sp_finality_grandpa::AuthorityId as GrandpaId;
use sp_runtime::traits::{IdentifyAccount, Verify};
use sp_runtime::Perbill;

use node_runtime::{
    membership, wasm_binary_unwrap, AuthorityDiscoveryConfig, BabeConfig, Balance, BalancesConfig,
<<<<<<< HEAD
    ContentDirectoryConfig, ContentDirectoryWorkingGroupConfig, ContentWorkingGroupConfig,
    CouncilConfig, CouncilElectionConfig, DistributionWorkingGroupConfig, ElectionParameters,
    ForumConfig, GrandpaConfig, ImOnlineConfig, MembersConfig, Moment, ProposalsCodexConfig,
    SessionConfig, SessionKeys, Signature, StakerStatus, StakingConfig, StorageWorkingGroupConfig,
    SudoConfig, SystemConfig, VersionedStoreConfig, VersionedStorePermissionsConfig, DAYS,
=======
    ContentConfig, ContentDirectoryWorkingGroupConfig, CouncilConfig, CouncilElectionConfig,
    DataDirectoryConfig, DataObjectStorageRegistryConfig, DataObjectTypeRegistryConfig,
    ElectionParameters, ForumConfig, GatewayWorkingGroupConfig, GrandpaConfig, ImOnlineConfig,
    MembersConfig, Moment, OperationsWorkingGroupConfig, ProposalsCodexConfig, SessionConfig,
    SessionKeys, Signature, StakerStatus, StakingConfig, StorageWorkingGroupConfig, SudoConfig,
    SystemConfig, DAYS,
>>>>>>> 8b1f4a5d
};

// Exported to be used by chain-spec-builder
pub use node_runtime::{AccountId, GenesisConfig};

pub mod content_config;
pub mod forum_config;
pub mod initial_balances;
pub mod initial_members;
pub mod proposals_config;

type AccountPublic = <Signature as Verify>::Signer;

/// Specialized `ChainSpec`. This is a specialization of the general Substrate ChainSpec type.
pub type ChainSpec = sc_service::GenericChainSpec<GenesisConfig>;

use sc_chain_spec::ChainType;

/// The chain specification option. This is expected to come in from the CLI and
/// is little more than one of a number of alternatives which can easily be converted
/// from a string (`--chain=...`) into a `ChainSpec`.
#[derive(Clone, Debug)]
pub enum Alternative {
    /// Whatever the current runtime is, with just Alice as an auth.
    Development,
    /// Whatever the current runtime is, with simple Alice/Bob auths.
    LocalTestnet,
}

/// Helper function to generate a crypto pair from seed
pub fn get_from_seed<TPublic: Public>(seed: &str) -> <TPublic::Pair as Pair>::Public {
    TPublic::Pair::from_string(&format!("//{}", seed), None)
        .expect("static values are valid; qed")
        .public()
}

/// Helper function to generate an account ID from seed
pub fn get_account_id_from_seed<TPublic: Public>(seed: &str) -> AccountId
where
    AccountPublic: From<<TPublic::Pair as Pair>::Public>,
{
    AccountPublic::from(get_from_seed::<TPublic>(seed)).into_account()
}

/// Helper function to generate stash, controller and session key from seed
pub fn get_authority_keys_from_seed(
    seed: &str,
) -> (
    AccountId,
    AccountId,
    GrandpaId,
    BabeId,
    ImOnlineId,
    AuthorityDiscoveryId,
) {
    (
        get_account_id_from_seed::<sr25519::Public>(&format!("{}//stash", seed)),
        get_account_id_from_seed::<sr25519::Public>(seed),
        get_from_seed::<GrandpaId>(seed),
        get_from_seed::<BabeId>(seed),
        get_from_seed::<ImOnlineId>(seed),
        get_from_seed::<AuthorityDiscoveryId>(seed),
    )
}

fn session_keys(
    grandpa: GrandpaId,
    babe: BabeId,
    im_online: ImOnlineId,
    authority_discovery: AuthorityDiscoveryId,
) -> SessionKeys {
    SessionKeys {
        grandpa,
        babe,
        im_online,
        authority_discovery,
    }
}

impl Alternative {
    /// Get an actual chain config from one of the alternatives.
    pub(crate) fn load(self) -> Result<ChainSpec, String> {
        Ok(match self {
            Alternative::Development => ChainSpec::from_genesis(
                "Development",
                "dev",
                ChainType::Development,
                || {
                    testnet_genesis(
                        vec![get_authority_keys_from_seed("Alice")],
                        get_account_id_from_seed::<sr25519::Public>("Alice"),
                        vec![
                            get_account_id_from_seed::<sr25519::Public>("Alice"),
                            get_account_id_from_seed::<sr25519::Public>("Bob"),
                            get_account_id_from_seed::<sr25519::Public>("Alice//stash"),
                            get_account_id_from_seed::<sr25519::Public>("Bob//stash"),
                        ],
                        proposals_config::development(),
                        initial_members::none(),
                        forum_config::empty(get_account_id_from_seed::<sr25519::Public>("Alice")),
<<<<<<< HEAD
                        content_config::empty_versioned_store_config(),
                        content_config::empty_versioned_store_permissions_config(),
                        content_config::empty_content_working_group_config(),
=======
                        content_config::empty_data_directory_config(),
>>>>>>> 8b1f4a5d
                        vec![],
                    )
                },
                Vec::new(),
                None,
                None,
                Some(chain_spec_properties()),
                None,
            ),
            Alternative::LocalTestnet => ChainSpec::from_genesis(
                "Local Testnet",
                "local_testnet",
                ChainType::Local,
                || {
                    testnet_genesis(
                        vec![
                            get_authority_keys_from_seed("Alice"),
                            get_authority_keys_from_seed("Bob"),
                        ],
                        get_account_id_from_seed::<sr25519::Public>("Alice"),
                        vec![
                            get_account_id_from_seed::<sr25519::Public>("Alice"),
                            get_account_id_from_seed::<sr25519::Public>("Bob"),
                            get_account_id_from_seed::<sr25519::Public>("Charlie"),
                            get_account_id_from_seed::<sr25519::Public>("Dave"),
                            get_account_id_from_seed::<sr25519::Public>("Eve"),
                            get_account_id_from_seed::<sr25519::Public>("Ferdie"),
                            get_account_id_from_seed::<sr25519::Public>("Alice//stash"),
                            get_account_id_from_seed::<sr25519::Public>("Bob//stash"),
                            get_account_id_from_seed::<sr25519::Public>("Charlie//stash"),
                            get_account_id_from_seed::<sr25519::Public>("Dave//stash"),
                            get_account_id_from_seed::<sr25519::Public>("Eve//stash"),
                            get_account_id_from_seed::<sr25519::Public>("Ferdie//stash"),
                        ],
                        proposals_config::development(),
                        initial_members::none(),
                        forum_config::empty(get_account_id_from_seed::<sr25519::Public>("Alice")),
<<<<<<< HEAD
                        content_config::empty_versioned_store_config(),
                        content_config::empty_versioned_store_permissions_config(),
                        content_config::empty_content_working_group_config(),
=======
                        content_config::empty_data_directory_config(),
>>>>>>> 8b1f4a5d
                        vec![],
                    )
                },
                Vec::new(),
                None,
                None,
                Some(chain_spec_properties()),
                None,
            ),
        })
    }
}

pub fn chain_spec_properties() -> json::map::Map<String, json::Value> {
    let mut properties: json::map::Map<String, json::Value> = json::map::Map::new();
    properties.insert(
        String::from("tokenDecimals"),
        json::Value::Number(json::Number::from(0)),
    );
    properties.insert(
        String::from("tokenSymbol"),
        json::Value::String(String::from("JOY")),
    );
    properties
}
// This method should be refactored after Alexandria to reduce number of arguments
// as more args will likely be needed
#[allow(clippy::too_many_arguments)]
pub fn testnet_genesis(
    initial_authorities: Vec<(
        AccountId,
        AccountId,
        GrandpaId,
        BabeId,
        ImOnlineId,
        AuthorityDiscoveryId,
    )>,
    root_key: AccountId,
    endowed_accounts: Vec<AccountId>,
    cpcp: node_runtime::ProposalsConfigParameters,
    members: Vec<membership::genesis::Member<u64, AccountId, Moment>>,
    forum_config: ForumConfig,
<<<<<<< HEAD
    versioned_store_config: VersionedStoreConfig,
    versioned_store_permissions_config: VersionedStorePermissionsConfig,
    content_working_group_config: ContentWorkingGroupConfig,
=======
    data_directory_config: DataDirectoryConfig,
>>>>>>> 8b1f4a5d
    initial_balances: Vec<(AccountId, Balance)>,
) -> GenesisConfig {
    const STASH: Balance = 5_000;
    const ENDOWMENT: Balance = 100_000_000;

    let default_text_constraint = node_runtime::working_group::default_text_constraint();

    let default_storage_size_constraint =
        node_runtime::working_group::default_storage_size_constraint();

    GenesisConfig {
        frame_system: Some(SystemConfig {
            code: wasm_binary_unwrap().to_vec(),
            changes_trie_config: Default::default(),
        }),
        pallet_balances: Some(BalancesConfig {
            balances: endowed_accounts
                .iter()
                .cloned()
                .map(|k| (k, ENDOWMENT))
                .chain(initial_authorities.iter().map(|x| (x.0.clone(), STASH)))
                .chain(
                    initial_balances
                        .iter()
                        .map(|(account, balance)| (account.clone(), *balance)),
                )
                .collect(),
        }),
        pallet_staking: Some(StakingConfig {
            validator_count: 100,
            minimum_validator_count: initial_authorities.len() as u32,
            stakers: initial_authorities
                .iter()
                .map(|x| (x.0.clone(), x.1.clone(), STASH, StakerStatus::Validator))
                .collect(),
            invulnerables: initial_authorities.iter().map(|x| x.0.clone()).collect(),
            slash_reward_fraction: Perbill::from_percent(10),
            history_depth: 336,
            ..Default::default()
        }),
        pallet_sudo: Some(SudoConfig { key: root_key }),
        pallet_babe: Some(BabeConfig {
            authorities: vec![],
        }),
        pallet_im_online: Some(ImOnlineConfig { keys: vec![] }),
        pallet_authority_discovery: Some(AuthorityDiscoveryConfig { keys: vec![] }),
        pallet_grandpa: Some(GrandpaConfig {
            authorities: vec![],
        }),
        pallet_session: Some(SessionConfig {
            keys: initial_authorities
                .iter()
                .map(|x| {
                    (
                        x.0.clone(),
                        x.0.clone(),
                        session_keys(x.2.clone(), x.3.clone(), x.4.clone(), x.5.clone()),
                    )
                })
                .collect::<Vec<_>>(),
        }),
        council: Some(CouncilConfig {
            active_council: vec![],
            term_ends_at: 1,
        }),
        election: Some(CouncilElectionConfig {
            auto_start: true,
            election_parameters: ElectionParameters {
                announcing_period: 4 * DAYS,
                voting_period: 1 * DAYS,
                revealing_period: 1 * DAYS,
                council_size: 16,
                candidacy_limit: 50,
                min_council_stake: 1_000,
                new_term_duration: 1 * DAYS,
                min_voting_stake: 100,
            },
        }),
        membership: Some(MembersConfig {
            default_paid_membership_fee: 100u128,
            members,
        }),
        forum: Some(forum_config),
        working_group_Instance2: Some(StorageWorkingGroupConfig {
            phantom: Default::default(),
            working_group_mint_capacity: 0,
            opening_human_readable_text_constraint: default_text_constraint,
            worker_application_human_readable_text_constraint: default_text_constraint,
            worker_exit_rationale_text_constraint: default_text_constraint,
            worker_storage_size_constraint: default_storage_size_constraint,
        }),
        working_group_Instance3: Some(ContentDirectoryWorkingGroupConfig {
            phantom: Default::default(),
            working_group_mint_capacity: 0,
            opening_human_readable_text_constraint: default_text_constraint,
            worker_application_human_readable_text_constraint: default_text_constraint,
            worker_exit_rationale_text_constraint: default_text_constraint,
            worker_storage_size_constraint: default_storage_size_constraint,
        }),
        working_group_Instance4: Some(OperationsWorkingGroupConfig {
            phantom: Default::default(),
            working_group_mint_capacity: 0,
            opening_human_readable_text_constraint: default_text_constraint,
            worker_application_human_readable_text_constraint: default_text_constraint,
            worker_exit_rationale_text_constraint: default_text_constraint,
            worker_storage_size_constraint: default_storage_size_constraint,
        }),
        working_group_Instance5: Some(GatewayWorkingGroupConfig {
            phantom: Default::default(),
            working_group_mint_capacity: 0,
            opening_human_readable_text_constraint: default_text_constraint,
            worker_application_human_readable_text_constraint: default_text_constraint,
            worker_exit_rationale_text_constraint: default_text_constraint,
            worker_storage_size_constraint: default_storage_size_constraint,
        }),
<<<<<<< HEAD
        working_group_Instance4: Some(DistributionWorkingGroupConfig {
            phantom: Default::default(),
            working_group_mint_capacity: 0,
            opening_human_readable_text_constraint: default_text_constraint,
            worker_application_human_readable_text_constraint: default_text_constraint,
            worker_exit_rationale_text_constraint: default_text_constraint,
        }),
        content_directory: Some({
            ContentDirectoryConfig {
                class_by_id: vec![],
                entity_by_id: vec![],
                curator_group_by_id: vec![],
                next_class_id: 1,
                next_entity_id: 1,
=======
        content: Some({
            ContentConfig {
>>>>>>> 8b1f4a5d
                next_curator_group_id: 1,
                next_channel_category_id: 1,
                next_channel_id: 1,
                next_video_category_id: 1,
                next_video_id: 1,
                next_playlist_id: 1,
                next_series_id: 1,
                next_person_id: 1,
                next_channel_transfer_request_id: 1,
            }
        }),
        proposals_codex: Some(ProposalsCodexConfig {
            set_validator_count_proposal_voting_period: cpcp
                .set_validator_count_proposal_voting_period,
            set_validator_count_proposal_grace_period: cpcp
                .set_validator_count_proposal_grace_period,
            runtime_upgrade_proposal_voting_period: cpcp.runtime_upgrade_proposal_voting_period,
            runtime_upgrade_proposal_grace_period: cpcp.runtime_upgrade_proposal_grace_period,
            text_proposal_voting_period: cpcp.text_proposal_voting_period,
            text_proposal_grace_period: cpcp.text_proposal_grace_period,
            set_election_parameters_proposal_voting_period: cpcp
                .set_election_parameters_proposal_voting_period,
            set_election_parameters_proposal_grace_period: cpcp
                .set_election_parameters_proposal_grace_period,
            spending_proposal_voting_period: cpcp.spending_proposal_voting_period,
            spending_proposal_grace_period: cpcp.spending_proposal_grace_period,
            add_working_group_opening_proposal_voting_period: cpcp
                .add_working_group_opening_proposal_voting_period,
            add_working_group_opening_proposal_grace_period: cpcp
                .add_working_group_opening_proposal_grace_period,
            begin_review_working_group_leader_applications_proposal_voting_period: cpcp
                .begin_review_working_group_leader_applications_proposal_voting_period,
            begin_review_working_group_leader_applications_proposal_grace_period: cpcp
                .begin_review_working_group_leader_applications_proposal_grace_period,
            fill_working_group_leader_opening_proposal_voting_period: cpcp
                .fill_working_group_leader_opening_proposal_voting_period,
            fill_working_group_leader_opening_proposal_grace_period: cpcp
                .fill_working_group_leader_opening_proposal_grace_period,
            set_working_group_mint_capacity_proposal_voting_period: cpcp
                .set_working_group_mint_capacity_proposal_voting_period,
            set_working_group_mint_capacity_proposal_grace_period: cpcp
                .set_working_group_mint_capacity_proposal_grace_period,
            decrease_working_group_leader_stake_proposal_voting_period: cpcp
                .decrease_working_group_leader_stake_proposal_voting_period,
            decrease_working_group_leader_stake_proposal_grace_period: cpcp
                .decrease_working_group_leader_stake_proposal_grace_period,
            slash_working_group_leader_stake_proposal_voting_period: cpcp
                .slash_working_group_leader_stake_proposal_voting_period,
            slash_working_group_leader_stake_proposal_grace_period: cpcp
                .slash_working_group_leader_stake_proposal_grace_period,
            set_working_group_leader_reward_proposal_voting_period: cpcp
                .set_working_group_leader_reward_proposal_voting_period,
            set_working_group_leader_reward_proposal_grace_period: cpcp
                .set_working_group_leader_reward_proposal_grace_period,
            terminate_working_group_leader_role_proposal_voting_period: cpcp
                .terminate_working_group_leader_role_proposal_voting_period,
            terminate_working_group_leader_role_proposal_grace_period: cpcp
                .terminate_working_group_leader_role_proposal_grace_period,
        }),
    }
}

#[cfg(test)]
pub(crate) mod tests {
    use super::*;
    use crate::service::{new_full_base, new_light_base, NewFullBase};
    use sc_service_test;

    fn local_testnet_genesis_instant_single() -> GenesisConfig {
        testnet_genesis(
            vec![get_authority_keys_from_seed("Alice")],
            get_account_id_from_seed::<sr25519::Public>("Alice"),
            vec![get_authority_keys_from_seed("Alice").0],
            proposals_config::development(),
            initial_members::none(),
            forum_config::empty(get_account_id_from_seed::<sr25519::Public>("Alice")),
<<<<<<< HEAD
            content_config::empty_versioned_store_config(),
            content_config::empty_versioned_store_permissions_config(),
            content_config::empty_content_working_group_config(),
=======
            content_config::empty_data_directory_config(),
>>>>>>> 8b1f4a5d
            vec![],
        )
    }

    /// Local testnet config (single validator - Alice)
    pub fn integration_test_config_with_single_authority() -> ChainSpec {
        ChainSpec::from_genesis(
            "Integration Test",
            "test",
            ChainType::Development,
            local_testnet_genesis_instant_single,
            vec![],
            None,
            None,
            None,
            Default::default(),
        )
    }

    fn local_testnet_genesis() -> GenesisConfig {
        testnet_genesis(
            vec![
                get_authority_keys_from_seed("Alice"),
                get_authority_keys_from_seed("Bob"),
            ],
            get_account_id_from_seed::<sr25519::Public>("Alice"),
            vec![
                get_authority_keys_from_seed("Alice").0,
                get_authority_keys_from_seed("Bob").0,
            ],
            proposals_config::development(),
            initial_members::none(),
            forum_config::empty(get_account_id_from_seed::<sr25519::Public>("Alice")),
<<<<<<< HEAD
            content_config::empty_versioned_store_config(),
            content_config::empty_versioned_store_permissions_config(),
            content_config::empty_content_working_group_config(),
=======
            content_config::empty_data_directory_config(),
>>>>>>> 8b1f4a5d
            vec![],
        )
    }

    /// Local testnet config (multivalidator Alice + Bob)
    pub fn integration_test_config_with_two_authorities() -> ChainSpec {
        ChainSpec::from_genesis(
            "Integration Test",
            "test",
            ChainType::Development,
            local_testnet_genesis,
            vec![],
            None,
            None,
            None,
            Default::default(),
        )
    }

    #[test]
    #[ignore]
    fn test_connectivity() {
        sc_service_test::connectivity(
            integration_test_config_with_two_authorities(),
            |config| {
                let NewFullBase {
                    task_manager,
                    client,
                    network,
                    transaction_pool,
                    ..
                } = new_full_base(config, |_, _| ())?;
                Ok(sc_service_test::TestNetComponents::new(
                    task_manager,
                    client,
                    network,
                    transaction_pool,
                ))
            },
            |config| {
                let (keep_alive, _, client, network, transaction_pool) = new_light_base(config)?;
                Ok(sc_service_test::TestNetComponents::new(
                    keep_alive,
                    client,
                    network,
                    transaction_pool,
                ))
            },
        );
    }
}<|MERGE_RESOLUTION|>--- conflicted
+++ resolved
@@ -32,26 +32,16 @@
 
 use node_runtime::{
     membership, wasm_binary_unwrap, AuthorityDiscoveryConfig, BabeConfig, Balance, BalancesConfig,
-<<<<<<< HEAD
-    ContentDirectoryConfig, ContentDirectoryWorkingGroupConfig, ContentWorkingGroupConfig,
-    CouncilConfig, CouncilElectionConfig, DistributionWorkingGroupConfig, ElectionParameters,
-    ForumConfig, GrandpaConfig, ImOnlineConfig, MembersConfig, Moment, ProposalsCodexConfig,
-    SessionConfig, SessionKeys, Signature, StakerStatus, StakingConfig, StorageWorkingGroupConfig,
-    SudoConfig, SystemConfig, VersionedStoreConfig, VersionedStorePermissionsConfig, DAYS,
-=======
-    ContentConfig, ContentDirectoryWorkingGroupConfig, CouncilConfig, CouncilElectionConfig,
-    DataDirectoryConfig, DataObjectStorageRegistryConfig, DataObjectTypeRegistryConfig,
-    ElectionParameters, ForumConfig, GatewayWorkingGroupConfig, GrandpaConfig, ImOnlineConfig,
-    MembersConfig, Moment, OperationsWorkingGroupConfig, ProposalsCodexConfig, SessionConfig,
-    SessionKeys, Signature, StakerStatus, StakingConfig, StorageWorkingGroupConfig, SudoConfig,
-    SystemConfig, DAYS,
->>>>>>> 8b1f4a5d
+    ContentConfig, ContentWorkingGroupConfig, CouncilConfig, CouncilElectionConfig,
+    DistributionWorkingGroupConfig, ElectionParameters, ForumConfig, GatewayWorkingGroupConfig,
+    GrandpaConfig, ImOnlineConfig, MembersConfig, Moment, OperationsWorkingGroupConfig,
+    ProposalsCodexConfig, SessionConfig, SessionKeys, Signature, StakerStatus, StakingConfig,
+    StorageWorkingGroupConfig, SudoConfig, SystemConfig, DAYS,
 };
 
 // Exported to be used by chain-spec-builder
 pub use node_runtime::{AccountId, GenesisConfig};
 
-pub mod content_config;
 pub mod forum_config;
 pub mod initial_balances;
 pub mod initial_members;
@@ -146,13 +136,6 @@
                         proposals_config::development(),
                         initial_members::none(),
                         forum_config::empty(get_account_id_from_seed::<sr25519::Public>("Alice")),
-<<<<<<< HEAD
-                        content_config::empty_versioned_store_config(),
-                        content_config::empty_versioned_store_permissions_config(),
-                        content_config::empty_content_working_group_config(),
-=======
-                        content_config::empty_data_directory_config(),
->>>>>>> 8b1f4a5d
                         vec![],
                     )
                 },
@@ -190,13 +173,6 @@
                         proposals_config::development(),
                         initial_members::none(),
                         forum_config::empty(get_account_id_from_seed::<sr25519::Public>("Alice")),
-<<<<<<< HEAD
-                        content_config::empty_versioned_store_config(),
-                        content_config::empty_versioned_store_permissions_config(),
-                        content_config::empty_content_working_group_config(),
-=======
-                        content_config::empty_data_directory_config(),
->>>>>>> 8b1f4a5d
                         vec![],
                     )
                 },
@@ -239,13 +215,6 @@
     cpcp: node_runtime::ProposalsConfigParameters,
     members: Vec<membership::genesis::Member<u64, AccountId, Moment>>,
     forum_config: ForumConfig,
-<<<<<<< HEAD
-    versioned_store_config: VersionedStoreConfig,
-    versioned_store_permissions_config: VersionedStorePermissionsConfig,
-    content_working_group_config: ContentWorkingGroupConfig,
-=======
-    data_directory_config: DataDirectoryConfig,
->>>>>>> 8b1f4a5d
     initial_balances: Vec<(AccountId, Balance)>,
 ) -> GenesisConfig {
     const STASH: Balance = 5_000;
@@ -337,7 +306,7 @@
             worker_exit_rationale_text_constraint: default_text_constraint,
             worker_storage_size_constraint: default_storage_size_constraint,
         }),
-        working_group_Instance3: Some(ContentDirectoryWorkingGroupConfig {
+        working_group_Instance3: Some(ContentWorkingGroupConfig {
             phantom: Default::default(),
             working_group_mint_capacity: 0,
             opening_human_readable_text_constraint: default_text_constraint,
@@ -361,25 +330,16 @@
             worker_exit_rationale_text_constraint: default_text_constraint,
             worker_storage_size_constraint: default_storage_size_constraint,
         }),
-<<<<<<< HEAD
-        working_group_Instance4: Some(DistributionWorkingGroupConfig {
+        working_group_Instance6: Some(DistributionWorkingGroupConfig {
             phantom: Default::default(),
             working_group_mint_capacity: 0,
             opening_human_readable_text_constraint: default_text_constraint,
             worker_application_human_readable_text_constraint: default_text_constraint,
             worker_exit_rationale_text_constraint: default_text_constraint,
-        }),
-        content_directory: Some({
-            ContentDirectoryConfig {
-                class_by_id: vec![],
-                entity_by_id: vec![],
-                curator_group_by_id: vec![],
-                next_class_id: 1,
-                next_entity_id: 1,
-=======
+            worker_storage_size_constraint: default_storage_size_constraint,
+        }),
         content: Some({
             ContentConfig {
->>>>>>> 8b1f4a5d
                 next_curator_group_id: 1,
                 next_channel_category_id: 1,
                 next_channel_id: 1,
@@ -456,13 +416,6 @@
             proposals_config::development(),
             initial_members::none(),
             forum_config::empty(get_account_id_from_seed::<sr25519::Public>("Alice")),
-<<<<<<< HEAD
-            content_config::empty_versioned_store_config(),
-            content_config::empty_versioned_store_permissions_config(),
-            content_config::empty_content_working_group_config(),
-=======
-            content_config::empty_data_directory_config(),
->>>>>>> 8b1f4a5d
             vec![],
         )
     }
@@ -496,13 +449,6 @@
             proposals_config::development(),
             initial_members::none(),
             forum_config::empty(get_account_id_from_seed::<sr25519::Public>("Alice")),
-<<<<<<< HEAD
-            content_config::empty_versioned_store_config(),
-            content_config::empty_versioned_store_permissions_config(),
-            content_config::empty_content_working_group_config(),
-=======
-            content_config::empty_data_directory_config(),
->>>>>>> 8b1f4a5d
             vec![],
         )
     }
