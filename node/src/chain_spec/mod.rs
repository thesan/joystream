--- conflicted
+++ resolved
@@ -32,20 +32,12 @@
 
 use node_runtime::{
     membership, wasm_binary_unwrap, AuthorityDiscoveryConfig, BabeConfig, Balance, BalancesConfig,
-<<<<<<< HEAD
     ContentConfig, ContentWorkingGroupConfig, CouncilConfig, CouncilElectionConfig,
     DistributionWorkingGroupConfig, ElectionParameters, ForumConfig, GatewayWorkingGroupConfig,
-    GrandpaConfig, ImOnlineConfig, MembersConfig, Moment, OperationsWorkingGroupConfig,
-    ProposalsCodexConfig, SessionConfig, SessionKeys, Signature, StakerStatus, StakingConfig,
-    StorageWorkingGroupConfig, SudoConfig, SystemConfig, DAYS,
-=======
-    ContentConfig, ContentDirectoryWorkingGroupConfig, CouncilConfig, CouncilElectionConfig,
-    DataDirectoryConfig, DataObjectStorageRegistryConfig, DataObjectTypeRegistryConfig,
-    ElectionParameters, ForumConfig, GatewayWorkingGroupConfig, GrandpaConfig, ImOnlineConfig,
-    MembersConfig, Moment, OperationsWorkingGroupAlphaConfig, OperationsWorkingGroupBetaConfig,
-    OperationsWorkingGroupGammaConfig, ProposalsCodexConfig, SessionConfig, SessionKeys, Signature,
-    StakerStatus, StakingConfig, StorageWorkingGroupConfig, SudoConfig, SystemConfig, DAYS,
->>>>>>> 6c9a0e5f
+    GrandpaConfig, ImOnlineConfig, MembersConfig, Moment, OperationsWorkingGroupAlphaConfig,
+    OperationsWorkingGroupBetaConfig, OperationsWorkingGroupGammaConfig, ProposalsCodexConfig,
+    SessionConfig, SessionKeys, Signature, StakerStatus, StakingConfig, StorageWorkingGroupConfig,
+    SudoConfig, SystemConfig, DAYS,
 };
 
 // Exported to be used by chain-spec-builder
@@ -339,19 +331,23 @@
             worker_exit_rationale_text_constraint: default_text_constraint,
             worker_storage_size_constraint: default_storage_size_constraint,
         }),
-<<<<<<< HEAD
         working_group_Instance6: Some(DistributionWorkingGroupConfig {
-=======
-        working_group_Instance6: Some(OperationsWorkingGroupBetaConfig {
-            phantom: Default::default(),
-            working_group_mint_capacity: 0,
-            opening_human_readable_text_constraint: default_text_constraint,
-            worker_application_human_readable_text_constraint: default_text_constraint,
-            worker_exit_rationale_text_constraint: default_text_constraint,
-            worker_storage_size_constraint: default_storage_size_constraint,
-        }),
-        working_group_Instance7: Some(OperationsWorkingGroupGammaConfig {
->>>>>>> 6c9a0e5f
+            phantom: Default::default(),
+            working_group_mint_capacity: 0,
+            opening_human_readable_text_constraint: default_text_constraint,
+            worker_application_human_readable_text_constraint: default_text_constraint,
+            worker_exit_rationale_text_constraint: default_text_constraint,
+            worker_storage_size_constraint: default_storage_size_constraint,
+        }),
+        working_group_Instance7: Some(OperationsWorkingGroupBetaConfig {
+            phantom: Default::default(),
+            working_group_mint_capacity: 0,
+            opening_human_readable_text_constraint: default_text_constraint,
+            worker_application_human_readable_text_constraint: default_text_constraint,
+            worker_exit_rationale_text_constraint: default_text_constraint,
+            worker_storage_size_constraint: default_storage_size_constraint,
+        }),
+        working_group_Instance8: Some(OperationsWorkingGroupGammaConfig {
             phantom: Default::default(),
             working_group_mint_capacity: 0,
             opening_human_readable_text_constraint: default_text_constraint,
