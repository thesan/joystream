--- conflicted
+++ resolved
@@ -1,5 +1,4 @@
 # Joystream [![Build Status](https://travis-ci.org/Joystream/substrate-runtime-joystream.svg?branch=master)](https://travis-ci.org/Joystream/substrate-runtime-joystream)
-<<<<<<< HEAD
 
 
 <p align="center"><img src="img/landing-cover_new.svg"></p>
@@ -37,7 +36,6 @@
 </div>
 
 Table of Contents
-=================
 
 - [Overview](#overview)
 - [Contribute](#contribute)
@@ -73,16 +71,15 @@
 
 # Overview
 
-This landing repo is intended to be the best starting place to get a coherent view of how information is organized in this GitHub organization.
-
-It is the main code reposity for all joystream software. It will  house the substrate chain project, the full node and runtime and all reusable substrate runtime modules that make up the joystream runtime. In addition to all front-end apps and infrastructure servers necessary for operating the network.
-
-The repository both a cargo workspace and yarn workspace.
+This is the main code repository for all joystream software as well as the best starting place to get a coherent view of how information is organized in this GitHub organization.
+
+It will  house the substrate chain project, the full node and runtime and all reusable substrate runtime modules that make up the joystream runtime. In addition to all front-end apps and infrastructure servers necessary for operating the network.
+
+The repository is both a cargo workspace and a yarn workspace.
 
 The Joystream network builds on a pre-release version of [substrate v2.0](https://substrate.dev/) and adds additional
 functionality to support the [various roles](https://www.joystream.org/roles) that can be entered into on the platform.
-=======
->>>>>>> 4d3bcf8d
+
 
 # Contribute
 
@@ -91,7 +88,6 @@
   - feature branches should be created in contributors' own fork of the repo.
   - for more collaborative long running feature development, a feature branch may be created by the maintainer on the central repo.
 
-<<<<<<< HEAD
 The central repos will have multiple members of the core team with write access, but there will be one designated maintainer or "product owner" and responsible for the final product. The maintainer must approve either directly or by delegation (accepting other members' reviews) PRs to be merged.
 
 The core team, maintainers and outside contributors are encouraged to follow these general guidelines when contributing to the code repositories:
@@ -246,18 +242,6 @@
 The OKRs can be classified into two separate families of types, first:
 
 - **Project OKRs**: Project OKRs can run over multiple years and are graded very rarely. They contain the root objectives that require no deeper justification. Every other objective must be justified directly, or indirectly through another key result, by virtue of its relevance to the project OKRs. The current set of such OKRs can be found [below](#project-okrs).
-=======
-## Build Status
-
-Development [![Development Branch Build Status](https://travis-ci.org/Joystream/substrate-runtime-joystream.svg?branch=development)](https://travis-ci.org/Joystream/substrate-runtime-joystream)
-
-More detailed build history on [Travis CI](https://travis-ci.org/github/Joystream/substrate-runtime-joystream/builds)
-
-## Overview
-
-The Joystream network builds on a pre-release version of [substrate v2.0](https://substrate.dev/) and adds additional
-functionality to support the [various roles](https://www.joystream.org/roles) that can be entered into on the platform.
->>>>>>> 4d3bcf8d
 
 - **Quarterly OKRs**: Every quarter, new OKRs for the given quarter are derived, referred to as quarterly OKRs. Only OKRs which have independent objectives are formally referred to as quarterly OKRs, any derivative OKR is not, even if derived at the start of a quarter. Importantly, they should contain very little detail about releases. The current set of such OKRs can be found [below](#quarterly-okrs).
 
