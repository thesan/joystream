import { ApolloClient, DocumentNode, NormalizedCacheObject } from '@apollo/client'
import { MemberId, PostId, ThreadId } from '@joystream/types/common'
import Debugger from 'debug'
import { ApplicationId, OpeningId, WorkerId } from '@joystream/types/working-group'
import { EventDetails, WorkingGroupModuleName } from './types'
import {
  GetMemberByIdQuery,
  GetMemberByIdQueryVariables,
  GetMemberById,
  GetMemberProfileUpdatedEventsByMemberIdQuery,
  GetMemberProfileUpdatedEventsByMemberIdQueryVariables,
  GetMemberProfileUpdatedEventsByMemberId,
  GetMemberAccountsUpdatedEventsByMemberIdQuery,
  GetMemberAccountsUpdatedEventsByMemberIdQueryVariables,
  GetMemberAccountsUpdatedEventsByMemberId,
  GetInvitesTransferredEventsBySourceMemberIdQuery,
  GetInvitesTransferredEventsBySourceMemberIdQueryVariables,
  GetInvitesTransferredEventsBySourceMemberId,
  GetStakingAccountRemovedEventsByMemberIdQuery,
  GetStakingAccountRemovedEventsByMemberIdQueryVariables,
  GetStakingAccountRemovedEventsByMemberId,
  GetMembershipSystemSnapshotAtQuery,
  GetMembershipSystemSnapshotAtQueryVariables,
  GetMembershipSystemSnapshotAt,
  GetMembershipSystemSnapshotBeforeQuery,
  GetMembershipSystemSnapshotBeforeQueryVariables,
  GetMembershipSystemSnapshotBefore,
  GetReferralCutUpdatedEventsByEventIdQuery,
  GetReferralCutUpdatedEventsByEventIdQueryVariables,
  GetReferralCutUpdatedEventsByEventId,
  GetMembershipPriceUpdatedEventsByEventIdQuery,
  GetMembershipPriceUpdatedEventsByEventIdQueryVariables,
  GetMembershipPriceUpdatedEventsByEventId,
  GetInitialInvitationBalanceUpdatedEventsByEventIdQuery,
  GetInitialInvitationBalanceUpdatedEventsByEventIdQueryVariables,
  GetInitialInvitationBalanceUpdatedEventsByEventId,
  GetInitialInvitationCountUpdatedEventsByEventIdQuery,
  GetInitialInvitationCountUpdatedEventsByEventIdQueryVariables,
  GetInitialInvitationCountUpdatedEventsByEventId,
  GetOpeningByIdQuery,
  GetOpeningByIdQueryVariables,
  GetOpeningById,
  GetApplicationByIdQuery,
  GetApplicationByIdQueryVariables,
  GetApplicationById,
  GetAppliedOnOpeningEventsByEventIdsQuery,
  GetAppliedOnOpeningEventsByEventIdsQueryVariables,
  GetAppliedOnOpeningEventsByEventIds,
  GetOpeningAddedEventsByEventIdsQuery,
  GetOpeningAddedEventsByEventIdsQueryVariables,
  GetOpeningAddedEventsByEventIds,
  GetOpeningFilledEventsByEventIdsQuery,
  GetOpeningFilledEventsByEventIdsQueryVariables,
  GetOpeningFilledEventsByEventIds,
  GetApplicationWithdrawnEventsByEventIdsQuery,
  GetApplicationWithdrawnEventsByEventIdsQueryVariables,
  GetApplicationWithdrawnEventsByEventIds,
  GetOpeningCancelledEventsByEventIdsQuery,
  GetOpeningCancelledEventsByEventIdsQueryVariables,
  GetOpeningCancelledEventsByEventIds,
  GetStatusTextChangedEventsByEventIdsQuery,
  GetStatusTextChangedEventsByEventIdsQueryVariables,
  GetStatusTextChangedEventsByEventIds,
  GetUpcomingOpeningsByCreatedInEventIdsQuery,
  GetUpcomingOpeningsByCreatedInEventIdsQueryVariables,
  GetUpcomingOpeningsByCreatedInEventIds,
  GetWorkingGroupByNameQuery,
  GetWorkingGroupByNameQueryVariables,
  GetWorkingGroupByName,
  GetWorkingGroupMetadataSnapshotsByTimeAsc,
  GetWorkingGroupMetadataSnapshotsByTimeAscQuery,
  GetWorkingGroupMetadataSnapshotsByTimeAscQueryVariables,
  MembershipFieldsFragment,
  MembershipBoughtEventFieldsFragment,
  MemberProfileUpdatedEventFieldsFragment,
  MemberAccountsUpdatedEventFieldsFragment,
  MemberInvitedEventFieldsFragment,
  InvitesTransferredEventFieldsFragment,
  StakingAccountAddedEventFieldsFragment,
  StakingAccountConfirmedEventFieldsFragment,
  StakingAccountRemovedEventFieldsFragment,
  MembershipSystemSnapshotFieldsFragment,
  ReferralCutUpdatedEventFieldsFragment,
  MembershipPriceUpdatedEventFieldsFragment,
  InitialInvitationBalanceUpdatedEventFieldsFragment,
  InitialInvitationCountUpdatedEventFieldsFragment,
  OpeningFieldsFragment,
  ApplicationFieldsFragment,
  AppliedOnOpeningEventFieldsFragment,
  OpeningAddedEventFieldsFragment,
  OpeningFilledEventFieldsFragment,
  ApplicationWithdrawnEventFieldsFragment,
  OpeningCanceledEventFieldsFragment,
  StatusTextChangedEventFieldsFragment,
  UpcomingOpeningFieldsFragment,
  WorkingGroupFieldsFragment,
  WorkingGroupMetadataFieldsFragment,
  GetUpcomingOpeningByIdQuery,
  GetUpcomingOpeningByIdQueryVariables,
  GetUpcomingOpeningById,
  GetOpeningsByIdsQuery,
  GetOpeningsByIdsQueryVariables,
  GetOpeningsByIds,
  GetApplicationsByIdsQuery,
  GetApplicationsByIdsQueryVariables,
  GetApplicationsByIds,
  GetWorkerRoleAccountUpdatedEventsByEventIdsQuery,
  GetWorkerRoleAccountUpdatedEventsByEventIdsQueryVariables,
  WorkerRoleAccountUpdatedEventFieldsFragment,
  GetWorkerRoleAccountUpdatedEventsByEventIds,
  GetWorkerRewardAccountUpdatedEventsByEventIdsQuery,
  GetWorkerRewardAccountUpdatedEventsByEventIdsQueryVariables,
  WorkerRewardAccountUpdatedEventFieldsFragment,
  GetWorkerRewardAccountUpdatedEventsByEventIds,
  StakeIncreasedEventFieldsFragment,
  GetStakeIncreasedEventsByEventIdsQuery,
  GetStakeIncreasedEventsByEventIdsQueryVariables,
  GetStakeIncreasedEventsByEventIds,
  WorkerFieldsFragment,
  GetWorkersByRuntimeIdsQuery,
  GetWorkersByRuntimeIdsQueryVariables,
  GetWorkersByRuntimeIds,
  GetWorkerStartedLeavingEventsByEventIdsQuery,
  GetWorkerStartedLeavingEventsByEventIdsQueryVariables,
  GetWorkerStartedLeavingEventsByEventIds,
  WorkerStartedLeavingEventFieldsFragment,
  TerminatedWorkerEventFieldsFragment,
  GetTerminatedWorkerEventsByEventIdsQuery,
  GetTerminatedWorkerEventsByEventIdsQueryVariables,
  GetTerminatedWorkerEventsByEventIds,
  TerminatedLeaderEventFieldsFragment,
  GetTerminatedLeaderEventsByEventIdsQuery,
  GetTerminatedLeaderEventsByEventIdsQueryVariables,
  GetTerminatedLeaderEventsByEventIds,
  WorkerRewardAmountUpdatedEventFieldsFragment,
  GetWorkerRewardAmountUpdatedEventsByEventIdsQuery,
  GetWorkerRewardAmountUpdatedEventsByEventIdsQueryVariables,
  GetWorkerRewardAmountUpdatedEventsByEventIds,
  StakeSlashedEventFieldsFragment,
  GetStakeSlashedEventsByEventIdsQuery,
  GetStakeSlashedEventsByEventIdsQueryVariables,
  GetStakeSlashedEventsByEventIds,
  StakeDecreasedEventFieldsFragment,
  GetStakeDecreasedEventsByEventIdsQuery,
  GetStakeDecreasedEventsByEventIdsQueryVariables,
  GetStakeDecreasedEventsByEventIds,
  BudgetSetEventFieldsFragment,
  GetBudgetSetEventsByEventIdsQuery,
  GetBudgetSetEventsByEventIdsQueryVariables,
  GetBudgetSetEventsByEventIds,
  BudgetSpendingEventFieldsFragment,
  GetBudgetSpendingEventsByEventIdsQuery,
  GetBudgetSpendingEventsByEventIdsQueryVariables,
  GetBudgetSpendingEventsByEventIds,
  LeaderUnsetEventFieldsFragment,
  GetLeaderUnsetEventsByEventIdsQuery,
  GetLeaderUnsetEventsByEventIdsQueryVariables,
  GetLeaderUnsetEventsByEventIds,
  LeaderSetEventFieldsFragment,
  GetLeaderSetEventsByEventIdsQuery,
  GetLeaderSetEventsByEventIdsQueryVariables,
  GetLeaderSetEventsByEventIds,
  ForumCategoryFieldsFragment,
  GetCategoriesByIdsQuery,
  GetCategoriesByIdsQueryVariables,
  GetCategoriesByIds,
  CategoryCreatedEventFieldsFragment,
  GetCategoryCreatedEventsByEventIdsQuery,
  GetCategoryCreatedEventsByEventIdsQueryVariables,
  GetCategoryCreatedEventsByEventIds,
<<<<<<< HEAD
  CategoryUpdatedEventFieldsFragment,
  GetCategoryUpdatedEventsByEventIdsQuery,
  GetCategoryUpdatedEventsByEventIdsQueryVariables,
  GetCategoryUpdatedEventsByEventIds,
=======
  GetCategoryArchivalStatusUpdatedEventsByEventIds,
  GetCategoryArchivalStatusUpdatedEventsByEventIdsQuery,
  GetCategoryArchivalStatusUpdatedEventsByEventIdsQueryVariables,
>>>>>>> 469edc1d
  CategoryDeletedEventFieldsFragment,
  GetCategoryDeletedEventsByEventIdsQuery,
  GetCategoryDeletedEventsByEventIdsQueryVariables,
  GetCategoryDeletedEventsByEventIds,
  ThreadCreatedEventFieldsFragment,
  GetThreadCreatedEventsByEventIdsQuery,
  GetThreadCreatedEventsByEventIds,
  GetThreadCreatedEventsByEventIdsQueryVariables,
  VoteOnPollEventFieldsFragment,
  GetVoteOnPollEventsByEventIdsQuery,
  GetVoteOnPollEventsByEventIdsQueryVariables,
  GetVoteOnPollEventsByEventIds,
  ThreadDeletedEventFieldsFragment,
  GetThreadDeletedEventsByEventIdsQuery,
  GetThreadDeletedEventsByEventIdsQueryVariables,
  GetThreadDeletedEventsByEventIds,
  ForumThreadWithPostsFieldsFragment,
  GetThreadsWithPostsByIdsQuery,
  GetThreadsWithPostsByIdsQueryVariables,
  GetThreadsWithPostsByIds,
  GetMembershipBoughtEventsByEventIdsQuery,
  GetMembershipBoughtEventsByEventIdsQueryVariables,
  GetMembershipBoughtEventsByEventIds,
  GetMembersByIdsQuery,
  GetMembersByIdsQueryVariables,
  GetMembersByIds,
  GetMemberInvitedEventsByEventIdsQuery,
  GetMemberInvitedEventsByEventIdsQueryVariables,
  GetMemberInvitedEventsByEventIds,
<<<<<<< HEAD
  ProposalFieldsFragment,
  GetProposalsByIdsQuery,
  GetProposalsByIdsQueryVariables,
  GetProposalsByIds,
  GetStakingAccountConfirmedEventsByEventIdsQuery,
  GetStakingAccountConfirmedEventsByEventIdsQueryVariables,
  GetStakingAccountConfirmedEventsByEventIds,
  GetStakingAccountAddedEventsByEventIdsQuery,
  GetStakingAccountAddedEventsByEventIdsQueryVariables,
  GetStakingAccountAddedEventsByEventIds,
  ProposalVotedEventFieldsFragment,
  GetProposalVotedEventsByEventIdsQuery,
  GetProposalVotedEventsByEventIdsQueryVariables,
  GetProposalVotedEventsByEventIds,
  ProposalCancelledEventFieldsFragment,
  GetProposalCancelledEventsByEventIdsQuery,
  GetProposalCancelledEventsByEventIdsQueryVariables,
  GetProposalCancelledEventsByEventIds,
=======
>>>>>>> 469edc1d
  ForumPostFieldsFragment,
  GetPostsByIdsQuery,
  GetPostsByIdsQueryVariables,
  GetPostsByIds,
  PostAddedEventFieldsFragment,
  GetPostAddedEventsByEventIdsQuery,
  GetPostAddedEventsByEventIdsQueryVariables,
  GetPostAddedEventsByEventIds,
  ThreadTitleUpdatedEventFieldsFragment,
  GetThreadTitleUpdatedEventsByEventIdsQuery,
  GetThreadTitleUpdatedEventsByEventIdsQueryVariables,
  GetThreadTitleUpdatedEventsByEventIds,
  ThreadMovedEventFieldsFragment,
  GetThreadMovedEventsByEventIdsQuery,
  GetThreadMovedEventsByEventIdsQueryVariables,
  GetThreadMovedEventsByEventIds,
  CategoryStickyThreadUpdateEventFieldsFragment,
  GetCategoryStickyThreadUpdateEventsByEventIdsQuery,
  GetCategoryStickyThreadUpdateEventsByEventIdsQueryVariables,
  GetCategoryStickyThreadUpdateEventsByEventIds,
  CategoryMembershipOfModeratorUpdatedEventFieldsFragment,
  GetCategoryMembershipOfModeratorUpdatedEventsByEventIdsQuery,
  GetCategoryMembershipOfModeratorUpdatedEventsByEventIdsQueryVariables,
  GetCategoryMembershipOfModeratorUpdatedEventsByEventIds,
  ThreadModeratedEventFieldsFragment,
  GetThreadModeratedEventsByEventIdsQuery,
  GetThreadModeratedEventsByEventIdsQueryVariables,
  GetThreadModeratedEventsByEventIds,
  PostModeratedEventFieldsFragment,
  GetPostModeratedEventsByEventIdsQuery,
  GetPostModeratedEventsByEventIdsQueryVariables,
  GetPostModeratedEventsByEventIds,
  PostReactedEventFieldsFragment,
  GetPostReactedEventsByEventIdsQuery,
  GetPostReactedEventsByEventIdsQueryVariables,
  GetPostReactedEventsByEventIds,
  PostTextUpdatedEventFieldsFragment,
  GetPostTextUpdatedEventsByEventIdsQuery,
  GetPostTextUpdatedEventsByEventIdsQueryVariables,
  GetPostTextUpdatedEventsByEventIds,
  PostDeletedEventFieldsFragment,
  GetPostDeletedEventsByEventIdsQuery,
  GetPostDeletedEventsByEventIdsQueryVariables,
  GetPostDeletedEventsByEventIds,
<<<<<<< HEAD
} from './graphql/generated/queries'
import { Maybe } from './graphql/generated/schema'
import { OperationDefinitionNode } from 'graphql'
import { ProposalId } from '@joystream/types/proposals'
import { BLOCKTIME } from './consts'
=======
  CategoryArchivalStatusUpdatedEventFieldsFragment,
} from './graphql/generated/queries'
import { Maybe } from './graphql/generated/schema'
import { OperationDefinitionNode } from 'graphql'
>>>>>>> 469edc1d
import { CategoryId } from '@joystream/types/forum'
import { Utils } from './utils'
export class QueryNodeApi {
  private readonly queryNodeProvider: ApolloClient<NormalizedCacheObject>
  private readonly debug: Debugger.Debugger
  private readonly queryDebug: Debugger.Debugger
  private readonly tryDebug: Debugger.Debugger

  constructor(queryNodeProvider: ApolloClient<NormalizedCacheObject>) {
    this.queryNodeProvider = queryNodeProvider
    this.debug = Debugger('query-node-api')
    this.queryDebug = this.debug.extend('query')
    this.tryDebug = this.debug.extend('try')
  }

  public async tryQueryWithTimeout<QueryResultT>(
    query: () => Promise<QueryResultT>,
    assertResultIsValid: (res: QueryResultT) => void,
    retryTimeMs = BLOCKTIME * 3,
    retries = 6
  ): Promise<QueryResultT> {
    const label = query.toString().replace(/^.*\.([A-za-z0-9]+\(.*\))$/g, '$1')
    const debug = this.tryDebug.extend(label)
    let retryCounter = 0
    const retry = async (error: any) => {
      if (retryCounter === retries) {
        debug(`Max number of query retries (${retries}) reached!`)
        throw error
      }
      debug(`Retrying query in ${retryTimeMs}ms...`)
      ++retryCounter
      await Utils.wait(retryTimeMs)
    }
    while (true) {
      let result: QueryResultT
      try {
        result = await query()
      } catch (e) {
        debug(`Query node unreachable`)
        await retry(e)
        continue
      }

      try {
        assertResultIsValid(result)
      } catch (e) {
        debug(`Unexpected query result${e && e.message ? ` (${e.message})` : ''}`)
        await retry(e)
        continue
      }

      return result
    }
  }

  private debugQuery(query: DocumentNode, args: Record<string, unknown>): void {
    const queryDef = query.definitions.find((d) => d.kind === 'OperationDefinition') as OperationDefinitionNode
    this.queryDebug(`${queryDef.name!.value}(${JSON.stringify(args)})`)
  }

  // Query entity by unique input
  private async uniqueEntityQuery<
    QueryT extends { [k: string]: Maybe<Record<string, unknown>> | undefined },
    VariablesT extends Record<string, unknown>
  >(
    query: DocumentNode,
    variables: VariablesT,
    resultKey: keyof QueryT
  ): Promise<Required<QueryT>[keyof QueryT] | null> {
    this.debugQuery(query, variables)
    return (await this.queryNodeProvider.query<QueryT, VariablesT>({ query, variables })).data[resultKey] || null
  }

  // Query entities by "non-unique" input and return first result
  private async firstEntityQuery<QueryT extends { [k: string]: unknown[] }, VariablesT extends Record<string, unknown>>(
    query: DocumentNode,
    variables: VariablesT,
    resultKey: keyof QueryT
  ): Promise<QueryT[keyof QueryT][number] | null> {
    this.debugQuery(query, variables)
    return (await this.queryNodeProvider.query<QueryT, VariablesT>({ query, variables })).data[resultKey][0] || null
  }

  // Query multiple entities
  private async multipleEntitiesQuery<
    QueryT extends { [k: string]: unknown[] },
    VariablesT extends Record<string, unknown>
  >(query: DocumentNode, variables: VariablesT, resultKey: keyof QueryT): Promise<QueryT[keyof QueryT]> {
    this.debugQuery(query, variables)
    return (await this.queryNodeProvider.query<QueryT, VariablesT>({ query, variables })).data[resultKey]
  }

  public getQueryNodeEventId(blockNumber: number, indexInBlock: number): string {
    return `OLYMPIA-${blockNumber}-${indexInBlock}`
  }

  public async getMemberById(id: MemberId): Promise<MembershipFieldsFragment | null> {
    return this.uniqueEntityQuery<GetMemberByIdQuery, GetMemberByIdQueryVariables>(
      GetMemberById,
      { id: id.toString() },
      'membershipByUniqueInput'
    )
  }

  public async getMembersByIds(ids: MemberId[]): Promise<MembershipFieldsFragment[]> {
    return this.multipleEntitiesQuery<GetMembersByIdsQuery, GetMembersByIdsQueryVariables>(
      GetMembersByIds,
      { ids: ids.map((id) => id.toString()) },
      'memberships'
    )
  }

  public async getMembershipBoughtEvents(events: EventDetails[]): Promise<MembershipBoughtEventFieldsFragment[]> {
    const eventIds = events.map((e) => this.getQueryNodeEventId(e.blockNumber, e.indexInBlock))
    return this.multipleEntitiesQuery<
      GetMembershipBoughtEventsByEventIdsQuery,
      GetMembershipBoughtEventsByEventIdsQueryVariables
    >(GetMembershipBoughtEventsByEventIds, { eventIds }, 'membershipBoughtEvents')
  }

  public async getMemberProfileUpdatedEvents(memberId: MemberId): Promise<MemberProfileUpdatedEventFieldsFragment[]> {
    return this.multipleEntitiesQuery<
      GetMemberProfileUpdatedEventsByMemberIdQuery,
      GetMemberProfileUpdatedEventsByMemberIdQueryVariables
    >(GetMemberProfileUpdatedEventsByMemberId, { memberId: memberId.toString() }, 'memberProfileUpdatedEvents')
  }

  public async getMemberAccountsUpdatedEvents(memberId: MemberId): Promise<MemberAccountsUpdatedEventFieldsFragment[]> {
    return this.multipleEntitiesQuery<
      GetMemberAccountsUpdatedEventsByMemberIdQuery,
      GetMemberAccountsUpdatedEventsByMemberIdQueryVariables
    >(GetMemberAccountsUpdatedEventsByMemberId, { memberId: memberId.toString() }, 'memberAccountsUpdatedEvents')
  }

  public async getMemberInvitedEvents(events: EventDetails[]): Promise<MemberInvitedEventFieldsFragment[]> {
    const eventIds = events.map((e) => this.getQueryNodeEventId(e.blockNumber, e.indexInBlock))
    return this.multipleEntitiesQuery<
      GetMemberInvitedEventsByEventIdsQuery,
      GetMemberInvitedEventsByEventIdsQueryVariables
    >(GetMemberInvitedEventsByEventIds, { eventIds }, 'memberInvitedEvents')
  }

  // TODO: Use event id
  public async getInvitesTransferredEvent(
    sourceMemberId: MemberId
  ): Promise<InvitesTransferredEventFieldsFragment | null> {
    return this.firstEntityQuery<
      GetInvitesTransferredEventsBySourceMemberIdQuery,
      GetInvitesTransferredEventsBySourceMemberIdQueryVariables
    >(
      GetInvitesTransferredEventsBySourceMemberId,
      { sourceMemberId: sourceMemberId.toString() },
      'invitesTransferredEvents'
    )
  }

  public async getStakingAccountAddedEvents(events: EventDetails[]): Promise<StakingAccountAddedEventFieldsFragment[]> {
    const eventIds = events.map((e) => this.getQueryNodeEventId(e.blockNumber, e.indexInBlock))
    return this.multipleEntitiesQuery<
      GetStakingAccountAddedEventsByEventIdsQuery,
      GetStakingAccountAddedEventsByEventIdsQueryVariables
    >(GetStakingAccountAddedEventsByEventIds, { ids: eventIds }, 'stakingAccountAddedEvents')
  }

  public async getStakingAccountConfirmedEvents(
    events: EventDetails[]
  ): Promise<StakingAccountConfirmedEventFieldsFragment[]> {
    const eventIds = events.map((e) => this.getQueryNodeEventId(e.blockNumber, e.indexInBlock))
    return this.multipleEntitiesQuery<
      GetStakingAccountConfirmedEventsByEventIdsQuery,
      GetStakingAccountConfirmedEventsByEventIdsQueryVariables
    >(GetStakingAccountConfirmedEventsByEventIds, { ids: eventIds }, 'stakingAccountConfirmedEvents')
  }

  public async getStakingAccountRemovedEvents(memberId: MemberId): Promise<StakingAccountRemovedEventFieldsFragment[]> {
    return this.multipleEntitiesQuery<
      GetStakingAccountRemovedEventsByMemberIdQuery,
      GetStakingAccountRemovedEventsByMemberIdQueryVariables
    >(GetStakingAccountRemovedEventsByMemberId, { memberId: memberId.toString() }, 'stakingAccountRemovedEvents')
  }

  // FIXME: Cross-filtering is not enabled yet, so we have to use timestamp workaround
  public async getMembershipSystemSnapshotAt(
    timestamp: number
  ): Promise<MembershipSystemSnapshotFieldsFragment | null> {
    return this.firstEntityQuery<GetMembershipSystemSnapshotAtQuery, GetMembershipSystemSnapshotAtQueryVariables>(
      GetMembershipSystemSnapshotAt,
      { time: new Date(timestamp) },
      'membershipSystemSnapshots'
    )
  }

  public async getMembershipSystemSnapshotBefore(
    timestamp: number
  ): Promise<MembershipSystemSnapshotFieldsFragment | null> {
    return this.firstEntityQuery<
      GetMembershipSystemSnapshotBeforeQuery,
      GetMembershipSystemSnapshotBeforeQueryVariables
    >(GetMembershipSystemSnapshotBefore, { time: new Date(timestamp) }, 'membershipSystemSnapshots')
  }

  public async getReferralCutUpdatedEvent(
    blockNumber: number,
    indexInBlock: number
  ): Promise<ReferralCutUpdatedEventFieldsFragment | null> {
    return this.firstEntityQuery<
      GetReferralCutUpdatedEventsByEventIdQuery,
      GetReferralCutUpdatedEventsByEventIdQueryVariables
    >(
      GetReferralCutUpdatedEventsByEventId,
      { eventId: this.getQueryNodeEventId(blockNumber, indexInBlock) },
      'referralCutUpdatedEvents'
    )
  }

  public async getMembershipPriceUpdatedEvent(
    blockNumber: number,
    indexInBlock: number
  ): Promise<MembershipPriceUpdatedEventFieldsFragment | null> {
    return this.firstEntityQuery<
      GetMembershipPriceUpdatedEventsByEventIdQuery,
      GetMembershipPriceUpdatedEventsByEventIdQueryVariables
    >(
      GetMembershipPriceUpdatedEventsByEventId,
      { eventId: this.getQueryNodeEventId(blockNumber, indexInBlock) },
      'membershipPriceUpdatedEvents'
    )
  }

  public async getInitialInvitationBalanceUpdatedEvent(
    blockNumber: number,
    indexInBlock: number
  ): Promise<InitialInvitationBalanceUpdatedEventFieldsFragment | null> {
    return this.firstEntityQuery<
      GetInitialInvitationBalanceUpdatedEventsByEventIdQuery,
      GetInitialInvitationBalanceUpdatedEventsByEventIdQueryVariables
    >(
      GetInitialInvitationBalanceUpdatedEventsByEventId,
      { eventId: this.getQueryNodeEventId(blockNumber, indexInBlock) },
      'initialInvitationBalanceUpdatedEvents'
    )
  }

  public async getInitialInvitationCountUpdatedEvent(
    blockNumber: number,
    indexInBlock: number
  ): Promise<InitialInvitationCountUpdatedEventFieldsFragment | null> {
    return this.firstEntityQuery<
      GetInitialInvitationCountUpdatedEventsByEventIdQuery,
      GetInitialInvitationCountUpdatedEventsByEventIdQueryVariables
    >(
      GetInitialInvitationCountUpdatedEventsByEventId,
      { eventId: this.getQueryNodeEventId(blockNumber, indexInBlock) },
      'initialInvitationCountUpdatedEvents'
    )
  }

  public async getOpeningById(id: OpeningId, group: WorkingGroupModuleName): Promise<OpeningFieldsFragment | null> {
    return this.uniqueEntityQuery<GetOpeningByIdQuery, GetOpeningByIdQueryVariables>(
      GetOpeningById,
      { openingId: `${group}-${id.toString()}` },
      'workingGroupOpeningByUniqueInput'
    )
  }

  public async getOpeningsByIds(ids: OpeningId[], group: WorkingGroupModuleName): Promise<OpeningFieldsFragment[]> {
    const openingIds = ids.map((id) => `${group}-${id.toString()}`)
    return this.multipleEntitiesQuery<GetOpeningsByIdsQuery, GetOpeningsByIdsQueryVariables>(
      GetOpeningsByIds,
      { openingIds },
      'workingGroupOpenings'
    )
  }

  public async getApplicationById(
    id: ApplicationId,
    group: WorkingGroupModuleName
  ): Promise<ApplicationFieldsFragment | null> {
    return this.uniqueEntityQuery<GetApplicationByIdQuery, GetApplicationByIdQueryVariables>(
      GetApplicationById,
      { applicationId: `${group}-${id.toString()}` },
      'workingGroupApplicationByUniqueInput'
    )
  }

  public async getApplicationsByIds(
    ids: ApplicationId[],
    group: WorkingGroupModuleName
  ): Promise<ApplicationFieldsFragment[]> {
    const applicationIds = ids.map((id) => `${group}-${id.toString()}`)
    return this.multipleEntitiesQuery<GetApplicationsByIdsQuery, GetApplicationsByIdsQueryVariables>(
      GetApplicationsByIds,
      { applicationIds },
      'workingGroupApplications'
    )
  }

  public async getAppliedOnOpeningEvents(events: EventDetails[]): Promise<AppliedOnOpeningEventFieldsFragment[]> {
    const eventIds = events.map((e) => this.getQueryNodeEventId(e.blockNumber, e.indexInBlock))
    return this.multipleEntitiesQuery<
      GetAppliedOnOpeningEventsByEventIdsQuery,
      GetAppliedOnOpeningEventsByEventIdsQueryVariables
    >(GetAppliedOnOpeningEventsByEventIds, { eventIds }, 'appliedOnOpeningEvents')
  }

  public async getOpeningAddedEvents(events: EventDetails[]): Promise<OpeningAddedEventFieldsFragment[]> {
    const eventIds = events.map((e) => this.getQueryNodeEventId(e.blockNumber, e.indexInBlock))
    return this.multipleEntitiesQuery<
      GetOpeningAddedEventsByEventIdsQuery,
      GetOpeningAddedEventsByEventIdsQueryVariables
    >(GetOpeningAddedEventsByEventIds, { eventIds }, 'openingAddedEvents')
  }

  public async getOpeningFilledEvents(events: EventDetails[]): Promise<OpeningFilledEventFieldsFragment[]> {
    const eventIds = events.map((e) => this.getQueryNodeEventId(e.blockNumber, e.indexInBlock))
    return this.multipleEntitiesQuery<
      GetOpeningFilledEventsByEventIdsQuery,
      GetOpeningFilledEventsByEventIdsQueryVariables
    >(GetOpeningFilledEventsByEventIds, { eventIds }, 'openingFilledEvents')
  }

  public async getApplicationWithdrawnEvents(
    events: EventDetails[]
  ): Promise<ApplicationWithdrawnEventFieldsFragment[]> {
    const eventIds = events.map((e) => this.getQueryNodeEventId(e.blockNumber, e.indexInBlock))
    return this.multipleEntitiesQuery<
      GetApplicationWithdrawnEventsByEventIdsQuery,
      GetApplicationWithdrawnEventsByEventIdsQueryVariables
    >(GetApplicationWithdrawnEventsByEventIds, { eventIds }, 'applicationWithdrawnEvents')
  }

  public async getOpeningCancelledEvents(events: EventDetails[]): Promise<OpeningCanceledEventFieldsFragment[]> {
    const eventIds = events.map((e) => this.getQueryNodeEventId(e.blockNumber, e.indexInBlock))
    return this.multipleEntitiesQuery<
      GetOpeningCancelledEventsByEventIdsQuery,
      GetOpeningCancelledEventsByEventIdsQueryVariables
    >(GetOpeningCancelledEventsByEventIds, { eventIds }, 'openingCanceledEvents')
  }

  public async getStatusTextChangedEvents(events: EventDetails[]): Promise<StatusTextChangedEventFieldsFragment[]> {
    const eventIds = events.map((e) => this.getQueryNodeEventId(e.blockNumber, e.indexInBlock))
    return this.multipleEntitiesQuery<
      GetStatusTextChangedEventsByEventIdsQuery,
      GetStatusTextChangedEventsByEventIdsQueryVariables
    >(GetStatusTextChangedEventsByEventIds, { eventIds }, 'statusTextChangedEvents')
  }

  public async getUpcomingOpeningById(id: string): Promise<UpcomingOpeningFieldsFragment | null> {
    return this.uniqueEntityQuery<GetUpcomingOpeningByIdQuery, GetUpcomingOpeningByIdQueryVariables>(
      GetUpcomingOpeningById,
      { id },
      'upcomingWorkingGroupOpeningByUniqueInput'
    )
  }

  public async getUpcomingOpeningsByCreatedInEventIds(eventIds: string[]): Promise<UpcomingOpeningFieldsFragment[]> {
    return this.multipleEntitiesQuery<
      GetUpcomingOpeningsByCreatedInEventIdsQuery,
      GetUpcomingOpeningsByCreatedInEventIdsQueryVariables
    >(GetUpcomingOpeningsByCreatedInEventIds, { createdInEventIds: eventIds }, 'upcomingWorkingGroupOpenings')
  }

  public async getWorkingGroup(name: WorkingGroupModuleName): Promise<WorkingGroupFieldsFragment | null> {
    return this.uniqueEntityQuery<GetWorkingGroupByNameQuery, GetWorkingGroupByNameQueryVariables>(
      GetWorkingGroupByName,
      { name },
      'workingGroupByUniqueInput'
    )
  }

  public async getGroupMetaSnapshotsByTimeAsc(groupId: string): Promise<WorkingGroupMetadataFieldsFragment[]> {
    return this.multipleEntitiesQuery<
      GetWorkingGroupMetadataSnapshotsByTimeAscQuery,
      GetWorkingGroupMetadataSnapshotsByTimeAscQueryVariables
    >(GetWorkingGroupMetadataSnapshotsByTimeAsc, { groupId }, 'workingGroupMetadata')
  }

  public async getWorkerRoleAccountUpdatedEvents(
    events: EventDetails[]
  ): Promise<WorkerRoleAccountUpdatedEventFieldsFragment[]> {
    const eventIds = events.map((e) => this.getQueryNodeEventId(e.blockNumber, e.indexInBlock))
    return this.multipleEntitiesQuery<
      GetWorkerRoleAccountUpdatedEventsByEventIdsQuery,
      GetWorkerRoleAccountUpdatedEventsByEventIdsQueryVariables
    >(GetWorkerRoleAccountUpdatedEventsByEventIds, { eventIds }, 'workerRoleAccountUpdatedEvents')
  }

  public async getWorkerRewardAccountUpdatedEvents(
    events: EventDetails[]
  ): Promise<WorkerRewardAccountUpdatedEventFieldsFragment[]> {
    const eventIds = events.map((e) => this.getQueryNodeEventId(e.blockNumber, e.indexInBlock))
    return this.multipleEntitiesQuery<
      GetWorkerRewardAccountUpdatedEventsByEventIdsQuery,
      GetWorkerRewardAccountUpdatedEventsByEventIdsQueryVariables
    >(GetWorkerRewardAccountUpdatedEventsByEventIds, { eventIds }, 'workerRewardAccountUpdatedEvents')
  }

  public async getStakeIncreasedEvents(events: EventDetails[]): Promise<StakeIncreasedEventFieldsFragment[]> {
    const eventIds = events.map((e) => this.getQueryNodeEventId(e.blockNumber, e.indexInBlock))
    return this.multipleEntitiesQuery<
      GetStakeIncreasedEventsByEventIdsQuery,
      GetStakeIncreasedEventsByEventIdsQueryVariables
    >(GetStakeIncreasedEventsByEventIds, { eventIds }, 'stakeIncreasedEvents')
  }

  public async getWorkersByIds(ids: WorkerId[], group: WorkingGroupModuleName): Promise<WorkerFieldsFragment[]> {
    return this.multipleEntitiesQuery<GetWorkersByRuntimeIdsQuery, GetWorkersByRuntimeIdsQueryVariables>(
      GetWorkersByRuntimeIds,
      { workerIds: ids.map((id) => id.toNumber()), groupId: group },
      'workers'
    )
  }

  public async getWorkerStartedLeavingEvents(
    events: EventDetails[]
  ): Promise<WorkerStartedLeavingEventFieldsFragment[]> {
    const eventIds = events.map((e) => this.getQueryNodeEventId(e.blockNumber, e.indexInBlock))
    return this.multipleEntitiesQuery<
      GetWorkerStartedLeavingEventsByEventIdsQuery,
      GetWorkerStartedLeavingEventsByEventIdsQueryVariables
    >(GetWorkerStartedLeavingEventsByEventIds, { eventIds }, 'workerStartedLeavingEvents')
  }

  public async getTerminatedWorkerEvents(events: EventDetails[]): Promise<TerminatedWorkerEventFieldsFragment[]> {
    const eventIds = events.map((e) => this.getQueryNodeEventId(e.blockNumber, e.indexInBlock))
    return this.multipleEntitiesQuery<
      GetTerminatedWorkerEventsByEventIdsQuery,
      GetTerminatedWorkerEventsByEventIdsQueryVariables
    >(GetTerminatedWorkerEventsByEventIds, { eventIds }, 'terminatedWorkerEvents')
  }

  public async getTerminatedLeaderEvents(events: EventDetails[]): Promise<TerminatedLeaderEventFieldsFragment[]> {
    const eventIds = events.map((e) => this.getQueryNodeEventId(e.blockNumber, e.indexInBlock))
    return this.multipleEntitiesQuery<
      GetTerminatedLeaderEventsByEventIdsQuery,
      GetTerminatedLeaderEventsByEventIdsQueryVariables
    >(GetTerminatedLeaderEventsByEventIds, { eventIds }, 'terminatedLeaderEvents')
  }

  public async getWorkerRewardAmountUpdatedEvents(
    events: EventDetails[]
  ): Promise<WorkerRewardAmountUpdatedEventFieldsFragment[]> {
    const eventIds = events.map((e) => this.getQueryNodeEventId(e.blockNumber, e.indexInBlock))
    return this.multipleEntitiesQuery<
      GetWorkerRewardAmountUpdatedEventsByEventIdsQuery,
      GetWorkerRewardAmountUpdatedEventsByEventIdsQueryVariables
    >(GetWorkerRewardAmountUpdatedEventsByEventIds, { eventIds }, 'workerRewardAmountUpdatedEvents')
  }

  public async getStakeSlashedEvents(events: EventDetails[]): Promise<StakeSlashedEventFieldsFragment[]> {
    const eventIds = events.map((e) => this.getQueryNodeEventId(e.blockNumber, e.indexInBlock))
    return this.multipleEntitiesQuery<
      GetStakeSlashedEventsByEventIdsQuery,
      GetStakeSlashedEventsByEventIdsQueryVariables
    >(GetStakeSlashedEventsByEventIds, { eventIds }, 'stakeSlashedEvents')
  }

  public async getStakeDecreasedEvents(events: EventDetails[]): Promise<StakeDecreasedEventFieldsFragment[]> {
    const eventIds = events.map((e) => this.getQueryNodeEventId(e.blockNumber, e.indexInBlock))
    return this.multipleEntitiesQuery<
      GetStakeDecreasedEventsByEventIdsQuery,
      GetStakeDecreasedEventsByEventIdsQueryVariables
    >(GetStakeDecreasedEventsByEventIds, { eventIds }, 'stakeDecreasedEvents')
  }

  public async getBudgetSetEvents(events: EventDetails[]): Promise<BudgetSetEventFieldsFragment[]> {
    const eventIds = events.map((e) => this.getQueryNodeEventId(e.blockNumber, e.indexInBlock))
    return this.multipleEntitiesQuery<GetBudgetSetEventsByEventIdsQuery, GetBudgetSetEventsByEventIdsQueryVariables>(
      GetBudgetSetEventsByEventIds,
      { eventIds },
      'budgetSetEvents'
    )
  }

  public async getBudgetSpendingEvents(events: EventDetails[]): Promise<BudgetSpendingEventFieldsFragment[]> {
    const eventIds = events.map((e) => this.getQueryNodeEventId(e.blockNumber, e.indexInBlock))
    return this.multipleEntitiesQuery<
      GetBudgetSpendingEventsByEventIdsQuery,
      GetBudgetSpendingEventsByEventIdsQueryVariables
    >(GetBudgetSpendingEventsByEventIds, { eventIds }, 'budgetSpendingEvents')
  }

  public async getLeaderSetEvent(event: EventDetails): Promise<LeaderSetEventFieldsFragment | null> {
    const eventId = this.getQueryNodeEventId(event.blockNumber, event.indexInBlock)
    return this.firstEntityQuery<GetLeaderSetEventsByEventIdsQuery, GetLeaderSetEventsByEventIdsQueryVariables>(
      GetLeaderSetEventsByEventIds,
      { eventIds: [eventId] },
      'leaderSetEvents'
    )
  }

  public async getLeaderUnsetEvent(event: EventDetails): Promise<LeaderUnsetEventFieldsFragment | null> {
    const eventId = this.getQueryNodeEventId(event.blockNumber, event.indexInBlock)
    return this.firstEntityQuery<GetLeaderUnsetEventsByEventIdsQuery, GetLeaderUnsetEventsByEventIdsQueryVariables>(
      GetLeaderUnsetEventsByEventIds,
      { eventIds: [eventId] },
      'leaderUnsetEvents'
    )
  }

<<<<<<< HEAD
  public async getProposalsByIds(ids: (ProposalId | string)[]): Promise<ProposalFieldsFragment[]> {
    return this.multipleEntitiesQuery<GetProposalsByIdsQuery, GetProposalsByIdsQueryVariables>(
      GetProposalsByIds,
      { ids: ids.map((id) => id.toString()) },
      'proposals'
    )
  }

  public async getProposalVotedEvents(events: EventDetails[]): Promise<ProposalVotedEventFieldsFragment[]> {
    const eventIds = events.map((e) => this.getQueryNodeEventId(e.blockNumber, e.indexInBlock))
    return this.multipleEntitiesQuery<
      GetProposalVotedEventsByEventIdsQuery,
      GetProposalVotedEventsByEventIdsQueryVariables
    >(GetProposalVotedEventsByEventIds, { eventIds }, 'proposalVotedEvents')
  }

  public async getProposalCancelledEvents(events: EventDetails[]): Promise<ProposalCancelledEventFieldsFragment[]> {
    const eventIds = events.map((e) => this.getQueryNodeEventId(e.blockNumber, e.indexInBlock))
    return this.multipleEntitiesQuery<
      GetProposalCancelledEventsByEventIdsQuery,
      GetProposalCancelledEventsByEventIdsQueryVariables
    >(GetProposalCancelledEventsByEventIds, { eventIds }, 'proposalCancelledEvents')
  }

=======
>>>>>>> 469edc1d
  public async getCategoriesByIds(ids: CategoryId[]): Promise<ForumCategoryFieldsFragment[]> {
    return this.multipleEntitiesQuery<GetCategoriesByIdsQuery, GetCategoriesByIdsQueryVariables>(
      GetCategoriesByIds,
      { ids: ids.map((id) => id.toString()) },
      'forumCategories'
    )
  }

  public async getCategoryCreatedEvents(events: EventDetails[]): Promise<CategoryCreatedEventFieldsFragment[]> {
    const eventIds = events.map((e) => this.getQueryNodeEventId(e.blockNumber, e.indexInBlock))
    return this.multipleEntitiesQuery<
      GetCategoryCreatedEventsByEventIdsQuery,
      GetCategoryCreatedEventsByEventIdsQueryVariables
    >(GetCategoryCreatedEventsByEventIds, { eventIds }, 'categoryCreatedEvents')
  }

<<<<<<< HEAD
  public async getCategoryUpdatedEvents(events: EventDetails[]): Promise<CategoryUpdatedEventFieldsFragment[]> {
    const eventIds = events.map((e) => this.getQueryNodeEventId(e.blockNumber, e.indexInBlock))
    return this.multipleEntitiesQuery<
      GetCategoryUpdatedEventsByEventIdsQuery,
      GetCategoryUpdatedEventsByEventIdsQueryVariables
    >(GetCategoryUpdatedEventsByEventIds, { eventIds }, 'categoryUpdatedEvents')
=======
  public async getCategoryArchivalStatusUpdatedEvents(
    events: EventDetails[]
  ): Promise<CategoryArchivalStatusUpdatedEventFieldsFragment[]> {
    const eventIds = events.map((e) => this.getQueryNodeEventId(e.blockNumber, e.indexInBlock))
    return this.multipleEntitiesQuery<
      GetCategoryArchivalStatusUpdatedEventsByEventIdsQuery,
      GetCategoryArchivalStatusUpdatedEventsByEventIdsQueryVariables
    >(GetCategoryArchivalStatusUpdatedEventsByEventIds, { eventIds }, 'categoryArchivalStatusUpdatedEvents')
>>>>>>> 469edc1d
  }

  public async getCategoryDeletedEvents(events: EventDetails[]): Promise<CategoryDeletedEventFieldsFragment[]> {
    const eventIds = events.map((e) => this.getQueryNodeEventId(e.blockNumber, e.indexInBlock))
    return this.multipleEntitiesQuery<
      GetCategoryDeletedEventsByEventIdsQuery,
      GetCategoryDeletedEventsByEventIdsQueryVariables
    >(GetCategoryDeletedEventsByEventIds, { eventIds }, 'categoryDeletedEvents')
  }

  public async getThreadCreatedEvents(events: EventDetails[]): Promise<ThreadCreatedEventFieldsFragment[]> {
    const eventIds = events.map((e) => this.getQueryNodeEventId(e.blockNumber, e.indexInBlock))
    return this.multipleEntitiesQuery<
      GetThreadCreatedEventsByEventIdsQuery,
      GetThreadCreatedEventsByEventIdsQueryVariables
    >(GetThreadCreatedEventsByEventIds, { eventIds }, 'threadCreatedEvents')
  }

  public async getThreadTitleUpdatedEvents(events: EventDetails[]): Promise<ThreadTitleUpdatedEventFieldsFragment[]> {
    const eventIds = events.map((e) => this.getQueryNodeEventId(e.blockNumber, e.indexInBlock))
    return this.multipleEntitiesQuery<
      GetThreadTitleUpdatedEventsByEventIdsQuery,
      GetThreadTitleUpdatedEventsByEventIdsQueryVariables
    >(GetThreadTitleUpdatedEventsByEventIds, { eventIds }, 'threadTitleUpdatedEvents')
  }

  public async getThreadsWithPostsByIds(ids: ThreadId[]): Promise<ForumThreadWithPostsFieldsFragment[]> {
    return this.multipleEntitiesQuery<GetThreadsWithPostsByIdsQuery, GetThreadsWithPostsByIdsQueryVariables>(
      GetThreadsWithPostsByIds,
      { ids: ids.map((id) => id.toString()) },
      'forumThreads'
    )
  }

  public async getVoteOnPollEvents(events: EventDetails[]): Promise<VoteOnPollEventFieldsFragment[]> {
    const eventIds = events.map((e) => this.getQueryNodeEventId(e.blockNumber, e.indexInBlock))
    return this.multipleEntitiesQuery<GetVoteOnPollEventsByEventIdsQuery, GetVoteOnPollEventsByEventIdsQueryVariables>(
      GetVoteOnPollEventsByEventIds,
      { eventIds },
      'voteOnPollEvents'
    )
  }

  public async getThreadDeletedEvents(events: EventDetails[]): Promise<ThreadDeletedEventFieldsFragment[]> {
    const eventIds = events.map((e) => this.getQueryNodeEventId(e.blockNumber, e.indexInBlock))
    return this.multipleEntitiesQuery<
      GetThreadDeletedEventsByEventIdsQuery,
      GetThreadDeletedEventsByEventIdsQueryVariables
    >(GetThreadDeletedEventsByEventIds, { eventIds }, 'threadDeletedEvents')
  }

  public async getPostsByIds(ids: PostId[]): Promise<ForumPostFieldsFragment[]> {
    return this.multipleEntitiesQuery<GetPostsByIdsQuery, GetPostsByIdsQueryVariables>(
      GetPostsByIds,
      { ids: ids.map((id) => id.toString()) },
      'forumPosts'
    )
  }

  public async getPostAddedEvents(events: EventDetails[]): Promise<PostAddedEventFieldsFragment[]> {
    const eventIds = events.map((e) => this.getQueryNodeEventId(e.blockNumber, e.indexInBlock))
    return this.multipleEntitiesQuery<GetPostAddedEventsByEventIdsQuery, GetPostAddedEventsByEventIdsQueryVariables>(
      GetPostAddedEventsByEventIds,
      { eventIds },
      'postAddedEvents'
    )
  }

  public async getThreadMovedEvents(events: EventDetails[]): Promise<ThreadMovedEventFieldsFragment[]> {
    const eventIds = events.map((e) => this.getQueryNodeEventId(e.blockNumber, e.indexInBlock))
    return this.multipleEntitiesQuery<
      GetThreadMovedEventsByEventIdsQuery,
      GetThreadMovedEventsByEventIdsQueryVariables
    >(GetThreadMovedEventsByEventIds, { eventIds }, 'threadMovedEvents')
  }

  public async getCategoryStickyThreadUpdateEvents(
    events: EventDetails[]
  ): Promise<CategoryStickyThreadUpdateEventFieldsFragment[]> {
    const eventIds = events.map((e) => this.getQueryNodeEventId(e.blockNumber, e.indexInBlock))
    return this.multipleEntitiesQuery<
      GetCategoryStickyThreadUpdateEventsByEventIdsQuery,
      GetCategoryStickyThreadUpdateEventsByEventIdsQueryVariables
    >(GetCategoryStickyThreadUpdateEventsByEventIds, { eventIds }, 'categoryStickyThreadUpdateEvents')
  }

  public async getCategoryMembershipOfModeratorUpdatedEvents(
    events: EventDetails[]
  ): Promise<CategoryMembershipOfModeratorUpdatedEventFieldsFragment[]> {
    const eventIds = events.map((e) => this.getQueryNodeEventId(e.blockNumber, e.indexInBlock))
    return this.multipleEntitiesQuery<
      GetCategoryMembershipOfModeratorUpdatedEventsByEventIdsQuery,
      GetCategoryMembershipOfModeratorUpdatedEventsByEventIdsQueryVariables
    >(
      GetCategoryMembershipOfModeratorUpdatedEventsByEventIds,
      { eventIds },
      'categoryMembershipOfModeratorUpdatedEvents'
    )
  }

  public async getThreadModeratedEvents(events: EventDetails[]): Promise<ThreadModeratedEventFieldsFragment[]> {
    const eventIds = events.map((e) => this.getQueryNodeEventId(e.blockNumber, e.indexInBlock))
    return this.multipleEntitiesQuery<
      GetThreadModeratedEventsByEventIdsQuery,
      GetThreadModeratedEventsByEventIdsQueryVariables
    >(GetThreadModeratedEventsByEventIds, { eventIds }, 'threadModeratedEvents')
  }

  public async getPostModeratedEvents(events: EventDetails[]): Promise<PostModeratedEventFieldsFragment[]> {
    const eventIds = events.map((e) => this.getQueryNodeEventId(e.blockNumber, e.indexInBlock))
    return this.multipleEntitiesQuery<
      GetPostModeratedEventsByEventIdsQuery,
      GetPostModeratedEventsByEventIdsQueryVariables
    >(GetPostModeratedEventsByEventIds, { eventIds }, 'postModeratedEvents')
  }

  public async getPostReactedEvents(events: EventDetails[]): Promise<PostReactedEventFieldsFragment[]> {
    const eventIds = events.map((e) => this.getQueryNodeEventId(e.blockNumber, e.indexInBlock))
    return this.multipleEntitiesQuery<
      GetPostReactedEventsByEventIdsQuery,
      GetPostReactedEventsByEventIdsQueryVariables
    >(GetPostReactedEventsByEventIds, { eventIds }, 'postReactedEvents')
  }

  public async getPostTextUpdatedEvents(events: EventDetails[]): Promise<PostTextUpdatedEventFieldsFragment[]> {
    const eventIds = events.map((e) => this.getQueryNodeEventId(e.blockNumber, e.indexInBlock))
    return this.multipleEntitiesQuery<
      GetPostTextUpdatedEventsByEventIdsQuery,
      GetPostTextUpdatedEventsByEventIdsQueryVariables
    >(GetPostTextUpdatedEventsByEventIds, { eventIds }, 'postTextUpdatedEvents')
  }

  public async getPostDeletedEvents(events: EventDetails[]): Promise<PostDeletedEventFieldsFragment[]> {
    const eventIds = events.map((e) => this.getQueryNodeEventId(e.blockNumber, e.indexInBlock))
    return this.multipleEntitiesQuery<
      GetPostDeletedEventsByEventIdsQuery,
      GetPostDeletedEventsByEventIdsQueryVariables
    >(GetPostDeletedEventsByEventIds, { eventIds }, 'postDeletedEvents')
  }
}<|MERGE_RESOLUTION|>--- conflicted
+++ resolved
@@ -168,16 +168,9 @@
   GetCategoryCreatedEventsByEventIdsQuery,
   GetCategoryCreatedEventsByEventIdsQueryVariables,
   GetCategoryCreatedEventsByEventIds,
-<<<<<<< HEAD
-  CategoryUpdatedEventFieldsFragment,
-  GetCategoryUpdatedEventsByEventIdsQuery,
-  GetCategoryUpdatedEventsByEventIdsQueryVariables,
-  GetCategoryUpdatedEventsByEventIds,
-=======
   GetCategoryArchivalStatusUpdatedEventsByEventIds,
   GetCategoryArchivalStatusUpdatedEventsByEventIdsQuery,
   GetCategoryArchivalStatusUpdatedEventsByEventIdsQueryVariables,
->>>>>>> 469edc1d
   CategoryDeletedEventFieldsFragment,
   GetCategoryDeletedEventsByEventIdsQuery,
   GetCategoryDeletedEventsByEventIdsQueryVariables,
@@ -207,7 +200,6 @@
   GetMemberInvitedEventsByEventIdsQuery,
   GetMemberInvitedEventsByEventIdsQueryVariables,
   GetMemberInvitedEventsByEventIds,
-<<<<<<< HEAD
   ProposalFieldsFragment,
   GetProposalsByIdsQuery,
   GetProposalsByIdsQueryVariables,
@@ -226,8 +218,6 @@
   GetProposalCancelledEventsByEventIdsQuery,
   GetProposalCancelledEventsByEventIdsQueryVariables,
   GetProposalCancelledEventsByEventIds,
-=======
->>>>>>> 469edc1d
   ForumPostFieldsFragment,
   GetPostsByIdsQuery,
   GetPostsByIdsQueryVariables,
@@ -272,18 +262,12 @@
   GetPostDeletedEventsByEventIdsQuery,
   GetPostDeletedEventsByEventIdsQueryVariables,
   GetPostDeletedEventsByEventIds,
-<<<<<<< HEAD
+  CategoryArchivalStatusUpdatedEventFieldsFragment,
 } from './graphql/generated/queries'
 import { Maybe } from './graphql/generated/schema'
 import { OperationDefinitionNode } from 'graphql'
 import { ProposalId } from '@joystream/types/proposals'
 import { BLOCKTIME } from './consts'
-=======
-  CategoryArchivalStatusUpdatedEventFieldsFragment,
-} from './graphql/generated/queries'
-import { Maybe } from './graphql/generated/schema'
-import { OperationDefinitionNode } from 'graphql'
->>>>>>> 469edc1d
 import { CategoryId } from '@joystream/types/forum'
 import { Utils } from './utils'
 export class QueryNodeApi {
@@ -784,7 +768,6 @@
     )
   }
 
-<<<<<<< HEAD
   public async getProposalsByIds(ids: (ProposalId | string)[]): Promise<ProposalFieldsFragment[]> {
     return this.multipleEntitiesQuery<GetProposalsByIdsQuery, GetProposalsByIdsQueryVariables>(
       GetProposalsByIds,
@@ -809,8 +792,6 @@
     >(GetProposalCancelledEventsByEventIds, { eventIds }, 'proposalCancelledEvents')
   }
 
-=======
->>>>>>> 469edc1d
   public async getCategoriesByIds(ids: CategoryId[]): Promise<ForumCategoryFieldsFragment[]> {
     return this.multipleEntitiesQuery<GetCategoriesByIdsQuery, GetCategoriesByIdsQueryVariables>(
       GetCategoriesByIds,
@@ -827,14 +808,6 @@
     >(GetCategoryCreatedEventsByEventIds, { eventIds }, 'categoryCreatedEvents')
   }
 
-<<<<<<< HEAD
-  public async getCategoryUpdatedEvents(events: EventDetails[]): Promise<CategoryUpdatedEventFieldsFragment[]> {
-    const eventIds = events.map((e) => this.getQueryNodeEventId(e.blockNumber, e.indexInBlock))
-    return this.multipleEntitiesQuery<
-      GetCategoryUpdatedEventsByEventIdsQuery,
-      GetCategoryUpdatedEventsByEventIdsQueryVariables
-    >(GetCategoryUpdatedEventsByEventIds, { eventIds }, 'categoryUpdatedEvents')
-=======
   public async getCategoryArchivalStatusUpdatedEvents(
     events: EventDetails[]
   ): Promise<CategoryArchivalStatusUpdatedEventFieldsFragment[]> {
@@ -843,7 +816,6 @@
       GetCategoryArchivalStatusUpdatedEventsByEventIdsQuery,
       GetCategoryArchivalStatusUpdatedEventsByEventIdsQueryVariables
     >(GetCategoryArchivalStatusUpdatedEventsByEventIds, { eventIds }, 'categoryArchivalStatusUpdatedEvents')
->>>>>>> 469edc1d
   }
 
   public async getCategoryDeletedEvents(events: EventDetails[]): Promise<CategoryDeletedEventFieldsFragment[]> {
