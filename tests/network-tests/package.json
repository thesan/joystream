{
  "name": "network-tests",
  "version": "0.1.0",
  "license": "GPL-3.0-only",
  "scripts": {
    "build": "tsc --noEmit",
    "test": "./run-tests.sh",
    "run-test-scenario": "./run-test-scenario.sh",
    "node-ts-strict": "node -r ts-node/register --unhandled-rejections=strict",
    "lint": "eslint . --quiet --ext .ts",
    "checks": "tsc --noEmit --pretty && prettier ./ --check && yarn lint",
    "format": "prettier ./ --write "
  },
  "dependencies": {
    "@apollo/client": "^3.2.5",
<<<<<<< HEAD
    "@joystream/types": "^0.15.0",
    "@polkadot/api": "^2.4.1",
    "@polkadot/keyring": "^3.6.1",
=======
    "@joystream/types": "link:../../types",
    "@polkadot/api": "4.2.1",
    "@polkadot/keyring": "^6.0.5",
>>>>>>> b2765ec0
    "@types/async-lock": "^1.1.2",
    "@types/bn.js": "^4.11.5",
    "@types/lowdb": "^1.0.9",
    "async-lock": "^1.2.0",
    "bn.js": "^4.11.8",
    "cross-fetch": "^3.0.6",
    "dotenv": "^8.2.0",
    "fs": "^0.0.1-security",
    "uuid": "^7.0.3"
  },
  "devDependencies": {
    "@polkadot/ts": "^0.3.62",
    "@types/chai": "^4.2.11",
    "@types/uuid": "^7.0.2",
    "chai": "^4.2.0",
    "prettier": "^2.2.1",
    "ts-node": "^8.8.1",
    "typescript": "^3.8.3"
  },
  "volta": {
    "extends": "../../package.json"
  }
}<|MERGE_RESOLUTION|>--- conflicted
+++ resolved
@@ -13,21 +13,14 @@
   },
   "dependencies": {
     "@apollo/client": "^3.2.5",
-<<<<<<< HEAD
-    "@joystream/types": "^0.15.0",
-    "@polkadot/api": "^2.4.1",
-    "@polkadot/keyring": "^3.6.1",
-=======
     "@joystream/types": "link:../../types",
     "@polkadot/api": "4.2.1",
     "@polkadot/keyring": "^6.0.5",
->>>>>>> b2765ec0
     "@types/async-lock": "^1.1.2",
     "@types/bn.js": "^4.11.5",
     "@types/lowdb": "^1.0.9",
     "async-lock": "^1.2.0",
     "bn.js": "^4.11.8",
-    "cross-fetch": "^3.0.6",
     "dotenv": "^8.2.0",
     "fs": "^0.0.1-security",
     "uuid": "^7.0.3"
