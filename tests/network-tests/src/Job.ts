--- conflicted
+++ resolved
@@ -5,16 +5,11 @@
 import { Flow } from './Flow'
 import { InvertedPromise } from './InvertedPromise'
 import { ResourceManager } from './Resources'
-import { CliApi } from './CliApi'
 
 export type JobProps = {
   apiFactory: ApiFactory
   env: NodeJS.ProcessEnv
   query: QueryNodeApi
-<<<<<<< HEAD
-  cli: CliApi
-=======
->>>>>>> 63826fa6
 }
 
 export enum JobOutcome {
@@ -109,7 +104,6 @@
             api: jobProps.apiFactory.getApi(`${this.label}:${flow.name}-${index}`),
             env: jobProps.env,
             query: jobProps.query,
-            cli: jobProps.cli,
             lock: locker.lock,
           })
         } catch (err) {
