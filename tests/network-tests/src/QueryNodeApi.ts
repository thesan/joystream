import { ApolloClient, DocumentNode, NormalizedCacheObject } from '@apollo/client/core'
import {
  MemberId,
  ApplicationId,
  OpeningId,
  WorkerId,
  ProposalId,
  ForumCategoryId,
  ForumPostId,
  ForumThreadId,
} from '@joystream/types/primitives'
import { extendDebug, Debugger } from './Debugger'
import { EventDetails, WorkingGroupModuleName } from './types'
import {
  ElectedCouncilFieldsFragment,
  GetCurrentCouncilMembers,
  GetCurrentCouncilMembersQuery,
  GetCurrentCouncilMembersQueryVariables,
  CandidateFieldsFragment,
  GetReferendumIntermediateWinners,
  GetReferendumIntermediateWinnersQuery,
  GetReferendumIntermediateWinnersQueryVariables,
  GetMemberByIdQuery,
  GetMemberByIdQueryVariables,
  GetMemberById,
  GetMemberProfileUpdatedEventsByMemberIdQuery,
  GetMemberProfileUpdatedEventsByMemberIdQueryVariables,
  GetMemberProfileUpdatedEventsByMemberId,
  GetMemberAccountsUpdatedEventsByMemberIdQuery,
  GetMemberAccountsUpdatedEventsByMemberIdQueryVariables,
  GetMemberAccountsUpdatedEventsByMemberId,
  GetInvitesTransferredEventsBySourceMemberIdQuery,
  GetInvitesTransferredEventsBySourceMemberIdQueryVariables,
  GetInvitesTransferredEventsBySourceMemberId,
  GetStakingAccountRemovedEventsByMemberIdQuery,
  GetStakingAccountRemovedEventsByMemberIdQueryVariables,
  GetStakingAccountRemovedEventsByMemberId,
  GetReferralCutUpdatedEventsByEventIdQuery,
  GetReferralCutUpdatedEventsByEventIdQueryVariables,
  GetReferralCutUpdatedEventsByEventId,
  GetMembershipPriceUpdatedEventsByEventIdQuery,
  GetMembershipPriceUpdatedEventsByEventIdQueryVariables,
  GetMembershipPriceUpdatedEventsByEventId,
  GetInitialInvitationBalanceUpdatedEventsByEventIdQuery,
  GetInitialInvitationBalanceUpdatedEventsByEventIdQueryVariables,
  GetInitialInvitationBalanceUpdatedEventsByEventId,
  GetInitialInvitationCountUpdatedEventsByEventIdQuery,
  GetInitialInvitationCountUpdatedEventsByEventIdQueryVariables,
  GetInitialInvitationCountUpdatedEventsByEventId,
  GetOpeningByIdQuery,
  GetOpeningByIdQueryVariables,
  GetOpeningById,
  GetApplicationByIdQuery,
  GetApplicationByIdQueryVariables,
  GetApplicationById,
  GetAppliedOnOpeningEventsByEventIdsQuery,
  GetAppliedOnOpeningEventsByEventIdsQueryVariables,
  GetAppliedOnOpeningEventsByEventIds,
  GetOpeningAddedEventsByEventIdsQuery,
  GetOpeningAddedEventsByEventIdsQueryVariables,
  GetOpeningAddedEventsByEventIds,
  GetOpeningFilledEventsByEventIdsQuery,
  GetOpeningFilledEventsByEventIdsQueryVariables,
  GetOpeningFilledEventsByEventIds,
  GetApplicationWithdrawnEventsByEventIdsQuery,
  GetApplicationWithdrawnEventsByEventIdsQueryVariables,
  GetApplicationWithdrawnEventsByEventIds,
  GetOpeningCancelledEventsByEventIdsQuery,
  GetOpeningCancelledEventsByEventIdsQueryVariables,
  GetOpeningCancelledEventsByEventIds,
  GetStatusTextChangedEventsByEventIdsQuery,
  GetStatusTextChangedEventsByEventIdsQueryVariables,
  GetStatusTextChangedEventsByEventIds,
  GetUpcomingOpeningsByCreatedInEventIdsQuery,
  GetUpcomingOpeningsByCreatedInEventIdsQueryVariables,
  GetUpcomingOpeningsByCreatedInEventIds,
  GetWorkingGroupByNameQuery,
  GetWorkingGroupByNameQueryVariables,
  GetWorkingGroupByName,
  GetWorkingGroupMetadataSnapshotsByTimeAsc,
  GetWorkingGroupMetadataSnapshotsByTimeAscQuery,
  GetWorkingGroupMetadataSnapshotsByTimeAscQueryVariables,
  MembershipFieldsFragment,
  MembershipBoughtEventFieldsFragment,
  MemberProfileUpdatedEventFieldsFragment,
  MemberAccountsUpdatedEventFieldsFragment,
  MemberInvitedEventFieldsFragment,
  InvitesTransferredEventFieldsFragment,
  StakingAccountAddedEventFieldsFragment,
  StakingAccountConfirmedEventFieldsFragment,
  StakingAccountRemovedEventFieldsFragment,
  ReferralCutUpdatedEventFieldsFragment,
  MembershipPriceUpdatedEventFieldsFragment,
  InitialInvitationBalanceUpdatedEventFieldsFragment,
  InitialInvitationCountUpdatedEventFieldsFragment,
  OpeningFieldsFragment,
  ApplicationFieldsFragment,
  AppliedOnOpeningEventFieldsFragment,
  OpeningAddedEventFieldsFragment,
  OpeningFilledEventFieldsFragment,
  ApplicationWithdrawnEventFieldsFragment,
  OpeningCanceledEventFieldsFragment,
  StatusTextChangedEventFieldsFragment,
  UpcomingOpeningFieldsFragment,
  WorkingGroupFieldsFragment,
  WorkingGroupMetadataFieldsFragment,
  GetUpcomingOpeningByIdQuery,
  GetUpcomingOpeningByIdQueryVariables,
  GetUpcomingOpeningById,
  GetOpeningsByIdsQuery,
  GetOpeningsByIdsQueryVariables,
  GetOpeningsByIds,
  GetApplicationsByIdsQuery,
  GetApplicationsByIdsQueryVariables,
  GetApplicationsByIds,
  GetWorkerRoleAccountUpdatedEventsByEventIdsQuery,
  GetWorkerRoleAccountUpdatedEventsByEventIdsQueryVariables,
  WorkerRoleAccountUpdatedEventFieldsFragment,
  GetWorkerRoleAccountUpdatedEventsByEventIds,
  GetWorkerRewardAccountUpdatedEventsByEventIdsQuery,
  GetWorkerRewardAccountUpdatedEventsByEventIdsQueryVariables,
  WorkerRewardAccountUpdatedEventFieldsFragment,
  GetWorkerRewardAccountUpdatedEventsByEventIds,
  StakeIncreasedEventFieldsFragment,
  GetStakeIncreasedEventsByEventIdsQuery,
  GetStakeIncreasedEventsByEventIdsQueryVariables,
  GetStakeIncreasedEventsByEventIds,
  WorkerFieldsFragment,
  GetWorkersByRuntimeIdsQuery,
  GetWorkersByRuntimeIdsQueryVariables,
  GetWorkersByRuntimeIds,
  GetWorkerStartedLeavingEventsByEventIdsQuery,
  GetWorkerStartedLeavingEventsByEventIdsQueryVariables,
  GetWorkerStartedLeavingEventsByEventIds,
  WorkerStartedLeavingEventFieldsFragment,
  TerminatedWorkerEventFieldsFragment,
  GetTerminatedWorkerEventsByEventIdsQuery,
  GetTerminatedWorkerEventsByEventIdsQueryVariables,
  GetTerminatedWorkerEventsByEventIds,
  TerminatedLeaderEventFieldsFragment,
  GetTerminatedLeaderEventsByEventIdsQuery,
  GetTerminatedLeaderEventsByEventIdsQueryVariables,
  GetTerminatedLeaderEventsByEventIds,
  WorkerRewardAmountUpdatedEventFieldsFragment,
  GetWorkerRewardAmountUpdatedEventsByEventIdsQuery,
  GetWorkerRewardAmountUpdatedEventsByEventIdsQueryVariables,
  GetWorkerRewardAmountUpdatedEventsByEventIds,
  StakeSlashedEventFieldsFragment,
  GetStakeSlashedEventsByEventIdsQuery,
  GetStakeSlashedEventsByEventIdsQueryVariables,
  GetStakeSlashedEventsByEventIds,
  StakeDecreasedEventFieldsFragment,
  GetStakeDecreasedEventsByEventIdsQuery,
  GetStakeDecreasedEventsByEventIdsQueryVariables,
  GetStakeDecreasedEventsByEventIds,
  BudgetSetEventFieldsFragment,
  GetBudgetSetEventsByEventIdsQuery,
  GetBudgetSetEventsByEventIdsQueryVariables,
  GetBudgetSetEventsByEventIds,
  BudgetSpendingEventFieldsFragment,
  GetBudgetSpendingEventsByEventIdsQuery,
  GetBudgetSpendingEventsByEventIdsQueryVariables,
  GetBudgetSpendingEventsByEventIds,
  LeaderUnsetEventFieldsFragment,
  GetLeaderUnsetEventsByEventIdsQuery,
  GetLeaderUnsetEventsByEventIdsQueryVariables,
  GetLeaderUnsetEventsByEventIds,
  LeaderSetEventFieldsFragment,
  GetLeaderSetEventsByEventIdsQuery,
  GetLeaderSetEventsByEventIdsQueryVariables,
  GetLeaderSetEventsByEventIds,
  ForumCategoryFieldsFragment,
  GetCategoriesByIdsQuery,
  GetCategoriesByIdsQueryVariables,
  GetCategoriesByIds,
  CategoryCreatedEventFieldsFragment,
  GetCategoryCreatedEventsByEventIdsQuery,
  GetCategoryCreatedEventsByEventIdsQueryVariables,
  GetCategoryCreatedEventsByEventIds,
  GetCategoryArchivalStatusUpdatedEventsByEventIds,
  GetCategoryArchivalStatusUpdatedEventsByEventIdsQuery,
  GetCategoryArchivalStatusUpdatedEventsByEventIdsQueryVariables,
  CategoryDeletedEventFieldsFragment,
  GetCategoryDeletedEventsByEventIdsQuery,
  GetCategoryDeletedEventsByEventIdsQueryVariables,
  GetCategoryDeletedEventsByEventIds,
  ThreadCreatedEventFieldsFragment,
  GetThreadCreatedEventsByEventIdsQuery,
  GetThreadCreatedEventsByEventIds,
  GetThreadCreatedEventsByEventIdsQueryVariables,
  ThreadDeletedEventFieldsFragment,
  GetThreadDeletedEventsByEventIdsQuery,
  GetThreadDeletedEventsByEventIdsQueryVariables,
  GetThreadDeletedEventsByEventIds,
  ForumThreadWithInitialPostFragment,
  GetThreadsWithInitialPostsByIds,
  GetThreadsWithInitialPostsByIdsQuery,
  GetThreadsWithInitialPostsByIdsQueryVariables,
  GetMembershipBoughtEventsByEventIdsQuery,
  GetMembershipBoughtEventsByEventIdsQueryVariables,
  GetMembershipBoughtEventsByEventIds,
  GetMembersByIdsQuery,
  GetMembersByIdsQueryVariables,
  GetMembersByIds,
  GetMemberInvitedEventsByEventIdsQuery,
  GetMemberInvitedEventsByEventIdsQueryVariables,
  GetMemberInvitedEventsByEventIds,
  GetMemberCreatedEventsByEventIdsQuery,
  GetMemberCreatedEventsByEventIdsQueryVariables,
  GetMemberCreatedEventsByEventIds,
  MemberCreatedEventFieldsFragment,
  GetMembershipGiftedEventsByEventIdsQuery,
  GetMembershipGiftedEventsByEventIdsQueryVariables,
  GetMembershipGiftedEventsByEventIds,
  MembershipGiftedEventFieldsFragment,
  ProposalFieldsFragment,
  GetProposalsByIdsQuery,
  GetProposalsByIdsQueryVariables,
  GetProposalsByIds,
  GetStakingAccountConfirmedEventsByEventIdsQuery,
  GetStakingAccountConfirmedEventsByEventIdsQueryVariables,
  GetStakingAccountConfirmedEventsByEventIds,
  GetStakingAccountAddedEventsByEventIdsQuery,
  GetStakingAccountAddedEventsByEventIdsQueryVariables,
  GetStakingAccountAddedEventsByEventIds,
  ProposalVotedEventFieldsFragment,
  GetProposalVotedEventsByEventIdsQuery,
  GetProposalVotedEventsByEventIdsQueryVariables,
  GetProposalVotedEventsByEventIds,
  ProposalCancelledEventFieldsFragment,
  GetProposalCancelledEventsByEventIdsQuery,
  GetProposalCancelledEventsByEventIdsQueryVariables,
  GetProposalCancelledEventsByEventIds,
  ForumPostFieldsFragment,
  GetPostsByIdsQuery,
  GetPostsByIdsQueryVariables,
  GetPostsByIds,
  PostAddedEventFieldsFragment,
  GetPostAddedEventsByEventIdsQuery,
  GetPostAddedEventsByEventIdsQueryVariables,
  GetPostAddedEventsByEventIds,
  ThreadMetadataUpdatedEventFieldsFragment,
  GetThreadMetadataUpdatedEventsByEventIds,
  GetThreadMetadataUpdatedEventsByEventIdsQuery,
  GetThreadMetadataUpdatedEventsByEventIdsQueryVariables,
  ThreadMovedEventFieldsFragment,
  GetThreadMovedEventsByEventIdsQuery,
  GetThreadMovedEventsByEventIdsQueryVariables,
  GetThreadMovedEventsByEventIds,
  CategoryStickyThreadUpdateEventFieldsFragment,
  GetCategoryStickyThreadUpdateEventsByEventIdsQuery,
  GetCategoryStickyThreadUpdateEventsByEventIdsQueryVariables,
  GetCategoryStickyThreadUpdateEventsByEventIds,
  CategoryMembershipOfModeratorUpdatedEventFieldsFragment,
  GetCategoryMembershipOfModeratorUpdatedEventsByEventIdsQuery,
  GetCategoryMembershipOfModeratorUpdatedEventsByEventIdsQueryVariables,
  GetCategoryMembershipOfModeratorUpdatedEventsByEventIds,
  ThreadModeratedEventFieldsFragment,
  GetThreadModeratedEventsByEventIdsQuery,
  GetThreadModeratedEventsByEventIdsQueryVariables,
  GetThreadModeratedEventsByEventIds,
  PostModeratedEventFieldsFragment,
  GetPostModeratedEventsByEventIdsQuery,
  GetPostModeratedEventsByEventIdsQueryVariables,
  GetPostModeratedEventsByEventIds,
  PostTextUpdatedEventFieldsFragment,
  GetPostTextUpdatedEventsByEventIdsQuery,
  GetPostTextUpdatedEventsByEventIdsQueryVariables,
  GetPostTextUpdatedEventsByEventIds,
  PostDeletedEventFieldsFragment,
  GetPostDeletedEventsByEventIdsQuery,
  GetPostDeletedEventsByEventIdsQueryVariables,
  GetPostDeletedEventsByEventIds,
  CategoryArchivalStatusUpdatedEventFieldsFragment,
  ProposalDiscussionPostCreatedEventFieldsFragment,
  GetProposalDiscussionPostCreatedEventsQuery,
  GetProposalDiscussionPostCreatedEventsQueryVariables,
  GetProposalDiscussionPostCreatedEvents,
  ProposalDiscussionPostUpdatedEventFieldsFragment,
  GetProposalDiscussionPostUpdatedEventsQuery,
  GetProposalDiscussionPostUpdatedEventsQueryVariables,
  GetProposalDiscussionPostUpdatedEvents,
  ProposalDiscussionThreadModeChangedEventFieldsFragment,
  GetProposalDiscussionThreadModeChangedEventsQuery,
  GetProposalDiscussionThreadModeChangedEventsQueryVariables,
  GetProposalDiscussionThreadModeChangedEvents,
  ProposalDiscussionPostDeletedEventFieldsFragment,
  GetProposalDiscussionPostDeletedEventsQuery,
  GetProposalDiscussionPostDeletedEventsQueryVariables,
  GetProposalDiscussionPostDeletedEvents,
  ProposalDiscussionPostFieldsFragment,
  GetProposalDiscussionPostsByIdsQuery,
  GetProposalDiscussionPostsByIdsQueryVariables,
  GetProposalDiscussionPostsByIds,
  ProposalDiscussionThreadFieldsFragment,
  GetProposalDiscussionThreadsByIdsQuery,
  GetProposalDiscussionThreadsByIdsQueryVariables,
  GetProposalDiscussionThreadsByIds,
  GetChannelById,
  GetChannelByIdQuery,
  GetChannelByIdQueryVariables,
  ChannelFieldsFragment,
  GetChannelsByIds,
  GetChannelsByIdsQuery,
  GetChannelsByIdsQueryVariables,
  VideoCategoryFieldsFragment,
  GetVideoCategoryByIdQuery,
  GetVideoCategoryByIdQueryVariables,
  GetVideoCategoryById,
  GetVideoCategoriesQuery,
  GetVideoCategoriesQueryVariables,
  GetVideoCategories,
  OwnedNftFieldsFragment,
  GetOwnedNftByVideoId,
  GetOwnedNftByVideoIdQuery,
  GetOwnedNftByVideoIdQueryVariables,
  ChannelNftCollectorFieldsFragment,
  GetChannelNftCollectorsQuery,
  GetChannelNftCollectorsQueryVariables,
  GetChannelNftCollectors,
  MemberVerificationStatusUpdatedEventFieldsFragment,
  GetMemberVerificationStatusUpdatedEventsByEventIdsQuery,
  GetMemberVerificationStatusUpdatedEventsByEventIdsQueryVariables,
  GetMemberVerificationStatusUpdatedEventsByEventIds,
  CommentCreatedEventFieldsFragment,
  GetCommentCreatedEventsByEventIdsQuery,
  GetCommentCreatedEventsByEventIdsQueryVariables,
  GetCommentCreatedEventsByEventIds,
  GetCommentsByIds,
  GetCommentsByIdsQuery,
  GetCommentsByIdsQueryVariables,
  CommentDeletedEventFieldsFragment,
  GetCommentDeletedEventsByEventIdsQuery,
  GetCommentDeletedEventsByEventIdsQueryVariables,
  GetCommentDeletedEventsByEventIds,
  VideoReactedEventFieldsFragment,
  GetVideoReactedEventsByEventIds,
  GetVideoReactedEventsByEventIdsQuery,
  GetVideoReactedEventsByEventIdsQueryVariables,
  CommentReactedEventFieldsFragment,
  GetCommentReactedEventsByEventIds,
  GetCommentReactedEventsByEventIdsQuery,
  GetCommentReactedEventsByEventIdsQueryVariables,
  MemberBannedFromChannelEventFieldsFragment,
  GetMemberBannedFromChannelEventsByEventIdsQuery,
  GetMemberBannedFromChannelEventsByEventIdsQueryVariables,
  GetMemberBannedFromChannelEventsByEventIds,
  VideoFieldsFragment,
  GetVideosByIdsQuery,
  GetVideosByIdsQueryVariables,
  GetVideosByIds,
  CommentPinnedEventFieldsFragment,
  GetCommentPinnedEventsByEventIdsQuery,
  GetCommentPinnedEventsByEventIdsQueryVariables,
  GetCommentPinnedEventsByEventIds,
  CommentTextUpdatedEventFieldsFragment,
  GetCommentEditedEventsByEventIdsQuery,
  GetCommentEditedEventsByEventIdsQueryVariables,
  GetCommentEditedEventsByEventIds,
  CommentModeratedEventFieldsFragment,
  EnglishAuctionStartedEventFieldsFragment,
  GetEnglishAuctionStartedEventsByEventIdsQuery,
  GetEnglishAuctionStartedEventsByEventIdsQueryVariables,
  GetEnglishAuctionStartedEventsByEventIds,
  GetNftIssuedEventsByEventIds,
  NftIssuedEventFieldsFragment,
  GetNftIssuedEventsByEventIdsQuery,
  GetNftIssuedEventsByEventIdsQueryVariables,
  EnglishAuctionSettledEventFieldsFragment,
  GetEnglishAuctionSettledEventsByEventIdsQuery,
  GetEnglishAuctionSettledEventsByEventIdsQueryVariables,
  GetEnglishAuctionSettledEventsByEventIds,
  GetCommentModeratedEventsByEventIdsQuery,
  GetCommentModeratedEventsByEventIdsQueryVariables,
  GetCommentModeratedEventsByEventIds,
  CommentFieldsFragment,
  BidFieldsFragment,
  GetBidsByMemberIdQuery,
  GetBidsByMemberIdQueryVariables,
  GetBidsByMemberId,
  VideoDeletedByModeratorEventFieldsFragment,
  GetVideoDeletedByModeratorEventsByEventIdsQuery,
  GetVideoDeletedByModeratorEventsByEventIdsQueryVariables,
  GetVideoDeletedByModeratorEventsByEventIds,
  ChannelAssetsDeletedByModeratorEventFieldsFragment,
  GetChannelAssetsDeletedByModeratorEventsByEventIdsQuery,
  GetChannelAssetsDeletedByModeratorEventsByEventIdsQueryVariables,
  GetChannelAssetsDeletedByModeratorEventsByEventIds,
  VideoAssetsDeletedByModeratorEventFieldsFragment,
  GetVideoAssetsDeletedByModeratorEventsByEventIdsQuery,
  GetVideoAssetsDeletedByModeratorEventsByEventIdsQueryVariables,
  GetVideoAssetsDeletedByModeratorEventsByEventIds,
  VideoVisibilitySetByModeratorEventFieldsFragment,
  GetVideoVisibilitySetByModeratorEventsByEventIdsQuery,
  GetVideoVisibilitySetByModeratorEventsByEventIdsQueryVariables,
  GetDataObjectsByVideoIdQuery,
  GetDataObjectsByVideoIdQueryVariables,
  GetDataObjectsByVideoId,
  StorageDataObjectFieldsFragment,
  CuratorAgentPermissionsFieldsFragment,
  GetCuratorPermissionsByIdAndGroupId,
  GetCuratorPermissionsByIdAndGroupIdQuery,
  GetCuratorPermissionsByIdAndGroupIdQueryVariables,
  CollaboratorsFieldsFragment,
  GetCollaboratorsByChannelId,
  GetCollaboratorsByChannelIdQuery,
  GetCollaboratorsByChannelIdQueryVariables,
  GetChannelDeletedByModeratorEventsByEventIdsQuery,
  GetChannelDeletedByModeratorEventsByEventIdsQueryVariables,
  GetChannelDeletedByModeratorEventsByEventIds,
  ChannelDeletedByModeratorEventFieldsFragment,
  VideoReactionsPreferenceEventFieldsFragment,
  GetVideoReactionsPreferenceEventsByEventIdsQuery,
  GetVideoReactionsPreferenceEventsByEventIdsQueryVariables,
  GetVideoReactionsPreferenceEventsByEventIds,
  StorageNodeInfoFragment,
  GetStorageBucketsQuery,
  GetStorageBucketsQueryVariables,
  GetStorageBuckets,
  DistributionBucketFamilyFieldsFragment,
  GetDistributionFamiliesAdndBucketsQuery,
  GetDistributionFamiliesAdndBucketsQueryVariables,
  GetDistributionFamiliesAdndBuckets,
  GetVideoByIdQuery,
  GetVideoByIdQueryVariables,
  GetVideoById,
<<<<<<< HEAD
  GetAppByIdQuery,
  GetAppByIdQueryVariables,
  GetAppById,
  AppFieldsFragment,
  GetAppsByNameQuery,
  GetAppsByNameQueryVariables,
  GetAppsByName,
=======
  GetChannelsCount,
  GetChannelsCountQuery,
  GetChannelsCountQueryVariables,
  BudgetFundedEventFieldsFragment,
  GetBudgetFundedEventsByEventIdsQuery,
  GetBudgetFundedEventsByEventIdsQueryVariables,
  GetBudgetFundedEventsByEventIds,
>>>>>>> ac94062e
} from './graphql/generated/queries'
import { Maybe } from './graphql/generated/schema'
import { OperationDefinitionNode } from 'graphql'
import { BLOCKTIME } from './consts'
import { Utils } from './utils'

export class QueryNodeApi {
  private readonly queryNodeProvider: ApolloClient<NormalizedCacheObject>
  private readonly debug: Debugger.Debugger
  private readonly queryDebug: Debugger.Debugger
  private readonly tryDebug: Debugger.Debugger

  constructor(queryNodeProvider: ApolloClient<NormalizedCacheObject>) {
    this.queryNodeProvider = queryNodeProvider
    this.debug = extendDebug('query-node-api')
    this.queryDebug = this.debug.extend('query')
    this.tryDebug = this.debug.extend('try')
  }

  // TODO: Refactor to use graphql subscription (stateSubscription.lastCompleteBlock) instead
  public async tryQueryWithTimeout<QueryResultT>(
    query: () => Promise<QueryResultT>,
    assertResultIsValid: (res: QueryResultT) => void,
    retryTimeMs = BLOCKTIME * 9,
    retries = 6
  ): Promise<QueryResultT> {
    const label = query.toString().replace(/^.*\.([A-za-z0-9]+\(.*\))$/g, '$1')
    const debug = this.tryDebug.extend(label)
    let retryCounter = 0
    const retry = async (error: unknown) => {
      if (retryCounter === retries) {
        debug(`Max number of query retries (${retries}) reached!`)
        throw error
      }
      debug(`Retrying query in ${retryTimeMs}ms...`)
      ++retryCounter
      await Utils.wait(retryTimeMs)
    }
    while (true) {
      let result: QueryResultT
      try {
        result = await query()
      } catch (e) {
        debug(`Query node unreachable`)
        await retry(e)
        continue
      }

      try {
        assertResultIsValid(result)
      } catch (e) {
        debug(`Unexpected query result${e && (e as Error).message ? ` (${(e as Error).message})` : ''}`)
        await retry(e)
        continue
      }

      return result
    }
  }

  private debugQuery(query: DocumentNode, args: Record<string, unknown>): void {
    const queryDef = query.definitions.find((d) => d.kind === 'OperationDefinition') as OperationDefinitionNode
    this.queryDebug(`${queryDef.name?.value}(${JSON.stringify(args)})`)
  }

  // Query entity by unique input
  private async uniqueEntityQuery<
    QueryT extends { [k: string]: Maybe<Record<string, unknown>> | undefined },
    VariablesT extends Record<string, unknown>
  >(
    query: DocumentNode,
    variables: VariablesT,
    resultKey: keyof QueryT
  ): Promise<Required<QueryT>[keyof QueryT] | null> {
    this.debugQuery(query, variables)
    return (await this.queryNodeProvider.query<QueryT, VariablesT>({ query, variables })).data[resultKey] || null
  }

  // Query entities by "non-unique" input and return first result
  private async firstEntityQuery<QueryT extends { [k: string]: unknown[] }, VariablesT extends Record<string, unknown>>(
    query: DocumentNode,
    variables: VariablesT,
    resultKey: keyof QueryT
  ): Promise<QueryT[keyof QueryT][number] | null> {
    this.debugQuery(query, variables)
    return (await this.queryNodeProvider.query<QueryT, VariablesT>({ query, variables })).data[resultKey][0] || null
  }

  // Query multiple entities
  private async multipleEntitiesQuery<
    QueryT extends { [k: string]: unknown[] },
    VariablesT extends Record<string, unknown>
  >(query: DocumentNode, variables: VariablesT, resultKey: keyof QueryT): Promise<QueryT[keyof QueryT]> {
    this.debugQuery(query, variables)
    return (await this.queryNodeProvider.query<QueryT, VariablesT>({ query, variables })).data[resultKey]
  }

  public getQueryNodeEventId(blockNumber: number, indexInBlock: number): string {
    return `OLYMPIA-${blockNumber}-${indexInBlock}`
  }

  public async getMemberById(id: MemberId): Promise<MembershipFieldsFragment | null> {
    return this.uniqueEntityQuery<GetMemberByIdQuery, GetMemberByIdQueryVariables>(
      GetMemberById,
      { id: id.toString() },
      'membershipByUniqueInput'
    )
  }

  public async getMembersByIds(ids: MemberId[]): Promise<MembershipFieldsFragment[]> {
    return this.multipleEntitiesQuery<GetMembersByIdsQuery, GetMembersByIdsQueryVariables>(
      GetMembersByIds,
      { ids: ids.map((id) => id.toString()) },
      'memberships'
    )
  }

  public async getMembershipBoughtEvents(events: EventDetails[]): Promise<MembershipBoughtEventFieldsFragment[]> {
    const eventIds = events.map((e) => this.getQueryNodeEventId(e.blockNumber, e.indexInBlock))
    return this.multipleEntitiesQuery<
      GetMembershipBoughtEventsByEventIdsQuery,
      GetMembershipBoughtEventsByEventIdsQueryVariables
    >(GetMembershipBoughtEventsByEventIds, { eventIds }, 'membershipBoughtEvents')
  }

  public async getMemberProfileUpdatedEvents(memberId: MemberId): Promise<MemberProfileUpdatedEventFieldsFragment[]> {
    return this.multipleEntitiesQuery<
      GetMemberProfileUpdatedEventsByMemberIdQuery,
      GetMemberProfileUpdatedEventsByMemberIdQueryVariables
    >(GetMemberProfileUpdatedEventsByMemberId, { memberId: memberId.toString() }, 'memberProfileUpdatedEvents')
  }

  public async getMemberAccountsUpdatedEvents(memberId: MemberId): Promise<MemberAccountsUpdatedEventFieldsFragment[]> {
    return this.multipleEntitiesQuery<
      GetMemberAccountsUpdatedEventsByMemberIdQuery,
      GetMemberAccountsUpdatedEventsByMemberIdQueryVariables
    >(GetMemberAccountsUpdatedEventsByMemberId, { memberId: memberId.toString() }, 'memberAccountsUpdatedEvents')
  }

  public async getMemberCreatedEvents(events: EventDetails[]): Promise<MemberCreatedEventFieldsFragment[]> {
    const eventIds = events.map((e) => this.getQueryNodeEventId(e.blockNumber, e.indexInBlock))
    return this.multipleEntitiesQuery<
      GetMemberCreatedEventsByEventIdsQuery,
      GetMemberCreatedEventsByEventIdsQueryVariables
    >(GetMemberCreatedEventsByEventIds, { eventIds }, 'memberCreatedEvents')
  }

  public async getMembershipGiftedEvents(events: EventDetails[]): Promise<MembershipGiftedEventFieldsFragment[]> {
    const eventIds = events.map((e) => this.getQueryNodeEventId(e.blockNumber, e.indexInBlock))
    return this.multipleEntitiesQuery<
      GetMembershipGiftedEventsByEventIdsQuery,
      GetMembershipGiftedEventsByEventIdsQueryVariables
    >(GetMembershipGiftedEventsByEventIds, { eventIds }, 'membershipGiftedEvents')
  }

  public async getMemberInvitedEvents(events: EventDetails[]): Promise<MemberInvitedEventFieldsFragment[]> {
    const eventIds = events.map((e) => this.getQueryNodeEventId(e.blockNumber, e.indexInBlock))
    return this.multipleEntitiesQuery<
      GetMemberInvitedEventsByEventIdsQuery,
      GetMemberInvitedEventsByEventIdsQueryVariables
    >(GetMemberInvitedEventsByEventIds, { eventIds }, 'memberInvitedEvents')
  }

  public async getCurrentCouncilMembers(): Promise<ElectedCouncilFieldsFragment | null> {
    return this.firstEntityQuery<GetCurrentCouncilMembersQuery, GetCurrentCouncilMembersQueryVariables>(
      GetCurrentCouncilMembers,
      {},
      'electedCouncils'
    )
  }

  public async getReferendumIntermediateWinners(
    electionRoundCycleId: number,
    councilSize: number
  ): Promise<CandidateFieldsFragment[]> {
    return this.multipleEntitiesQuery<
      GetReferendumIntermediateWinnersQuery,
      GetReferendumIntermediateWinnersQueryVariables
    >(
      GetReferendumIntermediateWinners,
      {
        electionRoundCycleId,
        councilSize,
      },
      'candidates'
    )
  }

  // TODO: Use event id
  public async getInvitesTransferredEvent(
    sourceMemberId: MemberId
  ): Promise<InvitesTransferredEventFieldsFragment | null> {
    return this.firstEntityQuery<
      GetInvitesTransferredEventsBySourceMemberIdQuery,
      GetInvitesTransferredEventsBySourceMemberIdQueryVariables
    >(
      GetInvitesTransferredEventsBySourceMemberId,
      { sourceMemberId: sourceMemberId.toString() },
      'invitesTransferredEvents'
    )
  }

  public async getStakingAccountAddedEvents(events: EventDetails[]): Promise<StakingAccountAddedEventFieldsFragment[]> {
    const eventIds = events.map((e) => this.getQueryNodeEventId(e.blockNumber, e.indexInBlock))
    return this.multipleEntitiesQuery<
      GetStakingAccountAddedEventsByEventIdsQuery,
      GetStakingAccountAddedEventsByEventIdsQueryVariables
    >(GetStakingAccountAddedEventsByEventIds, { ids: eventIds }, 'stakingAccountAddedEvents')
  }

  public async getStakingAccountConfirmedEvents(
    events: EventDetails[]
  ): Promise<StakingAccountConfirmedEventFieldsFragment[]> {
    const eventIds = events.map((e) => this.getQueryNodeEventId(e.blockNumber, e.indexInBlock))
    return this.multipleEntitiesQuery<
      GetStakingAccountConfirmedEventsByEventIdsQuery,
      GetStakingAccountConfirmedEventsByEventIdsQueryVariables
    >(GetStakingAccountConfirmedEventsByEventIds, { ids: eventIds }, 'stakingAccountConfirmedEvents')
  }

  public async getStakingAccountRemovedEvents(memberId: MemberId): Promise<StakingAccountRemovedEventFieldsFragment[]> {
    return this.multipleEntitiesQuery<
      GetStakingAccountRemovedEventsByMemberIdQuery,
      GetStakingAccountRemovedEventsByMemberIdQueryVariables
    >(GetStakingAccountRemovedEventsByMemberId, { memberId: memberId.toString() }, 'stakingAccountRemovedEvents')
  }

  public async getReferralCutUpdatedEvent(
    blockNumber: number,
    indexInBlock: number
  ): Promise<ReferralCutUpdatedEventFieldsFragment | null> {
    return this.firstEntityQuery<
      GetReferralCutUpdatedEventsByEventIdQuery,
      GetReferralCutUpdatedEventsByEventIdQueryVariables
    >(
      GetReferralCutUpdatedEventsByEventId,
      { eventId: this.getQueryNodeEventId(blockNumber, indexInBlock) },
      'referralCutUpdatedEvents'
    )
  }

  public async getMembershipPriceUpdatedEvent(
    blockNumber: number,
    indexInBlock: number
  ): Promise<MembershipPriceUpdatedEventFieldsFragment | null> {
    return this.firstEntityQuery<
      GetMembershipPriceUpdatedEventsByEventIdQuery,
      GetMembershipPriceUpdatedEventsByEventIdQueryVariables
    >(
      GetMembershipPriceUpdatedEventsByEventId,
      { eventId: this.getQueryNodeEventId(blockNumber, indexInBlock) },
      'membershipPriceUpdatedEvents'
    )
  }

  public async getInitialInvitationBalanceUpdatedEvent(
    blockNumber: number,
    indexInBlock: number
  ): Promise<InitialInvitationBalanceUpdatedEventFieldsFragment | null> {
    return this.firstEntityQuery<
      GetInitialInvitationBalanceUpdatedEventsByEventIdQuery,
      GetInitialInvitationBalanceUpdatedEventsByEventIdQueryVariables
    >(
      GetInitialInvitationBalanceUpdatedEventsByEventId,
      { eventId: this.getQueryNodeEventId(blockNumber, indexInBlock) },
      'initialInvitationBalanceUpdatedEvents'
    )
  }

  public async getInitialInvitationCountUpdatedEvent(
    blockNumber: number,
    indexInBlock: number
  ): Promise<InitialInvitationCountUpdatedEventFieldsFragment | null> {
    return this.firstEntityQuery<
      GetInitialInvitationCountUpdatedEventsByEventIdQuery,
      GetInitialInvitationCountUpdatedEventsByEventIdQueryVariables
    >(
      GetInitialInvitationCountUpdatedEventsByEventId,
      { eventId: this.getQueryNodeEventId(blockNumber, indexInBlock) },
      'initialInvitationCountUpdatedEvents'
    )
  }

  public async getOpeningById(id: OpeningId, group: WorkingGroupModuleName): Promise<OpeningFieldsFragment | null> {
    return this.uniqueEntityQuery<GetOpeningByIdQuery, GetOpeningByIdQueryVariables>(
      GetOpeningById,
      { openingId: `${group}-${id.toString()}` },
      'workingGroupOpeningByUniqueInput'
    )
  }

  public async getOpeningsByIds(ids: OpeningId[], group: WorkingGroupModuleName): Promise<OpeningFieldsFragment[]> {
    const openingIds = ids.map((id) => `${group}-${id.toString()}`)
    return this.multipleEntitiesQuery<GetOpeningsByIdsQuery, GetOpeningsByIdsQueryVariables>(
      GetOpeningsByIds,
      { openingIds },
      'workingGroupOpenings'
    )
  }

  public async getApplicationById(
    id: ApplicationId,
    group: WorkingGroupModuleName
  ): Promise<ApplicationFieldsFragment | null> {
    return this.uniqueEntityQuery<GetApplicationByIdQuery, GetApplicationByIdQueryVariables>(
      GetApplicationById,
      { applicationId: `${group}-${id.toString()}` },
      'workingGroupApplicationByUniqueInput'
    )
  }

  public async getApplicationsByIds(
    ids: ApplicationId[],
    group: WorkingGroupModuleName
  ): Promise<ApplicationFieldsFragment[]> {
    const applicationIds = ids.map((id) => `${group}-${id.toString()}`)
    return this.multipleEntitiesQuery<GetApplicationsByIdsQuery, GetApplicationsByIdsQueryVariables>(
      GetApplicationsByIds,
      { applicationIds },
      'workingGroupApplications'
    )
  }

  public async getAppliedOnOpeningEvents(events: EventDetails[]): Promise<AppliedOnOpeningEventFieldsFragment[]> {
    const eventIds = events.map((e) => this.getQueryNodeEventId(e.blockNumber, e.indexInBlock))
    return this.multipleEntitiesQuery<
      GetAppliedOnOpeningEventsByEventIdsQuery,
      GetAppliedOnOpeningEventsByEventIdsQueryVariables
    >(GetAppliedOnOpeningEventsByEventIds, { eventIds }, 'appliedOnOpeningEvents')
  }

  public async getOpeningAddedEvents(events: EventDetails[]): Promise<OpeningAddedEventFieldsFragment[]> {
    const eventIds = events.map((e) => this.getQueryNodeEventId(e.blockNumber, e.indexInBlock))
    return this.multipleEntitiesQuery<
      GetOpeningAddedEventsByEventIdsQuery,
      GetOpeningAddedEventsByEventIdsQueryVariables
    >(GetOpeningAddedEventsByEventIds, { eventIds }, 'openingAddedEvents')
  }

  public async getOpeningFilledEvents(events: EventDetails[]): Promise<OpeningFilledEventFieldsFragment[]> {
    const eventIds = events.map((e) => this.getQueryNodeEventId(e.blockNumber, e.indexInBlock))
    return this.multipleEntitiesQuery<
      GetOpeningFilledEventsByEventIdsQuery,
      GetOpeningFilledEventsByEventIdsQueryVariables
    >(GetOpeningFilledEventsByEventIds, { eventIds }, 'openingFilledEvents')
  }

  public async getApplicationWithdrawnEvents(
    events: EventDetails[]
  ): Promise<ApplicationWithdrawnEventFieldsFragment[]> {
    const eventIds = events.map((e) => this.getQueryNodeEventId(e.blockNumber, e.indexInBlock))
    return this.multipleEntitiesQuery<
      GetApplicationWithdrawnEventsByEventIdsQuery,
      GetApplicationWithdrawnEventsByEventIdsQueryVariables
    >(GetApplicationWithdrawnEventsByEventIds, { eventIds }, 'applicationWithdrawnEvents')
  }

  public async getOpeningCancelledEvents(events: EventDetails[]): Promise<OpeningCanceledEventFieldsFragment[]> {
    const eventIds = events.map((e) => this.getQueryNodeEventId(e.blockNumber, e.indexInBlock))
    return this.multipleEntitiesQuery<
      GetOpeningCancelledEventsByEventIdsQuery,
      GetOpeningCancelledEventsByEventIdsQueryVariables
    >(GetOpeningCancelledEventsByEventIds, { eventIds }, 'openingCanceledEvents')
  }

  public async getStatusTextChangedEvents(events: EventDetails[]): Promise<StatusTextChangedEventFieldsFragment[]> {
    const eventIds = events.map((e) => this.getQueryNodeEventId(e.blockNumber, e.indexInBlock))
    return this.multipleEntitiesQuery<
      GetStatusTextChangedEventsByEventIdsQuery,
      GetStatusTextChangedEventsByEventIdsQueryVariables
    >(GetStatusTextChangedEventsByEventIds, { eventIds }, 'statusTextChangedEvents')
  }

  public async getUpcomingOpeningById(id: string): Promise<UpcomingOpeningFieldsFragment | null> {
    return this.uniqueEntityQuery<GetUpcomingOpeningByIdQuery, GetUpcomingOpeningByIdQueryVariables>(
      GetUpcomingOpeningById,
      { id },
      'upcomingWorkingGroupOpeningByUniqueInput'
    )
  }

  public async getUpcomingOpeningsByCreatedInEventIds(eventIds: string[]): Promise<UpcomingOpeningFieldsFragment[]> {
    return this.multipleEntitiesQuery<
      GetUpcomingOpeningsByCreatedInEventIdsQuery,
      GetUpcomingOpeningsByCreatedInEventIdsQueryVariables
    >(GetUpcomingOpeningsByCreatedInEventIds, { createdInEventIds: eventIds }, 'upcomingWorkingGroupOpenings')
  }

  public async getWorkingGroup(name: WorkingGroupModuleName): Promise<WorkingGroupFieldsFragment | null> {
    return this.uniqueEntityQuery<GetWorkingGroupByNameQuery, GetWorkingGroupByNameQueryVariables>(
      GetWorkingGroupByName,
      { name },
      'workingGroupByUniqueInput'
    )
  }

  public async getGroupMetaSnapshotsByTimeAsc(groupId: string): Promise<WorkingGroupMetadataFieldsFragment[]> {
    return this.multipleEntitiesQuery<
      GetWorkingGroupMetadataSnapshotsByTimeAscQuery,
      GetWorkingGroupMetadataSnapshotsByTimeAscQueryVariables
    >(GetWorkingGroupMetadataSnapshotsByTimeAsc, { groupId }, 'workingGroupMetadata')
  }

  public async getWorkerRoleAccountUpdatedEvents(
    events: EventDetails[]
  ): Promise<WorkerRoleAccountUpdatedEventFieldsFragment[]> {
    const eventIds = events.map((e) => this.getQueryNodeEventId(e.blockNumber, e.indexInBlock))
    return this.multipleEntitiesQuery<
      GetWorkerRoleAccountUpdatedEventsByEventIdsQuery,
      GetWorkerRoleAccountUpdatedEventsByEventIdsQueryVariables
    >(GetWorkerRoleAccountUpdatedEventsByEventIds, { eventIds }, 'workerRoleAccountUpdatedEvents')
  }

  public async getWorkerRewardAccountUpdatedEvents(
    events: EventDetails[]
  ): Promise<WorkerRewardAccountUpdatedEventFieldsFragment[]> {
    const eventIds = events.map((e) => this.getQueryNodeEventId(e.blockNumber, e.indexInBlock))
    return this.multipleEntitiesQuery<
      GetWorkerRewardAccountUpdatedEventsByEventIdsQuery,
      GetWorkerRewardAccountUpdatedEventsByEventIdsQueryVariables
    >(GetWorkerRewardAccountUpdatedEventsByEventIds, { eventIds }, 'workerRewardAccountUpdatedEvents')
  }

  public async getStakeIncreasedEvents(events: EventDetails[]): Promise<StakeIncreasedEventFieldsFragment[]> {
    const eventIds = events.map((e) => this.getQueryNodeEventId(e.blockNumber, e.indexInBlock))
    return this.multipleEntitiesQuery<
      GetStakeIncreasedEventsByEventIdsQuery,
      GetStakeIncreasedEventsByEventIdsQueryVariables
    >(GetStakeIncreasedEventsByEventIds, { eventIds }, 'stakeIncreasedEvents')
  }

  public async getWorkersByIds(ids: WorkerId[], group: WorkingGroupModuleName): Promise<WorkerFieldsFragment[]> {
    return this.multipleEntitiesQuery<GetWorkersByRuntimeIdsQuery, GetWorkersByRuntimeIdsQueryVariables>(
      GetWorkersByRuntimeIds,
      { workerIds: ids.map((id) => id.toNumber()), groupId: group },
      'workers'
    )
  }

  public async getWorkerStartedLeavingEvents(
    events: EventDetails[]
  ): Promise<WorkerStartedLeavingEventFieldsFragment[]> {
    const eventIds = events.map((e) => this.getQueryNodeEventId(e.blockNumber, e.indexInBlock))
    return this.multipleEntitiesQuery<
      GetWorkerStartedLeavingEventsByEventIdsQuery,
      GetWorkerStartedLeavingEventsByEventIdsQueryVariables
    >(GetWorkerStartedLeavingEventsByEventIds, { eventIds }, 'workerStartedLeavingEvents')
  }

  public async getTerminatedWorkerEvents(events: EventDetails[]): Promise<TerminatedWorkerEventFieldsFragment[]> {
    const eventIds = events.map((e) => this.getQueryNodeEventId(e.blockNumber, e.indexInBlock))
    return this.multipleEntitiesQuery<
      GetTerminatedWorkerEventsByEventIdsQuery,
      GetTerminatedWorkerEventsByEventIdsQueryVariables
    >(GetTerminatedWorkerEventsByEventIds, { eventIds }, 'terminatedWorkerEvents')
  }

  public async getTerminatedLeaderEvents(events: EventDetails[]): Promise<TerminatedLeaderEventFieldsFragment[]> {
    const eventIds = events.map((e) => this.getQueryNodeEventId(e.blockNumber, e.indexInBlock))
    return this.multipleEntitiesQuery<
      GetTerminatedLeaderEventsByEventIdsQuery,
      GetTerminatedLeaderEventsByEventIdsQueryVariables
    >(GetTerminatedLeaderEventsByEventIds, { eventIds }, 'terminatedLeaderEvents')
  }

  public async getWorkerRewardAmountUpdatedEvents(
    events: EventDetails[]
  ): Promise<WorkerRewardAmountUpdatedEventFieldsFragment[]> {
    const eventIds = events.map((e) => this.getQueryNodeEventId(e.blockNumber, e.indexInBlock))
    return this.multipleEntitiesQuery<
      GetWorkerRewardAmountUpdatedEventsByEventIdsQuery,
      GetWorkerRewardAmountUpdatedEventsByEventIdsQueryVariables
    >(GetWorkerRewardAmountUpdatedEventsByEventIds, { eventIds }, 'workerRewardAmountUpdatedEvents')
  }

  public async getStakeSlashedEvents(events: EventDetails[]): Promise<StakeSlashedEventFieldsFragment[]> {
    const eventIds = events.map((e) => this.getQueryNodeEventId(e.blockNumber, e.indexInBlock))
    return this.multipleEntitiesQuery<
      GetStakeSlashedEventsByEventIdsQuery,
      GetStakeSlashedEventsByEventIdsQueryVariables
    >(GetStakeSlashedEventsByEventIds, { eventIds }, 'stakeSlashedEvents')
  }

  public async getStakeDecreasedEvents(events: EventDetails[]): Promise<StakeDecreasedEventFieldsFragment[]> {
    const eventIds = events.map((e) => this.getQueryNodeEventId(e.blockNumber, e.indexInBlock))
    return this.multipleEntitiesQuery<
      GetStakeDecreasedEventsByEventIdsQuery,
      GetStakeDecreasedEventsByEventIdsQueryVariables
    >(GetStakeDecreasedEventsByEventIds, { eventIds }, 'stakeDecreasedEvents')
  }

  public async getBudgetSetEvents(events: EventDetails[]): Promise<BudgetSetEventFieldsFragment[]> {
    const eventIds = events.map((e) => this.getQueryNodeEventId(e.blockNumber, e.indexInBlock))
    return this.multipleEntitiesQuery<GetBudgetSetEventsByEventIdsQuery, GetBudgetSetEventsByEventIdsQueryVariables>(
      GetBudgetSetEventsByEventIds,
      { eventIds },
      'budgetSetEvents'
    )
  }

  public async getBudgetFundedEvents(events: EventDetails[]): Promise<BudgetFundedEventFieldsFragment[]> {
    const eventIds = events.map((e) => this.getQueryNodeEventId(e.blockNumber, e.indexInBlock))
    return this.multipleEntitiesQuery<
      GetBudgetFundedEventsByEventIdsQuery,
      GetBudgetFundedEventsByEventIdsQueryVariables
    >(GetBudgetFundedEventsByEventIds, { eventIds }, 'budgetFundedEvents')
  }

  public async getBudgetSpendingEvents(events: EventDetails[]): Promise<BudgetSpendingEventFieldsFragment[]> {
    const eventIds = events.map((e) => this.getQueryNodeEventId(e.blockNumber, e.indexInBlock))
    return this.multipleEntitiesQuery<
      GetBudgetSpendingEventsByEventIdsQuery,
      GetBudgetSpendingEventsByEventIdsQueryVariables
    >(GetBudgetSpendingEventsByEventIds, { eventIds }, 'budgetSpendingEvents')
  }

  public async getLeaderSetEvent(event: EventDetails): Promise<LeaderSetEventFieldsFragment | null> {
    const eventId = this.getQueryNodeEventId(event.blockNumber, event.indexInBlock)
    return this.firstEntityQuery<GetLeaderSetEventsByEventIdsQuery, GetLeaderSetEventsByEventIdsQueryVariables>(
      GetLeaderSetEventsByEventIds,
      { eventIds: [eventId] },
      'leaderSetEvents'
    )
  }

  public async getLeaderUnsetEvent(event: EventDetails): Promise<LeaderUnsetEventFieldsFragment | null> {
    const eventId = this.getQueryNodeEventId(event.blockNumber, event.indexInBlock)
    return this.firstEntityQuery<GetLeaderUnsetEventsByEventIdsQuery, GetLeaderUnsetEventsByEventIdsQueryVariables>(
      GetLeaderUnsetEventsByEventIds,
      { eventIds: [eventId] },
      'leaderUnsetEvents'
    )
  }

  public async getProposalsByIds(ids: (ProposalId | string)[]): Promise<ProposalFieldsFragment[]> {
    return this.multipleEntitiesQuery<GetProposalsByIdsQuery, GetProposalsByIdsQueryVariables>(
      GetProposalsByIds,
      { ids: ids.map((id) => id.toString()) },
      'proposals'
    )
  }

  public async getProposalVotedEvents(events: EventDetails[]): Promise<ProposalVotedEventFieldsFragment[]> {
    const eventIds = events.map((e) => this.getQueryNodeEventId(e.blockNumber, e.indexInBlock))
    return this.multipleEntitiesQuery<
      GetProposalVotedEventsByEventIdsQuery,
      GetProposalVotedEventsByEventIdsQueryVariables
    >(GetProposalVotedEventsByEventIds, { eventIds }, 'proposalVotedEvents')
  }

  public async getProposalCancelledEvents(events: EventDetails[]): Promise<ProposalCancelledEventFieldsFragment[]> {
    const eventIds = events.map((e) => this.getQueryNodeEventId(e.blockNumber, e.indexInBlock))
    return this.multipleEntitiesQuery<
      GetProposalCancelledEventsByEventIdsQuery,
      GetProposalCancelledEventsByEventIdsQueryVariables
    >(GetProposalCancelledEventsByEventIds, { eventIds }, 'proposalCancelledEvents')
  }

  public async getCategoriesByIds(ids: ForumCategoryId[]): Promise<ForumCategoryFieldsFragment[]> {
    return this.multipleEntitiesQuery<GetCategoriesByIdsQuery, GetCategoriesByIdsQueryVariables>(
      GetCategoriesByIds,
      { ids: ids.map((id) => id.toString()) },
      'forumCategories'
    )
  }

  public async getCategoryCreatedEvents(events: EventDetails[]): Promise<CategoryCreatedEventFieldsFragment[]> {
    const eventIds = events.map((e) => this.getQueryNodeEventId(e.blockNumber, e.indexInBlock))
    return this.multipleEntitiesQuery<
      GetCategoryCreatedEventsByEventIdsQuery,
      GetCategoryCreatedEventsByEventIdsQueryVariables
    >(GetCategoryCreatedEventsByEventIds, { eventIds }, 'categoryCreatedEvents')
  }

  public async getCategoryArchivalStatusUpdatedEvents(
    events: EventDetails[]
  ): Promise<CategoryArchivalStatusUpdatedEventFieldsFragment[]> {
    const eventIds = events.map((e) => this.getQueryNodeEventId(e.blockNumber, e.indexInBlock))
    return this.multipleEntitiesQuery<
      GetCategoryArchivalStatusUpdatedEventsByEventIdsQuery,
      GetCategoryArchivalStatusUpdatedEventsByEventIdsQueryVariables
    >(GetCategoryArchivalStatusUpdatedEventsByEventIds, { eventIds }, 'categoryArchivalStatusUpdatedEvents')
  }

  public async getCategoryDeletedEvents(events: EventDetails[]): Promise<CategoryDeletedEventFieldsFragment[]> {
    const eventIds = events.map((e) => this.getQueryNodeEventId(e.blockNumber, e.indexInBlock))
    return this.multipleEntitiesQuery<
      GetCategoryDeletedEventsByEventIdsQuery,
      GetCategoryDeletedEventsByEventIdsQueryVariables
    >(GetCategoryDeletedEventsByEventIds, { eventIds }, 'categoryDeletedEvents')
  }

  public async getThreadCreatedEvents(events: EventDetails[]): Promise<ThreadCreatedEventFieldsFragment[]> {
    const eventIds = events.map((e) => this.getQueryNodeEventId(e.blockNumber, e.indexInBlock))
    return this.multipleEntitiesQuery<
      GetThreadCreatedEventsByEventIdsQuery,
      GetThreadCreatedEventsByEventIdsQueryVariables
    >(GetThreadCreatedEventsByEventIds, { eventIds }, 'threadCreatedEvents')
  }

  public async getThreadMetadataUpdatedEvents(
    events: EventDetails[]
  ): Promise<ThreadMetadataUpdatedEventFieldsFragment[]> {
    const eventIds = events.map((e) => this.getQueryNodeEventId(e.blockNumber, e.indexInBlock))
    return this.multipleEntitiesQuery<
      GetThreadMetadataUpdatedEventsByEventIdsQuery,
      GetThreadMetadataUpdatedEventsByEventIdsQueryVariables
    >(GetThreadMetadataUpdatedEventsByEventIds, { eventIds }, 'threadMetadataUpdatedEvents')
  }

  public async getThreadsWithInitialPostsByIds(ids: ForumThreadId[]): Promise<ForumThreadWithInitialPostFragment[]> {
    return this.multipleEntitiesQuery<
      GetThreadsWithInitialPostsByIdsQuery,
      GetThreadsWithInitialPostsByIdsQueryVariables
    >(GetThreadsWithInitialPostsByIds, { ids: ids.map((id) => id.toString()) }, 'forumThreads')
  }

  public async getThreadDeletedEvents(events: EventDetails[]): Promise<ThreadDeletedEventFieldsFragment[]> {
    const eventIds = events.map((e) => this.getQueryNodeEventId(e.blockNumber, e.indexInBlock))
    return this.multipleEntitiesQuery<
      GetThreadDeletedEventsByEventIdsQuery,
      GetThreadDeletedEventsByEventIdsQueryVariables
    >(GetThreadDeletedEventsByEventIds, { eventIds }, 'threadDeletedEvents')
  }

  public async getPostsByIds(ids: ForumPostId[]): Promise<ForumPostFieldsFragment[]> {
    return this.multipleEntitiesQuery<GetPostsByIdsQuery, GetPostsByIdsQueryVariables>(
      GetPostsByIds,
      { ids: ids.map((id) => id.toString()) },
      'forumPosts'
    )
  }

  public async getPostAddedEvents(events: EventDetails[]): Promise<PostAddedEventFieldsFragment[]> {
    const eventIds = events.map((e) => this.getQueryNodeEventId(e.blockNumber, e.indexInBlock))
    return this.multipleEntitiesQuery<GetPostAddedEventsByEventIdsQuery, GetPostAddedEventsByEventIdsQueryVariables>(
      GetPostAddedEventsByEventIds,
      { eventIds },
      'postAddedEvents'
    )
  }

  public async getThreadMovedEvents(events: EventDetails[]): Promise<ThreadMovedEventFieldsFragment[]> {
    const eventIds = events.map((e) => this.getQueryNodeEventId(e.blockNumber, e.indexInBlock))
    return this.multipleEntitiesQuery<
      GetThreadMovedEventsByEventIdsQuery,
      GetThreadMovedEventsByEventIdsQueryVariables
    >(GetThreadMovedEventsByEventIds, { eventIds }, 'threadMovedEvents')
  }

  public async getCategoryStickyThreadUpdateEvents(
    events: EventDetails[]
  ): Promise<CategoryStickyThreadUpdateEventFieldsFragment[]> {
    const eventIds = events.map((e) => this.getQueryNodeEventId(e.blockNumber, e.indexInBlock))
    return this.multipleEntitiesQuery<
      GetCategoryStickyThreadUpdateEventsByEventIdsQuery,
      GetCategoryStickyThreadUpdateEventsByEventIdsQueryVariables
    >(GetCategoryStickyThreadUpdateEventsByEventIds, { eventIds }, 'categoryStickyThreadUpdateEvents')
  }

  public async getCategoryMembershipOfModeratorUpdatedEvents(
    events: EventDetails[]
  ): Promise<CategoryMembershipOfModeratorUpdatedEventFieldsFragment[]> {
    const eventIds = events.map((e) => this.getQueryNodeEventId(e.blockNumber, e.indexInBlock))
    return this.multipleEntitiesQuery<
      GetCategoryMembershipOfModeratorUpdatedEventsByEventIdsQuery,
      GetCategoryMembershipOfModeratorUpdatedEventsByEventIdsQueryVariables
    >(
      GetCategoryMembershipOfModeratorUpdatedEventsByEventIds,
      { eventIds },
      'categoryMembershipOfModeratorUpdatedEvents'
    )
  }

  public async getThreadModeratedEvents(events: EventDetails[]): Promise<ThreadModeratedEventFieldsFragment[]> {
    const eventIds = events.map((e) => this.getQueryNodeEventId(e.blockNumber, e.indexInBlock))
    return this.multipleEntitiesQuery<
      GetThreadModeratedEventsByEventIdsQuery,
      GetThreadModeratedEventsByEventIdsQueryVariables
    >(GetThreadModeratedEventsByEventIds, { eventIds }, 'threadModeratedEvents')
  }

  public async getPostModeratedEvents(events: EventDetails[]): Promise<PostModeratedEventFieldsFragment[]> {
    const eventIds = events.map((e) => this.getQueryNodeEventId(e.blockNumber, e.indexInBlock))
    return this.multipleEntitiesQuery<
      GetPostModeratedEventsByEventIdsQuery,
      GetPostModeratedEventsByEventIdsQueryVariables
    >(GetPostModeratedEventsByEventIds, { eventIds }, 'postModeratedEvents')
  }

  public async getPostTextUpdatedEvents(events: EventDetails[]): Promise<PostTextUpdatedEventFieldsFragment[]> {
    const eventIds = events.map((e) => this.getQueryNodeEventId(e.blockNumber, e.indexInBlock))
    return this.multipleEntitiesQuery<
      GetPostTextUpdatedEventsByEventIdsQuery,
      GetPostTextUpdatedEventsByEventIdsQueryVariables
    >(GetPostTextUpdatedEventsByEventIds, { eventIds }, 'postTextUpdatedEvents')
  }

  public async getPostDeletedEvents(events: EventDetails[]): Promise<PostDeletedEventFieldsFragment[]> {
    const eventIds = events.map((e) => this.getQueryNodeEventId(e.blockNumber, e.indexInBlock))
    return this.multipleEntitiesQuery<
      GetPostDeletedEventsByEventIdsQuery,
      GetPostDeletedEventsByEventIdsQueryVariables
    >(GetPostDeletedEventsByEventIds, { eventIds }, 'postDeletedEvents')
  }

  public async getProposalDiscussionPostCreatedEvents(
    events: EventDetails[]
  ): Promise<ProposalDiscussionPostCreatedEventFieldsFragment[]> {
    const eventIds = events.map((e) => this.getQueryNodeEventId(e.blockNumber, e.indexInBlock))
    return this.multipleEntitiesQuery<
      GetProposalDiscussionPostCreatedEventsQuery,
      GetProposalDiscussionPostCreatedEventsQueryVariables
    >(GetProposalDiscussionPostCreatedEvents, { eventIds }, 'proposalDiscussionPostCreatedEvents')
  }

  public async getProposalDiscussionPostUpdatedEvents(
    events: EventDetails[]
  ): Promise<ProposalDiscussionPostUpdatedEventFieldsFragment[]> {
    const eventIds = events.map((e) => this.getQueryNodeEventId(e.blockNumber, e.indexInBlock))
    return this.multipleEntitiesQuery<
      GetProposalDiscussionPostUpdatedEventsQuery,
      GetProposalDiscussionPostUpdatedEventsQueryVariables
    >(GetProposalDiscussionPostUpdatedEvents, { eventIds }, 'proposalDiscussionPostUpdatedEvents')
  }

  public async getProposalDiscussionThreadModeChangedEvents(
    events: EventDetails[]
  ): Promise<ProposalDiscussionThreadModeChangedEventFieldsFragment[]> {
    const eventIds = events.map((e) => this.getQueryNodeEventId(e.blockNumber, e.indexInBlock))
    return this.multipleEntitiesQuery<
      GetProposalDiscussionThreadModeChangedEventsQuery,
      GetProposalDiscussionThreadModeChangedEventsQueryVariables
    >(GetProposalDiscussionThreadModeChangedEvents, { eventIds }, 'proposalDiscussionThreadModeChangedEvents')
  }

  public async getProposalDiscussionPostDeletedEvents(
    events: EventDetails[]
  ): Promise<ProposalDiscussionPostDeletedEventFieldsFragment[]> {
    const eventIds = events.map((e) => this.getQueryNodeEventId(e.blockNumber, e.indexInBlock))
    return this.multipleEntitiesQuery<
      GetProposalDiscussionPostDeletedEventsQuery,
      GetProposalDiscussionPostDeletedEventsQueryVariables
    >(GetProposalDiscussionPostDeletedEvents, { eventIds }, 'proposalDiscussionPostDeletedEvents')
  }

  public async getProposalDiscussionPostsByIds(
    ids: (ForumPostId | number)[]
  ): Promise<ProposalDiscussionPostFieldsFragment[]> {
    return this.multipleEntitiesQuery<
      GetProposalDiscussionPostsByIdsQuery,
      GetProposalDiscussionPostsByIdsQueryVariables
    >(GetProposalDiscussionPostsByIds, { ids: ids.map((id) => id.toString()) }, 'proposalDiscussionPosts')
  }

  public async getProposalDiscussionThreadsByIds(
    ids: (ForumPostId | number)[]
  ): Promise<ProposalDiscussionThreadFieldsFragment[]> {
    return this.multipleEntitiesQuery<
      GetProposalDiscussionThreadsByIdsQuery,
      GetProposalDiscussionThreadsByIdsQueryVariables
    >(GetProposalDiscussionThreadsByIds, { ids: ids.map((id) => id.toString()) }, 'proposalDiscussionThreads')
  }

  public async channelById(id: string): Promise<Maybe<ChannelFieldsFragment>> {
    return this.uniqueEntityQuery<GetChannelByIdQuery, GetChannelByIdQueryVariables>(
      GetChannelById,
      { id },
      'channelByUniqueInput'
    )
  }

  public async channelsByIds(ids: string[]): Promise<ChannelFieldsFragment[]> {
    return this.multipleEntitiesQuery<GetChannelsByIdsQuery, GetChannelsByIdsQueryVariables>(
      GetChannelsByIds,
      { ids },
      'channels'
    )
  }

  public async videoCategoryById(id: string): Promise<Maybe<VideoCategoryFieldsFragment>> {
    return this.uniqueEntityQuery<GetVideoCategoryByIdQuery, GetVideoCategoryByIdQueryVariables>(
      GetVideoCategoryById,
      { id },
      'videoCategoryByUniqueInput'
    )
  }

  public async getVideoCategories(): Promise<VideoCategoryFieldsFragment[]> {
    return this.multipleEntitiesQuery<GetVideoCategoriesQuery, GetVideoCategoriesQueryVariables>(
      GetVideoCategories,
      {},
      'videoCategories'
    )
  }

  public async ownedNftByVideoId(videoId: string): Promise<Maybe<OwnedNftFieldsFragment>> {
    return this.firstEntityQuery<GetOwnedNftByVideoIdQuery, GetOwnedNftByVideoIdQueryVariables>(
      GetOwnedNftByVideoId,
      { videoId },
      'ownedNfts'
    )
  }

  public async bidsByMemberId(videoId: string, memberId: string): Promise<BidFieldsFragment[]> {
    return this.multipleEntitiesQuery<GetBidsByMemberIdQuery, GetBidsByMemberIdQueryVariables>(
      GetBidsByMemberId,
      { videoId, memberId },
      'bids'
    )
  }

  public async getChannelNftCollectors(): Promise<ChannelNftCollectorFieldsFragment[]> {
    return this.multipleEntitiesQuery<GetChannelNftCollectorsQuery, GetChannelNftCollectorsQueryVariables>(
      GetChannelNftCollectors,
      {},
      'channelNftCollectors'
    )
  }

  public async dataObjectsByVideoId(videoId: string): Promise<StorageDataObjectFieldsFragment[]> {
    return this.multipleEntitiesQuery<GetDataObjectsByVideoIdQuery, GetDataObjectsByVideoIdQueryVariables>(
      GetDataObjectsByVideoId,
      { videoId },
      'storageDataObjects'
    )
  }

  public async getCuratorPermissionsByIdAndGroupId(
    curatorGroupId: string,
    curatorId: string
  ): Promise<Maybe<CuratorAgentPermissionsFieldsFragment>> {
    return this.firstEntityQuery<
      GetCuratorPermissionsByIdAndGroupIdQuery,
      GetCuratorPermissionsByIdAndGroupIdQueryVariables
    >(GetCuratorPermissionsByIdAndGroupId, { curatorGroupId, curatorId }, 'curatorAgentPermissions')
  }

  public async getCollaboratorsByChannelId(channelId: string): Promise<CollaboratorsFieldsFragment[]> {
    return this.multipleEntitiesQuery<GetCollaboratorsByChannelIdQuery, GetCollaboratorsByChannelIdQueryVariables>(
      GetCollaboratorsByChannelId,
      { channelId },
      'collaborators'
    )
  }

  public async getMembershipVerificationStatusUpdatedEvents(
    events: EventDetails[]
  ): Promise<MemberVerificationStatusUpdatedEventFieldsFragment[]> {
    const eventIds = events.map((e) => this.getQueryNodeEventId(e.blockNumber, e.indexInBlock))
    return this.multipleEntitiesQuery<
      GetMemberVerificationStatusUpdatedEventsByEventIdsQuery,
      GetMemberVerificationStatusUpdatedEventsByEventIdsQueryVariables
    >(GetMemberVerificationStatusUpdatedEventsByEventIds, { eventIds }, 'memberVerificationStatusUpdatedEvents')
  }

  public async videoById(videoId: string): Promise<VideoFieldsFragment | null> {
    return this.uniqueEntityQuery<GetVideoByIdQuery, GetVideoByIdQueryVariables>(
      GetVideoById,
      { videoId },
      'videoByUniqueInput'
    )
  }

  public async getVideosByIds(ids: string[]): Promise<VideoFieldsFragment[]> {
    return this.multipleEntitiesQuery<GetVideosByIdsQuery, GetVideosByIdsQueryVariables>(
      GetVideosByIds,
      { ids },
      'videos'
    )
  }

  public async getCommentsByIds(ids: string[]): Promise<CommentFieldsFragment[]> {
    return this.multipleEntitiesQuery<GetCommentsByIdsQuery, GetCommentsByIdsQueryVariables>(
      GetCommentsByIds,
      { ids: ids.map((id) => id.toString()) },
      'comments'
    )
  }

  public async getCommentCreatedEvents(events: EventDetails[]): Promise<CommentCreatedEventFieldsFragment[]> {
    const eventIds = events.map((e) => this.getQueryNodeEventId(e.blockNumber, e.indexInBlock))
    return this.multipleEntitiesQuery<
      GetCommentCreatedEventsByEventIdsQuery,
      GetCommentCreatedEventsByEventIdsQueryVariables
    >(GetCommentCreatedEventsByEventIds, { eventIds }, 'commentCreatedEvents')
  }

  public async getCommentEditedEvents(events: EventDetails[]): Promise<CommentTextUpdatedEventFieldsFragment[]> {
    const eventIds = events.map((e) => this.getQueryNodeEventId(e.blockNumber, e.indexInBlock))
    return this.multipleEntitiesQuery<
      GetCommentEditedEventsByEventIdsQuery,
      GetCommentEditedEventsByEventIdsQueryVariables
    >(GetCommentEditedEventsByEventIds, { eventIds }, 'commentTextUpdatedEvents')
  }

  public async getCommentDeletedEvents(events: EventDetails[]): Promise<CommentDeletedEventFieldsFragment[]> {
    const eventIds = events.map((e) => this.getQueryNodeEventId(e.blockNumber, e.indexInBlock))
    return this.multipleEntitiesQuery<
      GetCommentDeletedEventsByEventIdsQuery,
      GetCommentDeletedEventsByEventIdsQueryVariables
    >(GetCommentDeletedEventsByEventIds, { eventIds }, 'commentDeletedEvents')
  }

  public async getCommentModeratedEvents(events: EventDetails[]): Promise<CommentModeratedEventFieldsFragment[]> {
    const eventIds = events.map((e) => this.getQueryNodeEventId(e.blockNumber, e.indexInBlock))
    return this.multipleEntitiesQuery<
      GetCommentModeratedEventsByEventIdsQuery,
      GetCommentModeratedEventsByEventIdsQueryVariables
    >(GetCommentModeratedEventsByEventIds, { eventIds }, 'commentModeratedEvents')
  }

  public async getVideoReactedEvents(events: EventDetails[]): Promise<VideoReactedEventFieldsFragment[]> {
    const eventIds = events.map((e) => this.getQueryNodeEventId(e.blockNumber, e.indexInBlock))
    return this.multipleEntitiesQuery<
      GetVideoReactedEventsByEventIdsQuery,
      GetVideoReactedEventsByEventIdsQueryVariables
    >(GetVideoReactedEventsByEventIds, { eventIds }, 'videoReactedEvents')
  }

  public async getCommentReactedEvents(events: EventDetails[]): Promise<CommentReactedEventFieldsFragment[]> {
    const eventIds = events.map((e) => this.getQueryNodeEventId(e.blockNumber, e.indexInBlock))
    return this.multipleEntitiesQuery<
      GetCommentReactedEventsByEventIdsQuery,
      GetCommentReactedEventsByEventIdsQueryVariables
    >(GetCommentReactedEventsByEventIds, { eventIds }, 'commentReactedEvents')
  }

  public async getCommentPinnedEvents(events: EventDetails[]): Promise<CommentPinnedEventFieldsFragment[]> {
    const eventIds = events.map((e) => this.getQueryNodeEventId(e.blockNumber, e.indexInBlock))
    return this.multipleEntitiesQuery<
      GetCommentPinnedEventsByEventIdsQuery,
      GetCommentPinnedEventsByEventIdsQueryVariables
    >(GetCommentPinnedEventsByEventIds, { eventIds }, 'commentPinnedEvents')
  }

  public async getMemberBannedFromChannelEvents(
    events: EventDetails[]
  ): Promise<MemberBannedFromChannelEventFieldsFragment[]> {
    const eventIds = events.map((e) => this.getQueryNodeEventId(e.blockNumber, e.indexInBlock))
    return this.multipleEntitiesQuery<
      GetMemberBannedFromChannelEventsByEventIdsQuery,
      GetMemberBannedFromChannelEventsByEventIdsQueryVariables
    >(GetMemberBannedFromChannelEventsByEventIds, { eventIds }, 'memberBannedFromChannelEvents')
  }

  public async getVideoReactionsPreferenceEvents(
    events: EventDetails[]
  ): Promise<VideoReactionsPreferenceEventFieldsFragment[]> {
    const eventIds = events.map((e) => this.getQueryNodeEventId(e.blockNumber, e.indexInBlock))
    return this.multipleEntitiesQuery<
      GetVideoReactionsPreferenceEventsByEventIdsQuery,
      GetVideoReactionsPreferenceEventsByEventIdsQueryVariables
    >(GetVideoReactionsPreferenceEventsByEventIds, { eventIds }, 'videoReactionsPreferenceEvents')
  }

  public async getEnglishAuctionStartedEvents(
    events: EventDetails[]
  ): Promise<EnglishAuctionStartedEventFieldsFragment[]> {
    const eventIds = events.map((e) => this.getQueryNodeEventId(e.blockNumber, e.indexInBlock))
    return this.multipleEntitiesQuery<
      GetEnglishAuctionStartedEventsByEventIdsQuery,
      GetEnglishAuctionStartedEventsByEventIdsQueryVariables
    >(GetEnglishAuctionStartedEventsByEventIds, { eventIds }, 'englishAuctionStartedEvents')
  }

  public async getNftIssuedEvents(events: EventDetails[]): Promise<NftIssuedEventFieldsFragment[]> {
    const eventIds = events.map((e) => this.getQueryNodeEventId(e.blockNumber, e.indexInBlock))
    return this.multipleEntitiesQuery<GetNftIssuedEventsByEventIdsQuery, GetNftIssuedEventsByEventIdsQueryVariables>(
      GetNftIssuedEventsByEventIds,
      { eventIds },
      'nftIssuedEvents'
    )
  }

  public async getEnglishAuctionSettledEvents(
    events: EventDetails[]
  ): Promise<EnglishAuctionSettledEventFieldsFragment[]> {
    const eventIds = events.map((e) => this.getQueryNodeEventId(e.blockNumber, e.indexInBlock))
    return this.multipleEntitiesQuery<
      GetEnglishAuctionSettledEventsByEventIdsQuery,
      GetEnglishAuctionSettledEventsByEventIdsQueryVariables
    >(GetEnglishAuctionSettledEventsByEventIds, { eventIds }, 'englishAuctionSettledEvents')
  }

  public async getVideoDeletedByModeratorEvents(
    events: EventDetails[]
  ): Promise<VideoDeletedByModeratorEventFieldsFragment[]> {
    const eventIds = events.map((e) => this.getQueryNodeEventId(e.blockNumber, e.indexInBlock))
    return this.multipleEntitiesQuery<
      GetVideoDeletedByModeratorEventsByEventIdsQuery,
      GetVideoDeletedByModeratorEventsByEventIdsQueryVariables
    >(GetVideoDeletedByModeratorEventsByEventIds, { eventIds }, 'videoDeletedByModeratorEvents')
  }

  public async getChannelDeletedByModeratorEvents(
    events: EventDetails[]
  ): Promise<ChannelDeletedByModeratorEventFieldsFragment[]> {
    const eventIds = events.map((e) => this.getQueryNodeEventId(e.blockNumber, e.indexInBlock))
    return this.multipleEntitiesQuery<
      GetChannelDeletedByModeratorEventsByEventIdsQuery,
      GetChannelDeletedByModeratorEventsByEventIdsQueryVariables
    >(GetChannelDeletedByModeratorEventsByEventIds, { eventIds }, 'channelDeletedByModeratorEvents')
  }

  public async getChannelAssetsDeletedByModeratorEvents(
    events: EventDetails[]
  ): Promise<ChannelAssetsDeletedByModeratorEventFieldsFragment[]> {
    const eventIds = events.map((e) => this.getQueryNodeEventId(e.blockNumber, e.indexInBlock))
    return this.multipleEntitiesQuery<
      GetChannelAssetsDeletedByModeratorEventsByEventIdsQuery,
      GetChannelAssetsDeletedByModeratorEventsByEventIdsQueryVariables
    >(GetChannelAssetsDeletedByModeratorEventsByEventIds, { eventIds }, 'channelAssetsDeletedByModeratorEvents')
  }

  public async getVideoAssetsDeletedByModeratorEvents(
    events: EventDetails[]
  ): Promise<VideoAssetsDeletedByModeratorEventFieldsFragment[]> {
    const eventIds = events.map((e) => this.getQueryNodeEventId(e.blockNumber, e.indexInBlock))
    return this.multipleEntitiesQuery<
      GetVideoAssetsDeletedByModeratorEventsByEventIdsQuery,
      GetVideoAssetsDeletedByModeratorEventsByEventIdsQueryVariables
    >(GetVideoAssetsDeletedByModeratorEventsByEventIds, { eventIds }, 'videoAssetsDeletedByModeratorEvents')
  }

  public async getVideoVisibilitySetByModeratorEvents(
    events: EventDetails[]
  ): Promise<VideoVisibilitySetByModeratorEventFieldsFragment[]> {
    const eventIds = events.map((e) => this.getQueryNodeEventId(e.blockNumber, e.indexInBlock))
    return this.multipleEntitiesQuery<
      GetVideoVisibilitySetByModeratorEventsByEventIdsQuery,
      GetVideoVisibilitySetByModeratorEventsByEventIdsQueryVariables
    >(GetVideoAssetsDeletedByModeratorEventsByEventIds, { eventIds }, 'videoVisibilitySetByModeratorEvents')
  }

  async storageBucketsForNewChannel(): Promise<StorageNodeInfoFragment[]> {
    return this.multipleEntitiesQuery<GetStorageBucketsQuery, GetStorageBucketsQueryVariables>(
      GetStorageBuckets,
      {},
      'storageBuckets'
    )
  }

  async distributionBucketsForNewChannel(): Promise<DistributionBucketFamilyFieldsFragment[]> {
    return this.multipleEntitiesQuery<
      GetDistributionFamiliesAdndBucketsQuery,
      GetDistributionFamiliesAdndBucketsQueryVariables
    >(GetDistributionFamiliesAdndBuckets, {}, 'distributionBucketFamilies')
  }

<<<<<<< HEAD
  public async getAppById(id: string): Promise<AppFieldsFragment | null> {
    return this.uniqueEntityQuery<GetAppByIdQuery, GetAppByIdQueryVariables>(GetAppById, { id }, 'appByUniqueInput')
  }

  public async getAppsByName(name: string): Promise<AppFieldsFragment[] | null> {
    return this.multipleEntitiesQuery<GetAppsByNameQuery, GetAppsByNameQueryVariables>(GetAppsByName, { name }, 'apps')
=======
  async getChannelsCount(): Promise<number> {
    const result = await this.uniqueEntityQuery<GetChannelsCountQuery, GetChannelsCountQueryVariables>(
      GetChannelsCount,
      {},
      'channelsConnection'
    )
    Utils.assert(result)
    return result.totalCount
>>>>>>> ac94062e
  }
}<|MERGE_RESOLUTION|>--- conflicted
+++ resolved
@@ -424,7 +424,6 @@
   GetVideoByIdQuery,
   GetVideoByIdQueryVariables,
   GetVideoById,
-<<<<<<< HEAD
   GetAppByIdQuery,
   GetAppByIdQueryVariables,
   GetAppById,
@@ -432,7 +431,6 @@
   GetAppsByNameQuery,
   GetAppsByNameQueryVariables,
   GetAppsByName,
-=======
   GetChannelsCount,
   GetChannelsCountQuery,
   GetChannelsCountQueryVariables,
@@ -440,7 +438,6 @@
   GetBudgetFundedEventsByEventIdsQuery,
   GetBudgetFundedEventsByEventIdsQueryVariables,
   GetBudgetFundedEventsByEventIds,
->>>>>>> ac94062e
 } from './graphql/generated/queries'
 import { Maybe } from './graphql/generated/schema'
 import { OperationDefinitionNode } from 'graphql'
@@ -1491,14 +1488,14 @@
     >(GetDistributionFamiliesAdndBuckets, {}, 'distributionBucketFamilies')
   }
 
-<<<<<<< HEAD
   public async getAppById(id: string): Promise<AppFieldsFragment | null> {
     return this.uniqueEntityQuery<GetAppByIdQuery, GetAppByIdQueryVariables>(GetAppById, { id }, 'appByUniqueInput')
   }
 
   public async getAppsByName(name: string): Promise<AppFieldsFragment[] | null> {
     return this.multipleEntitiesQuery<GetAppsByNameQuery, GetAppsByNameQueryVariables>(GetAppsByName, { name }, 'apps')
-=======
+  }
+
   async getChannelsCount(): Promise<number> {
     const result = await this.uniqueEntityQuery<GetChannelsCountQuery, GetChannelsCountQueryVariables>(
       GetChannelsCount,
@@ -1507,6 +1504,5 @@
     )
     Utils.assert(result)
     return result.totalCount
->>>>>>> ac94062e
   }
 }