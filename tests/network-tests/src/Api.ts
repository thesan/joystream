--- conflicted
+++ resolved
@@ -34,12 +34,8 @@
 import { InvertedPromise } from './InvertedPromise'
 import { VideoId } from '@joystream/types/content'
 import { ChannelId } from '@joystream/types/common'
-<<<<<<< HEAD
 import { ChannelCategoryMetadata, VideoCategoryMetadata } from '@joystream/metadata-protobuf'
 import { metadataToBytes } from '../../../cli/lib/helpers/serialization'
-=======
-import { ChannelCategoryMetadata, VideoCategoryMetadata } from '@joystream/content-metadata-protobuf'
->>>>>>> 615c6e08
 
 export enum WorkingGroups {
   StorageWorkingGroup = 'storageWorkingGroup',
@@ -1775,7 +1771,7 @@
     const tx = this.api.tx.content.createChannel(
       { Member: memberId },
       {
-        assets: [],
+        assets: null,
         meta: null,
         reward_account: null,
       }
@@ -1804,7 +1800,7 @@
 
     // Create a video without any assets
     const tx = this.api.tx.content.createVideo({ Member: memberId }, channelId, {
-      assets: [],
+      assets: null,
       meta: null,
     })
 
@@ -1847,19 +1843,12 @@
     }
 
     const account = lead?.role_account_id
-<<<<<<< HEAD
     const meta = new VideoCategoryMetadata({
       name,
     })
 
     return this.sender.signAndSend(
       this.api.tx.content.createVideoCategory({ Lead: null }, { meta: metadataToBytes(VideoCategoryMetadata, meta) }),
-=======
-    const meta = new VideoCategoryMetadata()
-    meta.setName(name)
-    return this.sender.signAndSend(
-      this.api.tx.content.createVideoCategory({ Lead: null }, { meta: this.encodeMetadata(meta) }),
->>>>>>> 615c6e08
       account?.toString()
     )
   }
