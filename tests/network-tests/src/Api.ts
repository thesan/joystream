--- conflicted
+++ resolved
@@ -812,65 +812,6 @@
     return event.data[2]
   }
 
-<<<<<<< HEAD
-  async createApp(name: string, appMetadata: IAppMetadata, memberId: u64): Promise<ISubmittableResult> {
-    const account = await this.getMemberControllerAccount(memberId.toNumber())
-
-    if (!account) {
-      throw new Error('invalid account')
-    }
-    const meta = new MemberRemarked({
-      createApp: new CreateApp({
-        name,
-        appMetadata,
-      }),
-    })
-    return this.sender.signAndSend(
-      this.api.tx.members.memberRemark(memberId, Utils.metadataToBytes(MemberRemarked, meta), null),
-      account.toString()
-    )
-  }
-
-  async updateApp(appId: string, appMetadata: IAppMetadata, memberId: u64): Promise<ISubmittableResult> {
-    const account = await this.getMemberControllerAccount(memberId.toNumber())
-
-    if (!account) {
-      throw new Error('invalid account')
-    }
-
-    const meta = new MemberRemarked({
-      updateApp: new UpdateApp({
-        appId,
-        appMetadata,
-      }),
-    })
-
-    return this.sender.signAndSend(
-      this.api.tx.members.memberRemark(memberId, Utils.metadataToBytes(MemberRemarked, meta), null),
-      account.toString()
-    )
-  }
-
-  async deleteApp(appId: string, memberId: u64): Promise<ISubmittableResult> {
-    const account = await this.getMemberControllerAccount(memberId.toNumber())
-
-    if (!account) {
-      throw new Error('invalid account')
-    }
-
-    const meta = new MemberRemarked({
-      deleteApp: new DeleteApp({
-        appId,
-      }),
-    })
-    return this.sender.signAndSend(
-      this.api.tx.members.memberRemark(memberId, Utils.metadataToBytes(MemberRemarked, meta), null),
-      account.toString()
-    )
-  }
-
-=======
->>>>>>> 5db2c088
   async createVideoCategory(memberId: u64, name: string): Promise<ISubmittableResult> {
     const memberAccount = await this.getMemberControllerAccount(memberId.toNumber())
 
