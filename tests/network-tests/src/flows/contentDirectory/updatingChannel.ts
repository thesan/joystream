--- conflicted
+++ resolved
@@ -4,48 +4,35 @@
 import { assert } from 'chai'
 import { Utils } from '../../utils'
 
-<<<<<<< HEAD
-export function createUpdateChannelDescriptionFixture(api: QueryNodeApi, description: string): UpdateChannelFixture {
+export function createUpdateChannelHandleFixture(api: QueryNodeApi, handle: string): UpdateChannelFixture {
   // Create partial channel entity, only containing the fields we wish to update
   const channelUpdateInput: Partial<ChannelEntity> = {
-    description,
-=======
-export function createUpdateChannelHandleFixture(api: QueryNodeApi): UpdateChannelFixture {
-  // Create partial channel entity, only containing the fields we wish to update
-  const channelUpdateInput: Partial<ChannelEntity> = {
-    handle: 'Updated channel handle',
->>>>>>> 1fc6538e
+    handle,
   }
 
-  const uniquePropVal: Record<string, any> = { handle: 'Example channel' }
+  const uniquePropVal: Record<string, any> = { handle }
 
   return new UpdateChannelFixture(api, channelUpdateInput, uniquePropVal)
 }
 
 export default async function updateChannel(api: QueryNodeApi) {
-<<<<<<< HEAD
-=======
-  const createVideoHappyCaseFixture = createUpdateChannelHandleFixture(api)
->>>>>>> 1fc6538e
-
-  const channelResult = await api.getChannelbyTitle('Example channel')
+  const channelResult = await api.getChannelbyHandle('Example channel')
   const channel = channelResult.data.channels[0]
 
-  const description = 'Updated description'
-  const createUpdateChannelDescriptionHappyCaseFixture = createUpdateChannelDescriptionFixture(api, description)
+  const handle = 'Updated handle'
+  const createUpdateChannelDescriptionHappyCaseFixture = createUpdateChannelHandleFixture(api, handle)
 
   await createUpdateChannelDescriptionHappyCaseFixture.runner(false)
 
   // Temporary solution (wait 2 minutes)
   await Utils.wait(120000)
 
-  const channelAfterUpdateResult = await api.getChannelbyTitle('Example channel')
+  const channelAfterUpdateResult = await api.getChannelbyHandle(handle)
   const channelAfterUpdate = channelAfterUpdateResult.data.channels[0]
-   
-  // description field should be updated to provided one 
-  assert(channelAfterUpdate.description === description, 'Should be equal')
 
-  assert(channelAfterUpdate.title === channel.title, 'Should be equal')
+  // handle field should be updated to provided one
+  assert(channelAfterUpdate.handle === handle)
+  assert(channelAfterUpdate.description === channel.description, 'Should be equal')
   assert(channelAfterUpdate.coverPhotoUrl === channel.coverPhotoUrl, 'Should be equal')
   assert(channelAfterUpdate.avatarPhotoUrl === channel.avatarPhotoURL, 'Should be equal')
   assert(channelAfterUpdate.isPublic === channel.isPublic, 'Should be equal')
