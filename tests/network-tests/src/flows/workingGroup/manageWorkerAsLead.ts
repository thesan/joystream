import { Api } from '../../Api'
import { WorkingGroups } from '../../WorkingGroups'
import { FlowProps } from '../../Flow'
import {
  ApplyForOpeningFixture,
  AddWorkerOpeningFixture,
  BeginApplicationReviewFixture,
  FillOpeningFixture,
  DecreaseStakeFixture,
  SlashFixture,
  TerminateRoleFixture,
} from '../../fixtures/workingGroupModule'
import { BuyMembershipHappyCaseFixture } from '../../fixtures/membershipModule'
import BN from 'bn.js'
import { OpeningId } from '@joystream/types/hiring'
import { assert } from 'chai'
import { extendDebug } from '../../Debugger'
import { FixtureRunner } from '../../Fixture'
import { WorkerId } from '@joystream/types/working-group'

<<<<<<< HEAD
export default {
  storage: async function ({ api, env }: FlowProps): Promise<void> {
    return manageWorkerAsLead(api, env, WorkingGroups.StorageWorkingGroup)
  },
  content: async function ({ api, env }: FlowProps): Promise<void> {
    return manageWorkerAsLead(api, env, WorkingGroups.ContentWorkingGroup)
  },
  distribution: async function ({ api, env }: FlowProps): Promise<void> {
    return manageWorkerAsLead(api, env, WorkingGroups.DistributionWorkingGroup)
  },
=======
export function manageWorkerFlow(group: WorkingGroups) {
  return async function ({ api, env }: FlowProps): Promise<void> {
    await manageWorkerAsLead(api, env, group)
  }
>>>>>>> 1468cb6c
}

export function hireWorkersFlow(group: WorkingGroups, numWorkers = 1) {
  return async function ({ api, env }: FlowProps): Promise<void> {
    await hireWorkersAsLead(api, env, group, numWorkers, numWorkers)
  }
}

async function hireWorkersAsLead(
  api: Api,
  env: NodeJS.ProcessEnv,
  group: WorkingGroups,
  numApplications = 1,
  numHires = 1
): Promise<WorkerId[]> {
  const debug = extendDebug(`flow:hireWorkers:${group}`)
  debug('Started')
  numHires = Math.min(numApplications, numHires)

  const applicationStake: BN = new BN(env.WORKING_GROUP_APPLICATION_STAKE!)
  const roleStake: BN = new BN(env.WORKING_GROUP_ROLE_STAKE!)
  const firstRewardInterval: BN = new BN(env.LONG_REWARD_INTERVAL!)
  const rewardInterval: BN = new BN(env.LONG_REWARD_INTERVAL!)
  const payoutAmount: BN = new BN(env.PAYOUT_AMOUNT!)
  const unstakingPeriod: BN = new BN(env.STORAGE_WORKING_GROUP_UNSTAKING_PERIOD!)
  const openingActivationDelay: BN = new BN(0)
  const paidTerms = api.createPaidTermId(new BN(+env.MEMBERSHIP_PAID_TERMS!))

  const lead = await api.getGroupLead(group)
  assert(lead)

  const applicants = api.createKeyPairs(numApplications).map(({ key }) => key.address)
  const memberSetFixture = new BuyMembershipHappyCaseFixture(api, applicants, paidTerms)
  await new FixtureRunner(memberSetFixture).run()

  const addWorkerOpeningFixture: AddWorkerOpeningFixture = new AddWorkerOpeningFixture(
    api,
    applicationStake,
    roleStake,
    openingActivationDelay,
    unstakingPeriod,
    group
  )
  // Add worker opening
  await new FixtureRunner(addWorkerOpeningFixture).run()
  assert(addWorkerOpeningFixture.getCreatedOpeningId())

  // First apply for worker opening
  const applyForWorkerOpeningFixture = new ApplyForOpeningFixture(
    api,
    applicants,
    applicationStake,
    roleStake,
    addWorkerOpeningFixture.getCreatedOpeningId() as OpeningId,
    group
  )
  await new FixtureRunner(applyForWorkerOpeningFixture).run()
  const applicationIds = applyForWorkerOpeningFixture.getApplicationIds()
  assert.equal(applicants.length, applicationIds.length)

  const applicationIdsToHire = applicationIds.slice(0, numHires)

  // Begin application review
  const beginApplicationReviewFixture = new BeginApplicationReviewFixture(
    api,
    addWorkerOpeningFixture.getCreatedOpeningId() as OpeningId,
    group
  )
  await new FixtureRunner(beginApplicationReviewFixture).run()

  // Fill worker opening
  const fillOpeningFixture = new FillOpeningFixture(
    api,
    applicationIdsToHire,
    addWorkerOpeningFixture.getCreatedOpeningId() as OpeningId,
    firstRewardInterval,
    rewardInterval,
    payoutAmount,
    group
  )
  await new FixtureRunner(fillOpeningFixture).run()

  debug('Done')
  return fillOpeningFixture.getWorkerIds()
}

async function manageWorkerAsLead(api: Api, env: NodeJS.ProcessEnv, group: WorkingGroups): Promise<void> {
  const debug = extendDebug(`flow:manageWorkerAsLead:${group}`)
  debug('Started')

  const firstWorkerId = (await hireWorkersAsLead(api, env, group, 3, 1))[0]

  const decreaseStakeFixture = new DecreaseStakeFixture(api, firstWorkerId, group)
  // Decrease worker stake
  await new FixtureRunner(decreaseStakeFixture).run()

  const slashFixture: SlashFixture = new SlashFixture(api, firstWorkerId, group)
  // Slash worker
  await new FixtureRunner(slashFixture).run()

  const terminateRoleFixture = new TerminateRoleFixture(api, firstWorkerId, group)

  // Terminate workers
  await new FixtureRunner(terminateRoleFixture).run()

  debug('Done')
}<|MERGE_RESOLUTION|>--- conflicted
+++ resolved
@@ -18,23 +18,10 @@
 import { FixtureRunner } from '../../Fixture'
 import { WorkerId } from '@joystream/types/working-group'
 
-<<<<<<< HEAD
-export default {
-  storage: async function ({ api, env }: FlowProps): Promise<void> {
-    return manageWorkerAsLead(api, env, WorkingGroups.StorageWorkingGroup)
-  },
-  content: async function ({ api, env }: FlowProps): Promise<void> {
-    return manageWorkerAsLead(api, env, WorkingGroups.ContentWorkingGroup)
-  },
-  distribution: async function ({ api, env }: FlowProps): Promise<void> {
-    return manageWorkerAsLead(api, env, WorkingGroups.DistributionWorkingGroup)
-  },
-=======
 export function manageWorkerFlow(group: WorkingGroups) {
   return async function ({ api, env }: FlowProps): Promise<void> {
     await manageWorkerAsLead(api, env, group)
   }
->>>>>>> 1468cb6c
 }
 
 export function hireWorkersFlow(group: WorkingGroups, numWorkers = 1) {
