import { FlowProps } from '../../Flow'
import { extendDebug } from '../../Debugger'
import { FixtureRunner } from '../../Fixture'
import { Utils } from '../../utils'
import fs from 'fs'
import {
  CreateProposalsFixture,
  DecideOnProposalStatusFixture,
  AllProposalsOutcomesFixture,
  TestedProposal,
} from '../../fixtures/proposals'
import { BuyMembershipHappyCaseFixture } from '../../fixtures/membership'
import { assert } from 'chai'
import { Resource } from '../../Resources'
import { createType } from '@joystream/types'

export default async function runtimeUpgradeProposal({ api, query, lock, env }: FlowProps): Promise<void> {
  const debug = extendDebug('flow:runtime-upgrade-proposal')
  debug('Started')
  api.enableVerboseTxLogs()

  const unlocks = await Promise.all(Array.from({ length: 2 }, () => lock(Resource.Proposals)))

  const runtimeUpgradeWasmPath = env.RUNTIME_UPGRADE_TARGET_WASM_PATH

  Utils.assert(
    runtimeUpgradeWasmPath && fs.existsSync(runtimeUpgradeWasmPath),
    'Invalid RUNTIME_UPGRADE_TARGET_WASM_PATH'
  )

  // Proposals to be "CancelledByRuntime"
  const [memberAcc] = (await api.createKeyPairs(1)).map(({ key }) => key.address)
  const buyMembershipFixture = new BuyMembershipHappyCaseFixture(api, query, [memberAcc])
  await new FixtureRunner(buyMembershipFixture).run()
  const [memberId] = buyMembershipFixture.getCreatedMembers()

  const createProposalsFixture = new CreateProposalsFixture(api, query, [
    {
      type: 'RuntimeUpgrade',
<<<<<<< HEAD
      details: Utils.readRuntimeFromFile(runtimeUpgradeWasmPath) as unknown as Bytes,
=======
      details: createType('Bytes', Utils.readRuntimeFromFile(runtimeUpgradeWasmPath)),
>>>>>>> 9a37ad72
      asMember: memberId,
      title: 'To be cancelled by runtime',
      description: 'Proposal to be cancelled by runtime',
    },
  ])
  await new FixtureRunner(createProposalsFixture).run()
  const [toBeCanceledByRuntimeProposalId] = createProposalsFixture.getCreatedProposalsIds()
  // Currently we use constitutionality === 2 for runtime upgrade, so we need to approve the proposal
  // in order for it not to get "Rejected" during new council election
  const decideOnProposalStatusFixture = new DecideOnProposalStatusFixture(api, query, [
    { proposalId: toBeCanceledByRuntimeProposalId, status: 'Approved' },
  ])
  await new FixtureRunner(decideOnProposalStatusFixture).run()

  // Runtime upgrade proposal
  const testedProposals: TestedProposal[] = [
    {
      details: createType('PalletProposalsCodexProposalDetails', {
        RuntimeUpgrade: Utils.readRuntimeFromFile(runtimeUpgradeWasmPath),
      }),
    },
  ]
  const testAllOutcomesFixture = new AllProposalsOutcomesFixture(api, query, lock, testedProposals)
  await new FixtureRunner(testAllOutcomesFixture).run()

  // Check the "CancelledByRuntime" proposal status
  await query.tryQueryWithTimeout(
    () => query.getProposalsByIds([toBeCanceledByRuntimeProposalId]),
    ([proposal]) => {
      Utils.assert(
        proposal.status.__typename === 'ProposalStatusCanceledByRuntime',
        `Proposal expected to be CanceledByRuntime. Actual status: ${proposal.status.__typename}`
      )
      Utils.assert(proposal.status.proposalDecisionMadeEvent, 'Missing proposalDecisionMadeEvent reference')
      assert.equal(
        proposal.status.proposalDecisionMadeEvent.decisionStatus.__typename,
        'ProposalStatusCanceledByRuntime'
      )
    }
  )

  unlocks.map((unlock) => unlock())

  debug('Done')
}<|MERGE_RESOLUTION|>--- conflicted
+++ resolved
@@ -37,11 +37,7 @@
   const createProposalsFixture = new CreateProposalsFixture(api, query, [
     {
       type: 'RuntimeUpgrade',
-<<<<<<< HEAD
-      details: Utils.readRuntimeFromFile(runtimeUpgradeWasmPath) as unknown as Bytes,
-=======
       details: createType('Bytes', Utils.readRuntimeFromFile(runtimeUpgradeWasmPath)),
->>>>>>> 9a37ad72
       asMember: memberId,
       title: 'To be cancelled by runtime',
       description: 'Proposal to be cancelled by runtime',
