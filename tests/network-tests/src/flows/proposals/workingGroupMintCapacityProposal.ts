--- conflicted
+++ resolved
@@ -19,12 +19,9 @@
 
   content: async function ({ api, env, lock }: FlowProps): Promise<void> {
     return workingGroupMintCapactiy(api, env, WorkingGroups.Content, lock)
-<<<<<<< HEAD
-=======
   },
   distribution: async function ({ api, env, lock }: FlowProps): Promise<void> {
     return workingGroupMintCapactiy(api, env, WorkingGroups.Distribution, lock)
->>>>>>> 18eb4e17
   },
 }
 
