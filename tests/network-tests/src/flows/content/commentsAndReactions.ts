--- conflicted
+++ resolved
@@ -24,10 +24,6 @@
   ReactToVideosFixture,
   ReactVideoParams,
 } from '../../fixtures/content'
-<<<<<<< HEAD
-import { FlowProps } from '../../Flow'
-=======
->>>>>>> 98990eb1
 import { createJoystreamCli } from '../utils'
 
 export default async function commentsAndReactions({ api, query }: FlowProps): Promise<void> {
