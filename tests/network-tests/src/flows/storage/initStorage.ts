--- conflicted
+++ resolved
@@ -46,11 +46,7 @@
   buckets: [
     {
       metadata: { endpoint: process.env.COLOSSUS_1_URL || 'http://localhost:3333' },
-<<<<<<< HEAD
-      staticBags: allStaticBags as unknown as StaticBagId[],
-=======
       staticBags: allStaticBags,
->>>>>>> 9a37ad72
       operatorId: parseInt(process.env.COLOSSUS_1_WORKER_ID || '0'),
       storageLimit: new BN(1_000_000_000_000),
       objectsLimit: 1000000000,
@@ -68,11 +64,7 @@
   buckets: [
     {
       metadata: { endpoint: process.env.COLOSSUS_1_URL || 'http://localhost:3333' },
-<<<<<<< HEAD
-      staticBags: allStaticBags as unknown as StaticBagId[],
-=======
       staticBags: allStaticBags,
->>>>>>> 9a37ad72
       operatorId: parseInt(process.env.COLOSSUS_1_WORKER_ID || '0'),
       storageLimit: new BN(1_000_000_000_000),
       objectsLimit: 1000000000,
@@ -80,15 +72,9 @@
       transactorBalance: new BN(10_000_000_000),
     },
     {
-<<<<<<< HEAD
-      metadata: { endpoint: process.env.COLOSSUS_1_URL || 'http://localhost:3333' },
-      staticBags: allStaticBags as unknown as StaticBagId[],
-      operatorId: parseInt(process.env.COLOSSUS_1_WORKER_ID || '0'),
-=======
       metadata: { endpoint: process.env.STORAGE_2_URL || 'http://localhost:3335' },
       staticBags: allStaticBags,
       operatorId: parseInt(process.env.STORAGE_2_WORKER_ID || '1'),
->>>>>>> 9a37ad72
       storageLimit: new BN(1_000_000_000_000),
       objectsLimit: 1000000000,
       transactorUri: process.env.COLOSSUS_2_TRANSACTOR_URI || '//Colossus2',
