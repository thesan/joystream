import categories from '../flows/forum/categories'
import threads from '../flows/forum/threads'
import posts from '../flows/forum/posts'
import moderation from '../flows/forum/moderation'
import threadTags from '../flows/forum/threadTags'
import leadOpening from '../flows/working-groups/leadOpening'
import buyingMemberships from '../flows/membership/buyingMemberships'
import updatingMemberProfile from '../flows/membership/updatingProfile'
import updatingMemberAccounts from '../flows/membership/updatingAccounts'
import transferringInvites from '../flows/membership/transferringInvites'
import managingStakingAccounts from '../flows/membership/managingStakingAccounts'
import openingsAndApplications from '../flows/working-groups/openingsAndApplications'
import upcomingOpenings from '../flows/working-groups/upcomingOpenings'
import groupStatus from '../flows/working-groups/groupStatus'
import workerActions from '../flows/working-groups/workerActions'
import groupBudget from '../flows/working-groups/groupBudget'
import proposals from '../flows/proposals'
import cancellingProposals from '../flows/proposals/cancellingProposal'
import vetoProposal from '../flows/proposals/vetoProposal'
import electCouncil from '../flows/council/elect'
import failToElect from '../flows/council/failToElect'
import runtimeUpgradeProposal from '../flows/proposals/runtimeUpgradeProposal'
import exactExecutionBlock from '../flows/proposals/exactExecutionBlock'
import expireProposal from '../flows/proposals/expireProposal'
import proposalsDiscussion from '../flows/proposalsDiscussion'
import initDistributionBucket from '../flows/clis/initDistributionBucket'
import initStorageBucket from '../flows/clis/initStorageBucket'
import channelsAndVideos from '../flows/clis/channelsAndVideos'
import { scenario } from '../Scenario'
import activeVideoCounters from '../flows/content/activeVideoCounters'
import nftAuctionAndOffers from '../flows/content/nftAuctionAndOffers'
import updatingVerificationStatus from '../flows/membership/updateVerificationStatus'
import commentsAndReactions from '../flows/content/commentsAndReactions'
import addAndUpdateVideoSubtitles from '../flows/content/videoSubtitles'
import { testVideoCategories } from '../flows/content/videoCategories'
import channelPayouts from '../flows/proposals/channelPayouts'
import directChannelPayment from '../flows/content/directChannelPayment'
import failToElectWithBlacklist from '../flows/council/electWithBlacklist'
import invitingMembers from '../flows/membership/invitingMembers'
import { createAppActions } from '../flows/content/createAppActions'
import { createApp } from '../flows/content/createApp'
import { updateApp } from '../flows/content/updateApp'

// eslint-disable-next-line @typescript-eslint/no-floating-promises
scenario('Full', async ({ job, env }) => {
  // Runtime upgrade should always be first job
  // (except councilJob, which is required for voting and should probably depend on the "source" runtime)
  const councilJob = job('electing council', electCouncil)
  const runtimeUpgradeProposalJob = env.RUNTIME_UPGRADE_TARGET_WASM_PATH
    ? job('runtime upgrade proposal', runtimeUpgradeProposal).requires(councilJob)
    : undefined

  const coreJob = runtimeUpgradeProposalJob || councilJob

  // All other jobs should be executed after coreJob

  // Membership:
  job('buying members', buyingMemberships).after(coreJob)
  job('updating member profile', updatingMemberProfile).after(coreJob)
  job('updating member accounts', updatingMemberAccounts).after(coreJob)
  job('transferring invites', transferringInvites).after(coreJob)
  job('managing staking accounts', managingStakingAccounts).after(coreJob)

  // Council (should not interrupt proposalsJob!)
  const secondCouncilJob = job('electing second council', electCouncil).requires(coreJob)
  const councilFailuresJob = job('council election failures', failToElect).requires(secondCouncilJob)
  job('council election failure with blacklist', failToElectWithBlacklist).requires(councilFailuresJob)

  // Proposals:
  const proposalsJob = job('proposals & proposal discussion', [
    proposals,
    cancellingProposals,
    vetoProposal,
    exactExecutionBlock,
    expireProposal,
    proposalsDiscussion,
  ]).requires(councilFailuresJob)

  const channelPayoutsProposalJob = job('channel payouts proposal', channelPayouts).requires(proposalsJob)

  // Working groups
  const hireLeads = job('lead opening', leadOpening(process.env.IGNORE_HIRED_LEADS === 'true')).after(
    channelPayoutsProposalJob
  )
  job('openings and applications', openingsAndApplications).requires(hireLeads)
  job('upcoming openings', upcomingOpenings).requires(hireLeads)
  job('group status', groupStatus).requires(hireLeads)
  job('worker actions', workerActions).requires(hireLeads)
  const groupBudgetSet = job('group budget', groupBudget).requires(hireLeads)

  // Memberships (depending on hired lead, group budget set)
  job('updating member verification status', updatingVerificationStatus).after(hireLeads)
  job('inviting members', invitingMembers).requires(groupBudgetSet)

  // Forum:
  job('forum categories', categories).requires(hireLeads)
  job('forum threads', threads).requires(hireLeads)
  job('forum thread tags', threadTags).requires(hireLeads)
  job('forum posts', posts).requires(hireLeads)
  job('forum moderation', moderation).requires(hireLeads)

  // Content directory
  // following jobs must be run sequentially due to some QN queries that could interfere
  const videoCategoriesJob = job('video categories', testVideoCategories).requires(hireLeads)
  const channelsAndVideosCliJob = job('manage channels and videos through CLI', channelsAndVideos).requires(
    videoCategoriesJob
  )
  job('add and update video subtitles', addAndUpdateVideoSubtitles).requires(channelsAndVideosCliJob)
  const videoCountersJob = job('check active video counters', activeVideoCounters).requires(channelsAndVideosCliJob)
  const nftAuctionAndOffersJob = job('nft auction and offers', nftAuctionAndOffers).after(videoCountersJob)
  const commentsAndReactionsJob = job('video comments and reactions', commentsAndReactions).after(
    nftAuctionAndOffersJob
  )
<<<<<<< HEAD
  const directChannelPaymentJob = job('direct channel payment by members', directChannelPayment).after(
    commentsAndReactionsJob
  )

  // Apps
  job('create app', createApp).after(hireLeads)
  job('update app', updateApp).after(hireLeads)
  job('create app actions', createAppActions).after(hireLeads)
  job('delete app', deleteApp).after(hireLeads)
=======
  job('create app', createApp).after(sudoHireLead)
  job('update app', updateApp).after(sudoHireLead)
  job('create app actions', createAppActions).after(sudoHireLead)
>>>>>>> 5db2c088

  const contentDirectoryJob = directChannelPaymentJob // keep updated to last job above

  // Storage & distribution CLIs
  job('init storage and distribution buckets via CLI', [initDistributionBucket, initStorageBucket]).after(
    contentDirectoryJob
  )
})<|MERGE_RESOLUTION|>--- conflicted
+++ resolved
@@ -111,7 +111,6 @@
   const commentsAndReactionsJob = job('video comments and reactions', commentsAndReactions).after(
     nftAuctionAndOffersJob
   )
-<<<<<<< HEAD
   const directChannelPaymentJob = job('direct channel payment by members', directChannelPayment).after(
     commentsAndReactionsJob
   )
@@ -120,12 +119,6 @@
   job('create app', createApp).after(hireLeads)
   job('update app', updateApp).after(hireLeads)
   job('create app actions', createAppActions).after(hireLeads)
-  job('delete app', deleteApp).after(hireLeads)
-=======
-  job('create app', createApp).after(sudoHireLead)
-  job('update app', updateApp).after(sudoHireLead)
-  job('create app actions', createAppActions).after(sudoHireLead)
->>>>>>> 5db2c088
 
   const contentDirectoryJob = directChannelPaymentJob // keep updated to last job above
 
