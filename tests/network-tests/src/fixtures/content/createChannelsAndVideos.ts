--- conflicted
+++ resolved
@@ -27,15 +27,9 @@
     cli: JoystreamCLI,
     channelCount: number,
     videoCount: number,
-<<<<<<< HEAD
-    channelCategoryId: number,
-    videoCategoryId: number,
+    videoCategoryId: string,
     author: IMember,
     channelCollaborators: ChannelUpdateInputParameters['collaborators'] = []
-=======
-    videoCategoryId: string,
-    author: IMember
->>>>>>> 807fd76a
   ) {
     super(api, query)
     this.cli = cli
@@ -63,15 +57,8 @@
     await this.cli.importAccount(this.author.keyringPair)
 
     this.debug('Creating channels')
-<<<<<<< HEAD
-    this.createdItems.channelIds = await this.createChannels(
-      this.channelCount,
-      this.channelCategoryId,
-      this.channelCollaborators
-    )
-=======
-    this.createdItems.channelIds = await this.createChannels(this.channelCount)
->>>>>>> 807fd76a
+
+    this.createdItems.channelIds = await this.createChannels(this.channelCount, this.channelCollaborators)
 
     this.debug('Creating videos')
     this.createdItems.videosData = await this.createVideos(
@@ -84,24 +71,16 @@
   /**
     Creates a new channel.
   */
-<<<<<<< HEAD
+
   private async createChannels(
     count: number,
-    channelCategoryId: number,
     channelCollaborators: NonNullable<ChannelUpdateInputParameters['collaborators']>
   ): Promise<number[]> {
-=======
-  private async createChannels(count: number): Promise<number[]> {
->>>>>>> 807fd76a
     const createdIds = await this.createCommonEntities(count, (index) =>
       this.cli.createChannel(
         {
           ...getChannelDefaults(index, cliExamplesFolderPath),
-<<<<<<< HEAD
-          category: channelCategoryId,
           collaborators: channelCollaborators,
-=======
->>>>>>> 807fd76a
         },
         ['--context', 'Member', '--useMemberId', this.author.memberId.toString()]
       )
