--- conflicted
+++ resolved
@@ -58,12 +58,7 @@
     docker run --rm -v ${DATA_PATH}:/data --entrypoint ./chain-spec-builder \
 	   joystream/node:${RUNTIME_TAG} \
 	   new \
-<<<<<<< HEAD
-	   # --authorities //Alice \ # no authorities
-	   # --sudo-account ${SUDO_ACCOUNT} \ # no sudo
-=======
 	   --authorities //Alice \
->>>>>>> 723c0a8e
 	   --deployment dev \
 	   --chain-spec-path /data/chain-spec.json \
 	   # --initial-balances-path /data/initial-balances.json # no balances
