// Ensure we're `no_std` when compiling for Wasm.
#![cfg_attr(not(feature = "std"), no_std)]
#![recursion_limit = "256"]

#[cfg(test)]
mod tests;

mod class;
mod entity;
mod errors;
mod helpers;
mod mock;
mod operations;
mod permissions;
mod schema;

pub use class::*;
pub use entity::*;
pub use errors::*;
pub use helpers::*;
pub use operations::*;
pub use permissions::*;
pub use schema::*;

use core::fmt::Debug;
use core::hash::Hash;
use core::ops::AddAssign;

use codec::{Codec, Decode, Encode};
use frame_support::storage::IterableStorageMap;
use frame_support::{
    decl_event, decl_module, decl_storage, dispatch::DispatchResult, ensure, traits::Get, Parameter,
};
use sp_arithmetic::traits::{BaseArithmetic, One, Zero};
use sp_runtime::traits::{MaybeSerializeDeserialize, Member};
use sp_std::collections::{btree_map::BTreeMap, btree_set::BTreeSet};
use sp_std::vec::Vec;
use system::ensure_signed;

#[cfg(feature = "std")]
pub use serde::{Deserialize, Serialize};

<<<<<<< HEAD
pub use errors::Error;
=======
use core::debug_assert;
>>>>>>> 828eb8d6

/// Type, used in diffrent numeric constraints representations
type MaxNumber = u32;

<<<<<<< HEAD
/// Type representing a map for both new and old property values hashes
type PropertyValuesHashes<T> = (
    BTreeMap<PropertyId, <T as system::Trait>::Hash>,
    BTreeMap<PropertyId, <T as system::Trait>::Hash>,
);

/// Module configuration trait for this Substrate module.
=======
>>>>>>> 828eb8d6
pub trait Trait: system::Trait + ActorAuthenticator + Debug + Clone {
    /// The overarching event type.
    type Event: From<Event<Self>> + Into<<Self as system::Trait>::Event>;

    /// Nonce type is used to avoid data race update conditions, when performing property value vector operations
    type Nonce: Parameter
        + Member
        + BaseArithmetic
        + Codec
        + Default
        + Copy
        + Clone
        + One
        + Zero
        + MaybeSerializeDeserialize
        + Eq
        + PartialEq
        + Ord
        + From<u32>;

    /// Type of identifier for classes
    type ClassId: Parameter
        + Member
        + BaseArithmetic
        + Codec
        + Default
        + Copy
        + Clone
        + One
        + Hash
        + Zero
        + MaybeSerializeDeserialize
        + Eq
        + PartialEq
        + Ord;

    /// Type of identifier for entities
    type EntityId: Parameter
        + Member
        + BaseArithmetic
        + Codec
        + Default
        + Copy
        + Clone
        + Hash
        + One
        + Zero
        + MaybeSerializeDeserialize
        + Eq
        + PartialEq
        + Ord;

    /// Security/configuration constraints

    /// Type, representing min & max property name length constraints
    type PropertyNameLengthConstraint: Get<InputValidationLengthConstraint>;

    /// Type, representing min & max property description length constraints
    type PropertyDescriptionLengthConstraint: Get<InputValidationLengthConstraint>;

    /// Type, representing min & max class name length constraints
    type ClassNameLengthConstraint: Get<InputValidationLengthConstraint>;

    /// Type, representing min & max class description length constraints
    type ClassDescriptionLengthConstraint: Get<InputValidationLengthConstraint>;

    /// The maximum number of classes
    type MaxNumberOfClasses: Get<MaxNumber>;

    /// The maximum number of maintainers per class constraint
    type MaxNumberOfMaintainersPerClass: Get<MaxNumber>;

    /// The maximum number of curators per group constraint
    type MaxNumberOfCuratorsPerGroup: Get<MaxNumber>;

    /// The maximum number of schemas per class constraint
    type MaxNumberOfSchemasPerClass: Get<MaxNumber>;

    /// The maximum number of properties per class constraint
    type MaxNumberOfPropertiesPerSchema: Get<MaxNumber>;

    /// The maximum number of operations during single invocation of `transaction`
    type MaxNumberOfOperationsDuringAtomicBatching: Get<MaxNumber>;

    /// The maximum length of vector property value constarint
    type VecMaxLengthConstraint: Get<VecMaxLength>;

    /// The maximum length of text property value constarint
    type TextMaxLengthConstraint: Get<TextMaxLength>;

    /// The maximum length of text, that will be hashed property value constarint
    type HashedTextMaxLengthConstraint: Get<HashedTextMaxLength>;

    /// Entities creation constraint per class
    type MaxNumberOfEntitiesPerClass: Get<Self::EntityId>;

    /// Entities creation constraint per individual
    type IndividualEntitiesCreationLimit: Get<Self::EntityId>;
}

decl_storage! {
    trait Store for Module<T: Trait> as ContentDirectory {

        /// Map, representing ClassId -> Class relation
        pub ClassById get(fn class_by_id) config(): map hasher(blake2_128_concat) T::ClassId => Class<T>;

        /// Map, representing EntityId -> Entity relation
        pub EntityById get(fn entity_by_id) config(): map hasher(blake2_128_concat) T::EntityId => Entity<T>;

        /// Map, representing  CuratorGroupId -> CuratorGroup relation
        pub CuratorGroupById get(fn curator_group_by_id) config(): map hasher(blake2_128_concat) T::CuratorGroupId => CuratorGroup<T>;

        /// Mapping of class id and its property id to the respective entity id and property value hash.
        pub UniquePropertyValueHashes get(fn unique_property_value_hashes): double_map hasher(blake2_128_concat) (T::ClassId, PropertyId), hasher(blake2_128_concat) T::Hash => ();

        /// Next runtime storage values used to maintain next id value, used on creation of respective curator groups, classes and entities

        pub NextClassId get(fn next_class_id) config(): T::ClassId;

        pub NextEntityId get(fn next_entity_id) config(): T::EntityId;

        pub NextCuratorGroupId get(fn next_curator_group_id) config(): T::CuratorGroupId;

        // The voucher associated with entity creation for a given class and controller.
        // Is updated whenever an entity is created in a given class by a given controller.
        // Constraint is updated by Root, an initial value comes from `ClassPermissions::default_entity_creation_voucher_upper_bound`.
        pub EntityCreationVouchers get(fn entity_creation_vouchers):
            double_map hasher(blake2_128_concat) T::ClassId, hasher(blake2_128_concat) EntityController<T> => EntityCreationVoucher<T>;
    }
}

decl_module! {
    pub struct Module<T: Trait> for enum Call where origin: T::Origin {

        // ======
        // Next set of extrinsics can only be invoked by lead.
        // ======

        /// Initializing events
        fn deposit_event() = default;

        /// Add new curator group to runtime storage
        #[weight = 10_000_000] // TODO: adjust weight
        pub fn add_curator_group(
            origin,
        ) -> DispatchResult {

            // Ensure given origin is lead
            ensure_is_lead::<T>(origin)?;

            //
            // == MUTATION SAFE ==
            //

            let curator_group_id = Self::next_curator_group_id();

            // Insert empty curator group with `active` parameter set to false
            <CuratorGroupById<T>>::insert(curator_group_id, CuratorGroup::<T>::default());

            // Increment the next curator curator_group_id:
            <NextCuratorGroupId<T>>::mutate(|n| *n += T::CuratorGroupId::one());

            // Trigger event
            Self::deposit_event(RawEvent::CuratorGroupAdded(curator_group_id));
            Ok(())
        }

        /// Remove curator group under given `curator_group_id` from runtime storage
        #[weight = 10_000_000] // TODO: adjust weight
        pub fn remove_curator_group(
            origin,
            curator_group_id: T::CuratorGroupId,
        ) -> DispatchResult {

            // Ensure given origin is lead
            ensure_is_lead::<T>(origin)?;

            // Ensure CuratorGroup under given curator_group_id exists
            let curator_group = Self::ensure_curator_group_exists(&curator_group_id)?;

            // We should previously ensure that curator_group  maintains no classes to be able to remove it
            curator_group.ensure_curator_group_maintains_no_classes()?;

            //
            // == MUTATION SAFE ==
            //


            // Remove curator group under given curator group id from runtime storage
            <CuratorGroupById<T>>::remove(curator_group_id);

            // Trigger event
            Self::deposit_event(RawEvent::CuratorGroupRemoved(curator_group_id));
            Ok(())
        }

        /// Set `is_active` status for curator group under given `curator_group_id`
        #[weight = 10_000_000] // TODO: adjust weight
        pub fn set_curator_group_status(
            origin,
            curator_group_id: T::CuratorGroupId,
            is_active: bool,
        ) -> DispatchResult {

            // Ensure given origin is lead
            ensure_is_lead::<T>(origin)?;

            // Ensure curator group under provided curator_group_id already exist
            Self::ensure_curator_group_under_given_id_exists(&curator_group_id)?;

            //
            // == MUTATION SAFE ==
            //

            // Set `is_active` status for curator group under given `curator_group_id`
            <CuratorGroupById<T>>::mutate(curator_group_id, |curator_group| {
                curator_group.set_status(is_active)
            });

            // Trigger event
            Self::deposit_event(RawEvent::CuratorGroupStatusSet(curator_group_id, is_active));
            Ok(())
        }

        /// Add curator to curator group under given `curator_group_id`
        #[weight = 10_000_000] // TODO: adjust weight
        pub fn add_curator_to_group(
            origin,
            curator_group_id: T::CuratorGroupId,
            curator_id: T::CuratorId,
        ) -> DispatchResult {

            // Ensure given origin is lead
            ensure_is_lead::<T>(origin)?;

            // Ensure curator group under provided curator_group_id already exist, retrieve corresponding one
            let curator_group = Self::ensure_curator_group_exists(&curator_group_id)?;

            // Ensure max number of curators per group limit not reached yet
            curator_group.ensure_max_number_of_curators_limit_not_reached()?;

            //
            // == MUTATION SAFE ==
            //

            // Insert curator_id into curator_group under given curator_group_id
            <CuratorGroupById<T>>::mutate(curator_group_id, |curator_group| {
                curator_group.get_curators_mut().insert(curator_id);
            });

            // Trigger event
            Self::deposit_event(RawEvent::CuratorAdded(curator_group_id, curator_id));
            Ok(())
        }

        /// Remove curator from a given curator group
        #[weight = 10_000_000] // TODO: adjust weight
        pub fn remove_curator_from_group(
            origin,
            curator_group_id: T::CuratorGroupId,
            curator_id: T::CuratorId,
        ) -> DispatchResult {

            // Ensure given origin is lead
            ensure_is_lead::<T>(origin)?;

            // Ensure curator group under provided curator_group_id already exist, retrieve corresponding one
            let curator_group = Self::ensure_curator_group_exists(&curator_group_id)?;

            // Ensure curator under provided curator_id is CuratorGroup member
            curator_group.ensure_curator_in_group_exists(&curator_id)?;

            //
            // == MUTATION SAFE ==
            //

            // Remove curator_id from curator_group under given curator_group_id
            <CuratorGroupById<T>>::mutate(curator_group_id, |curator_group| {
                curator_group.get_curators_mut().remove(&curator_id);
            });

            // Trigger event
            Self::deposit_event(RawEvent::CuratorRemoved(curator_group_id, curator_id));
            Ok(())
        }

        /// Add curator group under given `curator_group_id` as `Class` maintainer
        #[weight = 10_000_000] // TODO: adjust weight
        pub fn add_maintainer_to_class(
            origin,
            class_id: T::ClassId,
            curator_group_id: T::CuratorGroupId,
        ) -> DispatchResult {

            // Ensure given origin is lead
            ensure_is_lead::<T>(origin)?;

            // Ensure Class under provided class_id exist, retrieve corresponding one
            let class = Self::ensure_known_class_id(class_id)?;

            // Ensure CuratorGroup under provided curator_group_id exist, retrieve corresponding one
            Self::ensure_curator_group_under_given_id_exists(&curator_group_id)?;

            // Ensure the max number of maintainers per Class limit not reached
            let class_permissions = class.get_permissions_ref();

            // Ensure max number of maintainers per Class constraint satisfied
            Self::ensure_maintainers_limit_not_reached(class_permissions.get_maintainers())?;

            // Ensure maintainer under provided curator_group_id is not added to the Class maintainers set yet
            class_permissions.ensure_maintainer_does_not_exist(&curator_group_id)?;

            //
            // == MUTATION SAFE ==
            //

            // Insert `curator_group_id` into `maintainers` set, associated with given `Class`
            <ClassById<T>>::mutate(class_id, |class|
                class.get_permissions_mut().get_maintainers_mut().insert(curator_group_id)
            );

            // Increment the number of classes, curator group under given `curator_group_id` maintains
            <CuratorGroupById<T>>::mutate(curator_group_id, |curator_group| {
                curator_group.increment_number_of_classes_maintained_count();
            });

            // Trigger event
            Self::deposit_event(RawEvent::MaintainerAdded(class_id, curator_group_id));
            Ok(())
        }

        /// Remove curator group under given `curator_group_id` from `Class` maintainers set
        #[weight = 10_000_000] // TODO: adjust weight
        pub fn remove_maintainer_from_class(
            origin,
            class_id: T::ClassId,
            curator_group_id: T::CuratorGroupId,
        ) -> DispatchResult {

            // Ensure given origin is lead
            ensure_is_lead::<T>(origin)?;

            // Ensure Class under given id exists, return corresponding one
            let class = Self::ensure_known_class_id(class_id)?;

            // Ensure maintainer under provided curator_group_id was previously added
            // to the maintainers set, associated with corresponding Class
            class.get_permissions_ref().ensure_maintainer_exists(&curator_group_id)?;

            //
            // == MUTATION SAFE ==
            //

            // Remove `curator_group_id` from `maintainers` set, associated with given `Class`
            <ClassById<T>>::mutate(class_id, |class|
                class.get_permissions_mut().get_maintainers_mut().remove(&curator_group_id)
            );

            // Decrement the number of classes, curator group under given `curator_group_id` maintains
            <CuratorGroupById<T>>::mutate(curator_group_id, |curator_group| {
                curator_group.decrement_number_of_classes_maintained_count();
            });

            // Trigger event
            Self::deposit_event(RawEvent::MaintainerRemoved(class_id, curator_group_id));
            Ok(())
        }

        /// Updates or creates new `EntityCreationVoucher` for given `EntityController` with individual limit
        #[weight = 10_000_000] // TODO: adjust weight
        pub fn update_entity_creation_voucher(
            origin,
            class_id: T::ClassId,
            controller: EntityController<T>,
            maximum_entities_count: T::EntityId
        ) -> DispatchResult {

            // Ensure given origin is lead
            ensure_is_lead::<T>(origin)?;

            // Ensure Class under given id exists, return corresponding one
            Self::ensure_known_class_id(class_id)?;

            // Ensure maximum_entities_count does not exceed individual entities creation limit
            Self::ensure_valid_number_of_class_entities_per_actor_constraint(maximum_entities_count)?;

            // Check voucher existance
            let voucher_exists = <EntityCreationVouchers<T>>::contains_key(class_id, &controller);

            //
            // == MUTATION SAFE ==
            //

            if voucher_exists {

                // Set new maximum_entities_count limit for selected voucher
                let mut entity_creation_voucher = Self::entity_creation_vouchers(class_id, &controller);

                entity_creation_voucher.set_maximum_entities_count(maximum_entities_count);

                <EntityCreationVouchers<T>>::insert(class_id, controller.clone(), entity_creation_voucher.clone());

                // Trigger event
                Self::deposit_event(RawEvent::EntityCreationVoucherUpdated(controller, entity_creation_voucher))
            } else {
                // Create new EntityCreationVoucher instance with provided maximum_entities_count
                let entity_creation_voucher = EntityCreationVoucher::new(maximum_entities_count);

                // Add newly created `EntityCreationVoucher` into `EntityCreationVouchers`
                // runtime storage under given `class_id`, `controller` key
                <EntityCreationVouchers<T>>::insert(class_id, controller.clone(), entity_creation_voucher.clone());

                // Trigger event
                Self::deposit_event(RawEvent::EntityCreationVoucherCreated(controller, entity_creation_voucher));
            }

            Ok(())
        }

        /// Create new `Class` with provided parameters
        #[weight = 10_000_000] // TODO: adjust weight
        pub fn create_class(
            origin,
            name: Vec<u8>,
            description: Vec<u8>,
            class_permissions: ClassPermissions<T>,
            maximum_entities_count: T::EntityId,
            default_entity_creation_voucher_upper_bound: T::EntityId
        ) -> DispatchResult {

            // Ensure given origin is lead
            ensure_is_lead::<T>(origin)?;

            // Ensure, that all entities creation limits, defined for a given Class, are valid
            Self::ensure_entities_creation_limits_are_valid(maximum_entities_count, default_entity_creation_voucher_upper_bound)?;

            // Ensure max number of classes limit not reached
            Self::ensure_class_limit_not_reached()?;

            // Ensure ClassNameLengthConstraint conditions satisfied
            Self::ensure_class_name_is_valid(&name)?;

            // Ensure ClassDescriptionLengthConstraint conditions satisfied
            Self::ensure_class_description_is_valid(&description)?;

            // Perform required checks to ensure class_maintainers under provided class_permissions are valid
            let class_maintainers = class_permissions.get_maintainers();
            Self::ensure_class_maintainers_are_valid(class_maintainers)?;

            //
            // == MUTATION SAFE ==
            //

            // Create new Class instance from provided values
            let class = Class::new(
                class_permissions, name, description, maximum_entities_count, default_entity_creation_voucher_upper_bound
            );

            let class_id = Self::next_class_id();

            // Add new `Class` to runtime storage
            <ClassById<T>>::insert(&class_id, class);

            // Increment the next class id:
            <NextClassId<T>>::mutate(|n| *n += T::ClassId::one());

            // Trigger event
            Self::deposit_event(RawEvent::ClassCreated(class_id));
            Ok(())
        }

        /// Update `ClassPermissions` under specific `class_id`
        #[weight = 10_000_000] // TODO: adjust weight
        pub fn update_class_permissions(
            origin,
            class_id: T::ClassId,
            updated_any_member: Option<bool>,
            updated_entity_creation_blocked: Option<bool>,
            updated_all_entity_property_values_locked: Option<bool>,
            updated_maintainers: Option<BTreeSet<T::CuratorGroupId>>,
        ) -> DispatchResult {

            // Ensure given origin is lead
            ensure_is_lead::<T>(origin)?;

            // Ensure Class under given id exists, return corresponding one
            let class = Self::ensure_known_class_id(class_id)?;

            // Perform required checks to ensure class_maintainers are valid
            if let Some(ref updated_maintainers) = updated_maintainers {
                Self::ensure_class_maintainers_are_valid(updated_maintainers)?;
            }

            //
            // == MUTATION SAFE ==
            //

            let class_permissions = class.get_permissions();

            // Make updated class_permissions from parameters provided
            let updated_class_permissions = Self::make_updated_class_permissions(
                class_permissions, updated_any_member, updated_entity_creation_blocked,
                updated_all_entity_property_values_locked, updated_maintainers
            );

            // If class_permissions update has been performed
            if let Some(updated_class_permissions) = updated_class_permissions  {

                // Update `class_permissions` under given class id
                <ClassById<T>>::mutate(class_id, |class| {
                    class.update_permissions(updated_class_permissions)
                });

                // Trigger event
                Self::deposit_event(RawEvent::ClassPermissionsUpdated(class_id));
            }

            Ok(())
        }

        /// Create new class schema from existing property ids and new properties
        #[weight = 10_000_000] // TODO: adjust weight
        pub fn add_class_schema(
            origin,
            class_id: T::ClassId,
            existing_properties: BTreeSet<PropertyId>,
            new_properties: Vec<Property<T>>
        ) -> DispatchResult {

            // Ensure given origin is lead
            ensure_is_lead::<T>(origin)?;

            // Ensure Class under given id exists, return corresponding one
            let class = Self::ensure_known_class_id(class_id)?;

            // Ensure Schemas limit per Class not reached
            class.ensure_schemas_limit_not_reached()?;

            // Ensure both existing and new properties for future Schema are not empty
            Self::ensure_non_empty_schema(&existing_properties, &new_properties)?;

            // Ensure max number of properties per Schema limit not reached
            class.ensure_properties_limit_not_reached(&new_properties)?;

            // Complete all checks to ensure all provided new_properties are valid
            Self::ensure_all_properties_are_valid(&new_properties)?;

            // Id of next Class Schema being added
            let schema_id = class.get_schemas().len() as SchemaId;

            let class_properties = class.get_properties();

            // Ensure all Property names are unique within Class
            Self::ensure_all_property_names_are_unique(&class_properties, &new_properties)?;

            // Ensure existing_properties are valid indices of properties, corresponding to chosen Class
            Self::ensure_schema_properties_are_valid_indices(&existing_properties, &class_properties)?;

            //
            // == MUTATION SAFE ==
            //

            // Create `Schema` instance from existing and new property ids
            let schema = Self::create_class_schema(existing_properties, &class_properties, &new_properties);

            // Update class properties after new `Schema` added
            let updated_class_properties = Self::make_updated_class_properties(class_properties, new_properties);

            // Update Class properties and schemas
            <ClassById<T>>::mutate(class_id, |class| {
                class.set_properties(updated_class_properties);
                class.get_schemas_mut().push(schema);
            });

            // Trigger event
            Self::deposit_event(RawEvent::ClassSchemaAdded(class_id, schema_id));

            Ok(())
        }

        /// Update `schema_status` under specific `schema_id` in `Class`
        #[weight = 10_000_000] // TODO: adjust weight
        pub fn update_class_schema_status(
            origin,
            class_id: T::ClassId,
            schema_id: SchemaId,
            schema_status: bool
        ) -> DispatchResult {

            // Ensure given origin is lead
            ensure_is_lead::<T>(origin)?;

            // Ensure Class under given id exists, return corresponding one
            let class = Self::ensure_known_class_id(class_id)?;

            // Ensure Class already contains schema under provided schema_id
            class.ensure_schema_id_exists(schema_id)?;

            //
            // == MUTATION SAFE ==
            //

            // Update class schema status
            <ClassById<T>>::mutate(class_id, |class| {
                class.update_schema_status(schema_id, schema_status)
            });

            // Trigger event
            Self::deposit_event(RawEvent::ClassSchemaStatusUpdated(class_id, schema_id, schema_status));
            Ok(())
        }

        /// Update entity permissions
        #[weight = 10_000_000] // TODO: adjust weight
        pub fn update_entity_permissions(
            origin,
            entity_id: T::EntityId,
            updated_frozen: Option<bool>,
            updated_referenceable: Option<bool>
        ) -> DispatchResult {

            // Ensure given origin is lead
            ensure_is_lead::<T>(origin)?;

            // Ensure Entity under given id exists, return corresponding one
            let entity = Self::ensure_known_entity_id(entity_id)?;

            //
            // == MUTATION SAFE ==
            //

            // Make updated entity_permissions from parameters provided
            let entity_permissions = entity.get_permissions();

            let updated_entity_permissions =
                Self::make_updated_entity_permissions(entity_permissions, updated_frozen, updated_referenceable);

            // Update entity permissions under given entity id
            if let Some(updated_entity_permissions) = updated_entity_permissions {

                <EntityById<T>>::mutate(entity_id, |entity| {
                    entity.update_permissions(updated_entity_permissions)
                });

                // Trigger event
                Self::deposit_event(RawEvent::EntityPermissionsUpdated(entity_id));
            }
            Ok(())
        }

        /// Transfer ownership to new `EntityController` for `Entity` under given `entity_id`
        /// `new_property_value_references_with_same_owner_flag_set` should be provided manually
        #[weight = 10_000_000] // TODO: adjust weight
        pub fn transfer_entity_ownership(
            origin,
            entity_id: T::EntityId,
            new_controller: EntityController<T>,
            new_property_value_references_with_same_owner_flag_set: BTreeMap<PropertyId, InputPropertyValue<T>>
        ) -> DispatchResult {

            // Ensure given origin is lead
            ensure_is_lead::<T>(origin)?;

            // Ensure Entity under given entity_id exists, retrieve corresponding Entity & Class
            let (entity, class) = Self::ensure_known_entity_and_class(entity_id)?;

            // Ensure provided new_entity_controller is not equal to current one
            entity.get_permissions_ref().ensure_controllers_are_not_equal(&new_controller)?;

            // Ensure any inbound InputPropertyValue::Reference with same_owner flag set points to the given Entity
            entity.ensure_inbound_same_owner_rc_is_zero()?;

            let class_properties = class.get_properties();

            let class_id = entity.get_class_id();

            let entity_property_values = entity.get_values();

            // Create wrapper structure from provided entity_property_values and their corresponding Class properties
            let values_for_existing_properties = match StoredValuesForExistingProperties::from(&class_properties, &entity_property_values) {
                Ok(values_for_existing_properties) => values_for_existing_properties,
                Err(e) => {
                    debug_assert!(false, "Should not fail! {:?}", e);
                    return Err(e)
                }
            };

            // Filter provided values_for_existing_properties, leaving only `Reference`'s with `SameOwner` flag set
            // Retrieve the set of corresponding property ids
            let entity_property_id_references_with_same_owner_flag_set =
                Self::get_property_id_references_with_same_owner_flag_set(values_for_existing_properties);

            // Ensure all ids of provided `new_property_value_references_with_same_owner_flag_set`
            // corresponding to property ids of respective Class Property references with same owner flag set
            Self::ensure_only_reference_ids_with_same_owner_flag_set_provided(
                &entity_property_id_references_with_same_owner_flag_set,
                &new_property_value_references_with_same_owner_flag_set
            )?;

            // Retrieve ids of all entity property values, that are references with same owner flag set and which are not provided
            // in new property value references with same owner flag set
            let unused_property_id_references_with_same_owner_flag_set = Self::compute_unused_property_ids(
                &new_property_value_references_with_same_owner_flag_set, &entity_property_id_references_with_same_owner_flag_set
            );

            // Perform checks to ensure all required property_values under provided unused_schema_property_ids provided
            Self::ensure_all_required_properties_provided(&class_properties, &unused_property_id_references_with_same_owner_flag_set)?;

            // Create wrapper structure from provided new_property_value_references_with_same_owner_flag_set and their corresponding Class properties
            let new_values_for_existing_properties = InputValuesForExistingProperties::from(
                &class_properties, &new_property_value_references_with_same_owner_flag_set
            )?;

            // Ensure all provided `new_property_value_references_with_same_owner_flag_set` are valid
            Self::ensure_are_valid_references_with_same_owner_flag_set(
                new_values_for_existing_properties, &new_controller
            )?;

            let new_output_property_value_references_with_same_owner_flag_set = Self::make_output_property_values(new_property_value_references_with_same_owner_flag_set);

            // Compute StoredPropertyValues, which respective Properties have unique flag set
            // (skip PropertyIds, which respective property values under this Entity are default and non required)
            let new_output_values_for_existing_properties =
                StoredValuesForExistingProperties::from(&class_properties, &new_output_property_value_references_with_same_owner_flag_set)?;

            // Compute new unique property value hashes.
            // Ensure new property value hashes with `unique` flag set are `unique` on `Class` level
            let new_unique_hashes = Self::ensure_new_property_values_respect_uniquness(
                class_id, new_output_values_for_existing_properties,
            )?;

            //
            // == MUTATION SAFE ==
            //

            // Used to compute old unique hashes, that should be substituted with new ones.
            let old_unique_hashes =
                Self::compute_old_unique_hashes(&new_output_property_value_references_with_same_owner_flag_set, &entity_property_values);

            // Add property values, that should be unique on Class level
            Self::add_unique_property_value_hashes(class_id, new_unique_hashes);

            // Remove unique hashes, that were substituted with new ones.
            Self::remove_unique_property_value_hashes(class_id, old_unique_hashes);

            // Make updated entity_property_values from parameters provided
            let entity_property_values_updated =
                    Self::make_updated_property_value_references_with_same_owner_flag_set(
                        unused_property_id_references_with_same_owner_flag_set, &entity_property_values,
                        &new_output_property_value_references_with_same_owner_flag_set,
                    );

            // Transfer entity ownership
            let entities_inbound_rcs_delta = if let Some(entity_property_values_updated) = entity_property_values_updated {


                // Calculate entities reference counter side effects for current operation
                let entities_inbound_rcs_delta =
                    Self::get_updated_inbound_rcs_delta(
                        entity_id, class_properties, entity_property_values, new_output_property_value_references_with_same_owner_flag_set
                    )?;

                // Update InboundReferenceCounter, based on previously calculated ReferenceCounterSideEffects, for each Entity involved
                Self::update_entities_rcs(&entities_inbound_rcs_delta);

                <EntityById<T>>::mutate(entity_id, |entity| {

                    // Update current Entity property values with updated ones
                    entity.set_values(entity_property_values_updated);

                    // Set up new controller for the current Entity instance
                    entity.get_permissions_mut().set_conroller(new_controller.clone());
                });

                entities_inbound_rcs_delta
            } else {
                // Set up new controller for the current Entity instance
                <EntityById<T>>::mutate(entity_id, |entity| {
                    entity.get_permissions_mut().set_conroller(new_controller.clone());
                });

                None
            };

            // Trigger event
            Self::deposit_event(RawEvent::EntityOwnershipTransfered(entity_id, new_controller, entities_inbound_rcs_delta));

            Ok(())
        }

        // ======
        // The next set of extrinsics can be invoked by anyone who can properly sign for provided value of `Actor<T>`.
        // ======

        /// Create an entity.
        /// If someone is making an entity of this class for first time,
        /// then a voucher is also added with the class limit as the default limit value.
        #[weight = 10_000_000] // TODO: adjust weight
        pub fn create_entity(
            origin,
            class_id: T::ClassId,
            actor: Actor<T>,
        ) -> DispatchResult {

            let account_id = ensure_signed(origin)?;

            // Ensure Class under given id exists, return corresponding one
            let class = Self::ensure_class_exists(class_id)?;

            // Ensure maximum entities limit per class not reached
            class.ensure_maximum_entities_count_limit_not_reached()?;

            let class_permissions = class.get_permissions_ref();

            // Ensure entities creation is not blocked on Class level
            class_permissions.ensure_entity_creation_not_blocked()?;

            // Ensure actor can create entities
            class_permissions.ensure_can_create_entities(&account_id, &actor)?;

            let entity_controller = EntityController::from_actor(&actor);

            // Check if entity creation voucher exists
            let voucher_exists = if <EntityCreationVouchers<T>>::contains_key(class_id, &entity_controller) {

                // Ensure voucher limit not reached
                Self::entity_creation_vouchers(class_id, &entity_controller).ensure_voucher_limit_not_reached()?;
                true
            } else {
                false
            };

            //
            // == MUTATION SAFE ==
            //

            // Create voucher, update if exists

            if voucher_exists {

                // Increment number of created entities count, if specified voucher already exist
                <EntityCreationVouchers<T>>::mutate(class_id, &entity_controller, |entity_creation_voucher| {
                    entity_creation_voucher.increment_created_entities_count()
                });
            } else {

                // Create new voucher for given entity creator with default limit
                let mut entity_creation_voucher = EntityCreationVoucher::new(class.get_default_entity_creation_voucher_upper_bound());

                // Increase created entities count by 1 to maintain valid entity_creation_voucher state after following Entity added
                entity_creation_voucher.increment_created_entities_count();
                <EntityCreationVouchers<T>>::insert(class_id, entity_controller.clone(), entity_creation_voucher);
            }

            // Create new entity

            let entity_id = Self::next_entity_id();

            let new_entity = Entity::<T>::new(
                entity_controller,
                class_id,
                BTreeSet::new(),
                BTreeMap::new(),
            );

            // Save newly created entity:
            EntityById::insert(entity_id, new_entity);

            // Increment the next entity id:
            <NextEntityId<T>>::mutate(|n| *n += T::EntityId::one());

            // Increment number of entities, associated with this class
            <ClassById<T>>::mutate(class_id, |class| {
                class.increment_entities_count();
            });

            // Trigger event
            Self::deposit_event(RawEvent::EntityCreated(actor, entity_id));
            Ok(())
        }

        /// Remove `Entity` under provided `entity_id`
        #[weight = 10_000_000] // TODO: adjust weight
        pub fn remove_entity(
            origin,
            actor: Actor<T>,
            entity_id: T::EntityId,
        ) -> DispatchResult {

            let account_id = ensure_signed(origin)?;

            // Retrieve Class, Entity and EntityAccessLevel for the actor, attemting to perform operation
            let (class, entity, access_level) = Self::ensure_class_entity_and_access_level(account_id, entity_id, &actor)?;

            // Ensure actor with given EntityAccessLevel can remove entity
            EntityPermissions::<T>::ensure_group_can_remove_entity(access_level)?;

            // Ensure any inbound InputPropertyValue::Reference points to the given Entity
            entity.ensure_rc_is_zero()?;

            let class_properties = class.get_properties();

            let class_id = entity.get_class_id();

            let entity_values = entity.get_values();

            let unique_property_value_hashes = match StoredValuesForExistingProperties::from(&class_properties, &entity_values) {
                Ok(values_for_existing_properties) => values_for_existing_properties.compute_unique_hashes(),
                Err(e) => {
                    debug_assert!(false, "Should not fail! {:?}", e);
                    return Err(e)
                }
            };

            //
            // == MUTATION SAFE ==
            //

            // Remove property value entries, that should be unique on Class level
            Self::remove_unique_property_value_hashes(class_id, unique_property_value_hashes);

            // Remove entity
            <EntityById<T>>::remove(entity_id);

            // Decrement class entities counter
            <ClassById<T>>::mutate(class_id, |class| class.decrement_entities_count());

            let entity_controller = EntityController::<T>::from_actor(&actor);

            // Decrement entity_creation_voucher after entity removal perfomed
            <EntityCreationVouchers<T>>::mutate(class_id, entity_controller, |entity_creation_voucher| {
                entity_creation_voucher.decrement_created_entities_count();
            });

            // Trigger event
            Self::deposit_event(RawEvent::EntityRemoved(actor, entity_id));
            Ok(())
        }

        /// Add schema support to entity under given `schema_id` and provided `property_values`
        #[weight = 10_000_000] // TODO: adjust weight
        pub fn add_schema_support_to_entity(
            origin,
            actor: Actor<T>,
            entity_id: T::EntityId,
            schema_id: SchemaId,
            new_property_values: BTreeMap<PropertyId, InputPropertyValue<T>>
        ) -> DispatchResult {

            let account_id = ensure_signed(origin)?;

            // Retrieve Class, Entity and EntityAccessLevel for the actor, attemting to perform operation
            let (class, entity, _) = Self::ensure_class_entity_and_access_level(account_id, entity_id, &actor)?;

            // Ensure Class Schema under given index exists, return corresponding Schema
            let schema = class.ensure_schema_exists(schema_id)?.to_owned();

            let class_properties = class.get_properties();

            // Create wrapper structure from provided new_property_values and their corresponding Class properties
            let new_values_for_existing_properties = InputValuesForExistingProperties::from(&class_properties, &new_property_values)?;

            // Ensure Schema under given id is not added to given Entity yet
            entity.ensure_schema_id_is_not_added(schema_id)?;

            // Ensure provided new_property_values are not added to the Entity values map yet
            entity.ensure_property_values_are_not_added(&new_property_values)?;

            // Ensure provided schema can be added to the Entity
            schema.ensure_is_active::<T>()?;

            // Ensure all provided new property values are for properties in the given schema
            schema.ensure_has_properties(&new_property_values)?;

            // Retrieve Schema property ids, which are not provided in new_property_values
            let unused_schema_property_ids = Self::compute_unused_property_ids(&new_property_values, schema.get_properties());

            // Perform checks to ensure all required property_values under provided unused_schema_property_ids provided
            Self::ensure_all_required_properties_provided(&class_properties, &unused_schema_property_ids)?;

            // Ensure all property_values under given Schema property ids are valid
            let entity_controller = entity.get_permissions_ref().get_controller();

            // Validate all values, provided in new_values_for_existing_properties,
            // against the type of its Property and check any additional constraints
            Self::ensure_property_values_are_valid(&entity_controller, &new_values_for_existing_properties)?;

            let class_id = entity.get_class_id();

            let entity_property_values = entity.get_values();

            let new_output_property_values = Self::make_output_property_values(new_property_values);

            // Compute updated entity values, after new schema support added
            let entity_values_updated = Self::make_updated_entity_property_values(
                schema, entity_property_values, &new_output_property_values
            );

            let new_output_values_for_existing_properties = StoredValuesForExistingProperties::from(&class_properties, &new_output_property_values)?;

            // Retrieve StoredPropertyValues, which respective Properties have unique flag set
            // (skip PropertyIds, which respective property values under this Entity are default and non required)
            let new_unique_property_value_hashes = new_output_values_for_existing_properties.compute_unique_hashes();

            // Ensure all provided Properties with unique flag set are unique on Class level
            Self::ensure_property_value_hashes_unique_option_satisfied(class_id, &new_unique_property_value_hashes)?;

            //
            // == MUTATION SAFE ==
            //

            // Add property value hashes, that should be unique on Class level
            Self::add_unique_property_value_hashes(class_id, new_unique_property_value_hashes);

            // Calculate entities reference counter side effects for current operation
            let entities_inbound_rcs_delta = Self::calculate_entities_inbound_rcs_delta(
                entity_id, new_output_values_for_existing_properties, DeltaMode::Increment
            );

            // Update InboundReferenceCounter, based on previously calculated entities_inbound_rcs_delta, for each Entity involved
            Self::update_entities_rcs(&entities_inbound_rcs_delta);

            // Add schema support to `Entity` under given `entity_id`
            <EntityById<T>>::mutate(entity_id, |entity| {

                // Add a new schema to the list of schemas supported by this entity.
                entity.get_supported_schemas_mut().insert(schema_id);

                // Update entity values only if new properties have been added.
                if entity_values_updated.len() > entity.get_values_ref().len() {
                    entity.set_values(entity_values_updated);
                }
            });

            // Trigger event
            Self::deposit_event(RawEvent::EntitySchemaSupportAdded(actor, entity_id, schema_id, entities_inbound_rcs_delta));
            Ok(())
        }

        /// Update `Entity` `InputPropertyValue`'s with provided ones
        #[weight = 10_000_000] // TODO: adjust weight
        pub fn update_entity_property_values(
            origin,
            actor: Actor<T>,
            entity_id: T::EntityId,
            new_property_values: BTreeMap<PropertyId, InputPropertyValue<T>>
        ) -> DispatchResult {

            let account_id = ensure_signed(origin)?;

            // Retrieve Class, Entity and EntityAccessLevel for the actor, attemting to perform operation
            let (class, entity, access_level) = Self::ensure_class_entity_and_access_level(account_id, entity_id, &actor)?;

            // Ensure property values were not locked on Class level
            class.ensure_property_values_unlocked()?;

            let entity_values_ref = entity.get_values_ref();

            // Filter new_property_values, that are identical to entity_property_values.
            // Get `new_property_values`, that are not in `entity_property_values`
            let new_property_values = Self::try_filter_identical_property_values(entity_values_ref, new_property_values);

            // Ensure all provided new_property_values are already added to the current Entity instance
            Self::ensure_all_property_values_are_already_added(entity_values_ref, &new_property_values)?;

            let class_properties = class.get_properties();

            // Create wrapper structure from new_property_values and their corresponding Class properties
            let new_values_for_existing_properties = InputValuesForExistingProperties::from(&class_properties, &new_property_values)?;

            // Ensure all provided property values are unlocked for the actor with given access_level
            Self::ensure_all_property_values_are_unlocked_from(&new_values_for_existing_properties, access_level)?;

            let entity_controller = entity.get_permissions_ref().get_controller();

            // Validate all values, provided in values_for_existing_properties,
            // against the type of its Property and check any additional constraints
            Self::ensure_property_values_are_valid(&entity_controller, &new_values_for_existing_properties)?;

            let class_id = entity.get_class_id();

            // Get current property values of an Entity

            let entity_property_values = entity.get_values();

            let new_output_property_values = Self::make_output_property_values(new_property_values);

            // Compute StoredPropertyValues, which respective Properties have unique flag set
            // (skip PropertyIds, which respective property values under this Entity are default and non required)
            let new_output_values_for_existing_properties =
                StoredValuesForExistingProperties::from(&class_properties, &new_output_property_values)?;

            // Compute new unique property value hashes.
            // Ensure new property value hashes with `unique` flag set are `unique` on `Class` level
            let new_unique_hashes = Self::ensure_new_property_values_respect_uniquness(
                class_id, new_output_values_for_existing_properties,
            )?;

            //
            // == MUTATION SAFE ==
            //

            // Used to compute old unique hashes, that should be substituted with new ones.
            let old_unique_hashes =
                Self::compute_old_unique_hashes(&new_output_property_values, &entity_property_values);

            // Add property value hashes, that should be unique on Class level
            Self::add_unique_property_value_hashes(class_id, new_unique_hashes);

            // Remove unique hashes, that were substituted with new ones. (if some).
            Self::remove_unique_property_value_hashes(class_id, old_unique_hashes);

            // Make updated entity_property_values from current entity_property_values and new_output_property_values provided
            let entity_property_values_updated =
                Self::make_updated_property_values(&entity_property_values, &new_output_property_values);

            // If property values should be updated
            if let Some(entity_property_values_updated) = entity_property_values_updated {

                // Calculate entities reference counter side effects for current operation (should always be safe)
                let entities_inbound_rcs_delta =
                    Self::get_updated_inbound_rcs_delta(entity_id, class_properties, entity_property_values, new_output_property_values)?;

                // Update InboundReferenceCounter, based on previously calculated entities_inbound_rcs_delta, for each Entity involved
                Self::update_entities_rcs(&entities_inbound_rcs_delta);

                // Update entity property values
                <EntityById<T>>::mutate(entity_id, |entity| {
                    entity.set_values(entity_property_values_updated);
                });

                // Trigger event
                Self::deposit_event(RawEvent::EntityPropertyValuesUpdated(actor, entity_id, entities_inbound_rcs_delta));
            }

            Ok(())
        }

        /// Clear `PropertyValueVec` under given `entity_id` & `in_class_schema_property_id`
        #[weight = 10_000_000] // TODO: adjust weight
        pub fn clear_entity_property_vector(
            origin,
            actor: Actor<T>,
            entity_id: T::EntityId,
            in_class_schema_property_id: PropertyId
        ) -> DispatchResult {

            let account_id = ensure_signed(origin)?;

            // Retrieve Class, Entity and EntityAccessLevel for the actor, attemting to perform operation
            let (class, entity, access_level) = Self::ensure_class_entity_and_access_level(account_id, entity_id, &actor)?;

            // Ensure Property under given PropertyId is unlocked from actor with given EntityAccessLevel
            // Retrieve corresponding Property by value
            let property = class.ensure_class_property_type_unlocked_from(
                in_class_schema_property_id,
                access_level,
            )?;

            // Ensure PropertyValue under given in_class_schema_property_id is Vector
            let property_value_vector =
                entity.ensure_property_value_is_vec(in_class_schema_property_id)?;

            // Calculate side effects for clear_property_vector operation, based on property_value_vector provided and its respective property.
            let entities_inbound_rcs_delta = Self::make_side_effects_for_clear_property_vector_operation(&property_value_vector, &property);

            // Clear property_value_vector.
            let empty_property_value_vector = Self::clear_property_vector(property_value_vector.clone());

            let class_id = entity.get_class_id();

            // Compute old and new vec unique property value hash.
            // Ensure new property value hash with `unique` flag set is `unique` on `Class` level
            let vec_property_value_hashes = if property.unique {
                Some(
                    Self::ensure_vec_property_value_hashes(class_id, in_class_schema_property_id, &empty_property_value_vector, property_value_vector)?
                )
            } else {
                None
            };

            //
            // == MUTATION SAFE ==
            //

            if let Some((new_property_value_hash, old_property_value_hash)) = vec_property_value_hashes {
                // Add property value hash, that should be unique on `Class` level
                Self::add_unique_property_value_hash(class_id, in_class_schema_property_id, new_property_value_hash);

                // Remove property value hash, that should be unique on `Class` level
                Self::remove_unique_property_value_hash(class_id, in_class_schema_property_id, old_property_value_hash);
            }

            // Decrease reference counters of involved entities (if some)
            Self::update_entities_rcs(&entities_inbound_rcs_delta);

            // Insert empty_property_value_vector into entity_property_values mapping at in_class_schema_property_id.
            // Retrieve updated entity_property_values
            let entity_values_updated = Self::insert_at_in_class_schema_property_id(
                entity.get_values(), in_class_schema_property_id, empty_property_value_vector
            );

            // Update entity property values
            <EntityById<T>>::mutate(entity_id, |entity| {
                entity.set_values(entity_values_updated);
            });

            // Trigger event
            Self::deposit_event(
                RawEvent::VectorCleared(
                    actor, entity_id, in_class_schema_property_id, entities_inbound_rcs_delta
                )
            );

            Ok(())
        }

        /// Remove value at given `index_in_property_vector`
        /// from `PropertyValueVec` under in_`class_schema_property_id`
        #[weight = 10_000_000] // TODO: adjust weight
        pub fn remove_at_entity_property_vector(
            origin,
            actor: Actor<T>,
            entity_id: T::EntityId,
            in_class_schema_property_id: PropertyId,
            index_in_property_vector: VecMaxLength,
            nonce: T::Nonce
        ) -> DispatchResult {

            let account_id = ensure_signed(origin)?;

            // Retrieve Class, Entity and EntityAccessLevel for the actor, attemting to perform operation
            let (class, entity, access_level) = Self::ensure_class_entity_and_access_level(account_id, entity_id, &actor)?;

            // Ensure Property under given PropertyId is unlocked from actor with given EntityAccessLevel
            // Retrieve corresponding Property by value
            let property = class.ensure_class_property_type_unlocked_from(
                in_class_schema_property_id,
                access_level,
            )?;

            // Ensure InputPropertyValue under given in_class_schema_property_id is Vector
            let property_value_vector =
                entity.ensure_property_value_is_vec(in_class_schema_property_id)?;

            // Ensure `VecInputPropertyValue` nonce is equal to the provided one.
            // Used to to avoid possible data races, when performing vector specific operations
            property_value_vector.ensure_nonce_equality(nonce)?;

            // Ensure, provided index_in_property_vec is valid index of VecInputValue
            property_value_vector
                .ensure_index_in_property_vector_is_valid(index_in_property_vector)?;

            let involved_entity_id = property_value_vector
                .get_vec_value_ref()
                .get_involved_entities()
                .and_then(|involved_entities| involved_entities.get(index_in_property_vector as usize).copied());

            // Remove value at in_class_schema_property_id in property value vector
            // Get VecInputPropertyValue wrapped in InputPropertyValue
            let property_value_vector_updated = Self::remove_at_index_in_property_vector(
                property_value_vector.clone(), index_in_property_vector
            );

            let class_id = entity.get_class_id();

            // Compute old and new vec unique property value hash.
            // Ensure new property value hash with `unique` flag set is `unique` on `Class` level
            let vec_property_value_hashes = if property.unique {
                Some(
                    Self::ensure_vec_property_value_hashes(class_id, in_class_schema_property_id, &property_value_vector_updated, property_value_vector)?
                )
            } else {
                None
            };

            //
            // == MUTATION SAFE ==
            //

            if let Some((new_property_value_hash, old_property_value_hash)) = vec_property_value_hashes {
                // Add property value hash, that should be unique on `Class` level
                Self::add_unique_property_value_hash(class_id, in_class_schema_property_id, new_property_value_hash);

                // Remove property value hash, that should be unique on `Class` level
                Self::remove_unique_property_value_hash(class_id, in_class_schema_property_id, old_property_value_hash);
            }

            // Insert updated propery value into entity_property_values mapping at in_class_schema_property_id.
            let entity_values_updated = Self::insert_at_in_class_schema_property_id(
                entity.get_values(), in_class_schema_property_id, property_value_vector_updated
            );

            let involved_entity_and_side_effect = if let Some(involved_entity_id) = involved_entity_id {
                // Decrease reference counter of involved entity (if some)
                let same_controller_status = property.property_type.same_controller_status();
                let rc_delta = EntityReferenceCounterSideEffect::atomic(same_controller_status, DeltaMode::Decrement);

                // Update InboundReferenceCounter of involved entity, based on previously calculated rc_delta
                Self::update_entity_rc(involved_entity_id, rc_delta);
                Some((involved_entity_id, rc_delta))
            } else {
                None
            };

            // Update entity property values
            <EntityById<T>>::mutate(entity_id, |entity| {
                entity.set_values(entity_values_updated);
            });

            // Trigger event
            Self::deposit_event(
                RawEvent::RemovedAtVectorIndex(
                    actor, entity_id, in_class_schema_property_id, index_in_property_vector,
                    nonce + T::Nonce::one(), involved_entity_and_side_effect
                )
            );

            Ok(())
        }

        /// Insert `SingleInputPropertyValue` at given `index_in_property_vector`
        /// into `PropertyValueVec` under `in_class_schema_property_id`
        #[weight = 10_000_000] // TODO: adjust weight
        pub fn insert_at_entity_property_vector(
            origin,
            actor: Actor<T>,
            entity_id: T::EntityId,
            in_class_schema_property_id: PropertyId,
            index_in_property_vector: VecMaxLength,
            value: InputValue<T>,
            nonce: T::Nonce
        ) -> DispatchResult {

            let account_id = ensure_signed(origin)?;

            // Retrieve Class, Entity and EntityAccessLevel for the actor, attemting to perform operation
            let (class, entity, access_level) = Self::ensure_class_entity_and_access_level(account_id, entity_id, &actor)?;

            // Ensure Property under given PropertyId is unlocked from actor with given EntityAccessLevel
            // Retrieve corresponding Property by value
            let property = class.ensure_class_property_type_unlocked_from(
                in_class_schema_property_id,
                access_level,
            )?;

            // Ensure InputPropertyValue under given in_class_schema_property_id is Vector
            let property_value_vector =
                entity.ensure_property_value_is_vec(in_class_schema_property_id)?;

            // Ensure `VecInputPropertyValue` nonce is equal to the provided one.
            // Used to to avoid possible data races, when performing vector specific operations
            property_value_vector.ensure_nonce_equality(nonce)?;

            let entity_controller = entity.get_permissions_ref().get_controller();

            // Ensure property_value type is equal to the property_value_vector type and check all constraints
            property.ensure_property_value_can_be_inserted_at_property_vector(
                &value,
                &property_value_vector,
                index_in_property_vector,
                entity_controller,
            )?;

            let involved_entity = value.get_involved_entity();

            // Insert SingleInputPropertyValue at in_class_schema_property_id into property value vector
            // Get VecInputPropertyValue wrapped in InputPropertyValue
            let property_value_vector_updated = Self::insert_at_index_in_property_vector(
                property_value_vector.clone(), index_in_property_vector, value
            );

            let class_id = entity.get_class_id();

            // Compute old and new vec unique property value hash.
            // Ensure new property value hash with `unique` flag set is `unique` on `Class` level
            let vec_property_value_hashes = if property.unique {
                Some(
                    Self::ensure_vec_property_value_hashes(class_id, in_class_schema_property_id, &property_value_vector_updated, property_value_vector)?
                )
            } else {
                None
            };

            //
            // == MUTATION SAFE ==
            //

            if let Some((new_property_value_hash, old_property_value_hash)) = vec_property_value_hashes {
                // Add property value hash, that should be unique on `Class` level
                Self::add_unique_property_value_hash(class_id, in_class_schema_property_id, new_property_value_hash);

                // Remove property value hash, that should be unique on `Class` level
                Self::remove_unique_property_value_hash(class_id, in_class_schema_property_id, old_property_value_hash);
            }

            // Insert updated property value into entity_property_values mapping at in_class_schema_property_id.
            // Retrieve updated entity_property_values
            let entity_values_updated = Self::insert_at_in_class_schema_property_id(
                entity.get_values(), in_class_schema_property_id, property_value_vector_updated
            );

            // Increase reference counter of involved entity (if some)
            let involved_entity_and_side_effect = if let Some(entity_rc_to_increment) = involved_entity {
                let same_controller_status = property.property_type.same_controller_status();
                let rc_delta = EntityReferenceCounterSideEffect::atomic(same_controller_status, DeltaMode::Increment);

                // Update InboundReferenceCounter of involved entity, based on previously calculated ReferenceCounterSideEffect
                Self::update_entity_rc(entity_rc_to_increment, rc_delta);
                Some((entity_rc_to_increment, rc_delta))
            } else {
                None
            };

            // Update entity property values
            <EntityById<T>>::mutate(entity_id, |entity| {
                entity.set_values(entity_values_updated);
            });

            // Trigger event
            Self::deposit_event(
                RawEvent::InsertedAtVectorIndex(
                    actor, entity_id, in_class_schema_property_id, index_in_property_vector,
                    nonce + T::Nonce::one(), involved_entity_and_side_effect
                )
            );

            Ok(())
        }

        #[weight = 10_000_000] // TODO: adjust weight
        pub fn transaction(origin, actor: Actor<T>, operations: Vec<OperationType<T>>) -> DispatchResult {

            // Ensure maximum number of operations during atomic batching limit not reached
            Self::ensure_number_of_operations_during_atomic_batching_limit_not_reached(&operations)?;

            //
            // == MUTATION SAFE ==
            //

            // This BTreeMap holds the T::EntityId of the entity created as a result of executing a `CreateEntity` `Operation`
            let mut entity_created_in_operation = BTreeMap::new();

            // Create raw origin
            let raw_origin = origin.into().map_err(|_| Error::<T>::OriginCanNotBeMadeIntoRawOrigin)?;

            for (index, operation_type) in operations.into_iter().enumerate() {
                let origin = T::Origin::from(raw_origin.clone());
                let actor = actor.clone();
                match operation_type {
                    OperationType::CreateEntity(create_entity_operation) => {
                        Self::create_entity(origin, create_entity_operation.class_id, actor)?;

                        // entity id of newly created entity
                        let entity_id = Self::next_entity_id() - T::EntityId::one();
                        entity_created_in_operation.insert(index, entity_id);
                    },
                    OperationType::AddSchemaSupportToEntity(add_schema_support_to_entity_operation) => {
                        let entity_id = operations::parametrized_entity_to_entity_id(
                            &entity_created_in_operation, add_schema_support_to_entity_operation.entity_id
                        )?;
                        let schema_id = add_schema_support_to_entity_operation.schema_id;
                        let property_values = operations::parametrized_property_values_to_property_values(
                            &entity_created_in_operation, add_schema_support_to_entity_operation.parametrized_property_values
                        )?;
                        Self::add_schema_support_to_entity(origin, actor, entity_id, schema_id, property_values)?;
                    },
                    OperationType::UpdatePropertyValues(update_property_values_operation) => {
                        let entity_id = operations::parametrized_entity_to_entity_id(
                            &entity_created_in_operation, update_property_values_operation.entity_id
                        )?;
                        let property_values = operations::parametrized_property_values_to_property_values(
                            &entity_created_in_operation, update_property_values_operation.new_parametrized_property_values
                        )?;
                        Self::update_entity_property_values(origin, actor, entity_id, property_values)?;
                    },
                }
            }

            // Trigger event
            Self::deposit_event(RawEvent::TransactionCompleted(actor));

            Ok(())
        }
    }
}

impl<T: Trait> Module<T> {
    /// Updates corresponding `Entity` `reference_counter` by `reference_counter_delta`.
    fn update_entity_rc(
        entity_id: T::EntityId,
        reference_counter_delta: EntityReferenceCounterSideEffect,
    ) {
        // Update both `total` and `same owner` number of inbound references for the Entity instance under given `entity_id`
        <EntityById<T>>::mutate(entity_id, |entity| {
            let entity_inbound_rc = entity.get_reference_counter_mut();
            entity_inbound_rc.total =
                (entity_inbound_rc.total as i32 + reference_counter_delta.total) as u32;
            entity_inbound_rc.same_owner =
                (entity_inbound_rc.same_owner as i32 + reference_counter_delta.same_owner) as u32;
        })
    }

    /// Add property value hash, that should be unique on `Class` level
    pub fn add_unique_property_value_hash(
        class_id: T::ClassId,
        property_id: PropertyId,
        hash: T::Hash,
    ) {
        <UniquePropertyValueHashes<T>>::insert((class_id, property_id), hash, ());
    }

    /// Remove property value hash, that should be unique on `Class` level
    pub fn remove_unique_property_value_hash(
        class_id: T::ClassId,
        property_id: PropertyId,
        hash: T::Hash,
    ) {
        <UniquePropertyValueHashes<T>>::remove((class_id, property_id), hash);
    }

    /// Add property value hashes, that should be unique on `Class` level
    pub fn add_unique_property_value_hashes(
        class_id: T::ClassId,
        unique_property_value_hashes: BTreeMap<PropertyId, T::Hash>,
    ) {
        unique_property_value_hashes
            .into_iter()
            .for_each(|(property_id, hash)| {
                Self::add_unique_property_value_hash(class_id, property_id, hash);
            });
    }

    /// Remove property value hashes, that should be unique on `Class` level
    pub fn remove_unique_property_value_hashes(
        class_id: T::ClassId,
        unique_property_value_hashes: BTreeMap<PropertyId, T::Hash>,
    ) {
        unique_property_value_hashes
            .into_iter()
            .for_each(|(property_id, hash)| {
                Self::remove_unique_property_value_hash(class_id, property_id, hash);
            });
    }

    /// Convert all provided `InputPropertyValue`'s into `StoredPropertyValue`'s
    pub fn make_output_property_values(
        input_property_values: BTreeMap<PropertyId, InputPropertyValue<T>>,
    ) -> BTreeMap<PropertyId, StoredPropertyValue<T>> {
        input_property_values
            .into_iter()
            .map(|(property_id, property_value)| (property_id, property_value.into()))
            .collect()
    }

    /// Update `entity_property_values` with `property_values`
    /// Returns updated `entity_property_values`
    fn make_updated_entity_property_values(
        schema: Schema,
        entity_property_values: BTreeMap<PropertyId, StoredPropertyValue<T>>,
        output_property_values: &BTreeMap<PropertyId, StoredPropertyValue<T>>,
    ) -> BTreeMap<PropertyId, StoredPropertyValue<T>> {
        // Concatenate existing `entity_property_values` with `property_values`, provided, when adding `Schema` support.
        let updated_entity_property_values: BTreeMap<PropertyId, StoredPropertyValue<T>> =
            entity_property_values
                .into_iter()
                .chain(output_property_values.to_owned().into_iter())
                .collect();

        // Write all missing non required `Schema` `property_values` as `InputPropertyValue::default()`
        let non_required_property_values: BTreeMap<PropertyId, StoredPropertyValue<T>> = schema
            .get_properties()
            .iter()
            .filter_map(|property_id| {
                if !updated_entity_property_values.contains_key(property_id) {
                    Some((*property_id, StoredPropertyValue::default()))
                } else {
                    None
                }
            })
            .collect();

        // Extend updated_entity_property_values with given Schema non_required_property_values
        updated_entity_property_values
            .into_iter()
            .chain(non_required_property_values.into_iter())
            .collect()
    }

    /// Calculate side effects for clear_property_vector operation, based on `property_value_vector` provided and its respective `property`.
    /// Returns calculated `ReferenceCounterSideEffects`
    pub fn make_side_effects_for_clear_property_vector_operation(
        property_value_vector: &VecStoredPropertyValue<T>,
        property: &Property<T>,
    ) -> Option<ReferenceCounterSideEffects<T>> {
        let entity_ids_to_decrease_rc = property_value_vector
            .get_vec_value_ref()
            .get_involved_entities();

        if let Some(entity_ids_to_decrease_rcs) = entity_ids_to_decrease_rc {
            // Calculate `ReferenceCounterSideEffects`, based on entity_ids involved, same_controller_status and chosen `DeltaMode`
            let same_controller_status = property.property_type.same_controller_status();
            let entities_inbound_rcs_delta = Self::perform_entities_inbound_rcs_delta_calculation(
                ReferenceCounterSideEffects::<T>::default(),
                entity_ids_to_decrease_rcs,
                same_controller_status,
                DeltaMode::Decrement,
            );

            if !entities_inbound_rcs_delta.is_empty() {
                Some(entities_inbound_rcs_delta)
            } else {
                None
            }
        } else {
            None
        }
    }

    /// Update `inbound_rcs_delta`, based on `involved_entity_ids`, `same_controller_status` provided and chosen `DeltaMode`
    /// Returns updated `inbound_rcs_delta`
    fn perform_entities_inbound_rcs_delta_calculation(
        mut inbound_rcs_delta: ReferenceCounterSideEffects<T>,
        involved_entity_ids: Vec<T::EntityId>,
        same_controller_status: bool,
        delta_mode: DeltaMode,
    ) -> ReferenceCounterSideEffects<T> {
        for involved_entity_id in involved_entity_ids {
            // If inbound_rcs_delta already contains entry for the given involved_entity_id, increment it
            // with atomic EntityReferenceCounterSideEffect instance, based on same_owner flag provided and DeltaMode,
            // otherwise create new atomic EntityReferenceCounterSideEffect instance
            if let Some(inbound_rc_delta) = inbound_rcs_delta.get_mut(&involved_entity_id) {
                *inbound_rc_delta +=
                    EntityReferenceCounterSideEffect::atomic(same_controller_status, delta_mode);
            } else {
                inbound_rcs_delta.insert(
                    involved_entity_id,
                    EntityReferenceCounterSideEffect::atomic(same_controller_status, delta_mode),
                );
            }
        }
        inbound_rcs_delta
    }

    /// Filter references, pointing to the same `Entity`
    fn filter_references_to_the_same_entity(
        current_entity_id: T::EntityId,
        involved_entity_ids: Vec<T::EntityId>,
    ) -> Vec<T::EntityId> {
        involved_entity_ids
            .into_iter()
            .filter(|involved_entity_id| current_entity_id != *involved_entity_id)
            .collect()
    }

    /// Calculate `ReferenceCounterSideEffects`, based on `values_for_existing_properties` provided and chosen `DeltaMode`
    /// Returns calculated `ReferenceCounterSideEffects`
    fn calculate_entities_inbound_rcs_delta(
        current_entity_id: T::EntityId,
        values_for_existing_properties: StoredValuesForExistingProperties<T>,
        delta_mode: DeltaMode,
    ) -> Option<ReferenceCounterSideEffects<T>> {
        let entities_inbound_rcs_delta = values_for_existing_properties
            .values()
            .map(|value_for_existing_property| value_for_existing_property.unzip())
            .filter_map(|(property, value)| {
                let involved_entity_ids =
                    value.get_involved_entities().map(|involved_entity_ids| {
                        Self::filter_references_to_the_same_entity(
                            current_entity_id,
                            involved_entity_ids,
                        )
                    });
                match involved_entity_ids {
                    Some(involved_entity_ids) if !involved_entity_ids.is_empty() => Some((
                        involved_entity_ids,
                        property.property_type.same_controller_status(),
                    )),
                    _ => None,
                }
            })
            // Aggeregate all sideffects on a single entity together into one side effect map
            .fold(
                ReferenceCounterSideEffects::default(),
                |inbound_rcs_delta, (involved_entity_ids, same_controller_status)| {
                    Self::perform_entities_inbound_rcs_delta_calculation(
                        inbound_rcs_delta,
                        involved_entity_ids,
                        same_controller_status,
                        delta_mode,
                    )
                },
            );

        if !entities_inbound_rcs_delta.is_empty() {
            Some(entities_inbound_rcs_delta)
        } else {
            None
        }
    }

    /// Compute `ReferenceCounterSideEffects`, based on `InputPropertyValue` `Reference`'s involved into update process.
    /// Returns updated `ReferenceCounterSideEffects`
    pub fn get_updated_inbound_rcs_delta(
        current_entity_id: T::EntityId,
        class_properties: Vec<Property<T>>,
        entity_property_values: BTreeMap<PropertyId, StoredPropertyValue<T>>,
        new_output_property_values: BTreeMap<PropertyId, StoredPropertyValue<T>>,
    ) -> Result<Option<ReferenceCounterSideEffects<T>>, &'static str> {
        // Filter entity_property_values to get only those, which will be substituted with new_property_values
        let entity_property_values_to_update: BTreeMap<PropertyId, StoredPropertyValue<T>> =
            entity_property_values
                .into_iter()
                .filter(|(entity_id, _)| new_output_property_values.contains_key(entity_id))
                .collect();

        // Calculate entities reference counter side effects for update operation

        let stored_values_for_entity_property_values_to_update =
            match StoredValuesForExistingProperties::from(
                &class_properties,
                &entity_property_values_to_update,
            ) {
                Ok(stored_values_for_entity_property_values_to_update) => {
                    stored_values_for_entity_property_values_to_update
                }
                Err(e) => {
                    debug_assert!(false, "Should not fail! {:?}", e);
                    return Err(e);
                }
            };

        // Calculate entities inbound reference counter delta with Decrement DeltaMode for entity_property_values_to_update,
        // as involved InputPropertyValue References will be substituted with new ones
        let decremental_reference_counter_side_effects = Self::calculate_entities_inbound_rcs_delta(
            current_entity_id,
            stored_values_for_entity_property_values_to_update,
            DeltaMode::Decrement,
        );

        // Calculate entities inbound reference counter delta with Increment DeltaMode for new_property_values,
        // as involved InputPropertyValue References will substitute the old ones
        let incremental_reference_counter_side_effects = Self::calculate_entities_inbound_rcs_delta(
            current_entity_id,
            StoredValuesForExistingProperties::from(
                &class_properties,
                &new_output_property_values,
            )?,
            DeltaMode::Increment,
        );

        // Add up both net decremental_reference_counter_side_effects and incremental_reference_counter_side_effects
        // to get one net sideffect per entity.
        Ok(Self::calculate_updated_inbound_rcs_delta(
            decremental_reference_counter_side_effects,
            incremental_reference_counter_side_effects,
        ))
    }

    /// Add up both net first_reference_counter_side_effects and second_reference_counter_side_effects (if some)
    /// to get one net sideffect per entity.
    /// Returns updated `ReferenceCounterSideEffects`
    pub fn calculate_updated_inbound_rcs_delta(
        first_reference_counter_side_effects: Option<ReferenceCounterSideEffects<T>>,
        second_reference_counter_side_effects: Option<ReferenceCounterSideEffects<T>>,
    ) -> Option<ReferenceCounterSideEffects<T>> {
        match (
            first_reference_counter_side_effects,
            second_reference_counter_side_effects,
        ) {
            (
                Some(first_reference_counter_side_effects),
                Some(second_reference_counter_side_effects),
            ) => {
                let reference_counter_side_effects = first_reference_counter_side_effects
                    .update(second_reference_counter_side_effects);
                Some(reference_counter_side_effects)
            }
            (Some(first_reference_counter_side_effects), _) => {
                Some(first_reference_counter_side_effects)
            }
            (_, Some(second_reference_counter_side_effects)) => {
                Some(second_reference_counter_side_effects)
            }
            _ => None,
        }
    }

    /// Used to update `class_permissions` with parameters provided.
    /// Returns updated `class_permissions` if update performed
    pub fn make_updated_class_permissions(
        class_permissions: ClassPermissions<T>,
        updated_any_member: Option<bool>,
        updated_entity_creation_blocked: Option<bool>,
        updated_all_entity_property_values_locked: Option<bool>,
        updated_maintainers: Option<BTreeSet<T::CuratorGroupId>>,
    ) -> Option<ClassPermissions<T>> {
        // Used to check if update performed
        let mut updated_class_permissions = class_permissions.clone();

        if let Some(updated_any_member) = updated_any_member {
            updated_class_permissions.set_any_member_status(updated_any_member);
        }

        if let Some(updated_entity_creation_blocked) = updated_entity_creation_blocked {
            updated_class_permissions.set_entity_creation_blocked(updated_entity_creation_blocked);
        }

        if let Some(updated_all_entity_property_values_locked) =
            updated_all_entity_property_values_locked
        {
            updated_class_permissions
                .set_all_entity_property_values_locked(updated_all_entity_property_values_locked);
        }

        if let Some(updated_maintainers) = updated_maintainers {
            updated_class_permissions.set_maintainers(updated_maintainers);
        }

        if updated_class_permissions != class_permissions {
            Some(updated_class_permissions)
        } else {
            None
        }
    }

    /// Used to update `entity_permissions` with parameters provided.
    /// Returns updated `entity_permissions` if update performed
    pub fn make_updated_entity_permissions(
        entity_permissions: EntityPermissions<T>,
        updated_frozen: Option<bool>,
        updated_referenceable: Option<bool>,
    ) -> Option<EntityPermissions<T>> {
        // Used to check if update performed
        let mut updated_entity_permissions = entity_permissions.clone();

        if let Some(updated_frozen) = updated_frozen {
            updated_entity_permissions.set_frozen(updated_frozen);
        }

        if let Some(updated_referenceable) = updated_referenceable {
            updated_entity_permissions.set_referencable(updated_referenceable);
        }

        if updated_entity_permissions != entity_permissions {
            Some(updated_entity_permissions)
        } else {
            None
        }
    }

    /// Ensure property value hash with `unique` flag set is `unique` on `Class` level
    pub fn ensure_property_value_hash_unique_option_satisfied(
        class_id: T::ClassId,
        property_id: PropertyId,
        unique_property_value_hash: &T::Hash,
    ) -> Result<(), Error<T>> {
        ensure!(
            !<UniquePropertyValueHashes<T>>::contains_key(
                (class_id, property_id),
                unique_property_value_hash
            ),
            Error::<T>::PropertyValueShouldBeUnique
        );
        Ok(())
    }

    /// Ensure all property value hashes with `unique` flag set are `unique` on `Class` level
    pub fn ensure_property_value_hashes_unique_option_satisfied(
        class_id: T::ClassId,
        unique_property_value_hashes: &BTreeMap<PropertyId, T::Hash>,
    ) -> Result<(), Error<T>> {
        for (&property_id, unique_property_value_hash) in unique_property_value_hashes {
            Self::ensure_property_value_hash_unique_option_satisfied(
                class_id,
                property_id,
                unique_property_value_hash,
            )?;
        }
        Ok(())
    }

    /// Compute old and new vec unique property value hash.
    /// Ensure new property value hash with `unique` flag set is `unique` on `Class` level
    pub fn ensure_vec_property_value_hashes(
        class_id: T::ClassId,
        in_class_schema_property_id: PropertyId,
        property_value_vector_updated: &StoredPropertyValue<T>,
        property_value_vector: VecStoredPropertyValue<T>,
    ) -> Result<(T::Hash, T::Hash), Error<T>> {
     
        // Compute new hash from unique property value and its respective property id
        let new_property_value_hash =
            property_value_vector_updated.compute_unique_hash(in_class_schema_property_id);

        // Ensure `Property` with `unique` flag set is `unique` on `Class` level
        Self::ensure_property_value_hash_unique_option_satisfied(
            class_id,
            in_class_schema_property_id,
            &new_property_value_hash,
        )?;

        // Compute old hash from the old unique property value and its respective property id
        let old_property_value_hash =
            property_value_vector.compute_unique_hash(in_class_schema_property_id);

        Ok((new_property_value_hash, old_property_value_hash))
    }

    /// Compute new unique property value hashes.
    /// Ensure new property value hashes with `unique` flag set are `unique` on `Class` level
    pub fn ensure_new_property_values_respect_uniquness(
        class_id: T::ClassId,
<<<<<<< HEAD
        class_properties: &[Property<T>],
        new_output_property_values: &BTreeMap<PropertyId, StoredPropertyValue<T>>,
        entity_property_values: &BTreeMap<PropertyId, StoredPropertyValue<T>>,
    ) -> Result<PropertyValuesHashes<T>, Error<T>> {
        
        // Compute StoredPropertyValues, which respective Properties have unique flag set
        // (skip PropertyIds, which respective property values under this Entity are default and non required)
        let new_output_values_for_existing_properties =
            StoredValuesForExistingProperties::from(&class_properties, &new_output_property_values);

=======
        new_output_values_for_existing_properties: StoredValuesForExistingProperties<T>,
    ) -> Result<BTreeMap<PropertyId, T::Hash>, &'static str> {
>>>>>>> 828eb8d6
        let new_unique_property_value_hashes =
            new_output_values_for_existing_properties.compute_unique_hashes();

        // Ensure all provided Properties with unique flag set are unique on Class level
        Self::ensure_property_value_hashes_unique_option_satisfied(
            class_id,
            &new_unique_property_value_hashes,
        )?;

        Ok(new_unique_property_value_hashes)
    }

    /// Returns the stored `Class` if exist, error otherwise.
    fn ensure_class_exists(class_id: T::ClassId) -> Result<Class<T>, Error<T>> {
        ensure!(
            <ClassById<T>>::contains_key(class_id),
            Error::<T>::ClassNotFound
        );
        Ok(Self::class_by_id(class_id))
    }

    /// Returns `Class` and `Entity` under given id, if exists, and `EntityAccessLevel` corresponding to `origin`, if permitted
    fn ensure_class_entity_and_access_level(
        account_id: T::AccountId,
        entity_id: T::EntityId,
        actor: &Actor<T>,
    ) -> Result<(Class<T>, Entity<T>, EntityAccessLevel), Error<T>> {
        // Ensure Entity under given id exists, retrieve corresponding one
        let entity = Self::ensure_known_entity_id(entity_id)?;

        // Retrieve corresponding Class
        let class = Self::class_by_id(entity.get_class_id());

        // Derive EntityAccessLevel for the actor, attempting to act.
        let access_level = EntityAccessLevel::derive(
            &account_id,
            entity.get_permissions_ref(),
            class.get_permissions_ref(),
            actor,
        )?;

        Ok((class, entity, access_level))
    }

    /// Ensure `Entity` under given `entity_id` exists, retrieve corresponding `Entity` & `Class`
    pub fn ensure_known_entity_and_class(
        entity_id: T::EntityId,
    ) -> Result<(Entity<T>, Class<T>), Error<T>> {
        // Ensure Entity under given id exists, retrieve corresponding one
        let entity = Self::ensure_known_entity_id(entity_id)?;

        let class = ClassById::get(entity.get_class_id());
        Ok((entity, class))
    }

    /// Filter `provided values_for_existing_properties`, leaving only `Reference`'s with `SameOwner` flag set
    /// Returns the set of corresponding property ids
    pub fn get_property_id_references_with_same_owner_flag_set(
        values_for_existing_properties: StoredValuesForExistingProperties<T>,
    ) -> BTreeSet<PropertyId> {
        values_for_existing_properties
            // Iterate over the PropertyId's
            .keys()
            // Filter provided values_for_existing_properties, leaving only `Reference`'s with `SameOwner` flag set
            .filter(|property_id| {
                if let Some(value_for_existing_property) =
                    values_for_existing_properties.get(property_id)
                {
                    value_for_existing_property
                        .get_property()
                        .property_type
                        .same_controller_status()
                } else {
                    false
                }
            })
            .copied()
            .collect()
    }

    /// Ensure all ids of provided `new_property_value_references_with_same_owner_flag_set`
    /// corresponding to property ids of respective Class Property references with same owner flag set
    pub fn ensure_only_reference_ids_with_same_owner_flag_set_provided(
        entity_property_id_references_with_same_owner_flag_set: &BTreeSet<PropertyId>,
        new_property_value_references_with_same_owner_flag_set: &BTreeMap<
            PropertyId,
            InputPropertyValue<T>,
        >,
    ) -> Result<(), Error<T>> {
        let new_property_value_id_references_with_same_owner_flag_set: BTreeSet<PropertyId> =
            new_property_value_references_with_same_owner_flag_set
                .keys()
                .copied()
                .collect();

        ensure!(
            new_property_value_id_references_with_same_owner_flag_set
                .is_subset(entity_property_id_references_with_same_owner_flag_set),
            Error::<T>::AllProvidedPropertyValueIdsMustBeReferencesWithSameOwnerFlagSet
        );
        Ok(())
    }

    /// Ensure all provided `new_property_value_references_with_same_owner_flag_set` are valid
    fn ensure_are_valid_references_with_same_owner_flag_set(
        new_property_value_references_with_same_owner_flag_set: InputValuesForExistingProperties<T>,
        new_controller: &EntityController<T>,
    ) -> Result<(), Error<T>> {
        for updated_value_for_existing_property in
            new_property_value_references_with_same_owner_flag_set.values()
        {
            let (property, value) = updated_value_for_existing_property.unzip();

            // Perform all required checks to ensure provided property values are valid references
            property.ensure_property_value_is_valid_reference(value, new_controller)?;
        }
        Ok(())
    }

    /// Used to update entity_property_values with parameters provided.
    /// Returns updated `entity_property_values`, if update performed
    pub fn make_updated_property_value_references_with_same_owner_flag_set(
        unused_property_id_references_with_same_owner_flag_set: BTreeSet<PropertyId>,
        entity_property_values: &BTreeMap<PropertyId, StoredPropertyValue<T>>,
        new_property_value_references_with_same_owner_flag_set: &BTreeMap<
            PropertyId,
            StoredPropertyValue<T>,
        >,
    ) -> Option<BTreeMap<PropertyId, StoredPropertyValue<T>>> {
        // Used to check if update performed
        let mut entity_property_values_updated = entity_property_values.clone();

        for (property_id, new_property_value_reference_with_same_owner_flag_set) in
            new_property_value_references_with_same_owner_flag_set
        {
            // Update entity_property_values map at property_id with new_property_value_reference_with_same_owner_flag_set
            entity_property_values_updated.insert(
                *property_id,
                new_property_value_reference_with_same_owner_flag_set.to_owned(),
            );
        }

        // Throw away old non required property value references with same owner flag set
        // and replace them with Default ones
        for unused_property_id_reference_with_same_owner_flag_set in
            unused_property_id_references_with_same_owner_flag_set
        {
            entity_property_values_updated.insert(
                unused_property_id_reference_with_same_owner_flag_set,
                StoredPropertyValue::default(),
            );
        }

        if *entity_property_values != entity_property_values_updated {
            Some(entity_property_values_updated)
        } else {
            None
        }
    }

    /// Update InboundReferenceCounter, based on previously calculated entities_inbound_rcs_delta, for each Entity involved
    pub fn update_entities_rcs(
        entities_inbound_rcs_delta: &Option<ReferenceCounterSideEffects<T>>,
    ) {
        if let Some(entities_inbound_rcs_delta) = entities_inbound_rcs_delta {
            entities_inbound_rcs_delta.update_entities_rcs();
        }
    }

    /// Retrieve `property_ids`, that are not in `property_values`
    pub fn compute_unused_property_ids(
        property_values: &BTreeMap<PropertyId, InputPropertyValue<T>>,
        property_ids: &BTreeSet<PropertyId>,
    ) -> BTreeSet<PropertyId> {
        let property_value_indices: BTreeSet<PropertyId> =
            property_values.keys().cloned().collect();

        property_ids
            .difference(&property_value_indices)
            .copied()
            .collect()
    }

    /// Used to compute old unique hashes, that should be substituted with new ones.
    pub fn compute_old_unique_hashes(
        new_output_property_values: &BTreeMap<PropertyId, StoredPropertyValue<T>>,
        entity_values: &BTreeMap<PropertyId, StoredPropertyValue<T>>,
    ) -> BTreeMap<PropertyId, T::Hash> {
        entity_values
            .iter()
            .filter(|(property_id, _)| new_output_property_values.contains_key(property_id))
            .map(|(&property_id, property_value)| {
                (property_id, property_value.compute_unique_hash(property_id))
            })
            .collect()
    }

    /// Perform checks to ensure all required `property_values` under provided `unused_schema_property_ids` provided
    pub fn ensure_all_required_properties_provided(
        class_properties: &[Property<T>],
        unused_schema_property_ids: &BTreeSet<PropertyId>,
    ) -> Result<(), Error<T>> {
        for &unused_schema_property_id in unused_schema_property_ids {
            let class_property = &class_properties
                .get(unused_schema_property_id as usize)
                .ok_or(Error::<T>::ClassPropertyNotFound)?;

            // All required property values should be provided
            ensure!(
                !class_property.required,
                Error::<T>::MissingRequiredProperty
            );
        }
        Ok(())
    }

    /// Validate all values, provided in `values_for_existing_properties`, against the type of its `Property`
    /// and check any additional constraints
    pub fn ensure_property_values_are_valid(
        entity_controller: &EntityController<T>,
        values_for_existing_properties: &InputValuesForExistingProperties<T>,
    ) -> Result<(), Error<T>> {
        for value_for_existing_property in values_for_existing_properties.values() {
            let (property, value) = value_for_existing_property.unzip();

            // Validate new InputPropertyValue against the type of this Property and check any additional constraints
            property.ensure_property_value_to_update_is_valid(value, entity_controller)?;
        }

        Ok(())
    }

    /// Ensure all provided `new_property_values` are already exist in `entity_property_values` map
    pub fn ensure_all_property_values_are_already_added(
        entity_property_values: &BTreeMap<PropertyId, StoredPropertyValue<T>>,
        new_property_values: &BTreeMap<PropertyId, InputPropertyValue<T>>,
    ) -> Result<(), Error<T>> {
        ensure!(
            new_property_values
                .keys()
                .all(|key| entity_property_values.contains_key(key)),
            Error::<T>::UnknownEntityPropertyId
        );
        Ok(())
    }

    /// Ensure `new_values_for_existing_properties` are accessible for actor with given `access_level`
    pub fn ensure_all_property_values_are_unlocked_from(
        new_values_for_existing_properties: &InputValuesForExistingProperties<T>,
        access_level: EntityAccessLevel,
    ) -> Result<(), Error<T>> {
        for value_for_new_property in new_values_for_existing_properties.values() {
            // Ensure Property is unlocked from Actor with given EntityAccessLevel
            value_for_new_property
                .get_property()
                .ensure_unlocked_from(access_level)?;
        }
        Ok(())
    }

    /// Filter `new_property_values` identical to `entity_property_values`.
    /// Return only `new_property_values`, that are not in `entity_property_values`
    pub fn try_filter_identical_property_values(
        entity_property_values: &BTreeMap<PropertyId, StoredPropertyValue<T>>,
        new_property_values: BTreeMap<PropertyId, InputPropertyValue<T>>,
    ) -> BTreeMap<PropertyId, InputPropertyValue<T>> {
        new_property_values
            .into_iter()
            .filter(|(id, new_property_value)| {
                if let Some(entity_property_value) = entity_property_values.get(id) {
                    StoredPropertyValue::<T>::from(new_property_value.to_owned())
                        != *entity_property_value
                } else {
                    true
                }
            })
            .collect()
    }

    /// Update existing `entity_property_values` with `new_property_values`.
    /// if update performed, returns updated entity property values
    pub fn make_updated_property_values(
        entity_property_values: &BTreeMap<PropertyId, StoredPropertyValue<T>>,
        new_output_property_values: &BTreeMap<PropertyId, StoredPropertyValue<T>>,
    ) -> Option<BTreeMap<PropertyId, StoredPropertyValue<T>>> {
        // Used to check if updated performed
        let mut entity_property_values_updated = entity_property_values.to_owned();

        new_output_property_values
            .iter()
            .for_each(|(id, new_property_value)| {
                if let Some(entity_property_value) = entity_property_values_updated.get_mut(&id) {
                    entity_property_value.update(new_property_value.to_owned());
                }
            });

        if entity_property_values_updated != *entity_property_values {
            Some(entity_property_values_updated)
        } else {
            None
        }
    }

    /// Insert `InputValue` into `VecStoredPropertyValue` at `index_in_property_vector`.
    /// Returns `VecStoredPropertyValue` wrapped in `StoredPropertyValue`
    pub fn insert_at_index_in_property_vector(
        mut property_value_vector: VecStoredPropertyValue<T>,
        index_in_property_vector: VecMaxLength,
        value: InputValue<T>,
    ) -> StoredPropertyValue<T> {
        property_value_vector.insert_at(index_in_property_vector, value.into());
        StoredPropertyValue::Vector(property_value_vector)
    }

    /// Remove `InputValue` at `index_in_property_vector` in `VecInputPropertyValue`.
    /// Returns `VecInputPropertyValue` wrapped in `InputPropertyValue`
    pub fn remove_at_index_in_property_vector(
        mut property_value_vector: VecStoredPropertyValue<T>,
        index_in_property_vector: VecMaxLength,
    ) -> StoredPropertyValue<T> {
        property_value_vector.remove_at(index_in_property_vector);
        StoredPropertyValue::Vector(property_value_vector)
    }

    /// Clear `VecStoredPropertyValue`.
    /// Returns empty `VecStoredPropertyValue` wrapped in `StoredPropertyValue`
    pub fn clear_property_vector(
        mut property_value_vector: VecStoredPropertyValue<T>,
    ) -> StoredPropertyValue<T> {
        property_value_vector.clear();
        StoredPropertyValue::Vector(property_value_vector)
    }

    /// Insert `InputPropertyValue` into `entity_property_values` mapping at `in_class_schema_property_id`.
    /// Returns updated `entity_property_values`
    pub fn insert_at_in_class_schema_property_id(
        mut entity_property_values: BTreeMap<PropertyId, StoredPropertyValue<T>>,
        in_class_schema_property_id: PropertyId,
        property_value: StoredPropertyValue<T>,
    ) -> BTreeMap<PropertyId, StoredPropertyValue<T>> {
        entity_property_values.insert(in_class_schema_property_id, property_value);
        entity_property_values
    }

    /// Ensure `Class` under given id exists, return corresponding one
    pub fn ensure_known_class_id(class_id: T::ClassId) -> Result<Class<T>, Error<T>> {
        ensure!(
            <ClassById<T>>::contains_key(class_id),
            Error::<T>::ClassNotFound
        );
        Ok(Self::class_by_id(class_id))
    }

    /// Ensure `Entity` under given id exists, return corresponding one
    pub fn ensure_known_entity_id(entity_id: T::EntityId) -> Result<Entity<T>, Error<T>> {
        ensure!(
            <EntityById<T>>::contains_key(entity_id),
            Error::<T>::EntityNotFound
        );
        Ok(Self::entity_by_id(entity_id))
    }

    /// Ensure `CuratorGroup` under given id exists
    pub fn ensure_curator_group_under_given_id_exists(
        curator_group_id: &T::CuratorGroupId,
    ) -> Result<(), Error<T>> {
        ensure!(
            <CuratorGroupById<T>>::contains_key(curator_group_id),
            Error::<T>::CuratorGroupDoesNotExist
        );
        Ok(())
    }

    /// Ensure `CuratorGroup` under given id exists, return corresponding one
    pub fn ensure_curator_group_exists(
        curator_group_id: &T::CuratorGroupId,
    ) -> Result<CuratorGroup<T>, Error<T>> {
        Self::ensure_curator_group_under_given_id_exists(curator_group_id)?;
        Ok(Self::curator_group_by_id(curator_group_id))
    }

    /// Ensure `MaxNumberOfMaintainersPerClass` constraint satisfied
    pub fn ensure_maintainers_limit_not_reached(
        curator_groups: &BTreeSet<T::CuratorGroupId>,
    ) -> Result<(), Error<T>> {
        ensure!(
            curator_groups.len() < T::MaxNumberOfMaintainersPerClass::get() as usize,
            Error::<T>::ClassMaintainersLimitReached
        );
        Ok(())
    }

    /// Ensure all `CuratorGroup`'s under given ids exist
    pub fn ensure_curator_groups_exist(
        curator_groups: &BTreeSet<T::CuratorGroupId>,
    ) -> Result<(), Error<T>> {
        for curator_group in curator_groups {
            // Ensure CuratorGroup under given id exists
            Self::ensure_curator_group_exists(curator_group)?;
        }
        Ok(())
    }

    /// Perform security checks to ensure provided `class_maintainers` are valid
    pub fn ensure_class_maintainers_are_valid(
        class_maintainers: &BTreeSet<T::CuratorGroupId>,
    ) -> Result<(), Error<T>> {
        // Ensure max number of maintainers per Class constraint satisfied
        ensure!(
            class_maintainers.len() <= T::MaxNumberOfMaintainersPerClass::get() as usize,
            Error::<T>::ClassMaintainersLimitReached
        );

        // Ensure all curator groups provided are already exist in runtime
        Self::ensure_curator_groups_exist(class_maintainers)?;
        Ok(())
    }

    /// Ensure new `Schema` is not empty
    pub fn ensure_non_empty_schema(
        existing_properties: &BTreeSet<PropertyId>,
        new_properties: &[Property<T>],
    ) -> Result<(), Error<T>> {
        // Schema is empty if both existing_properties and new_properties are empty
        let non_empty_schema = !existing_properties.is_empty() || !new_properties.is_empty();
        ensure!(non_empty_schema, Error::<T>::NoPropertiesInClassSchema);
        Ok(())
    }

    /// Ensure `ClassNameLengthConstraint` conditions satisfied
    pub fn ensure_class_name_is_valid(text: &[u8]) -> Result<(), Error<T>> {
        T::ClassNameLengthConstraint::get().ensure_valid(
            text.len(),
            Error::<T>::ClassNameTooShort,
            Error::<T>::ClassNameTooLong,
        )
    }

    /// Ensure `ClassDescriptionLengthConstraint` conditions satisfied
    pub fn ensure_class_description_is_valid(text: &[u8]) -> Result<(), Error<T>> {
        T::ClassDescriptionLengthConstraint::get().ensure_valid(
            text.len(),
            Error::<T>::ClassDescriptionTooShort,
            Error::<T>::ClassDescriptionTooLong,
        )
    }

    /// Ensure `MaxNumberOfClasses` constraint satisfied
    pub fn ensure_class_limit_not_reached() -> Result<(), Error<T>> {
        ensure!(
            (<ClassById<T>>::iter().count() as MaxNumber) < T::MaxNumberOfClasses::get(),
            Error::<T>::ClassLimitReached
        );
        Ok(())
    }

    /// Ensure `MaxNumberOfEntitiesPerClass` constraint satisfied
    pub fn ensure_valid_number_of_entities_per_class(
        maximum_entities_count: T::EntityId,
    ) -> Result<(), Error<T>> {
        ensure!(
            maximum_entities_count <= T::MaxNumberOfEntitiesPerClass::get(),
            Error::<T>::EntitiesNumberPerClassConstraintViolated
        );
        Ok(())
    }

    /// Ensure `IndividualEntitiesCreationLimit` constraint satisfied
    pub fn ensure_valid_number_of_class_entities_per_actor_constraint(
        number_of_class_entities_per_actor: T::EntityId,
    ) -> Result<(), Error<T>> {
        ensure!(
            number_of_class_entities_per_actor <= T::IndividualEntitiesCreationLimit::get(),
            Error::<T>::NumberOfClassEntitiesPerActorConstraintViolated
        );
        Ok(())
    }

    /// Ensure all entities creation limits, defined for a given `Class`, are valid
    pub fn ensure_entities_creation_limits_are_valid(
        maximum_entities_count: T::EntityId,
        default_entity_creation_voucher_upper_bound: T::EntityId,
    ) -> Result<(), Error<T>> {
        // Ensure `per_controller_entities_creation_limit` does not exceed
        ensure!(
            default_entity_creation_voucher_upper_bound < maximum_entities_count,
            Error::<T>::PerControllerEntitiesCreationLimitExceedsOverallLimit
        );

        // Ensure maximum_entities_count does not exceed MaxNumberOfEntitiesPerClass limit
        Self::ensure_valid_number_of_entities_per_class(maximum_entities_count)?;

        // Ensure default_entity_creation_voucher_upper_bound constraint does not exceed IndividualEntitiesCreationLimit
        Self::ensure_valid_number_of_class_entities_per_actor_constraint(
            default_entity_creation_voucher_upper_bound,
        )
    }

    /// Ensure maximum number of operations during atomic batching constraint satisfied
    pub fn ensure_number_of_operations_during_atomic_batching_limit_not_reached(
        operations: &[OperationType<T>],
    ) -> Result<(), Error<T>> {
        ensure!(
            operations.len() <= T::MaxNumberOfOperationsDuringAtomicBatching::get() as usize,
            Error::<T>::NumberOfOperationsDuringAtomicBatchingLimitReached
        );
        Ok(())
    }

    /// Complete all checks to ensure each `Property` is valid
    pub fn ensure_all_properties_are_valid(new_properties: &[Property<T>]) -> Result<(), Error<T>> {
        for new_property in new_properties.iter() {
            // Ensure PropertyNameLengthConstraint satisfied
            new_property.ensure_name_is_valid()?;

            // Ensure PropertyDescriptionLengthConstraint satisfied
            new_property.ensure_description_is_valid()?;

            // Ensure Type specific constraints satisfied
            new_property.ensure_property_type_size_is_valid()?;

            // Ensure refers to existing class_id, if If Property Type is Reference,
            new_property.ensure_property_type_reference_is_valid()?;
        }
        Ok(())
    }

    /// Ensure all `Property` names are  unique within `Class`
    pub fn ensure_all_property_names_are_unique(
        class_properties: &[Property<T>],
        new_properties: &[Property<T>],
    ) -> Result<(), Error<T>> {
        // Used to ensure all property names are unique within class
        let mut unique_prop_names = BTreeSet::new();

        for property in class_properties.iter() {
            unique_prop_names.insert(property.name.to_owned());
        }

        for new_property in new_properties {
            // Ensure name of a new property is unique within its class.
            ensure!(
                !unique_prop_names.contains(&new_property.name),
                Error::<T>::PropertyNameNotUniqueInAClass
            );

            unique_prop_names.insert(new_property.name.to_owned());
        }

        Ok(())
    }

    /// Ensure provided indices of `existing_properties`  are valid indices of `Class` properties
    pub fn ensure_schema_properties_are_valid_indices(
        existing_properties: &BTreeSet<PropertyId>,
        class_properties: &[Property<T>],
    ) -> Result<(), Error<T>> {
        let has_unknown_properties = existing_properties
            .iter()
            .any(|&prop_id| prop_id >= class_properties.len() as PropertyId);
        ensure!(
            !has_unknown_properties,
            Error::<T>::ClassSchemaRefersUnknownPropertyIndex
        );
        Ok(())
    }

    /// Create new `Schema` from existing and new property ids
    pub fn create_class_schema(
        existing_properties: BTreeSet<PropertyId>,
        class_properties: &[Property<T>],
        new_properties: &[Property<T>],
    ) -> Schema {
        // Calcualate new property ids
        let properties = new_properties
            .iter()
            .enumerate()
            .map(|(i, _)| (class_properties.len() + i) as PropertyId)
            // Concatenate them with existing ones
            .chain(existing_properties.into_iter())
            .collect();

        Schema::new(properties)
    }

    /// Update existing `Class` properties with new ones provided, return updated ones
    pub fn make_updated_class_properties(
        class_properties: Vec<Property<T>>,
        new_properties: Vec<Property<T>>,
    ) -> Vec<Property<T>> {
        class_properties
            .into_iter()
            .chain(new_properties.into_iter())
            .collect()
    }
}

decl_event!(
    pub enum Event<T>
    where
        CuratorGroupId = <T as ActorAuthenticator>::CuratorGroupId,
        CuratorId = <T as ActorAuthenticator>::CuratorId,
        ClassId = <T as Trait>::ClassId,
        EntityId = <T as Trait>::EntityId,
        EntityController = EntityController<T>,
        EntityCreationVoucher = EntityCreationVoucher<T>,
        Status = bool,
        Actor = Actor<T>,
        Nonce = <T as Trait>::Nonce,
        SideEffects = Option<ReferenceCounterSideEffects<T>>,
        SideEffect = Option<(<T as Trait>::EntityId, EntityReferenceCounterSideEffect)>,
    {
        CuratorGroupAdded(CuratorGroupId),
        CuratorGroupRemoved(CuratorGroupId),
        CuratorGroupStatusSet(CuratorGroupId, Status),
        CuratorAdded(CuratorGroupId, CuratorId),
        CuratorRemoved(CuratorGroupId, CuratorId),
        MaintainerAdded(ClassId, CuratorGroupId),
        MaintainerRemoved(ClassId, CuratorGroupId),
        EntityCreationVoucherUpdated(EntityController, EntityCreationVoucher),
        EntityCreationVoucherCreated(EntityController, EntityCreationVoucher),
        ClassCreated(ClassId),
        ClassPermissionsUpdated(ClassId),
        ClassSchemaAdded(ClassId, SchemaId),
        ClassSchemaStatusUpdated(ClassId, SchemaId, Status),
        EntityPermissionsUpdated(EntityId),
        EntityCreated(Actor, EntityId),
        EntityRemoved(Actor, EntityId),
        EntitySchemaSupportAdded(Actor, EntityId, SchemaId, SideEffects),
        EntityPropertyValuesUpdated(Actor, EntityId, SideEffects),
        VectorCleared(Actor, EntityId, PropertyId, SideEffects),
        RemovedAtVectorIndex(Actor, EntityId, PropertyId, VecMaxLength, Nonce, SideEffect),
        InsertedAtVectorIndex(Actor, EntityId, PropertyId, VecMaxLength, Nonce, SideEffect),
        EntityOwnershipTransfered(EntityId, EntityController, SideEffects),
        TransactionCompleted(Actor),
    }
);<|MERGE_RESOLUTION|>--- conflicted
+++ resolved
@@ -40,25 +40,14 @@
 #[cfg(feature = "std")]
 pub use serde::{Deserialize, Serialize};
 
-<<<<<<< HEAD
 pub use errors::Error;
-=======
+
 use core::debug_assert;
->>>>>>> 828eb8d6
 
 /// Type, used in diffrent numeric constraints representations
 type MaxNumber = u32;
 
-<<<<<<< HEAD
-/// Type representing a map for both new and old property values hashes
-type PropertyValuesHashes<T> = (
-    BTreeMap<PropertyId, <T as system::Trait>::Hash>,
-    BTreeMap<PropertyId, <T as system::Trait>::Hash>,
-);
-
 /// Module configuration trait for this Substrate module.
-=======
->>>>>>> 828eb8d6
 pub trait Trait: system::Trait + ActorAuthenticator + Debug + Clone {
     /// The overarching event type.
     type Event: From<Event<Self>> + Into<<Self as system::Trait>::Event>;
@@ -742,7 +731,7 @@
                 Ok(values_for_existing_properties) => values_for_existing_properties,
                 Err(e) => {
                     debug_assert!(false, "Should not fail! {:?}", e);
-                    return Err(e)
+                    return Err(e.into())
                 }
             };
 
@@ -969,7 +958,7 @@
                 Ok(values_for_existing_properties) => values_for_existing_properties.compute_unique_hashes(),
                 Err(e) => {
                     debug_assert!(false, "Should not fail! {:?}", e);
-                    return Err(e)
+                    return Err(e.into())
                 }
             };
 
@@ -1767,7 +1756,7 @@
         class_properties: Vec<Property<T>>,
         entity_property_values: BTreeMap<PropertyId, StoredPropertyValue<T>>,
         new_output_property_values: BTreeMap<PropertyId, StoredPropertyValue<T>>,
-    ) -> Result<Option<ReferenceCounterSideEffects<T>>, &'static str> {
+    ) -> Result<Option<ReferenceCounterSideEffects<T>>, Error<T>> {
         // Filter entity_property_values to get only those, which will be substituted with new_property_values
         let entity_property_values_to_update: BTreeMap<PropertyId, StoredPropertyValue<T>> =
             entity_property_values
@@ -1972,21 +1961,8 @@
     /// Ensure new property value hashes with `unique` flag set are `unique` on `Class` level
     pub fn ensure_new_property_values_respect_uniquness(
         class_id: T::ClassId,
-<<<<<<< HEAD
-        class_properties: &[Property<T>],
-        new_output_property_values: &BTreeMap<PropertyId, StoredPropertyValue<T>>,
-        entity_property_values: &BTreeMap<PropertyId, StoredPropertyValue<T>>,
-    ) -> Result<PropertyValuesHashes<T>, Error<T>> {
-        
-        // Compute StoredPropertyValues, which respective Properties have unique flag set
-        // (skip PropertyIds, which respective property values under this Entity are default and non required)
-        let new_output_values_for_existing_properties =
-            StoredValuesForExistingProperties::from(&class_properties, &new_output_property_values);
-
-=======
         new_output_values_for_existing_properties: StoredValuesForExistingProperties<T>,
-    ) -> Result<BTreeMap<PropertyId, T::Hash>, &'static str> {
->>>>>>> 828eb8d6
+    ) -> Result<BTreeMap<PropertyId, T::Hash>, Error<T>> {
         let new_unique_property_value_hashes =
             new_output_values_for_existing_properties.compute_unique_hashes();
 
