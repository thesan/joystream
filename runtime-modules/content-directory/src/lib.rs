//! # Content Directory Module
//!
//! The content directory is an on-chain index of all content and metadata,
//! and related concepts - such as channels and playlists.
//!
//! - [`substrate_content_directory_module::Trait`](./trait.Trait.html)
//! - [`Call`](./enum.Call.html)
//! - [`Module`](./struct.Module.html)
//!
//! ## Overview
//!
//! The content directory provides functions for:
//!
//! - Creating/removal and managing curator groups
//! - Creating classes and managing their permissions
//! - Adding schemas to the class
//! - Creating and removal of entities and managing their permissions
//! - Adding schemas support to the respective class entities
//! - Transfering entities ownership
//! - Updating entity property values
//!
//! ## Terminology
//!
//! ### Class
//!
//! - **Class Properties:** All properties that have been used on this class across different class schemas.
//! Unlikely to be more than roughly 20 properties per class, often less.
//! For Person, think "height", "weight", etc.
//!
//! - **Schemas:**  All schemas, that are available for this class, think v0.0 Person, v.1.0 Person, etc.
//!
//! ### Entity
//!
//! - **Supported Schemas:**  What schemas under which entity of the respective class is available, think
//! v.2.0 Person schema for John, v3.0 Person schema for John
//! Unlikely to be more than roughly 20ish, assuming schemas for a given class eventually stableize,
//! or that very old schema are eventually removed.
//!
//! - **Property Values:**  Values for properties, declared on class level,
//! that are used in respective Class Entity after adding Schema support.
//!
//! ## Interface
//!
//! ### Dispatchable Functions
//!
//! #### Curator groups
//!
//! - `add_curator_group` - Add new curator group to the runtime storage
//! - `remove_curator_group` - Remove curator group under given `curator_group_id` from runtime storage.
//! The origin of this call must be a blog owner.
//! - `set_curator_group_status` - Set activity status for curator group under given `curator_group_id`
//! - `add_curator_to_group` - Add curator to curator group under given `curator_group_id`
//! - `remove_curator_from_group` - Remove curator from a given curator group.
//!
//! #### Classes
//!
//! - `create_class` - Create new class with provided parameters
//! - `add_maintainer_to_class` - Add curator group under given curator_group_id as class maintainer
//! - `remove_maintainer_from_class` - Remove curator group under given curator_group_id from class maintainers set
//! - `update_class_permissions` - Update class permissions under specific class_id
//! - `add_class_schema` - Create new class schema from existing property ids and new properties
//! - `update_class_schema_status` - Update schema status  under specific schema_id in class
//!
//! #### Entities
//!
//! - `create_entity` - Create new entity of respective class
//! - `remove_entity` - Remove entity under provided entity_id
//! - `update_entity_permissions` - Update entity permissions
//! - `add_schema_support_to_entity` - add schema support to entity under given schema_id and provided property values
//! - `update_entity_property_values` - Update entity property values with provided ones
//! - `clear_entity_property_vector` - Clear property value vector under given entity_id & in class schema property id
//! - `remove_at_entity_property_vector` - Remove value at given index_in_property_vector
//! from property values vector under in_class schema property id
//! - `insert_at_entity_property_vector` - Insert single input property values at given index in property vector
//! into  property values vector under in class schema property id
//!
//! #### Others
//!
//! - `update_entity_creation_voucher` - Update/create new entity creation voucher for given entity controller with individual limit
//! - `transaction` - This extrinsic allows a batch operation, which is atomic, over the following operations:
//! **Entity creation**
//! **Adding schema support to the entity**
//! **Update property values of the entity**
//!
//! ## Usage
//!
//! The following example shows how to use the content directory module in your custom module.
//!
//! ### Prerequisites
//!
//! Import the content directory module into your custom module and derive the module configuration
//! trait from the content directory trait.
//!
//! ### Add curator group
//!
//! ```
//! use frame_support::{decl_module, assert_ok};
//! use frame_system::{self as system, ensure_signed};
//!
//! pub trait Trait: pallet_content_directory::Trait {}
//!
//! decl_module! {
//!     pub struct Module<T: Trait> for enum Call where origin: T::Origin {
//!         #[weight = 10_000_000]
//!         pub fn add_curator_group(origin) -> Result<(), &'static str> {
//!             <pallet_content_directory::Module<T>>::add_curator_group(origin)?;
//!             Ok(())
//!         }
//!     }
//! }
//! # fn main() {}
//! ```

// Ensure we're `no_std` when compiling for Wasm.
#![cfg_attr(not(feature = "std"), no_std)]
#![recursion_limit = "256"]

#[cfg(test)]
mod tests;

mod class;
mod entity;
mod errors;
mod helpers;
mod mock;
mod operations;
mod permissions;
mod schema;

pub use class::*;
pub use entity::*;
pub use errors::*;
pub use helpers::*;
pub use operations::*;
pub use permissions::*;
pub use schema::*;

use core::hash::Hash;
use core::ops::AddAssign;

use codec::{Codec, Decode, Encode};
use frame_support::storage::IterableStorageMap;

use frame_support::{
    decl_event, decl_module, decl_storage,
    dispatch::{DispatchError, DispatchResult},
    ensure,
    traits::Get,
    Parameter,
};
use frame_system::ensure_signed;
#[cfg(feature = "std")]
pub use serde::{Deserialize, Serialize};
use sp_arithmetic::traits::{BaseArithmetic, One, Zero};
use sp_runtime::traits::{MaybeSerializeDeserialize, Member};
use sp_std::borrow::ToOwned;
use sp_std::collections::{btree_map::BTreeMap, btree_set::BTreeSet};
use sp_std::vec;
use sp_std::vec::Vec;

use common::origin::MemberOriginValidator;
use common::working_group::WorkingGroupIntegration;

pub use errors::Error;

use core::debug_assert;

/// Type, used in diffrent numeric constraints representations
pub type MaxNumber = u32;

/// Type simplification
pub type EntityOf<T> = Entity<
    <T as Trait>::ClassId,
    <T as common::Trait>::MemberId,
    <T as frame_system::Trait>::Hash,
    <T as Trait>::EntityId,
    <T as Trait>::Nonce,
>;

/// Type simplification
pub type ClassOf<T> =
    Class<<T as Trait>::EntityId, <T as Trait>::ClassId, <T as Trait>::CuratorGroupId>;

/// Type simplification
pub type StoredPropertyValueOf<T> = StoredPropertyValue<
    <T as frame_system::Trait>::Hash,
    <T as Trait>::EntityId,
    <T as Trait>::Nonce,
>;

/// Curator ID alias for the actor of the system.
pub type CuratorId<T> = common::ActorId<T>;

/// Module configuration trait for this Substrate module.
pub trait Trait: frame_system::Trait + common::Trait {
    /// The overarching event type.
    type Event: From<Event<Self>> + Into<<Self as frame_system::Trait>::Event>;

    /// Nonce type is used to avoid data race update conditions, when performing property value vector operations
    type Nonce: Parameter
        + Member
        + BaseArithmetic
        + Codec
        + Default
        + Copy
        + Clone
        + MaybeSerializeDeserialize
        + Eq
        + PartialEq
        + Ord
        + From<u32>;

    /// Type of identifier for classes
    type ClassId: Parameter
        + Member
        + BaseArithmetic
        + Codec
        + Default
        + Copy
        + Clone
        + Hash
        + MaybeSerializeDeserialize
        + Eq
        + PartialEq
        + Ord;

    /// Type of identifier for entities
    type EntityId: Parameter
        + Member
        + BaseArithmetic
        + Codec
        + Default
        + Copy
        + Clone
        + Hash
        + MaybeSerializeDeserialize
        + Eq
        + PartialEq
        + Ord;

    /// Curator group identifier
    type CuratorGroupId: Parameter
        + Member
        + BaseArithmetic
        + Codec
        + Default
        + Copy
        + Clone
        + MaybeSerializeDeserialize
        + Eq
        + PartialEq
        + Ord;

    /// Security/configuration constraints

    /// Type, representing min & max property name length constraints
    type PropertyNameLengthConstraint: Get<InputValidationLengthConstraint>;

    /// Type, representing min & max property description length constraints
    type PropertyDescriptionLengthConstraint: Get<InputValidationLengthConstraint>;

    /// Type, representing min & max class name length constraints
    type ClassNameLengthConstraint: Get<InputValidationLengthConstraint>;

    /// Type, representing min & max class description length constraints
    type ClassDescriptionLengthConstraint: Get<InputValidationLengthConstraint>;

    /// The maximum number of classes
    type MaxNumberOfClasses: Get<MaxNumber>;

    /// The maximum number of maintainers per class constraint
    type MaxNumberOfMaintainersPerClass: Get<MaxNumber>;

    /// The maximum number of curators per group constraint
    type MaxNumberOfCuratorsPerGroup: Get<MaxNumber>;

    /// The maximum number of schemas per class constraint
    type MaxNumberOfSchemasPerClass: Get<MaxNumber>;

    /// The maximum number of properties per class constraint
    type MaxNumberOfPropertiesPerSchema: Get<MaxNumber>;

    /// The maximum number of operations during single invocation of `transaction`
    type MaxNumberOfOperationsDuringAtomicBatching: Get<MaxNumber>;

    /// The maximum length of vector property value constarint
    type VecMaxLengthConstraint: Get<VecMaxLength>;

    /// The maximum length of text property value constarint
    type TextMaxLengthConstraint: Get<TextMaxLength>;

    /// The maximum length of text, that will be hashed property value constarint
    type HashedTextMaxLengthConstraint: Get<HashedTextMaxLength>;

    /// Entities creation constraint per class
    type MaxNumberOfEntitiesPerClass: Get<Self::EntityId>;

    /// Entities creation constraint per individual
    type IndividualEntitiesCreationLimit: Get<Self::EntityId>;

    /// Working group pallet integration.
<<<<<<< HEAD
    type WorkingGroup: common::working_group::WorkingGroupParticipation<Self>;
=======
    type WorkingGroup: WorkingGroupIntegration<Self>;

    /// Validates member id and origin combination
    type MemberOriginValidator: MemberOriginValidator<
        Self::Origin,
        common::MemberId<Self>,
        Self::AccountId,
    >;
>>>>>>> b560bf30
}

decl_storage! {
    trait Store for Module<T: Trait> as ContentDirectory {

        /// Map, representing ClassId -> Class relation
        pub ClassById get(fn class_by_id) config(): map hasher(blake2_128_concat) T::ClassId => ClassOf<T>;

        /// Map, representing EntityId -> Entity relation
        pub EntityById get(fn entity_by_id) config(): map hasher(blake2_128_concat) T::EntityId => EntityOf<T>;

        /// Map, representing  CuratorGroupId -> CuratorGroup relation
        pub CuratorGroupById get(fn curator_group_by_id) config(): map hasher(blake2_128_concat) T::CuratorGroupId => CuratorGroup<CuratorId<T>>;

        /// Mapping of class id and its property id to the respective entity id and property value hash.
        pub UniquePropertyValueHashes get(fn unique_property_value_hashes): double_map hasher(blake2_128_concat) (T::ClassId, PropertyId), hasher(blake2_128_concat) T::Hash => ();

        /// Next runtime storage values used to maintain next id value, used on creation of respective curator groups, classes and entities

        pub NextClassId get(fn next_class_id) config(): T::ClassId;

        pub NextEntityId get(fn next_entity_id) config(): T::EntityId;

        pub NextCuratorGroupId get(fn next_curator_group_id) config(): T::CuratorGroupId;

        // The voucher associated with entity creation for a given class and controller.
        // Is updated whenever an entity is created in a given class by a given controller.
        // Constraint is updated by Root, an initial value comes from `ClassPermissions::default_entity_creation_voucher_upper_bound`.
        pub EntityCreationVouchers get(fn entity_creation_vouchers):
            double_map hasher(blake2_128_concat) T::ClassId, hasher(blake2_128_concat) EntityController<T::MemberId> => EntityCreationVoucher<T>;
    }
}

decl_module! {
    pub struct Module<T: Trait> for enum Call where origin: T::Origin {
        /// Predefined errors
        type Error = Error<T>;

        /// Initializing events
        fn deposit_event() = default;

        // ======
        // Next set of extrinsics can only be invoked by lead.
        // ======

        /// Add new curator group to runtime storage
        #[weight = 10_000_000] // TODO: adjust weight
        pub fn add_curator_group(
            origin,
        ) -> DispatchResult {

            // Ensure given origin is lead
            ensure_is_lead::<T>(origin)?;

            //
            // == MUTATION SAFE ==
            //

            let curator_group_id = Self::next_curator_group_id();

            // Insert empty curator group with `active` parameter set to false
            <CuratorGroupById<T>>::insert(curator_group_id, CuratorGroup::<CuratorId<T>>::default());

            // Increment the next curator curator_group_id:
            <NextCuratorGroupId<T>>::mutate(|n| *n += T::CuratorGroupId::one());

            // Trigger event
            Self::deposit_event(RawEvent::CuratorGroupAdded(curator_group_id));
            Ok(())
        }

        /// Remove curator group under given `curator_group_id` from runtime storage
        #[weight = 10_000_000] // TODO: adjust weight
        pub fn remove_curator_group(
            origin,
            curator_group_id: T::CuratorGroupId,
        ) -> DispatchResult {

            // Ensure given origin is lead
            ensure_is_lead::<T>(origin)?;

            // Ensure CuratorGroup under given curator_group_id exists
            let curator_group = Self::ensure_curator_group_exists(&curator_group_id)?;

            // We should previously ensure that curator_group  maintains no classes to be able to remove it
            ensure_curator_group_maintains_no_classes::<T>(&curator_group)?;

            //
            // == MUTATION SAFE ==
            //


            // Remove curator group under given curator group id from runtime storage
            <CuratorGroupById<T>>::remove(curator_group_id);

            // Trigger event
            Self::deposit_event(RawEvent::CuratorGroupRemoved(curator_group_id));
            Ok(())
        }

        /// Set `is_active` status for curator group under given `curator_group_id`
        #[weight = 10_000_000] // TODO: adjust weight
        pub fn set_curator_group_status(
            origin,
            curator_group_id: T::CuratorGroupId,
            is_active: bool,
        ) -> DispatchResult {

            // Ensure given origin is lead
            ensure_is_lead::<T>(origin)?;

            // Ensure curator group under provided curator_group_id already exist
            Self::ensure_curator_group_under_given_id_exists(&curator_group_id)?;

            //
            // == MUTATION SAFE ==
            //

            // Set `is_active` status for curator group under given `curator_group_id`
            <CuratorGroupById<T>>::mutate(curator_group_id, |curator_group| {
                curator_group.set_status(is_active)
            });

            // Trigger event
            Self::deposit_event(RawEvent::CuratorGroupStatusSet(curator_group_id, is_active));
            Ok(())
        }

        /// Add curator to curator group under given `curator_group_id`
        #[weight = 10_000_000] // TODO: adjust weight
        pub fn add_curator_to_group(
            origin,
            curator_group_id: T::CuratorGroupId,
            curator_id: CuratorId<T>,
        ) -> DispatchResult {

            // Ensure given origin is lead
            ensure_is_lead::<T>(origin)?;

            // Ensure curator group under provided curator_group_id already exist, retrieve corresponding one
            let curator_group = Self::ensure_curator_group_exists(&curator_group_id)?;

            // Ensure max number of curators per group limit not reached yet
            ensure_max_number_of_curators_limit_not_reached::<T>(&curator_group)?;

            // Ensure curator under provided curator_id isn`t a CuratorGroup member yet
            ensure_curator_in_group_does_not_exist::<T>(&curator_group, &curator_id)?;

            //
            // == MUTATION SAFE ==
            //

            // Insert curator_id into curator_group under given curator_group_id
            <CuratorGroupById<T>>::mutate(curator_group_id, |curator_group| {
                curator_group.get_curators_mut().insert(curator_id);
            });

            // Trigger event
            Self::deposit_event(RawEvent::CuratorAdded(curator_group_id, curator_id));
            Ok(())
        }

        /// Remove curator from a given curator group
        #[weight = 10_000_000] // TODO: adjust weight
        pub fn remove_curator_from_group(
            origin,
            curator_group_id: T::CuratorGroupId,
            curator_id: CuratorId<T>,
        ) -> DispatchResult {

            // Ensure given origin is lead
            ensure_is_lead::<T>(origin)?;

            // Ensure curator group under provided curator_group_id already exist, retrieve corresponding one
            let curator_group = Self::ensure_curator_group_exists(&curator_group_id)?;

            // Ensure curator under provided curator_id is CuratorGroup member
            ensure_curator_in_group_exists::<T>(&curator_group, &curator_id)?;

            //
            // == MUTATION SAFE ==
            //

            // Remove curator_id from curator_group under given curator_group_id
            <CuratorGroupById<T>>::mutate(curator_group_id, |curator_group| {
                curator_group.get_curators_mut().remove(&curator_id);
            });

            // Trigger event
            Self::deposit_event(RawEvent::CuratorRemoved(curator_group_id, curator_id));
            Ok(())
        }

        /// Updates or creates new `EntityCreationVoucher` for given `EntityController` with individual limit
        #[weight = 10_000_000] // TODO: adjust weight
        pub fn update_entity_creation_voucher(
            origin,
            class_id: T::ClassId,
            controller: EntityController<T::MemberId>,
            maximum_entities_count: T::EntityId
        ) -> DispatchResult {

            // Ensure given origin is lead
            ensure_is_lead::<T>(origin)?;

            // Ensure Class under given id exists, return corresponding one
            Self::ensure_known_class_id(class_id)?;

            // Ensure maximum_entities_count does not exceed individual entities creation limit
            Self::ensure_valid_number_of_class_entities_per_actor_constraint(maximum_entities_count)?;

            // Check voucher existance
            let voucher_exists = <EntityCreationVouchers<T>>::contains_key(class_id, &controller);

            //
            // == MUTATION SAFE ==
            //

            if voucher_exists {

                // Set new maximum_entities_count limit for selected voucher
                let mut entity_creation_voucher = Self::entity_creation_vouchers(class_id, &controller);

                entity_creation_voucher.set_maximum_entities_count(maximum_entities_count);

                <EntityCreationVouchers<T>>::insert(class_id, controller.clone(), entity_creation_voucher.clone());

                // Trigger event
                Self::deposit_event(RawEvent::EntityCreationVoucherUpdated(controller, entity_creation_voucher))
            } else {
                // Create new EntityCreationVoucher instance with provided maximum_entities_count
                let entity_creation_voucher = EntityCreationVoucher::new(maximum_entities_count);

                // Add newly created `EntityCreationVoucher` into `EntityCreationVouchers`
                // runtime storage under given `class_id`, `controller` key
                <EntityCreationVouchers<T>>::insert(class_id, controller.clone(), entity_creation_voucher.clone());

                // Trigger event
                Self::deposit_event(RawEvent::EntityCreationVoucherCreated(controller, entity_creation_voucher));
            }

            Ok(())
        }

        /// Create new `Class` with provided parameters
        #[weight = 10_000_000] // TODO: adjust weight
        pub fn create_class(
            origin,
            name: Vec<u8>,
            description: Vec<u8>,
            class_permissions: ClassPermissions<T::CuratorGroupId>,
            maximum_entities_count: T::EntityId,
            default_entity_creation_voucher_upper_bound: T::EntityId
        ) -> DispatchResult {

            // Ensure given origin is lead
            ensure_is_lead::<T>(origin)?;

            // Ensure, that all entities creation limits, defined for a given Class, are valid
            Self::ensure_entities_creation_limits_are_valid(maximum_entities_count, default_entity_creation_voucher_upper_bound)?;

            // Ensure max number of classes limit not reached
            Self::ensure_class_limit_not_reached()?;

            // Ensure ClassNameLengthConstraint conditions satisfied
            Self::ensure_class_name_is_valid(&name)?;

            // Ensure ClassDescriptionLengthConstraint conditions satisfied
            Self::ensure_class_description_is_valid(&description)?;

            // Perform required checks to ensure class_maintainers under provided class_permissions are valid
            let class_maintainers = class_permissions.get_maintainers();
            Self::ensure_class_maintainers_are_valid(class_maintainers)?;

            //
            // == MUTATION SAFE ==
            //

            // Create new Class instance from provided values
            let class = Class::new(
                class_permissions, name, description, maximum_entities_count, default_entity_creation_voucher_upper_bound
            );

            let class_id = Self::next_class_id();

            // Add new `Class` to runtime storage
            <ClassById<T>>::insert(&class_id, class);

            // Increment the next class id:
            <NextClassId<T>>::mutate(|n| *n += T::ClassId::one());

            // Trigger event
            Self::deposit_event(RawEvent::ClassCreated(class_id));
            Ok(())
        }

        /// Add curator group under given `curator_group_id` as `Class` maintainer
        #[weight = 10_000_000] // TODO: adjust weight
        pub fn add_maintainer_to_class(
            origin,
            class_id: T::ClassId,
            curator_group_id: T::CuratorGroupId,
        ) -> DispatchResult {

            // Ensure given origin is lead
            ensure_is_lead::<T>(origin)?;

            // Ensure Class under provided class_id exist, retrieve corresponding one
            let class = Self::ensure_known_class_id(class_id)?;

            // Ensure CuratorGroup under provided curator_group_id exist, retrieve corresponding one
            Self::ensure_curator_group_under_given_id_exists(&curator_group_id)?;

            // Ensure the max number of maintainers per Class limit not reached
            let class_permissions = class.get_permissions_ref();

            // Ensure max number of maintainers per Class constraint satisfied
            Self::ensure_maintainers_limit_not_reached(class_permissions.get_maintainers())?;

            // Ensure maintainer under provided curator_group_id is not added to the Class maintainers set yet
            class_permissions.ensure_maintainer_does_not_exist::<T>(&curator_group_id)?;

            //
            // == MUTATION SAFE ==
            //

            // Insert `curator_group_id` into `maintainers` set, associated with given `Class`
            <ClassById<T>>::mutate(class_id, |class|
                class.get_permissions_mut().get_maintainers_mut().insert(curator_group_id)
            );

            // Increment the number of classes, curator group under given `curator_group_id` maintains
            Self::increment_number_of_classes_maintained_by_curator_group(curator_group_id);

            // Trigger event
            Self::deposit_event(RawEvent::MaintainerAdded(class_id, curator_group_id));
            Ok(())
        }

        /// Remove curator group under given `curator_group_id` from `Class` maintainers set
        #[weight = 10_000_000] // TODO: adjust weight
        pub fn remove_maintainer_from_class(
            origin,
            class_id: T::ClassId,
            curator_group_id: T::CuratorGroupId,
        ) -> DispatchResult {

            // Ensure given origin is lead
            ensure_is_lead::<T>(origin)?;

            // Ensure Class under given id exists, return corresponding one
            let class = Self::ensure_known_class_id(class_id)?;

            // Ensure maintainer under provided curator_group_id was previously added
            // to the maintainers set, associated with corresponding Class
            class.get_permissions_ref().ensure_maintainer_exists::<T>(&curator_group_id)?;

            //
            // == MUTATION SAFE ==
            //

            // Remove `curator_group_id` from `maintainers` set, associated with given `Class`
            <ClassById<T>>::mutate(class_id, |class|
                class.get_permissions_mut().get_maintainers_mut().remove(&curator_group_id)
            );

            // Decrement the number of classes, curator group under given `curator_group_id` maintains
            Self::decrement_number_of_classes_maintained_by_curator_group(curator_group_id);

            // Trigger event
            Self::deposit_event(RawEvent::MaintainerRemoved(class_id, curator_group_id));
            Ok(())
        }

        /// Update `ClassPermissions` under specific `class_id`
        #[weight = 10_000_000] // TODO: adjust weight
        pub fn update_class_permissions(
            origin,
            class_id: T::ClassId,
            updated_any_member: Option<bool>,
            updated_entity_creation_blocked: Option<bool>,
            updated_all_entity_property_values_locked: Option<bool>,
            updated_maintainers: Option<BTreeSet<T::CuratorGroupId>>,
        ) -> DispatchResult {

            // Ensure given origin is lead
            ensure_is_lead::<T>(origin)?;

            // Ensure Class under given id exists, return corresponding one
            let class = Self::ensure_known_class_id(class_id)?;

            // Perform required checks to ensure class_maintainers are valid
            if let Some(ref updated_maintainers) = updated_maintainers {
                Self::ensure_class_maintainers_are_valid(updated_maintainers)?;
            }

            //
            // == MUTATION SAFE ==
            //

            let class_permissions = class.get_permissions();

            // Make updated class_permissions from parameters provided
            let updated_class_permissions = Self::make_updated_class_permissions(
                &class_permissions, updated_any_member, updated_entity_creation_blocked,
                updated_all_entity_property_values_locked, updated_maintainers
            );

            // If class_permissions update has been performed
            if let Some(updated_class_permissions) = updated_class_permissions  {

                // Decrement number of classes, maintained by each curator group removed from maintainers set.
                let curator_group_ids_to_decrement_number_of_classes: BTreeSet<_> =
                    class_permissions.get_maintainers().difference(updated_class_permissions.get_maintainers()).cloned().collect();

                Self::decrement_number_of_classes_maintained_by_curator_groups(curator_group_ids_to_decrement_number_of_classes);

                // Increment number of classes, maintained by each curator group added to maintainers set.
                let curator_group_ids_to_increment_number_of_classes: BTreeSet<_> =
                    updated_class_permissions.get_maintainers().difference(class_permissions.get_maintainers()).cloned().collect();

                Self::increment_number_of_classes_maintained_by_curator_groups(curator_group_ids_to_increment_number_of_classes);

                // Update `class_permissions` under given class id
                <ClassById<T>>::mutate(class_id, |class| {
                    class.update_permissions(updated_class_permissions)
                });

                // Trigger event
                Self::deposit_event(RawEvent::ClassPermissionsUpdated(class_id));
            }

            Ok(())
        }

        /// Create new class schema from existing property ids and new properties
        #[weight = 10_000_000] // TODO: adjust weight
        pub fn add_class_schema(
            origin,
            class_id: T::ClassId,
            existing_properties: BTreeSet<PropertyId>,
            new_properties: Vec<Property<T::ClassId>>
        ) -> DispatchResult {

            // Ensure given origin is lead
            ensure_is_lead::<T>(origin)?;

            // Ensure Class under given id exists, return corresponding one
            let class = Self::ensure_known_class_id(class_id)?;

            // Ensure Schemas limit per Class not reached
            class.ensure_schemas_limit_not_reached::<T>()?;

            // Ensure both existing and new properties for future Schema are not empty
            Self::ensure_non_empty_schema(&existing_properties, &new_properties)?;

            // Ensure max number of properties per Schema limit not reached
            class.ensure_properties_limit_not_reached::<T>(&new_properties)?;

            // Complete all checks to ensure all provided new_properties are valid
            Self::ensure_all_properties_are_valid(&new_properties)?;

            // Id of next Class Schema being added
            let schema_id = class.get_schemas().len() as SchemaId;

            let class_properties = class.get_properties();

            // Ensure all Property names are unique within Class
            Self::ensure_all_property_names_are_unique(&class_properties, &new_properties)?;

            // Ensure existing_properties are valid indices of properties, corresponding to chosen Class
            Self::ensure_schema_properties_are_valid_indices(&existing_properties, &class_properties)?;

            //
            // == MUTATION SAFE ==
            //

            // Create `Schema` instance from existing and new property ids
            let schema = Self::create_class_schema(existing_properties, &class_properties, &new_properties);

            // Update class properties after new `Schema` added
            let updated_class_properties = Self::make_updated_class_properties(class_properties, new_properties);

            // Update Class properties and schemas
            <ClassById<T>>::mutate(class_id, |class| {
                class.set_properties(updated_class_properties);
                class.get_schemas_mut().push(schema);
            });

            // Trigger event
            Self::deposit_event(RawEvent::ClassSchemaAdded(class_id, schema_id));

            Ok(())
        }

        /// Update `schema_status` under specific `schema_id` in `Class`
        #[weight = 10_000_000] // TODO: adjust weight
        pub fn update_class_schema_status(
            origin,
            class_id: T::ClassId,
            schema_id: SchemaId,
            schema_status: bool
        ) -> DispatchResult {

            // Ensure given origin is lead
            ensure_is_lead::<T>(origin)?;

            // Ensure Class under given id exists, return corresponding one
            let class = Self::ensure_known_class_id(class_id)?;

            // Ensure Class already contains schema under provided schema_id
            class.ensure_schema_id_exists::<T>(schema_id)?;

            //
            // == MUTATION SAFE ==
            //

            // Update class schema status
            <ClassById<T>>::mutate(class_id, |class| {
                class.update_schema_status(schema_id, schema_status)
            });

            // Trigger event
            Self::deposit_event(RawEvent::ClassSchemaStatusUpdated(class_id, schema_id, schema_status));
            Ok(())
        }

        /// Update entity permissions
        #[weight = 10_000_000] // TODO: adjust weight
        pub fn update_entity_permissions(
            origin,
            entity_id: T::EntityId,
            updated_frozen: Option<bool>,
            updated_referenceable: Option<bool>
        ) -> DispatchResult {

            // Ensure given origin is lead
            ensure_is_lead::<T>(origin)?;

            // Ensure Entity under given id exists, return corresponding one
            let entity = Self::ensure_known_entity_id(entity_id)?;

            //
            // == MUTATION SAFE ==
            //

            // Make updated entity_permissions from parameters provided
            let entity_permissions = entity.get_permissions();

            let updated_entity_permissions =
                Self::make_updated_entity_permissions(entity_permissions, updated_frozen, updated_referenceable);

            // Update entity permissions under given entity id
            if let Some(updated_entity_permissions) = updated_entity_permissions {

                <EntityById<T>>::mutate(entity_id, |entity| {
                    entity.update_permissions(updated_entity_permissions)
                });

                // Trigger event
                Self::deposit_event(RawEvent::EntityPermissionsUpdated(entity_id));
            }
            Ok(())
        }

        /// Transfer ownership to new `EntityController` for `Entity` under given `entity_id`
        /// `new_property_value_references_with_same_owner_flag_set` should be provided manually
        #[weight = 10_000_000] // TODO: adjust weight
        pub fn transfer_entity_ownership(
            origin,
            entity_id: T::EntityId,
            new_controller: EntityController<T::MemberId>,
            new_property_value_references_with_same_owner_flag_set: BTreeMap<PropertyId, InputPropertyValue<T>>
        ) -> DispatchResult {

            // Ensure given origin is lead
            ensure_is_lead::<T>(origin)?;

            // Ensure Entity under given entity_id exists, retrieve corresponding Entity & Class
            let (entity, class) = Self::ensure_known_entity_and_class(entity_id)?;

            // Ensure provided new_entity_controller is not equal to current one
            entity.get_permissions_ref().ensure_controllers_are_not_equal::<T>(&new_controller)?;

            // Ensure any inbound InputPropertyValue::Reference with same_owner flag set points to the given Entity
            entity.ensure_inbound_same_owner_rc_is_zero::<T>()?;

            let class_properties = class.get_properties();

            let class_id = entity.get_class_id();

            let entity_property_values = entity.get_values();

            // Create wrapper structure from provided entity_property_values and their corresponding Class properties
            let values_for_existing_properties = match StoredValuesForExistingProperties::from(&class_properties, &entity_property_values) {
                Ok(values_for_existing_properties) => values_for_existing_properties,
                Err(e) => {
                    debug_assert!(false, "Should not fail! {:?}", e);
                    return Err(e.into())
                }
            };

            // Filter provided values_for_existing_properties, leaving only `Reference`'s with `SameOwner` flag set
            // Retrieve the set of corresponding property ids
            let entity_property_id_references_with_same_owner_flag_set =
                Self::get_property_id_references_with_same_owner_flag_set(values_for_existing_properties);

            // Ensure all ids of provided `new_property_value_references_with_same_owner_flag_set`
            // corresponding to property ids of respective Class Property references with same owner flag set
            Self::ensure_only_reference_ids_with_same_owner_flag_set_provided(
                &entity_property_id_references_with_same_owner_flag_set,
                &new_property_value_references_with_same_owner_flag_set
            )?;

            // Retrieve ids of all entity property values, that are references with same owner flag set and which are not provided
            // in new property value references with same owner flag set
            let unused_property_id_references_with_same_owner_flag_set = Self::compute_unused_property_ids(
                &new_property_value_references_with_same_owner_flag_set, &entity_property_id_references_with_same_owner_flag_set
            );

            // Perform checks to ensure all required property_values under provided unused_schema_property_ids provided
            Self::ensure_all_required_properties_provided(&class_properties, &unused_property_id_references_with_same_owner_flag_set)?;

            // Create wrapper structure from provided new_property_value_references_with_same_owner_flag_set and their corresponding Class properties
            let new_values_for_existing_properties = InputValuesForExistingProperties::from(
                &class_properties, &new_property_value_references_with_same_owner_flag_set
            )?;

            // Ensure all provided `new_property_value_references_with_same_owner_flag_set` are valid
            Self::ensure_are_valid_references_with_same_owner_flag_set(
                new_values_for_existing_properties, &new_controller
            )?;

            let new_output_property_value_references_with_same_owner_flag_set = Self::make_output_property_values(new_property_value_references_with_same_owner_flag_set);

            // Compute StoredPropertyValues, which respective Properties have unique flag set
            // (skip PropertyIds, which respective property values under this Entity are default and non required)
            let new_output_values_for_existing_properties =
                StoredValuesForExistingProperties::from(&class_properties, &new_output_property_value_references_with_same_owner_flag_set)?;

            // Compute new unique property value hashes.
            // Ensure new property value hashes with `unique` flag set are `unique` on `Class` level
            let new_unique_hashes = Self::ensure_new_property_values_respect_uniquness(
                class_id, new_output_values_for_existing_properties,
            )?;

            //
            // == MUTATION SAFE ==
            //

            // Used to compute old unique hashes, that should be substituted with new ones.
            let old_unique_hashes =
                Self::compute_old_unique_hashes(&new_output_property_value_references_with_same_owner_flag_set, &entity_property_values);

            // Add property values, that should be unique on Class level
            Self::add_unique_property_value_hashes(class_id, new_unique_hashes);

            // Remove unique hashes, that were substituted with new ones.
            Self::remove_unique_property_value_hashes(class_id, old_unique_hashes);

            // Make updated entity_property_values from parameters provided
            let entity_property_values_updated =
                    Self::make_updated_property_value_references_with_same_owner_flag_set(
                        unused_property_id_references_with_same_owner_flag_set, &entity_property_values,
                        &new_output_property_value_references_with_same_owner_flag_set,
                    );

            // Transfer entity ownership
            let entities_inbound_rcs_delta = if let Some(entity_property_values_updated) = entity_property_values_updated {


                // Calculate entities reference counter side effects for current operation
                let entities_inbound_rcs_delta =
                    Self::get_updated_inbound_rcs_delta(
                        entity_id, class_properties, entity_property_values, new_output_property_value_references_with_same_owner_flag_set
                    )?;

                // Update InboundReferenceCounter, based on previously calculated ReferenceCounterSideEffects, for each Entity involved
                Self::update_entities_rcs(&entities_inbound_rcs_delta);

                <EntityById<T>>::mutate(entity_id, |entity| {

                    // Update current Entity property values with updated ones
                    entity.set_values(entity_property_values_updated);

                    // Set up new controller for the current Entity instance
                    entity.get_permissions_mut().set_conroller(new_controller.clone());
                });

                entities_inbound_rcs_delta
            } else {
                // Set up new controller for the current Entity instance
                <EntityById<T>>::mutate(entity_id, |entity| {
                    entity.get_permissions_mut().set_conroller(new_controller.clone());
                });

                None
            };

            // Trigger event
            Self::deposit_event(RawEvent::EntityOwnershipTransfered(entity_id, new_controller, entities_inbound_rcs_delta));

            Ok(())
        }

        // ======
        // The next set of extrinsics can be invoked by anyone who can properly sign for provided value of `Actor<T::CuratorGroupId, CuratorId<T>, T::MemberId>`.
        // ======

        /// Create entity.
        /// If someone is making an entity of this class for first time,
        /// then a voucher is also added with the class limit as the default limit value.
        #[weight = 10_000_000] // TODO: adjust weight
        pub fn create_entity(
            origin,
            class_id: T::ClassId,
            actor: Actor<T::CuratorGroupId, CuratorId<T>, T::MemberId>,
        ) -> DispatchResult {

            let account_id = ensure_signed(origin)?;

            // Ensure Class under given id exists, return corresponding one
            let class = Self::ensure_class_exists(class_id)?;

            // Ensure maximum entities limit per class not reached
            class.ensure_maximum_entities_count_limit_not_reached::<T>()?;

            let class_permissions = class.get_permissions_ref();

            // Ensure entities creation is not blocked on Class level
            class_permissions.ensure_entity_creation_not_blocked::<T>()?;

            // Ensure actor can create entities
            Self::ensure_can_create_entities(&class_permissions, &account_id, &actor)?;

            let entity_controller = EntityController::<T::MemberId>::from_actor::<T>(&actor);

            // Check if entity creation voucher exists
            let voucher_exists = if <EntityCreationVouchers<T>>::contains_key(class_id, &entity_controller) {

                // Ensure voucher limit not reached
                Self::entity_creation_vouchers(class_id, &entity_controller).ensure_voucher_limit_not_reached()?;
                true
            } else {
                false
            };

            //
            // == MUTATION SAFE ==
            //

            // Create voucher, update if exists

            if voucher_exists {

                // Increment number of created entities count, if specified voucher already exist
                <EntityCreationVouchers<T>>::mutate(class_id, &entity_controller, |entity_creation_voucher| {
                    entity_creation_voucher.increment_created_entities_count()
                });
            } else {

                // Create new voucher for given entity creator with default limit
                let mut entity_creation_voucher = EntityCreationVoucher::new(class.get_default_entity_creation_voucher_upper_bound());

                // Increase created entities count by 1 to maintain valid entity_creation_voucher state after following Entity added
                entity_creation_voucher.increment_created_entities_count();
                <EntityCreationVouchers<T>>::insert(class_id, entity_controller.clone(), entity_creation_voucher);
            }

            // Create new entity

            let entity_id = Self::next_entity_id();

            let new_entity = Entity::<T::ClassId, T::MemberId, T::Hash, T::EntityId, T::Nonce>::new(
                entity_controller,
                class_id,
                BTreeSet::new(),
                BTreeMap::new(),
            );

            // Save newly created entity:
            <EntityById<T>>::insert(entity_id, new_entity);

            // Increment the next entity id:
            <NextEntityId<T>>::mutate(|n| *n += T::EntityId::one());

            // Increment number of entities, associated with this class
            <ClassById<T>>::mutate(class_id, |class| {
                class.increment_entities_count();
            });

            // Trigger event
            Self::deposit_event(RawEvent::EntityCreated(actor, entity_id));
            Ok(())
        }

        /// Remove `Entity` under provided `entity_id`
        #[weight = 10_000_000] // TODO: adjust weight
        pub fn remove_entity(
            origin,
            actor: Actor<T::CuratorGroupId, CuratorId<T>, T::MemberId>,
            entity_id: T::EntityId,
        ) -> DispatchResult {

            let account_id = ensure_signed(origin)?;

            // Retrieve Class, Entity and EntityAccessLevel for the actor, attemting to perform operation
            let (class, entity, access_level) = Self::ensure_class_entity_and_access_level(account_id, entity_id, &actor)?;

            // Ensure actor with given EntityAccessLevel can remove entity
            EntityPermissions::<T::MemberId>::ensure_group_can_remove_entity::<T>(access_level)?;

            // Ensure any inbound InputPropertyValue::Reference points to the given Entity
            entity.ensure_rc_is_zero::<T>()?;

            let class_properties = class.get_properties();

            let class_id = entity.get_class_id();

            let entity_values = entity.get_values();

            let values_for_existing_properties = match StoredValuesForExistingProperties::<T>::from(&class_properties, &entity_values) {
                Ok(values_for_existing_properties) => values_for_existing_properties,
                Err(e) => {
                    debug_assert!(false, "Should not fail! {:?}", e);
                    return Err(e.into())
                }
            };

            //
            // == MUTATION SAFE ==
            //

            let unique_property_value_hashes = values_for_existing_properties.compute_unique_hashes();

            // Calculate entities reference counter side effects for current operation
            let entities_inbound_rcs_delta = Self::calculate_entities_inbound_rcs_delta(entity_id, values_for_existing_properties, DeltaMode::Decrement);

            // Update InboundReferenceCounter, based on previously calculated entities_inbound_rcs_delta, for each Entity involved
            Self::update_entities_rcs(&entities_inbound_rcs_delta);

            // Remove property value entries, that should be unique on Class level
            Self::remove_unique_property_value_hashes(class_id, unique_property_value_hashes);

            // Remove entity
            <EntityById<T>>::remove(entity_id);

            // Decrement class entities counter
            <ClassById<T>>::mutate(class_id, |class| class.decrement_entities_count());

            let entity_controller = EntityController::<T::MemberId>::from_actor::<T>(&actor);

            // Decrement entity_creation_voucher after entity removal perfomed
            <EntityCreationVouchers<T>>::mutate(class_id, entity_controller, |entity_creation_voucher| {
                entity_creation_voucher.decrement_created_entities_count();
            });

            // Trigger event
            Self::deposit_event(RawEvent::EntityRemoved(actor, entity_id));
            Ok(())
        }

        /// Add schema support to entity under given `schema_id` and provided `property_values`
        #[weight = 10_000_000] // TODO: adjust weight
        pub fn add_schema_support_to_entity(
            origin,
            actor: Actor<T::CuratorGroupId, CuratorId<T>, T::MemberId>,
            entity_id: T::EntityId,
            schema_id: SchemaId,
            new_property_values: BTreeMap<PropertyId, InputPropertyValue<T>>
        ) -> DispatchResult {

            let account_id = ensure_signed(origin)?;

            // Retrieve Class, Entity and EntityAccessLevel for the actor, attemting to perform operation
            let (class, entity, _) = Self::ensure_class_entity_and_access_level(account_id, entity_id, &actor)?;

            // Ensure Class Schema under given index exists, return corresponding Schema
            let schema = class.ensure_schema_exists::<T>(schema_id)?.to_owned();

            let class_properties = class.get_properties();

            // Create wrapper structure from provided new_property_values and their corresponding Class properties
            let new_values_for_existing_properties = InputValuesForExistingProperties::from(&class_properties, &new_property_values)?;

            // Ensure Schema under given id is not added to given Entity yet
            entity.ensure_schema_id_is_not_added::<T>(schema_id)?;

            // Ensure provided new_property_values are not added to the Entity values map yet
            entity.ensure_property_values_are_not_added(&new_property_values)?;

            // Ensure provided schema can be added to the Entity
            schema.ensure_is_active::<T>()?;

            // Ensure all provided new property values are for properties in the given schema
            schema.ensure_has_properties(&new_property_values)?;

            // Retrieve Schema property ids, which are not provided in new_property_values
            let unused_schema_property_ids = Self::compute_unused_property_ids(&new_property_values, schema.get_properties());

            // Perform checks to ensure all required property_values under provided unused_schema_property_ids provided
            Self::ensure_all_required_properties_provided(&class_properties, &unused_schema_property_ids)?;

            // Ensure all property_values under given Schema property ids are valid
            let entity_controller = entity.get_permissions_ref().get_controller();

            // Validate all values, provided in new_values_for_existing_properties,
            // against the type of its Property and check any additional constraints
            Self::ensure_property_values_are_valid(&entity_controller, &new_values_for_existing_properties)?;

            let class_id = entity.get_class_id();

            let entity_property_values = entity.get_values();

            let new_output_property_values = Self::make_output_property_values(new_property_values);

            // Compute updated entity values, after new schema support added
            let entity_values_updated = Self::make_updated_entity_property_values(
                schema, entity_property_values, &new_output_property_values
            );

            let new_output_values_for_existing_properties = StoredValuesForExistingProperties::from(&class_properties, &new_output_property_values)?;

            // Retrieve StoredPropertyValues, which respective Properties have unique flag set
            // (skip PropertyIds, which respective property values under this Entity are default and non required)
            let new_unique_property_value_hashes = new_output_values_for_existing_properties.compute_unique_hashes();

            // Ensure all provided Properties with unique flag set are unique on Class level
            Self::ensure_property_value_hashes_unique_option_satisfied(class_id, &new_unique_property_value_hashes)?;

            //
            // == MUTATION SAFE ==
            //

            // Add property value hashes, that should be unique on Class level
            Self::add_unique_property_value_hashes(class_id, new_unique_property_value_hashes);

            // Calculate entities reference counter side effects for current operation
            let entities_inbound_rcs_delta = Self::calculate_entities_inbound_rcs_delta(
                entity_id, new_output_values_for_existing_properties, DeltaMode::Increment
            );

            // Update InboundReferenceCounter, based on previously calculated entities_inbound_rcs_delta, for each Entity involved
            Self::update_entities_rcs(&entities_inbound_rcs_delta);

            // Add schema support to `Entity` under given `entity_id`
            <EntityById<T>>::mutate(entity_id, |entity| {

                // Add a new schema to the list of schemas supported by this entity.
                entity.get_supported_schemas_mut().insert(schema_id);

                // Update entity values only if new properties have been added.
                if entity_values_updated.len() > entity.get_values_ref().len() {
                    entity.set_values(entity_values_updated);
                }
            });

            // Trigger event
            Self::deposit_event(RawEvent::EntitySchemaSupportAdded(actor, entity_id, schema_id, entities_inbound_rcs_delta));
            Ok(())
        }

        /// Update `Entity` `InputPropertyValue`'s with provided ones
        #[weight = 10_000_000] // TODO: adjust weight
        pub fn update_entity_property_values(
            origin,
            actor: Actor<T::CuratorGroupId, CuratorId<T>, T::MemberId>,
            entity_id: T::EntityId,
            new_property_values: BTreeMap<PropertyId, InputPropertyValue<T>>
        ) -> DispatchResult {

            let account_id = ensure_signed(origin)?;

            // Retrieve Class, Entity and EntityAccessLevel for the actor, attemting to perform operation
            let (class, entity, access_level) = Self::ensure_class_entity_and_access_level(account_id, entity_id, &actor)?;

            // Ensure property values were not locked on Class level
            class.ensure_property_values_unlocked::<T>()?;

            let entity_values_ref = entity.get_values_ref();

            // Filter new_property_values, that are identical to entity_property_values.
            // Get `new_property_values`, that are not in `entity_property_values`
            let new_property_values = Self::try_filter_identical_property_values(entity_values_ref, new_property_values);

            // Ensure all provided new_property_values are already added to the current Entity instance
            Self::ensure_all_property_values_are_already_added(entity_values_ref, &new_property_values)?;

            let class_properties = class.get_properties();

            // Create wrapper structure from new_property_values and their corresponding Class properties
            let new_values_for_existing_properties = InputValuesForExistingProperties::from(&class_properties, &new_property_values)?;

            // Ensure all provided property values are unlocked for the actor with given access_level
            Self::ensure_all_property_values_are_unlocked_from(&new_values_for_existing_properties, access_level)?;

            let entity_controller = entity.get_permissions_ref().get_controller();

            // Validate all values, provided in values_for_existing_properties,
            // against the type of its Property and check any additional constraints
            Self::ensure_property_values_are_valid(&entity_controller, &new_values_for_existing_properties)?;

            let class_id = entity.get_class_id();

            // Get current property values of an Entity

            let entity_property_values = entity.get_values();

            let new_output_property_values = Self::make_output_property_values(new_property_values);

            // Compute StoredPropertyValues, which respective Properties have unique flag set
            // (skip PropertyIds, which respective property values under this Entity are default and non required)
            let new_output_values_for_existing_properties =
                StoredValuesForExistingProperties::from(&class_properties, &new_output_property_values)?;

            // Compute new unique property value hashes.
            // Ensure new property value hashes with `unique` flag set are `unique` on `Class` level
            let new_unique_hashes = Self::ensure_new_property_values_respect_uniquness(
                class_id, new_output_values_for_existing_properties,
            )?;

            //
            // == MUTATION SAFE ==
            //

            // Used to compute old unique hashes, that should be substituted with new ones.
            let old_unique_hashes =
                Self::compute_old_unique_hashes(&new_output_property_values, &entity_property_values);

            // Add property value hashes, that should be unique on Class level
            Self::add_unique_property_value_hashes(class_id, new_unique_hashes);

            // Remove unique hashes, that were substituted with new ones. (if some).
            Self::remove_unique_property_value_hashes(class_id, old_unique_hashes);

            // Make updated entity_property_values from current entity_property_values and new_output_property_values provided
            let entity_property_values_updated =
                Self::make_updated_property_values(&entity_property_values, &new_output_property_values);

            // If property values should be updated
            if let Some(entity_property_values_updated) = entity_property_values_updated {

                // Calculate entities reference counter side effects for current operation (should always be safe)
                let entities_inbound_rcs_delta =
                    Self::get_updated_inbound_rcs_delta(entity_id, class_properties, entity_property_values, new_output_property_values)?;

                // Update InboundReferenceCounter, based on previously calculated entities_inbound_rcs_delta, for each Entity involved
                Self::update_entities_rcs(&entities_inbound_rcs_delta);

                // Update entity property values
                <EntityById<T>>::mutate(entity_id, |entity| {
                    entity.set_values(entity_property_values_updated);
                });

                // Trigger event
                Self::deposit_event(RawEvent::EntityPropertyValuesUpdated(actor, entity_id, entities_inbound_rcs_delta));
            }

            Ok(())
        }

        /// Clear `PropertyValueVec` under given `entity_id` & `in_class_schema_property_id`
        #[weight = 10_000_000] // TODO: adjust weight
        pub fn clear_entity_property_vector(
            origin,
            actor: Actor<T::CuratorGroupId, CuratorId<T>, T::MemberId>,
            entity_id: T::EntityId,
            in_class_schema_property_id: PropertyId
        ) -> DispatchResult {

            let account_id = ensure_signed(origin)?;

            // Retrieve Class, Entity and EntityAccessLevel for the actor, attemting to perform operation
            let (class, entity, access_level) = Self::ensure_class_entity_and_access_level(account_id, entity_id, &actor)?;

            // Ensure Property under given PropertyId is unlocked from actor with given EntityAccessLevel
            // Retrieve corresponding Property by value
            let property = class.ensure_class_property_type_unlocked_from::<T>(
                in_class_schema_property_id,
                access_level,
            )?;

            // Ensure InputPropertyValue under given in_class_schema_property_id is Vector
            let property_value_vector =
                entity.ensure_property_value_is_vec::<T>(in_class_schema_property_id)?;

            // Calculate side effects for clear_property_vector operation, based on property_value_vector provided and its respective property.
            let entities_inbound_rcs_delta = Self::make_side_effects_for_clear_property_vector_operation(&property_value_vector, &property);

            // Clear property_value_vector.
            let empty_property_value_vector = Self::clear_property_vector(property_value_vector.clone());

            let class_id = entity.get_class_id();

            // Compute old and new vec unique property value hash.
            // Ensure new property value hash with `unique` flag set is `unique` on `Class` level
            let vec_property_value_hashes = if property.unique {
                Some(
                    Self::ensure_vec_property_value_hashes(class_id, in_class_schema_property_id, &empty_property_value_vector, property_value_vector)?
                )
            } else {
                None
            };

            //
            // == MUTATION SAFE ==
            //

            if let Some((new_property_value_hash, old_property_value_hash)) = vec_property_value_hashes {
                // Add property value hash, that should be unique on `Class` level
                Self::add_unique_property_value_hash(class_id, in_class_schema_property_id, new_property_value_hash);

                // Remove property value hash, that should be unique on `Class` level
                Self::remove_unique_property_value_hash(class_id, in_class_schema_property_id, old_property_value_hash);
            }

            // Decrease reference counters of involved entities (if some)
            Self::update_entities_rcs(&entities_inbound_rcs_delta);

            // Insert empty_property_value_vector into entity_property_values mapping at in_class_schema_property_id.
            // Retrieve updated entity_property_values
            let entity_values_updated = Self::insert_at_in_class_schema_property_id(
                entity.get_values(), in_class_schema_property_id, empty_property_value_vector
            );

            // Update entity property values
            <EntityById<T>>::mutate(entity_id, |entity| {
                entity.set_values(entity_values_updated);
            });

            // Trigger event
            Self::deposit_event(
                RawEvent::VectorCleared(
                    actor, entity_id, in_class_schema_property_id, entities_inbound_rcs_delta
                )
            );

            Ok(())
        }

        /// Remove value at given `index_in_property_vector`
        /// from `PropertyValueVec` under `in_class_schema_property_id`
        #[weight = 10_000_000] // TODO: adjust weight
        pub fn remove_at_entity_property_vector(
            origin,
            actor: Actor<T::CuratorGroupId, CuratorId<T>, T::MemberId>,
            entity_id: T::EntityId,
            in_class_schema_property_id: PropertyId,
            index_in_property_vector: VecMaxLength,
            nonce: T::Nonce
        ) -> DispatchResult {

            let account_id = ensure_signed(origin)?;

            // Retrieve Class, Entity and EntityAccessLevel for the actor, attemting to perform operation
            let (class, entity, access_level) = Self::ensure_class_entity_and_access_level(account_id, entity_id, &actor)?;

            // Ensure Property under given PropertyId is unlocked from actor with given EntityAccessLevel
            // Retrieve corresponding Property by value
            let property = class.ensure_class_property_type_unlocked_from::<T>(
                in_class_schema_property_id,
                access_level,
            )?;

            // Ensure InputPropertyValue under given in_class_schema_property_id is Vector
            let property_value_vector =
                entity.ensure_property_value_is_vec::<T>(in_class_schema_property_id)?;

            // Ensure `VecInputPropertyValue` nonce is equal to the provided one.
            // Used to to avoid possible data races, when performing vector specific operations
            property_value_vector.ensure_nonce_equality::<T>(nonce)?;

            // Ensure, provided index_in_property_vec is valid index of VecInputValue
            property_value_vector
                .ensure_index_in_property_vector_is_valid::<T>(index_in_property_vector)?;

            let involved_entity_id = property_value_vector
                .get_vec_value_ref()
                .get_involved_entities()
                .and_then(|involved_entities| involved_entities.get(index_in_property_vector as usize).copied());

            // Remove value at in_class_schema_property_id in property value vector
            // Get VecInputPropertyValue wrapped in InputPropertyValue
            let property_value_vector_updated = Self::remove_at_index_in_property_vector(
                property_value_vector.clone(), index_in_property_vector
            );

            let class_id = entity.get_class_id();

            // Compute old and new vec unique property value hash.
            // Ensure new property value hash with `unique` flag set is `unique` on `Class` level
            let vec_property_value_hashes = if property.unique {
                Some(
                    Self::ensure_vec_property_value_hashes(class_id, in_class_schema_property_id, &property_value_vector_updated, property_value_vector)?
                )
            } else {
                None
            };

            //
            // == MUTATION SAFE ==
            //

            if let Some((new_property_value_hash, old_property_value_hash)) = vec_property_value_hashes {
                // Add property value hash, that should be unique on `Class` level
                Self::add_unique_property_value_hash(class_id, in_class_schema_property_id, new_property_value_hash);

                // Remove property value hash, that should be unique on `Class` level
                Self::remove_unique_property_value_hash(class_id, in_class_schema_property_id, old_property_value_hash);
            }

            // Insert updated propery value into entity_property_values mapping at in_class_schema_property_id.
            let entity_values_updated = Self::insert_at_in_class_schema_property_id(
                entity.get_values(), in_class_schema_property_id, property_value_vector_updated
            );

            let involved_entity_and_side_effect = if let Some(involved_entity_id) = involved_entity_id {
                // Decrease reference counter of involved entity (if some)
                let same_controller_status = property.property_type.same_controller_status();
                let rc_delta = EntityReferenceCounterSideEffect::atomic(same_controller_status, DeltaMode::Decrement);

                // Update InboundReferenceCounter of involved entity, based on previously calculated rc_delta
                Self::update_entity_rc(involved_entity_id, rc_delta);
                Some((involved_entity_id, rc_delta))
            } else {
                None
            };

            // Update entity property values
            <EntityById<T>>::mutate(entity_id, |entity| {
                entity.set_values(entity_values_updated);
            });

            // Trigger event
            Self::deposit_event(
                RawEvent::RemovedAtVectorIndex(
                    actor, entity_id, in_class_schema_property_id, index_in_property_vector,
                    nonce + T::Nonce::one(), involved_entity_and_side_effect
                )
            );

            Ok(())
        }

        /// Insert `SingleInputPropertyValue` at given `index_in_property_vector`
        /// into `PropertyValueVec` under `in_class_schema_property_id`
        #[weight = 10_000_000] // TODO: adjust weight
        pub fn insert_at_entity_property_vector(
            origin,
            actor: Actor<T::CuratorGroupId, CuratorId<T>, T::MemberId>,
            entity_id: T::EntityId,
            in_class_schema_property_id: PropertyId,
            index_in_property_vector: VecMaxLength,
            value: InputValue<T>,
            nonce: T::Nonce
        ) -> DispatchResult {

            let account_id = ensure_signed(origin)?;

            // Retrieve Class, Entity and EntityAccessLevel for the actor, attemting to perform operation
            let (class, entity, access_level) = Self::ensure_class_entity_and_access_level(account_id, entity_id, &actor)?;

            // Ensure Property under given PropertyId is unlocked from actor with given EntityAccessLevel
            // Retrieve corresponding Property by value
            let property = class.ensure_class_property_type_unlocked_from::<T>(
                in_class_schema_property_id,
                access_level,
            )?;

            // Ensure InputPropertyValue under given in_class_schema_property_id is Vector
            let property_value_vector =
                entity.ensure_property_value_is_vec::<T>(in_class_schema_property_id)?;

            // Ensure `VecInputPropertyValue` nonce is equal to the provided one.
            // Used to to avoid possible data races, when performing vector specific operations
            property_value_vector.ensure_nonce_equality::<T>(nonce)?;

            let entity_controller = entity.get_permissions_ref().get_controller();

            // Ensure property_value type is equal to the property_value_vector type and check all constraints
            Property::<T::ClassId>::ensure_property_value_can_be_inserted_at_property_vector(
                &property,
                &value,
                &property_value_vector,
                index_in_property_vector,
                entity_controller,
            )?;

            let involved_entity = value.get_involved_entity();

            // Insert SingleInputPropertyValue at in_class_schema_property_id into property value vector
            // Get VecInputPropertyValue wrapped in InputPropertyValue
            let property_value_vector_updated = Self::insert_at_index_in_property_vector(
                property_value_vector.clone(), index_in_property_vector, value
            );

            let class_id = entity.get_class_id();

            // Compute old and new vec unique property value hash.
            // Ensure new property value hash with `unique` flag set is `unique` on `Class` level
            let vec_property_value_hashes = if property.unique {
                Some(
                    Self::ensure_vec_property_value_hashes(class_id, in_class_schema_property_id, &property_value_vector_updated, property_value_vector)?
                )
            } else {
                None
            };

            //
            // == MUTATION SAFE ==
            //

            if let Some((new_property_value_hash, old_property_value_hash)) = vec_property_value_hashes {
                // Add property value hash, that should be unique on `Class` level
                Self::add_unique_property_value_hash(class_id, in_class_schema_property_id, new_property_value_hash);

                // Remove property value hash, that should be unique on `Class` level
                Self::remove_unique_property_value_hash(class_id, in_class_schema_property_id, old_property_value_hash);
            }

            // Insert updated property value into entity_property_values mapping at in_class_schema_property_id.
            // Retrieve updated entity_property_values
            let entity_values_updated = Self::insert_at_in_class_schema_property_id(
                entity.get_values(), in_class_schema_property_id, property_value_vector_updated
            );

            // Increase reference counter of involved entity (if some)
            let involved_entity_and_side_effect = if let Some(entity_rc_to_increment) = involved_entity {
                let same_controller_status = property.property_type.same_controller_status();
                let rc_delta = EntityReferenceCounterSideEffect::atomic(same_controller_status, DeltaMode::Increment);

                // Update InboundReferenceCounter of involved entity, based on previously calculated ReferenceCounterSideEffect
                Self::update_entity_rc(entity_rc_to_increment, rc_delta);
                Some((entity_rc_to_increment, rc_delta))
            } else {
                None
            };

            // Update entity property values
            <EntityById<T>>::mutate(entity_id, |entity| {
                entity.set_values(entity_values_updated);
            });

            // Trigger event
            Self::deposit_event(
                RawEvent::InsertedAtVectorIndex(
                    actor, entity_id, in_class_schema_property_id, index_in_property_vector,
                    nonce + T::Nonce::one(), involved_entity_and_side_effect
                )
            );

            Ok(())
        }

       /// Batch transaction
       #[weight = 10_000_000] // TODO: adjust weight
       pub fn transaction(origin, actor: Actor<T::CuratorGroupId, CuratorId<T>, T::MemberId>, operations: Vec<OperationType<T>>) -> DispatchResult {

           // Ensure maximum number of operations during atomic batching limit not reached
           Self::ensure_number_of_operations_during_atomic_batching_limit_not_reached(&operations)?;

           //
           // == MUTATION SAFE ==
           //

           // This BTreeMap holds the T::EntityId of the entity created as a result of executing a `CreateEntity` `Operation`
           let mut entity_created_in_operation = BTreeMap::new();

           // Create raw origin
           let raw_origin = origin.into().map_err(|_| Error::<T>::OriginCanNotBeMadeIntoRawOrigin)?;

           for (index, operation_type) in operations.into_iter().enumerate() {
               let origin = T::Origin::from(raw_origin.clone());
               match operation_type {
                   OperationType::CreateEntity(create_entity_operation) => {
                        Self::ensure_transaction_failed_event(
                            Self::create_entity(origin, create_entity_operation.class_id, actor),
                            actor,
                            index
                        )?;

                        // entity id of newly created entity
                        let entity_id = Self::next_entity_id() - T::EntityId::one();
                        entity_created_in_operation.insert(index, entity_id);
                   },
                   OperationType::AddSchemaSupportToEntity(add_schema_support_to_entity_operation) => {
                       let entity_id =
                            Self::ensure_transaction_failed_event(
                                operations::parametrized_entity_to_entity_id(
                                    &entity_created_in_operation, add_schema_support_to_entity_operation.entity_id
                                ),
                                actor,
                                index
                            )?;

                       let schema_id = add_schema_support_to_entity_operation.schema_id;

                       let property_values =
                            Self::ensure_transaction_failed_event(
                                operations::parametrized_property_values_to_property_values(
                                    &entity_created_in_operation, add_schema_support_to_entity_operation.parametrized_property_values
                                ),
                                actor,
                                index
                            )?;
                        Self::ensure_transaction_failed_event(
                            Self::add_schema_support_to_entity(origin, actor, entity_id, schema_id, property_values),
                            actor,
                            index
                        )?;
                   },
                   OperationType::UpdatePropertyValues(update_property_values_operation) => {
                       let entity_id =
                            Self::ensure_transaction_failed_event(
                                operations::parametrized_entity_to_entity_id(
                                    &entity_created_in_operation, update_property_values_operation.entity_id
                                ),
                                actor,
                                index
                            )?;

                       let property_values =
                            Self::ensure_transaction_failed_event(
                                operations::parametrized_property_values_to_property_values(
                                    &entity_created_in_operation, update_property_values_operation.new_parametrized_property_values
                                ),
                                actor,
                                index
                            )?;

                       Self::ensure_transaction_failed_event(
                            Self::update_entity_property_values(origin, actor, entity_id, property_values),
                            actor,
                            index
                       )?;
                   },
               }
           }

           // Trigger event
           Self::deposit_event(RawEvent::TransactionCompleted(actor));

           Ok(())
       }
    }
}

impl<T: Trait> Module<T> {
    /// Deposits an `TransactionFailed` event if an error during `transaction` extrinsic execution occured
    fn ensure_transaction_failed_event<R, E: Into<DispatchError>>(
        result: Result<R, E>,
        actor: Actor<T::CuratorGroupId, CuratorId<T>, T::MemberId>,
        index: usize,
    ) -> Result<R, DispatchError> {
        match result {
            Err(e) => {
                Self::deposit_event(RawEvent::TransactionFailed(actor, index as u32));
                Err(e.into())
            }
            Ok(result) => Ok(result),
        }
    }

    /// Updates corresponding `Entity` `reference_counter` by `reference_counter_delta`.
    fn update_entity_rc(
        entity_id: T::EntityId,
        reference_counter_delta: EntityReferenceCounterSideEffect,
    ) {
        // Update both `total` and `same owner` number of inbound references for the Entity instance under given `entity_id`
        <EntityById<T>>::mutate(entity_id, |entity| {
            let entity_inbound_rc = entity.get_reference_counter_mut();
            entity_inbound_rc.total =
                (entity_inbound_rc.total as i32 + reference_counter_delta.total) as u32;
            entity_inbound_rc.same_owner =
                (entity_inbound_rc.same_owner as i32 + reference_counter_delta.same_owner) as u32;
        })
    }

    /// Increment number of classes, maintained by each curator group
    fn increment_number_of_classes_maintained_by_curator_groups(
        curator_group_ids: BTreeSet<T::CuratorGroupId>,
    ) {
        curator_group_ids.into_iter().for_each(|curator_group_id| {
            Self::increment_number_of_classes_maintained_by_curator_group(curator_group_id);
        });
    }

    /// Decrement number of classes, maintained by each curator group
    fn decrement_number_of_classes_maintained_by_curator_groups(
        curator_group_ids: BTreeSet<T::CuratorGroupId>,
    ) {
        curator_group_ids.into_iter().for_each(|curator_group_id| {
            Self::decrement_number_of_classes_maintained_by_curator_group(curator_group_id);
        });
    }

    /// Increment number of classes, maintained by curator group
    fn increment_number_of_classes_maintained_by_curator_group(
        curator_group_id: T::CuratorGroupId,
    ) {
        <CuratorGroupById<T>>::mutate(curator_group_id, |curator_group| {
            curator_group.increment_number_of_classes_maintained_count();
        });
    }

    /// Decrement number of classes, maintained by curator group
    fn decrement_number_of_classes_maintained_by_curator_group(
        curator_group_id: T::CuratorGroupId,
    ) {
        <CuratorGroupById<T>>::mutate(curator_group_id, |curator_group| {
            curator_group.decrement_number_of_classes_maintained_count();
        });
    }

    /// Add property value hash, that should be unique on `Class` level
    pub fn add_unique_property_value_hash(
        class_id: T::ClassId,
        property_id: PropertyId,
        hash: T::Hash,
    ) {
        <UniquePropertyValueHashes<T>>::insert((class_id, property_id), hash, ());
    }

    /// Remove property value hash, that should be unique on `Class` level
    pub fn remove_unique_property_value_hash(
        class_id: T::ClassId,
        property_id: PropertyId,
        hash: T::Hash,
    ) {
        <UniquePropertyValueHashes<T>>::remove((class_id, property_id), hash);
    }

    /// Add property value hashes, that should be unique on `Class` level
    pub fn add_unique_property_value_hashes(
        class_id: T::ClassId,
        unique_property_value_hashes: BTreeMap<PropertyId, T::Hash>,
    ) {
        unique_property_value_hashes
            .into_iter()
            .for_each(|(property_id, hash)| {
                Self::add_unique_property_value_hash(class_id, property_id, hash);
            });
    }

    /// Remove property value hashes, that should be unique on `Class` level
    pub fn remove_unique_property_value_hashes(
        class_id: T::ClassId,
        unique_property_value_hashes: BTreeMap<PropertyId, T::Hash>,
    ) {
        unique_property_value_hashes
            .into_iter()
            .for_each(|(property_id, hash)| {
                Self::remove_unique_property_value_hash(class_id, property_id, hash);
            });
    }

    /// Convert all provided `InputPropertyValue`'s into `StoredPropertyValue`'s
    pub fn make_output_property_values(
        input_property_values: BTreeMap<PropertyId, InputPropertyValue<T>>,
    ) -> BTreeMap<PropertyId, StoredPropertyValueOf<T>> {
        input_property_values
            .into_iter()
            .map(|(property_id, property_value)| (property_id, property_value.into()))
            .collect()
    }

    /// Update `entity_property_values` with `property_values`
    /// Returns updated `entity_property_values`
    fn make_updated_entity_property_values(
        schema: Schema,
        entity_property_values: BTreeMap<PropertyId, StoredPropertyValueOf<T>>,
        output_property_values: &BTreeMap<PropertyId, StoredPropertyValueOf<T>>,
    ) -> BTreeMap<PropertyId, StoredPropertyValueOf<T>> {
        // Concatenate existing `entity_property_values` with `property_values`, provided, when adding `Schema` support.
        let updated_entity_property_values: BTreeMap<PropertyId, StoredPropertyValueOf<T>> =
            entity_property_values
                .into_iter()
                .chain(output_property_values.to_owned().into_iter())
                .collect();

        // Write all missing non required `Schema` `property_values` as `InputPropertyValue::default()`
        let non_required_property_values: BTreeMap<PropertyId, StoredPropertyValueOf<T>> = schema
            .get_properties()
            .iter()
            .filter_map(|property_id| {
                if !updated_entity_property_values.contains_key(property_id) {
                    Some((*property_id, StoredPropertyValue::default()))
                } else {
                    None
                }
            })
            .collect();

        // Extend updated_entity_property_values with given Schema non_required_property_values
        updated_entity_property_values
            .into_iter()
            .chain(non_required_property_values.into_iter())
            .collect()
    }

    /// Calculate side effects for clear_property_vector operation, based on `property_value_vector` provided and its respective `property`.
    /// Returns calculated `ReferenceCounterSideEffects`
    pub fn make_side_effects_for_clear_property_vector_operation(
        property_value_vector: &VecStoredPropertyValue<T::Hash, T::EntityId, T::Nonce>,
        property: &Property<T::ClassId>,
    ) -> Option<ReferenceCounterSideEffects<T>> {
        let entity_ids_to_decrease_rc = property_value_vector
            .get_vec_value_ref()
            .get_involved_entities();

        if let Some(entity_ids_to_decrease_rcs) = entity_ids_to_decrease_rc {
            // Calculate `ReferenceCounterSideEffects`, based on entity_ids involved, same_controller_status and chosen `DeltaMode`
            let same_controller_status = property.property_type.same_controller_status();
            let entities_inbound_rcs_delta = Self::perform_entities_inbound_rcs_delta_calculation(
                ReferenceCounterSideEffects::<T>::default(),
                entity_ids_to_decrease_rcs,
                same_controller_status,
                DeltaMode::Decrement,
            );

            if !entities_inbound_rcs_delta.is_empty() {
                Some(entities_inbound_rcs_delta)
            } else {
                None
            }
        } else {
            None
        }
    }

    /// Update `inbound_rcs_delta`, based on `involved_entity_ids`, `same_controller_status` provided and chosen `DeltaMode`
    /// Returns updated `inbound_rcs_delta`
    fn perform_entities_inbound_rcs_delta_calculation(
        mut inbound_rcs_delta: ReferenceCounterSideEffects<T>,
        involved_entity_ids: Vec<T::EntityId>,
        same_controller_status: bool,
        delta_mode: DeltaMode,
    ) -> ReferenceCounterSideEffects<T> {
        for involved_entity_id in involved_entity_ids {
            // If inbound_rcs_delta already contains entry for the given involved_entity_id, increment it
            // with atomic EntityReferenceCounterSideEffect instance, based on same_owner flag provided and DeltaMode,
            // otherwise create new atomic EntityReferenceCounterSideEffect instance
            if let Some(inbound_rc_delta) = inbound_rcs_delta.get_mut(&involved_entity_id) {
                *inbound_rc_delta +=
                    EntityReferenceCounterSideEffect::atomic(same_controller_status, delta_mode);
            } else {
                inbound_rcs_delta.insert(
                    involved_entity_id,
                    EntityReferenceCounterSideEffect::atomic(same_controller_status, delta_mode),
                );
            }
        }
        inbound_rcs_delta
    }

    /// Filter references, pointing to the same `Entity`
    fn filter_references_to_the_same_entity(
        current_entity_id: T::EntityId,
        involved_entity_ids: Vec<T::EntityId>,
    ) -> Vec<T::EntityId> {
        involved_entity_ids
            .into_iter()
            .filter(|involved_entity_id| current_entity_id != *involved_entity_id)
            .collect()
    }

    /// Calculate `ReferenceCounterSideEffects`, based on `values_for_existing_properties` provided and chosen `DeltaMode`
    /// Returns calculated `ReferenceCounterSideEffects`
    fn calculate_entities_inbound_rcs_delta(
        current_entity_id: T::EntityId,
        values_for_existing_properties: StoredValuesForExistingProperties<T>,
        delta_mode: DeltaMode,
    ) -> Option<ReferenceCounterSideEffects<T>> {
        let entities_inbound_rcs_delta = values_for_existing_properties
            .values()
            .map(|value_for_existing_property| value_for_existing_property.unzip())
            .filter_map(|(property, value)| {
                let involved_entity_ids =
                    value.get_involved_entities().map(|involved_entity_ids| {
                        Self::filter_references_to_the_same_entity(
                            current_entity_id,
                            involved_entity_ids,
                        )
                    });
                match involved_entity_ids {
                    Some(involved_entity_ids) if !involved_entity_ids.is_empty() => Some((
                        involved_entity_ids,
                        property.property_type.same_controller_status(),
                    )),
                    _ => None,
                }
            })
            // Aggeregate all sideffects on a single entity together into one side effect map
            .fold(
                ReferenceCounterSideEffects::default(),
                |inbound_rcs_delta, (involved_entity_ids, same_controller_status)| {
                    Self::perform_entities_inbound_rcs_delta_calculation(
                        inbound_rcs_delta,
                        involved_entity_ids,
                        same_controller_status,
                        delta_mode,
                    )
                },
            );

        if !entities_inbound_rcs_delta.is_empty() {
            Some(entities_inbound_rcs_delta)
        } else {
            None
        }
    }

    /// Compute `ReferenceCounterSideEffects`, based on `InputPropertyValue` `Reference`'s involved into update process.
    /// Returns updated `ReferenceCounterSideEffects`
    pub fn get_updated_inbound_rcs_delta(
        current_entity_id: T::EntityId,
        class_properties: Vec<Property<T::ClassId>>,
        entity_property_values: BTreeMap<PropertyId, StoredPropertyValueOf<T>>,
        new_output_property_values: BTreeMap<PropertyId, StoredPropertyValueOf<T>>,
    ) -> Result<Option<ReferenceCounterSideEffects<T>>, Error<T>> {
        // Filter entity_property_values to get only those, which will be substituted with new_property_values
        let entity_property_values_to_update: BTreeMap<PropertyId, StoredPropertyValueOf<T>> =
            entity_property_values
                .into_iter()
                .filter(|(entity_id, _)| new_output_property_values.contains_key(entity_id))
                .collect();

        // Calculate entities reference counter side effects for update operation

        let stored_values_for_entity_property_values_to_update =
            match StoredValuesForExistingProperties::from(
                &class_properties,
                &entity_property_values_to_update,
            ) {
                Ok(stored_values_for_entity_property_values_to_update) => {
                    stored_values_for_entity_property_values_to_update
                }
                Err(e) => {
                    debug_assert!(false, "Should not fail! {:?}", e);
                    return Err(e);
                }
            };

        // Calculate entities inbound reference counter delta with Decrement DeltaMode for entity_property_values_to_update,
        // as involved InputPropertyValue References will be substituted with new ones
        let decremental_reference_counter_side_effects = Self::calculate_entities_inbound_rcs_delta(
            current_entity_id,
            stored_values_for_entity_property_values_to_update,
            DeltaMode::Decrement,
        );

        // Calculate entities inbound reference counter delta with Increment DeltaMode for new_property_values,
        // as involved InputPropertyValue References will substitute the old ones
        let incremental_reference_counter_side_effects = Self::calculate_entities_inbound_rcs_delta(
            current_entity_id,
            StoredValuesForExistingProperties::from(
                &class_properties,
                &new_output_property_values,
            )?,
            DeltaMode::Increment,
        );

        // Add up both net decremental_reference_counter_side_effects and incremental_reference_counter_side_effects
        // to get one net sideffect per entity.
        Ok(Self::calculate_updated_inbound_rcs_delta(
            decremental_reference_counter_side_effects,
            incremental_reference_counter_side_effects,
        ))
    }

    /// Add up both net first_reference_counter_side_effects and second_reference_counter_side_effects (if some)
    /// to get one net sideffect per entity.
    /// Returns updated `ReferenceCounterSideEffects`
    pub fn calculate_updated_inbound_rcs_delta(
        first_reference_counter_side_effects: Option<ReferenceCounterSideEffects<T>>,
        second_reference_counter_side_effects: Option<ReferenceCounterSideEffects<T>>,
    ) -> Option<ReferenceCounterSideEffects<T>> {
        match (
            first_reference_counter_side_effects,
            second_reference_counter_side_effects,
        ) {
            (
                Some(first_reference_counter_side_effects),
                Some(second_reference_counter_side_effects),
            ) => {
                let reference_counter_side_effects = first_reference_counter_side_effects
                    .update(second_reference_counter_side_effects);
                Some(reference_counter_side_effects)
            }
            (Some(first_reference_counter_side_effects), _) => {
                Some(first_reference_counter_side_effects)
            }
            (_, Some(second_reference_counter_side_effects)) => {
                Some(second_reference_counter_side_effects)
            }
            _ => None,
        }
    }

    /// Used to update `class_permissions` with parameters provided.
    /// Returns updated `class_permissions` if update performed
    pub fn make_updated_class_permissions(
        class_permissions: &ClassPermissions<T::CuratorGroupId>,
        updated_any_member: Option<bool>,
        updated_entity_creation_blocked: Option<bool>,
        updated_all_entity_property_values_locked: Option<bool>,
        updated_maintainers: Option<BTreeSet<T::CuratorGroupId>>,
    ) -> Option<ClassPermissions<T::CuratorGroupId>> {
        // Used to check if update performed
        let mut updated_class_permissions = class_permissions.clone();

        if let Some(updated_any_member) = updated_any_member {
            updated_class_permissions.set_any_member_status(updated_any_member);
        }

        if let Some(updated_entity_creation_blocked) = updated_entity_creation_blocked {
            updated_class_permissions.set_entity_creation_blocked(updated_entity_creation_blocked);
        }

        if let Some(updated_all_entity_property_values_locked) =
            updated_all_entity_property_values_locked
        {
            updated_class_permissions
                .set_all_entity_property_values_locked(updated_all_entity_property_values_locked);
        }

        if let Some(updated_maintainers) = updated_maintainers {
            updated_class_permissions.set_maintainers(updated_maintainers);
        }

        if updated_class_permissions != *class_permissions {
            Some(updated_class_permissions)
        } else {
            None
        }
    }

    /// Used to update `entity_permissions` with parameters provided.
    /// Returns updated `entity_permissions` if update performed
    pub fn make_updated_entity_permissions(
        entity_permissions: EntityPermissions<T::MemberId>,
        updated_frozen: Option<bool>,
        updated_referenceable: Option<bool>,
    ) -> Option<EntityPermissions<T::MemberId>> {
        // Used to check if update performed
        let mut updated_entity_permissions = entity_permissions.clone();

        if let Some(updated_frozen) = updated_frozen {
            updated_entity_permissions.set_frozen(updated_frozen);
        }

        if let Some(updated_referenceable) = updated_referenceable {
            updated_entity_permissions.set_referencable(updated_referenceable);
        }

        if updated_entity_permissions != entity_permissions {
            Some(updated_entity_permissions)
        } else {
            None
        }
    }

    /// Ensure property value hash with `unique` flag set is `unique` on `Class` level
    pub fn ensure_property_value_hash_unique_option_satisfied(
        class_id: T::ClassId,
        property_id: PropertyId,
        unique_property_value_hash: &T::Hash,
    ) -> Result<(), Error<T>> {
        ensure!(
            !<UniquePropertyValueHashes<T>>::contains_key(
                (class_id, property_id),
                unique_property_value_hash
            ),
            Error::<T>::PropertyValueShouldBeUnique
        );
        Ok(())
    }

    /// Ensure all property value hashes with `unique` flag set are `unique` on `Class` level
    pub fn ensure_property_value_hashes_unique_option_satisfied(
        class_id: T::ClassId,
        unique_property_value_hashes: &BTreeMap<PropertyId, T::Hash>,
    ) -> Result<(), Error<T>> {
        for (&property_id, unique_property_value_hash) in unique_property_value_hashes {
            Self::ensure_property_value_hash_unique_option_satisfied(
                class_id,
                property_id,
                unique_property_value_hash,
            )?;
        }
        Ok(())
    }

    /// Compute old and new vec unique property value hash.
    /// Ensure new property value hash with `unique` flag set is `unique` on `Class` level
    pub fn ensure_vec_property_value_hashes(
        class_id: T::ClassId,
        in_class_schema_property_id: PropertyId,
        property_value_vector_updated: &StoredPropertyValueOf<T>,
        property_value_vector: VecStoredPropertyValue<T::Hash, T::EntityId, T::Nonce>,
    ) -> Result<(T::Hash, T::Hash), Error<T>> {
        // Compute new hash from unique property value and its respective property id
        let new_property_value_hash =
            property_value_vector_updated.compute_unique_hash::<T>(in_class_schema_property_id);

        // Ensure `Property` with `unique` flag set is `unique` on `Class` level
        Self::ensure_property_value_hash_unique_option_satisfied(
            class_id,
            in_class_schema_property_id,
            &new_property_value_hash,
        )?;

        // Compute old hash from the old unique property value and its respective property id
        let old_property_value_hash =
            property_value_vector.compute_unique_hash::<T>(in_class_schema_property_id);

        Ok((new_property_value_hash, old_property_value_hash))
    }

    /// Compute new unique property value hashes.
    /// Ensure new property value hashes with `unique` flag set are `unique` on `Class` level
    pub fn ensure_new_property_values_respect_uniquness(
        class_id: T::ClassId,
        new_output_values_for_existing_properties: StoredValuesForExistingProperties<T>,
    ) -> Result<BTreeMap<PropertyId, T::Hash>, Error<T>> {
        let new_unique_property_value_hashes =
            new_output_values_for_existing_properties.compute_unique_hashes();

        // Ensure all provided Properties with unique flag set are unique on Class level
        Self::ensure_property_value_hashes_unique_option_satisfied(
            class_id,
            &new_unique_property_value_hashes,
        )?;

        Ok(new_unique_property_value_hashes)
    }

    /// Returns the stored `Class` if exist, error otherwise.
    fn ensure_class_exists(class_id: T::ClassId) -> Result<ClassOf<T>, Error<T>> {
        ensure!(
            <ClassById<T>>::contains_key(class_id),
            Error::<T>::ClassNotFound
        );
        Ok(Self::class_by_id(class_id))
    }

    /// Returns `Class` and `Entity` under given id, if exists, and `EntityAccessLevel` corresponding to `origin`, if permitted
    fn ensure_class_entity_and_access_level(
        account_id: T::AccountId,
        entity_id: T::EntityId,
        actor: &Actor<T::CuratorGroupId, CuratorId<T>, T::MemberId>,
    ) -> Result<(ClassOf<T>, EntityOf<T>, EntityAccessLevel), Error<T>> {
        // Ensure Entity under given id exists, retrieve corresponding one
        let entity = Self::ensure_known_entity_id(entity_id)?;

        // Retrieve corresponding Class
        let class = Self::class_by_id(entity.get_class_id());

        // Derive EntityAccessLevel for the actor, attempting to act.
        let access_level = EntityAccessLevel::derive(
            &account_id,
            entity.get_permissions_ref(),
            class.get_permissions_ref(),
            actor,
        )?;

        Ok((class, entity, access_level))
    }

    /// Ensure `Entity` under given `entity_id` exists, retrieve corresponding `Entity` & `Class`
    pub fn ensure_known_entity_and_class(
        entity_id: T::EntityId,
    ) -> Result<(EntityOf<T>, ClassOf<T>), Error<T>> {
        // Ensure Entity under given id exists, retrieve corresponding one
        let entity = Self::ensure_known_entity_id(entity_id)?;

        let class = ClassById::<T>::get(entity.get_class_id());
        Ok((entity, class))
    }

    /// Filter `provided values_for_existing_properties`, leaving only `Reference`'s with `SameOwner` flag set
    /// Returns the set of corresponding property ids
    pub fn get_property_id_references_with_same_owner_flag_set(
        values_for_existing_properties: StoredValuesForExistingProperties<T>,
    ) -> BTreeSet<PropertyId> {
        values_for_existing_properties
            // Iterate over the PropertyId's
            .keys()
            // Filter provided values_for_existing_properties, leaving only `Reference`'s with `SameOwner` flag set
            .filter(|property_id| {
                if let Some(value_for_existing_property) =
                    values_for_existing_properties.get(property_id)
                {
                    value_for_existing_property
                        .get_property()
                        .property_type
                        .same_controller_status()
                } else {
                    false
                }
            })
            .copied()
            .collect()
    }

    /// Ensure all ids of provided `new_property_value_references_with_same_owner_flag_set`
    /// corresponding to property ids of respective Class Property references with same owner flag set
    pub fn ensure_only_reference_ids_with_same_owner_flag_set_provided(
        entity_property_id_references_with_same_owner_flag_set: &BTreeSet<PropertyId>,
        new_property_value_references_with_same_owner_flag_set: &BTreeMap<
            PropertyId,
            InputPropertyValue<T>,
        >,
    ) -> Result<(), Error<T>> {
        let new_property_value_id_references_with_same_owner_flag_set: BTreeSet<PropertyId> =
            new_property_value_references_with_same_owner_flag_set
                .keys()
                .copied()
                .collect();

        ensure!(
            new_property_value_id_references_with_same_owner_flag_set
                .is_subset(entity_property_id_references_with_same_owner_flag_set),
            Error::<T>::AllProvidedPropertyValueIdsMustBeReferencesWithSameOwnerFlagSet
        );
        Ok(())
    }

    /// Ensure provided actor can create entities of current `Class`
    pub fn ensure_can_create_entities(
        class_permissions: &ClassPermissions<T::CuratorGroupId>,
        account_id: &T::AccountId,
        actor: &Actor<T::CuratorGroupId, CuratorId<T>, T::MemberId>,
    ) -> Result<(), Error<T>> {
        let can_create = match &actor {
            Actor::Lead => {
                // Ensure lead authorization performed succesfully
                ensure_lead_auth_success::<T>(account_id)?;
                true
            }
            Actor::Member(member_id) if class_permissions.any_member_status() => {
                // Ensure member authorization performed succesfully
                ensure_member_auth_success::<T>(member_id, account_id)?;
                true
            }
            Actor::Curator(curator_group_id, curator_id)
                if class_permissions.is_maintainer(curator_group_id) =>
            {
                // Authorize curator, performing all checks to ensure curator can act
                perform_curator_in_group_auth::<T>(curator_id, curator_group_id, account_id)?;
                true
            }
            _ => false,
        };
        ensure!(can_create, Error::<T>::ActorCanNotCreateEntities);
        Ok(())
    }

    /// Ensure all provided `new_property_value_references_with_same_owner_flag_set` are valid
    fn ensure_are_valid_references_with_same_owner_flag_set(
        new_property_value_references_with_same_owner_flag_set: InputValuesForExistingProperties<T>,
        new_controller: &EntityController<T::MemberId>,
    ) -> Result<(), Error<T>> {
        for updated_value_for_existing_property in
            new_property_value_references_with_same_owner_flag_set.values()
        {
            let (property, value) = updated_value_for_existing_property.unzip();

            // Perform all required checks to ensure provided property values are valid references
            Property::<T::ClassId>::ensure_property_value_is_valid_reference(
                &property,
                value,
                new_controller,
            )?;
        }
        Ok(())
    }

    /// Used to update entity_property_values with parameters provided.
    /// Returns updated `entity_property_values`, if update performed
    pub fn make_updated_property_value_references_with_same_owner_flag_set(
        unused_property_id_references_with_same_owner_flag_set: BTreeSet<PropertyId>,
        entity_property_values: &BTreeMap<PropertyId, StoredPropertyValueOf<T>>,
        new_property_value_references_with_same_owner_flag_set: &BTreeMap<
            PropertyId,
            StoredPropertyValueOf<T>,
        >,
    ) -> Option<BTreeMap<PropertyId, StoredPropertyValueOf<T>>> {
        // Used to check if update performed
        let mut entity_property_values_updated = entity_property_values.clone();

        for (property_id, new_property_value_reference_with_same_owner_flag_set) in
            new_property_value_references_with_same_owner_flag_set
        {
            // Update entity_property_values map at property_id with new_property_value_reference_with_same_owner_flag_set
            entity_property_values_updated.insert(
                *property_id,
                new_property_value_reference_with_same_owner_flag_set.to_owned(),
            );
        }

        // Throw away old non required property value references with same owner flag set
        // and replace them with Default ones
        for unused_property_id_reference_with_same_owner_flag_set in
            unused_property_id_references_with_same_owner_flag_set
        {
            entity_property_values_updated.insert(
                unused_property_id_reference_with_same_owner_flag_set,
                StoredPropertyValue::default(),
            );
        }

        if *entity_property_values != entity_property_values_updated {
            Some(entity_property_values_updated)
        } else {
            None
        }
    }

    /// Update InboundReferenceCounter, based on previously calculated entities_inbound_rcs_delta, for each Entity involved
    pub fn update_entities_rcs(
        entities_inbound_rcs_delta: &Option<ReferenceCounterSideEffects<T>>,
    ) {
        if let Some(entities_inbound_rcs_delta) = entities_inbound_rcs_delta {
            entities_inbound_rcs_delta.update_entities_rcs();
        }
    }

    /// Retrieve `property_ids`, that are not in `property_values`
    pub fn compute_unused_property_ids(
        property_values: &BTreeMap<PropertyId, InputPropertyValue<T>>,
        property_ids: &BTreeSet<PropertyId>,
    ) -> BTreeSet<PropertyId> {
        let property_value_indices: BTreeSet<PropertyId> =
            property_values.keys().cloned().collect();

        property_ids
            .difference(&property_value_indices)
            .copied()
            .collect()
    }

    /// Used to compute old unique hashes, that should be substituted with new ones.
    pub fn compute_old_unique_hashes(
        new_output_property_values: &BTreeMap<PropertyId, StoredPropertyValueOf<T>>,
        entity_values: &BTreeMap<PropertyId, StoredPropertyValueOf<T>>,
    ) -> BTreeMap<PropertyId, T::Hash> {
        entity_values
            .iter()
            .filter(|(property_id, _)| new_output_property_values.contains_key(property_id))
            .map(|(&property_id, property_value)| {
                (
                    property_id,
                    property_value.compute_unique_hash::<T>(property_id),
                )
            })
            .collect()
    }

    /// Perform checks to ensure all required `property_values` under provided `unused_schema_property_ids` provided
    pub fn ensure_all_required_properties_provided(
        class_properties: &[Property<T::ClassId>],
        unused_schema_property_ids: &BTreeSet<PropertyId>,
    ) -> Result<(), Error<T>> {
        for &unused_schema_property_id in unused_schema_property_ids {
            let class_property = &class_properties
                .get(unused_schema_property_id as usize)
                .ok_or(Error::<T>::ClassPropertyNotFound)?;

            // All required property values should be provided
            ensure!(
                !class_property.required,
                Error::<T>::MissingRequiredProperty
            );
        }
        Ok(())
    }

    /// Validate all values, provided in `values_for_existing_properties`, against the type of its `Property`
    /// and check any additional constraints
    pub fn ensure_property_values_are_valid(
        entity_controller: &EntityController<T::MemberId>,
        values_for_existing_properties: &InputValuesForExistingProperties<T>,
    ) -> Result<(), Error<T>> {
        for value_for_existing_property in values_for_existing_properties.values() {
            let (property, value) = value_for_existing_property.unzip();

            // Validate new InputPropertyValue against the type of this Property and check any additional constraints
            Property::<T::ClassId>::ensure_property_value_to_update_is_valid(
                property,
                value,
                entity_controller,
            )?;
        }

        Ok(())
    }

    /// Ensure all provided `new_property_values` are already exist in `entity_property_values` map
    pub fn ensure_all_property_values_are_already_added(
        entity_property_values: &BTreeMap<PropertyId, StoredPropertyValueOf<T>>,
        new_property_values: &BTreeMap<PropertyId, InputPropertyValue<T>>,
    ) -> Result<(), Error<T>> {
        ensure!(
            new_property_values
                .keys()
                .all(|key| entity_property_values.contains_key(key)),
            Error::<T>::UnknownEntityPropertyId
        );
        Ok(())
    }

    /// Ensure `new_values_for_existing_properties` are accessible for actor with given `access_level`
    pub fn ensure_all_property_values_are_unlocked_from(
        new_values_for_existing_properties: &InputValuesForExistingProperties<T>,
        access_level: EntityAccessLevel,
    ) -> Result<(), Error<T>> {
        for value_for_new_property in new_values_for_existing_properties.values() {
            // Ensure Property is unlocked from Actor with given EntityAccessLevel
            value_for_new_property
                .get_property()
                .ensure_unlocked_from::<T>(access_level)?;
        }
        Ok(())
    }

    /// Filter `new_property_values` identical to `entity_property_values`.
    /// Return only `new_property_values`, that are not in `entity_property_values`
    pub fn try_filter_identical_property_values(
        entity_property_values: &BTreeMap<PropertyId, StoredPropertyValueOf<T>>,
        new_property_values: BTreeMap<PropertyId, InputPropertyValue<T>>,
    ) -> BTreeMap<PropertyId, InputPropertyValue<T>> {
        new_property_values
            .into_iter()
            .filter(|(id, new_property_value)| {
                if let Some(entity_property_value) = entity_property_values.get(id) {
                    StoredPropertyValue::<T::Hash, T::EntityId, T::Nonce>::from(
                        new_property_value.to_owned(),
                    ) != *entity_property_value
                } else {
                    true
                }
            })
            .collect()
    }

    /// Update existing `entity_property_values` with `new_property_values`.
    /// if update performed, returns updated entity property values
    pub fn make_updated_property_values(
        entity_property_values: &BTreeMap<PropertyId, StoredPropertyValueOf<T>>,
        new_output_property_values: &BTreeMap<PropertyId, StoredPropertyValueOf<T>>,
    ) -> Option<BTreeMap<PropertyId, StoredPropertyValueOf<T>>> {
        // Used to check if updated performed
        let mut entity_property_values_updated = entity_property_values.to_owned();

        new_output_property_values
            .iter()
            .for_each(|(id, new_property_value)| {
                if let Some(entity_property_value) = entity_property_values_updated.get_mut(&id) {
                    entity_property_value.update(new_property_value.to_owned());
                }
            });

        if entity_property_values_updated != *entity_property_values {
            Some(entity_property_values_updated)
        } else {
            None
        }
    }

    /// Insert `InputValue` into `VecStoredPropertyValue` at `index_in_property_vector`.
    /// Returns `VecStoredPropertyValue` wrapped in `StoredPropertyValue`
    pub fn insert_at_index_in_property_vector(
        mut property_value_vector: VecStoredPropertyValue<T::Hash, T::EntityId, T::Nonce>,
        index_in_property_vector: VecMaxLength,
        value: InputValue<T>,
    ) -> StoredPropertyValueOf<T> {
        property_value_vector.insert_at(index_in_property_vector, value.into());
        StoredPropertyValue::Vector(property_value_vector)
    }

    /// Remove `InputValue` at `index_in_property_vector` in `VecInputPropertyValue`.
    /// Returns `VecInputPropertyValue` wrapped in `InputPropertyValue`
    pub fn remove_at_index_in_property_vector(
        mut property_value_vector: VecStoredPropertyValue<T::Hash, T::EntityId, T::Nonce>,
        index_in_property_vector: VecMaxLength,
    ) -> StoredPropertyValueOf<T> {
        property_value_vector.remove_at(index_in_property_vector);
        StoredPropertyValue::Vector(property_value_vector)
    }

    /// Clear `VecStoredPropertyValue`.
    /// Returns empty `VecStoredPropertyValue` wrapped in `StoredPropertyValue`
    pub fn clear_property_vector(
        mut property_value_vector: VecStoredPropertyValue<T::Hash, T::EntityId, T::Nonce>,
    ) -> StoredPropertyValueOf<T> {
        property_value_vector.clear();
        StoredPropertyValue::Vector(property_value_vector)
    }

    /// Insert `InputPropertyValue` into `entity_property_values` mapping at `in_class_schema_property_id`.
    /// Returns updated `entity_property_values`
    pub fn insert_at_in_class_schema_property_id(
        mut entity_property_values: BTreeMap<PropertyId, StoredPropertyValueOf<T>>,
        in_class_schema_property_id: PropertyId,
        property_value: StoredPropertyValueOf<T>,
    ) -> BTreeMap<PropertyId, StoredPropertyValueOf<T>> {
        entity_property_values.insert(in_class_schema_property_id, property_value);
        entity_property_values
    }

    /// Ensure `Class` under given id exists, return corresponding one
    pub fn ensure_known_class_id(class_id: T::ClassId) -> Result<ClassOf<T>, Error<T>> {
        ensure!(
            <ClassById<T>>::contains_key(class_id),
            Error::<T>::ClassNotFound
        );
        Ok(Self::class_by_id(class_id))
    }

    /// Ensure `Entity` under given id exists, return corresponding one
    pub fn ensure_known_entity_id(entity_id: T::EntityId) -> Result<EntityOf<T>, Error<T>> {
        ensure!(
            <EntityById<T>>::contains_key(entity_id),
            Error::<T>::EntityNotFound
        );
        Ok(Self::entity_by_id(entity_id))
    }

    /// Ensure `CuratorGroup` under given id exists
    pub fn ensure_curator_group_under_given_id_exists(
        curator_group_id: &T::CuratorGroupId,
    ) -> Result<(), Error<T>> {
        ensure!(
            <CuratorGroupById<T>>::contains_key(curator_group_id),
            Error::<T>::CuratorGroupDoesNotExist
        );
        Ok(())
    }

    /// Ensure `CuratorGroup` under given id exists, return corresponding one
    pub fn ensure_curator_group_exists(
        curator_group_id: &T::CuratorGroupId,
    ) -> Result<CuratorGroup<CuratorId<T>>, Error<T>> {
        Self::ensure_curator_group_under_given_id_exists(curator_group_id)?;
        Ok(Self::curator_group_by_id(curator_group_id))
    }

    /// Ensure `MaxNumberOfMaintainersPerClass` constraint satisfied
    pub fn ensure_maintainers_limit_not_reached(
        curator_groups: &BTreeSet<T::CuratorGroupId>,
    ) -> Result<(), Error<T>> {
        ensure!(
            curator_groups.len() < T::MaxNumberOfMaintainersPerClass::get() as usize,
            Error::<T>::ClassMaintainersLimitReached
        );
        Ok(())
    }

    /// Ensure all `CuratorGroup`'s under given ids exist
    pub fn ensure_curator_groups_exist(
        curator_groups: &BTreeSet<T::CuratorGroupId>,
    ) -> Result<(), Error<T>> {
        for curator_group in curator_groups {
            // Ensure CuratorGroup under given id exists
            Self::ensure_curator_group_exists(curator_group)?;
        }
        Ok(())
    }

    /// Perform security checks to ensure provided `class_maintainers` are valid
    pub fn ensure_class_maintainers_are_valid(
        class_maintainers: &BTreeSet<T::CuratorGroupId>,
    ) -> Result<(), Error<T>> {
        // Ensure max number of maintainers per Class constraint satisfied
        ensure!(
            class_maintainers.len() <= T::MaxNumberOfMaintainersPerClass::get() as usize,
            Error::<T>::ClassMaintainersLimitReached
        );

        // Ensure all curator groups provided are already exist in runtime
        Self::ensure_curator_groups_exist(class_maintainers)?;
        Ok(())
    }

    /// Ensure new `Schema` is not empty
    pub fn ensure_non_empty_schema(
        existing_properties: &BTreeSet<PropertyId>,
        new_properties: &[Property<T::ClassId>],
    ) -> Result<(), Error<T>> {
        // Schema is empty if both existing_properties and new_properties are empty
        let non_empty_schema = !existing_properties.is_empty() || !new_properties.is_empty();
        ensure!(non_empty_schema, Error::<T>::NoPropertiesInClassSchema);
        Ok(())
    }

    /// Ensure `ClassNameLengthConstraint` conditions satisfied
    pub fn ensure_class_name_is_valid(text: &[u8]) -> Result<(), Error<T>> {
        T::ClassNameLengthConstraint::get().ensure_valid(
            text.len(),
            Error::<T>::ClassNameTooShort,
            Error::<T>::ClassNameTooLong,
        )
    }

    /// Ensure `ClassDescriptionLengthConstraint` conditions satisfied
    pub fn ensure_class_description_is_valid(text: &[u8]) -> Result<(), Error<T>> {
        T::ClassDescriptionLengthConstraint::get().ensure_valid(
            text.len(),
            Error::<T>::ClassDescriptionTooShort,
            Error::<T>::ClassDescriptionTooLong,
        )
    }

    /// Ensure `MaxNumberOfClasses` constraint satisfied
    pub fn ensure_class_limit_not_reached() -> Result<(), Error<T>> {
        ensure!(
            (<ClassById<T>>::iter().count() as MaxNumber) < T::MaxNumberOfClasses::get(),
            Error::<T>::ClassLimitReached
        );
        Ok(())
    }

    /// Ensure `MaxNumberOfEntitiesPerClass` constraint satisfied
    pub fn ensure_valid_number_of_entities_per_class(
        maximum_entities_count: T::EntityId,
    ) -> Result<(), Error<T>> {
        ensure!(
            maximum_entities_count <= T::MaxNumberOfEntitiesPerClass::get(),
            Error::<T>::EntitiesNumberPerClassConstraintViolated
        );
        Ok(())
    }

    /// Ensure `IndividualEntitiesCreationLimit` constraint satisfied
    pub fn ensure_valid_number_of_class_entities_per_actor_constraint(
        number_of_class_entities_per_actor: T::EntityId,
    ) -> Result<(), Error<T>> {
        ensure!(
            number_of_class_entities_per_actor <= T::IndividualEntitiesCreationLimit::get(),
            Error::<T>::NumberOfClassEntitiesPerActorConstraintViolated
        );
        Ok(())
    }

    /// Ensure all entities creation limits, defined for a given `Class`, are valid
    pub fn ensure_entities_creation_limits_are_valid(
        maximum_entities_count: T::EntityId,
        default_entity_creation_voucher_upper_bound: T::EntityId,
    ) -> Result<(), Error<T>> {
        // Ensure default_entity_creation_voucher_upper_bound does not exceed default_entity_creation_voucher_upper_bound
        ensure!(
            default_entity_creation_voucher_upper_bound <= maximum_entities_count,
            Error::<T>::PerControllerEntitiesCreationLimitExceedsOverallLimit
        );

        // Ensure maximum_entities_count does not exceed MaxNumberOfEntitiesPerClass limit
        Self::ensure_valid_number_of_entities_per_class(maximum_entities_count)?;

        // Ensure default_entity_creation_voucher_upper_bound constraint does not exceed IndividualEntitiesCreationLimit
        Self::ensure_valid_number_of_class_entities_per_actor_constraint(
            default_entity_creation_voucher_upper_bound,
        )
    }

    /// Ensure maximum number of operations during atomic batching constraint satisfied
    pub fn ensure_number_of_operations_during_atomic_batching_limit_not_reached(
        operations: &[OperationType<T>],
    ) -> Result<(), Error<T>> {
        ensure!(
            operations.len() <= T::MaxNumberOfOperationsDuringAtomicBatching::get() as usize,
            Error::<T>::NumberOfOperationsDuringAtomicBatchingLimitReached
        );
        Ok(())
    }

    /// Complete all checks to ensure each `Property` is valid
    pub fn ensure_all_properties_are_valid(
        new_properties: &[Property<T::ClassId>],
    ) -> Result<(), Error<T>> {
        for new_property in new_properties.iter() {
            // Ensure PropertyNameLengthConstraint satisfied
            new_property.ensure_name_is_valid()?;

            // Ensure PropertyDescriptionLengthConstraint satisfied
            new_property.ensure_description_is_valid()?;

            // Ensure Type specific constraints satisfied
            new_property.ensure_property_type_size_is_valid()?;

            // Ensure refers to existing class_id, if If Property Type is Reference,
            Self::ensure_property_type_reference_is_valid(new_property)?;
        }
        Ok(())
    }

    /// Ensure refers to existing `class_id`, if If `Property` `Type` is `Reference`,
    pub fn ensure_property_type_reference_is_valid(
        property: &Property<T::ClassId>,
    ) -> Result<(), Error<T>> {
        let has_unknown_reference =
            if let Type::Reference(other_class_id, _) = property.property_type.get_inner_type() {
                !<ClassById<T>>::contains_key(other_class_id)
            } else {
                false
            };

        ensure!(
            !has_unknown_reference,
            Error::<T>::ClassSchemaRefersUnknownClass
        );

        Ok(())
    }

    /// Ensure all `Property` names are  unique within `Class`
    pub fn ensure_all_property_names_are_unique(
        class_properties: &[Property<T::ClassId>],
        new_properties: &[Property<T::ClassId>],
    ) -> Result<(), Error<T>> {
        // Used to ensure all property names are unique within class
        let mut unique_prop_names = BTreeSet::new();

        for property in class_properties.iter() {
            unique_prop_names.insert(property.name.to_owned());
        }

        for new_property in new_properties {
            // Ensure name of a new property is unique within its class.
            ensure!(
                !unique_prop_names.contains(&new_property.name),
                Error::<T>::PropertyNameNotUniqueInAClass
            );

            unique_prop_names.insert(new_property.name.to_owned());
        }

        Ok(())
    }

    /// Ensure provided indices of `existing_properties`  are valid indices of `Class` properties
    pub fn ensure_schema_properties_are_valid_indices(
        existing_properties: &BTreeSet<PropertyId>,
        class_properties: &[Property<T::ClassId>],
    ) -> Result<(), Error<T>> {
        let has_unknown_properties = existing_properties
            .iter()
            .any(|&prop_id| prop_id >= class_properties.len() as PropertyId);
        ensure!(
            !has_unknown_properties,
            Error::<T>::ClassSchemaRefersUnknownPropertyIndex
        );
        Ok(())
    }

    /// Create new `Schema` from existing and new property ids
    pub fn create_class_schema(
        existing_properties: BTreeSet<PropertyId>,
        class_properties: &[Property<T::ClassId>],
        new_properties: &[Property<T::ClassId>],
    ) -> Schema {
        // Calcualate new property ids
        let properties = new_properties
            .iter()
            .enumerate()
            .map(|(i, _)| (class_properties.len() + i) as PropertyId)
            // Concatenate them with existing ones
            .chain(existing_properties.into_iter())
            .collect();

        Schema::new(properties)
    }

    /// Update existing `Class` properties with new ones provided, return updated ones
    pub fn make_updated_class_properties(
        class_properties: Vec<Property<T::ClassId>>,
        new_properties: Vec<Property<T::ClassId>>,
    ) -> Vec<Property<T::ClassId>> {
        class_properties
            .into_iter()
            .chain(new_properties.into_iter())
            .collect()
    }
}

impl<T: Trait> Module<T> {
    pub fn set_initial_ids_to_one() {
        <NextEntityId<T>>::put(T::EntityId::one());
        <NextClassId<T>>::put(T::ClassId::one());
        <NextCuratorGroupId<T>>::put(T::CuratorGroupId::one());
    }
}

decl_event!(
    pub enum Event<T>
    where
        CuratorGroupId = <T as Trait>::CuratorGroupId,
        CuratorId = CuratorId<T>,
        ClassId = <T as Trait>::ClassId,
        EntityId = <T as Trait>::EntityId,
        EntityController = EntityController<<T as common::Trait>::MemberId>,
        EntityCreationVoucher = EntityCreationVoucher<T>,
        Status = bool,
        Actor = Actor<<T as Trait>::CuratorGroupId, CuratorId<T>, <T as common::Trait>::MemberId>,
        Nonce = <T as Trait>::Nonce,
        SideEffects = Option<ReferenceCounterSideEffects<T>>,
        SideEffect = Option<(<T as Trait>::EntityId, EntityReferenceCounterSideEffect)>,
        FailedAt = u32,
    {
        CuratorGroupAdded(CuratorGroupId),
        CuratorGroupRemoved(CuratorGroupId),
        CuratorGroupStatusSet(CuratorGroupId, Status),
        CuratorAdded(CuratorGroupId, CuratorId),
        CuratorRemoved(CuratorGroupId, CuratorId),
        MaintainerAdded(ClassId, CuratorGroupId),
        MaintainerRemoved(ClassId, CuratorGroupId),
        EntityCreationVoucherUpdated(EntityController, EntityCreationVoucher),
        EntityCreationVoucherCreated(EntityController, EntityCreationVoucher),
        ClassCreated(ClassId),
        ClassPermissionsUpdated(ClassId),
        ClassSchemaAdded(ClassId, SchemaId),
        ClassSchemaStatusUpdated(ClassId, SchemaId, Status),
        EntityPermissionsUpdated(EntityId),
        EntityCreated(Actor, EntityId),
        EntityRemoved(Actor, EntityId),
        EntitySchemaSupportAdded(Actor, EntityId, SchemaId, SideEffects),
        EntityPropertyValuesUpdated(Actor, EntityId, SideEffects),
        VectorCleared(Actor, EntityId, PropertyId, SideEffects),
        RemovedAtVectorIndex(Actor, EntityId, PropertyId, VecMaxLength, Nonce, SideEffect),
        InsertedAtVectorIndex(Actor, EntityId, PropertyId, VecMaxLength, Nonce, SideEffect),
        EntityOwnershipTransfered(EntityId, EntityController, SideEffects),
        TransactionCompleted(Actor),
        TransactionFailed(Actor, FailedAt),
    }
);<|MERGE_RESOLUTION|>--- conflicted
+++ resolved
@@ -159,7 +159,6 @@
 use sp_std::vec::Vec;
 
 use common::origin::MemberOriginValidator;
-use common::working_group::WorkingGroupIntegration;
 
 pub use errors::Error;
 
@@ -299,10 +298,7 @@
     type IndividualEntitiesCreationLimit: Get<Self::EntityId>;
 
     /// Working group pallet integration.
-<<<<<<< HEAD
     type WorkingGroup: common::working_group::WorkingGroupParticipation<Self>;
-=======
-    type WorkingGroup: WorkingGroupIntegration<Self>;
 
     /// Validates member id and origin combination
     type MemberOriginValidator: MemberOriginValidator<
@@ -310,7 +306,6 @@
         common::MemberId<Self>,
         Self::AccountId,
     >;
->>>>>>> b560bf30
 }
 
 decl_storage! {
