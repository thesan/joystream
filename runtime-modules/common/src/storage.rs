--- conflicted
+++ resolved
@@ -16,26 +16,11 @@
 // TODO Reuse enum in ../working_group.rs
 #[cfg_attr(feature = "std", derive(Serialize, Deserialize))]
 #[derive(Clone, Encode, Decode, PartialEq, Eq, Debug)]
-<<<<<<< HEAD
-pub enum WorkingGroupType {
-    ContentDirectory,
-    Builders,
-    StorageProviders,
-}
-
-#[cfg_attr(feature = "std", derive(Serialize, Deserialize))]
-#[derive(Clone, Encode, Decode, PartialEq, Eq, Debug)]
-=======
->>>>>>> 619a089c
 pub enum AbstractStorageObjectOwner<ChannelId, DAOId> {
     Channel(ChannelId), // acts through content directory module, where again DAOs can own channels for example
     DAO(DAOId),         // acts through upcoming `content_finance` module
     Council,            // acts through proposal system
-<<<<<<< HEAD
-    WorkingGroup(WorkingGroupType), // acts through new extrinsic in working group
-=======
     WorkingGroup(WorkingGroup), // acts through new extrinsic in working group
->>>>>>> 619a089c
 }
 
 // New owner type for storage object struct
