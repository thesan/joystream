--- conflicted
+++ resolved
@@ -21,19 +21,6 @@
 
 /// Working group interface to use in the in the pallets with working groups.
 pub trait WorkingGroupIntegration<T: crate::Trait> {
-<<<<<<< HEAD
-    /// Validate origin for the worker
-    fn ensure_worker_origin(origin: T::Origin, worker_id: &T::ActorId) -> DispatchResult;
-
-    fn get_leader_member_id() -> Option<T::MemberId>;
-
-    // TODO: Implement or remove during the Forum refactoring to this interface
-    // /// Defines whether the member is the leader of the working group.
-    // fn is_working_group_leader(member_id: &T::MemberId) -> bool;
-    //
-    // /// Defines whether the member is the worker of the working group.
-    // fn is_working_group_member(member_id: &T::MemberId) -> bool;
-=======
     /// Validate origin for the worker.
     fn ensure_worker_origin(origin: T::Origin, worker_id: &T::ActorId) -> DispatchResult;
 
@@ -48,5 +35,4 @@
 
     /// Verifies that given account ID and worker ID belong to the working group member.
     fn is_worker_account_id(account_id: &T::AccountId, worker_id: &T::ActorId) -> bool;
->>>>>>> 3eaecb10
 }