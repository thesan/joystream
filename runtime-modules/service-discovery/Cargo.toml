[package]
name = 'pallet-service-discovery'
version = '4.0.0'
authors = ['Joystream contributors']
edition = '2018'

[dependencies]
serde = { version = "1.0.101", optional = true, features = ["derive"] }
codec = { package = 'parity-scale-codec', version = '1.3.4', default-features = false, features = ['derive'] }
sp-std = { package = 'sp-std', default-features = false, git = 'https://github.com/paritytech/substrate.git', rev = 'a200cdb93c6af5763b9c7bf313fa708764ac88ca'}
sp-arithmetic = { package = 'sp-arithmetic', default-features = false, git = 'https://github.com/paritytech/substrate.git', rev = 'a200cdb93c6af5763b9c7bf313fa708764ac88ca'}
frame-support = { package = 'frame-support', default-features = false, git = 'https://github.com/paritytech/substrate.git', rev = 'a200cdb93c6af5763b9c7bf313fa708764ac88ca'}
frame-system = { package = 'frame-system', default-features = false, git = 'https://github.com/paritytech/substrate.git', rev = 'a200cdb93c6af5763b9c7bf313fa708764ac88ca'}
sp-runtime = { package = 'sp-runtime', default-features = false, git = 'https://github.com/paritytech/substrate.git', rev = 'a200cdb93c6af5763b9c7bf313fa708764ac88ca'}
working-group = { package = 'pallet-working-group', default-features = false, path = '../working-group'}

[dev-dependencies]
sp-io = { package = 'sp-io', default-features = false, git = 'https://github.com/paritytech/substrate.git', rev = 'a200cdb93c6af5763b9c7bf313fa708764ac88ca'}
sp-core = { package = 'sp-core', default-features = false, git = 'https://github.com/paritytech/substrate.git', rev = 'a200cdb93c6af5763b9c7bf313fa708764ac88ca'}
pallet-timestamp = { package = 'pallet-timestamp', default-features = false, git = 'https://github.com/paritytech/substrate.git', rev = 'a200cdb93c6af5763b9c7bf313fa708764ac88ca'}
balances = { package = 'pallet-balances', default-features = false, git = 'https://github.com/paritytech/substrate.git', rev = 'a200cdb93c6af5763b9c7bf313fa708764ac88ca'}
minting = { package = 'pallet-token-mint', default-features = false, path = '../token-minting'}
recurringrewards = { package = 'pallet-recurring-reward', default-features = false, path = '../recurring-reward'}
common = { package = 'pallet-common', default-features = false, path = '../common'}
<<<<<<< HEAD
staking-handler = { package = 'pallet-staking-handler', default-features = false, path = '../staking-handler'}
=======
staking-handler = { package = 'staking-handler', default-features = false, path = '../staking-handler'}
membership = { package = 'pallet-membership', default-features = false, path = '../membership'}
>>>>>>> f749f63b

[features]
default = ['std']
std = [
	'serde',
	'codec/std',
	'sp-std/std',
	'sp-arithmetic/std',
	'frame-support/std',
	'frame-system/std',
	'sp-runtime/std',
	'working-group/std',
]<|MERGE_RESOLUTION|>--- conflicted
+++ resolved
@@ -22,12 +22,8 @@
 minting = { package = 'pallet-token-mint', default-features = false, path = '../token-minting'}
 recurringrewards = { package = 'pallet-recurring-reward', default-features = false, path = '../recurring-reward'}
 common = { package = 'pallet-common', default-features = false, path = '../common'}
-<<<<<<< HEAD
 staking-handler = { package = 'pallet-staking-handler', default-features = false, path = '../staking-handler'}
-=======
-staking-handler = { package = 'staking-handler', default-features = false, path = '../staking-handler'}
 membership = { package = 'pallet-membership', default-features = false, path = '../membership'}
->>>>>>> f749f63b
 
 [features]
 default = ['std']
