#![cfg(test)]

use frame_support::dispatch::{DispatchError, DispatchResult};
use frame_support::parameter_types;
use frame_support::traits::{Currency, LockIdentifier};
use frame_support::weights::Weight;
use frame_system::{EnsureOneOf, EnsureRoot, EnsureSigned};
use sp_core::H256;
use sp_runtime::{
    testing::Header,
    traits::{BlakeTwo256, IdentityLookup},
    ModuleId,
};

use crate as bounty;
use crate::Config;
use staking_handler::{LockComparator, StakingManager};

parameter_types! {
    pub const BlockHashCount: u64 = 250;
    pub const BountyModuleId: ModuleId = ModuleId(*b"m:bounty"); // module : bounty
    pub const BountyLockId: [u8; 8] = [12; 8];
    pub const ClosedContractSizeLimit: u32 = 3;
    pub const MinCherryLimit: u64 = 10;
    pub const MinFundingLimit: u64 = 50;
    pub const MinWorkEntrantStake: u64 = 10;
}

type UncheckedExtrinsic = frame_system::mocking::MockUncheckedExtrinsic<Test>;
type Block = frame_system::mocking::MockBlock<Test>;

frame_support::construct_runtime!(
    pub enum Test where
        Block = Block,
        NodeBlock = Block,
        UncheckedExtrinsic = UncheckedExtrinsic,
    {
        System: frame_system::{Module, Call, Config, Storage, Event<T>},
        Membership: membership::{Module, Call, Storage, Event<T>},
        Balances: balances::{Module, Call, Storage, Config<T>, Event<T>},
        Bounty: bounty::{Module, Call, Storage, Event<T>},
        Referendum: referendum::<Instance1>::{Module, Call, Storage, Event<T>},
        Council: council::{Module, Call, Storage, Event<T>},
    }
);

impl frame_system::Config for Test {
    type BaseCallFilter = ();
    type BlockWeights = ();
    type BlockLength = ();
    type Origin = Origin;
    type Call = Call;
    type Index = u64;
    type BlockNumber = u64;
    type Hash = H256;
    type Hashing = BlakeTwo256;
    type AccountId = u128;
    type Lookup = IdentityLookup<Self::AccountId>;
    type Header = Header;
    type Event = Event;
    type BlockHashCount = BlockHashCount;
    type DbWeight = ();
    type Version = ();
    type AccountData = balances::AccountData<u64>;
    type OnNewAccount = ();
    type OnKilledAccount = ();
    type PalletInfo = PalletInfo;
    type SystemWeightInfo = ();
    type SS58Prefix = ();
}

impl Config for Test {
    type Event = Event;
    type ModuleId = BountyModuleId;
    type BountyId = u64;
    type Membership = ();
    type WeightInfo = ();
    type CouncilBudgetManager = CouncilBudgetManager;
    type StakingHandler = StakingManager<Test, BountyLockId>;
    type EntryId = u64;
    type ClosedContractSizeLimit = ClosedContractSizeLimit;
    type MinCherryLimit = MinCherryLimit;
    type MinFundingLimit = MinFundingLimit;
    type MinWorkEntrantStake = MinWorkEntrantStake;
}

pub const STAKING_ACCOUNT_ID_NOT_BOUND_TO_MEMBER: u128 = 10000;
impl common::StakingAccountValidator<Test> for () {
    fn is_member_staking_account(_: &u64, account_id: &u128) -> bool {
        *account_id != STAKING_ACCOUNT_ID_NOT_BOUND_TO_MEMBER
    }
}

impl common::membership::MembershipInfoProvider<Test> for () {
    fn controller_account_id(member_id: u64) -> Result<u128, DispatchError> {
        if member_id < 10 {
            return Ok(member_id as u128); // similar account_id
        }

        Err(membership::Error::<Test>::MemberProfileNotFound.into())
    }
}

pub const COUNCIL_BUDGET_ACCOUNT_ID: u128 = 90000000;
pub struct CouncilBudgetManager;
impl common::council::CouncilBudgetManager<u64> for CouncilBudgetManager {
    fn get_budget() -> u64 {
        balances::Module::<Test>::usable_balance(&COUNCIL_BUDGET_ACCOUNT_ID)
    }

    fn set_budget(budget: u64) {
        let old_budget = Self::get_budget();

        if budget > old_budget {
            let _ = balances::Module::<Test>::deposit_creating(
                &COUNCIL_BUDGET_ACCOUNT_ID,
                budget - old_budget,
            );
        }

        if budget < old_budget {
            let _ =
                balances::Module::<Test>::slash(&COUNCIL_BUDGET_ACCOUNT_ID, old_budget - budget);
        }
    }
}

impl crate::WeightInfo for () {
    fn create_bounty_by_council(_i: u32, _j: u32) -> u64 {
        0
    }
    fn create_bounty_by_member(_i: u32, _j: u32) -> u64 {
        0
    }
    fn cancel_bounty_by_member() -> u64 {
        0
    }
    fn cancel_bounty_by_council() -> u64 {
        0
    }
    fn veto_bounty() -> u64 {
        0
    }
    fn fund_bounty_by_member() -> u64 {
        0
    }
    fn fund_bounty_by_council() -> u64 {
        0
    }
    fn withdraw_funding_by_member() -> u64 {
        0
    }
    fn withdraw_funding_by_council() -> u64 {
        0
    }
    fn announce_work_entry(_i: u32) -> u64 {
        0
    }
    fn withdraw_work_entry() -> u64 {
        0
    }
    fn submit_work(_i: u32) -> u64 {
        0
    }
    fn submit_oracle_judgment_by_council_all_winners(_i: u32) -> u64 {
        0
    }
    fn submit_oracle_judgment_by_council_all_rejected(_i: u32) -> u64 {
        0
    }
    fn submit_oracle_judgment_by_member_all_winners(_i: u32) -> u64 {
        0
    }
    fn submit_oracle_judgment_by_member_all_rejected(_i: u32) -> u64 {
        0
    }
    fn withdraw_work_entrant_funds() -> u64 {
        0
    }
    fn contributor_remark() -> u64 {
        0
    }
    fn oracle_remark() -> u64 {
        0
    }
    fn entrant_remark() -> u64 {
        0
    }
    fn creator_remark() -> u64 {
        0
    }
}

<<<<<<< HEAD
impl common::membership::Config for Test {
=======
impl common::membership::MembershipTypes for Test {
>>>>>>> d9d9b49b
    type MemberId = u64;
    type ActorId = u64;
}

impl common::membership::MemberOriginValidator<Origin, u64, u128> for () {
    fn ensure_member_controller_account_origin(
        origin: Origin,
        _member_id: u64,
    ) -> Result<u128, DispatchError> {
        let signed_account_id = frame_system::ensure_signed(origin)?;

        Ok(signed_account_id)
    }

    fn is_member_controller_account(_member_id: &u64, _account_id: &u128) -> bool {
        true
    }
}

parameter_types! {
    pub const DefaultMembershipPrice: u64 = 100;
    pub const InvitedMemberLockId: [u8; 8] = [2; 8];
    pub const ReferralCutMaximumPercent: u8 = 50;
    pub const MinimumStakeForOpening: u32 = 50;
    pub const MinimumApplicationStake: u32 = 50;
    pub const LeaderOpeningStake: u32 = 20;
    pub const StakingCandidateLockId: [u8; 8] = [3; 8];
    pub const DefaultInitialInvitationBalance: u64 = 100;
    pub const CandidateStake: u64 = 130;
}

// Weights info stub
pub struct Weights;
impl membership::WeightInfo for Weights {
    fn buy_membership_without_referrer(_: u32, _: u32) -> Weight {
        unimplemented!()
    }
    fn buy_membership_with_referrer(_: u32, _: u32) -> Weight {
        unimplemented!()
    }
    fn update_profile(_: u32) -> Weight {
        unimplemented!()
    }
    fn update_accounts_none() -> Weight {
        unimplemented!()
    }
    fn update_accounts_root() -> Weight {
        unimplemented!()
    }
    fn update_accounts_controller() -> Weight {
        unimplemented!()
    }
    fn update_accounts_both() -> Weight {
        unimplemented!()
    }
    fn set_referral_cut() -> Weight {
        unimplemented!()
    }
    fn transfer_invites() -> Weight {
        unimplemented!()
    }
    fn invite_member(_: u32, _: u32) -> Weight {
        unimplemented!()
    }
    fn set_membership_price() -> Weight {
        unimplemented!()
    }
    fn update_profile_verification() -> Weight {
        unimplemented!()
    }
    fn set_leader_invitation_quota() -> Weight {
        unimplemented!()
    }
    fn set_initial_invitation_balance() -> Weight {
        unimplemented!()
    }
    fn set_initial_invitation_count() -> Weight {
        unimplemented!()
    }
    fn add_staking_account_candidate() -> Weight {
        unimplemented!()
    }
    fn confirm_staking_account() -> Weight {
        unimplemented!()
    }
    fn remove_staking_account() -> Weight {
        unimplemented!()
    }
    fn member_remark() -> Weight {
        unimplemented!()
    }
}

impl pallet_timestamp::Config for Test {
    type Moment = u64;
    type OnTimestampSet = ();
    type MinimumPeriod = MinimumPeriod;
    type WeightInfo = ();
}

impl membership::Config for Test {
    type Event = Event;
    type DefaultMembershipPrice = DefaultMembershipPrice;
    type ReferralCutMaximumPercent = ReferralCutMaximumPercent;
    type WorkingGroup = ();
    type DefaultInitialInvitationBalance = DefaultInitialInvitationBalance;
    type InvitedMemberStakingHandler = staking_handler::StakingManager<Self, InvitedMemberLockId>;
    type StakingCandidateStakingHandler =
        staking_handler::StakingManager<Self, StakingCandidateLockId>;
    type WeightInfo = Weights;
    type CandidateStake = CandidateStake;
}

impl LockComparator<<Test as balances::Config>::Balance> for Test {
    fn are_locks_conflicting(new_lock: &LockIdentifier, existing_locks: &[LockIdentifier]) -> bool {
        if *new_lock != BountyLockId::get() {
            return false;
        }

        existing_locks.contains(new_lock)
    }
}

impl common::working_group::WorkingGroupBudgetHandler<Test> for () {
    fn get_budget() -> u64 {
        unimplemented!()
    }

    fn set_budget(_new_value: u64) {
        unimplemented!()
    }
}

impl common::working_group::WorkingGroupAuthenticator<Test> for () {
    fn ensure_worker_origin(
<<<<<<< HEAD
        _origin: <Test as frame_system::Config>::Origin,
        _worker_id: &<Test as common::membership::Config>::ActorId,
=======
        _origin: <Test as frame_system::Trait>::Origin,
        _worker_id: &<Test as common::membership::MembershipTypes>::ActorId,
>>>>>>> d9d9b49b
    ) -> DispatchResult {
        unimplemented!();
    }

    fn ensure_leader_origin(_origin: <Test as frame_system::Config>::Origin) -> DispatchResult {
        unimplemented!()
    }

<<<<<<< HEAD
    fn get_leader_member_id() -> Option<<Test as common::membership::Config>::MemberId> {
=======
    fn get_leader_member_id() -> Option<<Test as common::membership::MembershipTypes>::MemberId> {
>>>>>>> d9d9b49b
        unimplemented!();
    }

    fn is_leader_account_id(_account_id: &<Test as frame_system::Config>::AccountId) -> bool {
        unimplemented!()
    }

    fn is_worker_account_id(
<<<<<<< HEAD
        _account_id: &<Test as frame_system::Config>::AccountId,
        _worker_id: &<Test as common::membership::Config>::ActorId,
=======
        _account_id: &<Test as frame_system::Trait>::AccountId,
        _worker_id: &<Test as common::membership::MembershipTypes>::ActorId,
>>>>>>> d9d9b49b
    ) -> bool {
        unimplemented!()
    }

    fn worker_exists(_worker_id: &<Test as common::membership::MembershipTypes>::ActorId) -> bool {
        unimplemented!();
    }

    fn ensure_worker_exists(
        _worker_id: &<Test as common::membership::MembershipTypes>::ActorId,
    ) -> DispatchResult {
        unimplemented!();
    }
}

parameter_types! {
    pub const ExistentialDeposit: u32 = 0;
    pub const MinimumPeriod: u64 = 5;
}

impl balances::Config for Test {
    type Balance = u64;
    type DustRemoval = ();
    type Event = Event;
    type ExistentialDeposit = ExistentialDeposit;
    type AccountStore = System;
    type WeightInfo = ();
    type MaxLocks = ();
}

parameter_types! {
    pub const MinNumberOfExtraCandidates: u64 = 1;
    pub const AnnouncingPeriodDuration: u64 = 15;
    pub const IdlePeriodDuration: u64 = 27;
    pub const CouncilSize: u64 = 3;
    pub const MinCandidateStake: u64 = 11000;
    pub const CandidacyLockId: LockIdentifier = *b"council1";
    pub const CouncilorLockId: LockIdentifier = *b"council2";
    pub const ElectedMemberRewardPeriod: u64 = 10;
    pub const BudgetRefillAmount: u64 = 1000;
    // intentionally high number that prevents side-effecting tests other than  budget refill tests
    pub const BudgetRefillPeriod: u64 = 1000;
}

pub type ReferendumInstance = referendum::Instance1;

impl council::Config for Test {
    type Event = Event;
    type Referendum = referendum::Pallet<Test, ReferendumInstance>;
    type MinNumberOfExtraCandidates = MinNumberOfExtraCandidates;
    type CouncilSize = CouncilSize;
    type AnnouncingPeriodDuration = AnnouncingPeriodDuration;
    type IdlePeriodDuration = IdlePeriodDuration;
    type MinCandidateStake = MinCandidateStake;
    type CandidacyLock = StakingManager<Self, CandidacyLockId>;
    type CouncilorLock = StakingManager<Self, CouncilorLockId>;
    type ElectedMemberRewardPeriod = ElectedMemberRewardPeriod;
    type BudgetRefillPeriod = BudgetRefillPeriod;
    type StakingAccountValidator = ();
    type WeightInfo = CouncilWeightInfo;
    type MemberOriginValidator = ();

    fn new_council_elected(_: &[council::CouncilMemberOf<Self>]) {}
}

pub struct CouncilWeightInfo;
impl council::WeightInfo for CouncilWeightInfo {
    fn try_process_budget() -> Weight {
        0
    }
    fn try_progress_stage_idle() -> Weight {
        0
    }
    fn try_progress_stage_announcing_start_election(_: u32) -> Weight {
        0
    }
    fn try_progress_stage_announcing_restart() -> Weight {
        0
    }
    fn announce_candidacy() -> Weight {
        0
    }
    fn release_candidacy_stake() -> Weight {
        0
    }
    fn set_candidacy_note(_: u32) -> Weight {
        0
    }
    fn withdraw_candidacy() -> Weight {
        0
    }
    fn set_budget() -> Weight {
        0
    }
    fn plan_budget_refill() -> Weight {
        0
    }
    fn set_budget_increment() -> Weight {
        0
    }
    fn set_councilor_reward() -> Weight {
        0
    }
    fn funding_request(_: u32) -> Weight {
        0
    }
    fn councilor_remark() -> Weight {
        0
    }
    fn candidate_remark() -> Weight {
        0
    }
}

parameter_types! {
    pub const VoteStageDuration: u64 = 19;
    pub const RevealStageDuration: u64 = 23;
    pub const MinimumVotingStake: u64 = 10000;
    pub const MaxSaltLength: u64 = 32; // use some multiple of 8 for ez testing
    pub const VotingLockId: LockIdentifier = *b"referend";
    pub const MaxWinnerTargetCount: u64 = 10;
}

impl referendum::Config<ReferendumInstance> for Test {
    type Event = Event;
    type MaxSaltLength = MaxSaltLength;
    type StakingHandler = staking_handler::StakingManager<Self, VotingLockId>;
    type ManagerOrigin =
        EnsureOneOf<Self::AccountId, EnsureSigned<Self::AccountId>, EnsureRoot<Self::AccountId>>;
    type VotePower = u64;
    type VoteStageDuration = VoteStageDuration;
    type RevealStageDuration = RevealStageDuration;
    type MinimumStake = MinimumVotingStake;
    type WeightInfo = ReferendumWeightInfo;
    type MaxWinnerTargetCount = MaxWinnerTargetCount;

    fn calculate_vote_power(
        _: &<Self as frame_system::Config>::AccountId,
        _: &Self::Balance,
    ) -> Self::VotePower {
        1
    }

    fn can_unlock_vote_stake(
        _: &referendum::CastVote<Self::Hash, Self::Balance, Self::MemberId>,
    ) -> bool {
        true
    }

    fn process_results(winners: &[referendum::OptionResult<Self::MemberId, Self::VotePower>]) {
        let tmp_winners: Vec<referendum::OptionResult<Self::MemberId, Self::VotePower>> = winners
            .iter()
            .map(|item| referendum::OptionResult {
                option_id: item.option_id,
                vote_power: item.vote_power.into(),
            })
            .collect();
        <council::Pallet<Test> as council::ReferendumConnection<Test>>::recieve_referendum_results(
            tmp_winners.as_slice(),
        );
    }

    fn is_valid_option_id(option_index: &u64) -> bool {
        <council::Pallet<Test> as council::ReferendumConnection<Test>>::is_valid_candidate_id(
            option_index,
        )
    }

    fn get_option_power(option_id: &u64) -> Self::VotePower {
        <council::Pallet<Test> as council::ReferendumConnection<Test>>::get_option_power(option_id)
    }

    fn increase_option_power(option_id: &u64, amount: &Self::VotePower) {
        <council::Pallet<Test> as council::ReferendumConnection<Test>>::increase_option_power(
            option_id, amount,
        );
    }
}

pub struct ReferendumWeightInfo;
impl referendum::WeightInfo for ReferendumWeightInfo {
    fn on_initialize_revealing(_: u32) -> Weight {
        0
    }
    fn on_initialize_voting() -> Weight {
        0
    }
    fn vote() -> Weight {
        0
    }
    fn reveal_vote_space_for_new_winner(_: u32) -> Weight {
        0
    }
    fn reveal_vote_space_not_in_winners(_: u32) -> Weight {
        0
    }
    fn reveal_vote_space_replace_last_winner(_: u32) -> Weight {
        0
    }
    fn reveal_vote_already_existing(_: u32) -> Weight {
        0
    }
    fn release_vote_stake() -> Weight {
        0
    }
}

pub fn build_test_externalities() -> sp_io::TestExternalities {
    let t = frame_system::GenesisConfig::default()
        .build_storage::<Test>()
        .unwrap();

    t.into()
}<|MERGE_RESOLUTION|>--- conflicted
+++ resolved
@@ -191,11 +191,7 @@
     }
 }
 
-<<<<<<< HEAD
-impl common::membership::Config for Test {
-=======
 impl common::membership::MembershipTypes for Test {
->>>>>>> d9d9b49b
     type MemberId = u64;
     type ActorId = u64;
 }
@@ -331,13 +327,8 @@
 
 impl common::working_group::WorkingGroupAuthenticator<Test> for () {
     fn ensure_worker_origin(
-<<<<<<< HEAD
         _origin: <Test as frame_system::Config>::Origin,
-        _worker_id: &<Test as common::membership::Config>::ActorId,
-=======
-        _origin: <Test as frame_system::Trait>::Origin,
         _worker_id: &<Test as common::membership::MembershipTypes>::ActorId,
->>>>>>> d9d9b49b
     ) -> DispatchResult {
         unimplemented!();
     }
@@ -346,11 +337,7 @@
         unimplemented!()
     }
 
-<<<<<<< HEAD
-    fn get_leader_member_id() -> Option<<Test as common::membership::Config>::MemberId> {
-=======
     fn get_leader_member_id() -> Option<<Test as common::membership::MembershipTypes>::MemberId> {
->>>>>>> d9d9b49b
         unimplemented!();
     }
 
@@ -359,13 +346,8 @@
     }
 
     fn is_worker_account_id(
-<<<<<<< HEAD
         _account_id: &<Test as frame_system::Config>::AccountId,
-        _worker_id: &<Test as common::membership::Config>::ActorId,
-=======
-        _account_id: &<Test as frame_system::Trait>::AccountId,
         _worker_id: &<Test as common::membership::MembershipTypes>::ActorId,
->>>>>>> d9d9b49b
     ) -> bool {
         unimplemented!()
     }
@@ -523,23 +505,23 @@
                 vote_power: item.vote_power.into(),
             })
             .collect();
-        <council::Pallet<Test> as council::ReferendumConnection<Test>>::recieve_referendum_results(
+        <council::Module<Test> as council::ReferendumConnection<Test>>::recieve_referendum_results(
             tmp_winners.as_slice(),
         );
     }
 
     fn is_valid_option_id(option_index: &u64) -> bool {
-        <council::Pallet<Test> as council::ReferendumConnection<Test>>::is_valid_candidate_id(
+        <council::Module<Test> as council::ReferendumConnection<Test>>::is_valid_candidate_id(
             option_index,
         )
     }
 
     fn get_option_power(option_id: &u64) -> Self::VotePower {
-        <council::Pallet<Test> as council::ReferendumConnection<Test>>::get_option_power(option_id)
+        <council::Module<Test> as council::ReferendumConnection<Test>>::get_option_power(option_id)
     }
 
     fn increase_option_power(option_id: &u64, amount: &Self::VotePower) {
-        <council::Pallet<Test> as council::ReferendumConnection<Test>>::increase_option_power(
+        <council::Module<Test> as council::ReferendumConnection<Test>>::increase_option_power(
             option_id, amount,
         );
     }
