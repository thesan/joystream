//! This pallet works with crowd funded bounties that allows a member, or the council, to crowd
//! fund work on projects with a public benefit.
//!
//! ### Bounty stages
//! - Funding - a bounty is being funded.
//! - FundingExpired - a bounty is expired. It can be only canceled.
//! - WorkSubmission - interested participants can submit their work.
//! - Judgment - working periods ended and the oracle should provide their judgment.
//! - SuccessfulBountyWithdrawal - work entrants' stakes and rewards can be withdrawn.
//! - FailedBountyWithdrawal - contributors' funds can be withdrawn along with a split cherry.
//!
//! A detailed description could be found [here](https://github.com/Joystream/joystream/issues/1998).
//!
//! ### Supported extrinsics
//! - [create_bounty](./struct.Module.html#method.create_bounty) - creates a bounty
//!
//! #### Funding stage
//! - [cancel_bounty](./struct.Module.html#method.cancel_bounty) - cancels a bounty
//! - [veto_bounty](./struct.Module.html#method.veto_bounty) - vetoes a bounty
//! - [fund_bounty](./struct.Module.html#method.fund_bounty) - provide funding for a bounty
//!
//! #### FundingExpired stage
//! - [cancel_bounty](./struct.Module.html#method.cancel_bounty) - cancels a bounty
//!
//! #### Work submission stage
//! - [announce_work_entry](./struct.Module.html#method.announce_work_entry) - announce
//! work entry for a successful bounty.
//! - [withdraw_work_entry](./struct.Module.html#method.withdraw_work_entry) - withdraw
//! work entry for a bounty.
//! - [submit_work](./struct.Module.html#method.submit_work) - submit work for a bounty.
//!
//! #### Judgment stage
//! - [submit_oracle_judgment](./struct.Module.html#method.submit_oracle_judgment) - submits an
//! oracle judgment for a bounty.
//!
//! #### SuccessfulBountyWithdrawal stage
//! - [withdraw_work_entrant_funds](./struct.Module.html#method.withdraw_work_entrant_funds) -
//! withdraw work entrant funds.
//!
//! #### FailedBountyWithdrawal stage
//! - [withdraw_funding](./struct.Module.html#method.withdraw_funding) - withdraw
//! funding for a failed bounty.

// Ensure we're `no_std` when compiling for Wasm.
#![cfg_attr(not(feature = "std"), no_std)]
#![allow(clippy::unused_unit)]

#[cfg(test)]
pub(crate) mod tests;

mod actors;
mod stages;

#[cfg(feature = "runtime-benchmarks")]
mod benchmarking;

/// pallet_bounty WeightInfo.
/// Note: This was auto generated through the benchmark CLI using the `--weight-trait` flag
pub trait WeightInfo {
    fn create_bounty_by_council(i: u32, j: u32) -> Weight;
    fn create_bounty_by_member(i: u32, j: u32) -> Weight;
    fn cancel_bounty_by_member() -> Weight;
    fn cancel_bounty_by_council() -> Weight;
    fn veto_bounty() -> Weight;
    fn fund_bounty_by_member() -> Weight;
    fn fund_bounty_by_council() -> Weight;
    fn withdraw_funding_by_member() -> Weight;
    fn withdraw_funding_by_council() -> Weight;
    fn announce_work_entry(i: u32) -> Weight;
    fn withdraw_work_entry() -> Weight;
    fn submit_work(i: u32) -> Weight;
    fn submit_oracle_judgment_by_council_all_winners(i: u32) -> Weight;
    fn submit_oracle_judgment_by_council_all_rejected(i: u32) -> Weight;
    fn submit_oracle_judgment_by_member_all_winners(i: u32) -> Weight;
    fn submit_oracle_judgment_by_member_all_rejected(i: u32) -> Weight;
    fn withdraw_work_entrant_funds() -> Weight;
    fn contributor_remark() -> Weight;
    fn oracle_remark() -> Weight;
    fn entrant_remark() -> Weight;
    fn creator_remark() -> Weight;
}

type WeightInfoBounty<T> = <T as Config>::WeightInfo;

pub(crate) use actors::BountyActorManager;
pub(crate) use stages::BountyStageCalculator;

use codec::{Decode, Encode};
#[cfg(feature = "std")]
use serde::{Deserialize, Serialize};

use frame_support::dispatch::{DispatchError, DispatchResult};
use frame_support::traits::{Currency, ExistenceRequirement, Get, LockIdentifier};
use frame_support::weights::Weight;
use frame_support::{decl_error, decl_event, decl_module, decl_storage, ensure, Parameter};
use frame_system::ensure_root;
use sp_arithmetic::traits::{One, Saturating, Zero};
use sp_runtime::{traits::AccountIdConversion, ModuleId};
use sp_runtime::{Perbill, SaturatedConversion};
use sp_std::collections::btree_map::BTreeMap;
use sp_std::collections::btree_set::BTreeSet;
use sp_std::vec::Vec;

use common::council::CouncilBudgetManager;
use common::membership::{
    MemberId, MemberOriginValidator, MembershipInfoProvider, StakingAccountValidator,
};
use staking_handler::StakingHandler;

/// Main pallet-bounty trait.
<<<<<<< HEAD
pub trait Config: frame_system::Config + balances::Config + common::membership::Config {
=======
pub trait Trait:
    frame_system::Trait + balances::Trait + common::membership::MembershipTypes
{
>>>>>>> d9d9b49b
    /// Events
    type Event: From<Event<Self>> + Into<<Self as frame_system::Config>::Event>;

    /// The bounty's module id, used for deriving its sovereign account ID.
    type ModuleId: Get<ModuleId>;

    /// Bounty Id type
    type BountyId: From<u32> + Parameter + Default + Copy;

    /// Validates staking account ownership for a member, member ID and origin combination and
    /// providers controller id for a member.
    type Membership: StakingAccountValidator<Self>
        + MembershipInfoProvider<Self>
        + MemberOriginValidator<Self::Origin, MemberId<Self>, Self::AccountId>;

    /// Weight information for extrinsics in this pallet.
    type WeightInfo: WeightInfo;

    /// Provides an access for the council budget.
    type CouncilBudgetManager: CouncilBudgetManager<BalanceOf<Self>>;

    /// Provides stake logic implementation.
    type StakingHandler: StakingHandler<
        Self::AccountId,
        BalanceOf<Self>,
        MemberId<Self>,
        LockIdentifier,
    >;

    /// Work entry Id type
    type EntryId: From<u32> + Parameter + Default + Copy + Ord + One;

    /// Defines max work entry number for a closed assurance type contract bounty.
    type ClosedContractSizeLimit: Get<u32>;

    /// Defines min cherry for a bounty.
    type MinCherryLimit: Get<BalanceOf<Self>>;

    /// Defines min funding amount for a bounty.
    type MinFundingLimit: Get<BalanceOf<Self>>;

    /// Defines min work entrant stake for a bounty.
    type MinWorkEntrantStake: Get<BalanceOf<Self>>;
}

/// Alias type for the BountyParameters.
pub type BountyCreationParameters<T> = BountyParameters<
    BalanceOf<T>,
<<<<<<< HEAD
    <T as frame_system::Config>::BlockNumber,
    <T as common::membership::Config>::MemberId,
=======
    <T as frame_system::Trait>::BlockNumber,
    <T as common::membership::MembershipTypes>::MemberId,
>>>>>>> d9d9b49b
>;

/// Defines who can submit the work.
#[cfg_attr(feature = "std", derive(Serialize, Deserialize))]
#[derive(Encode, Decode, Clone, PartialEq, Eq, Debug)]
pub enum AssuranceContractType<MemberId: Ord> {
    /// Anyone can submit the work.
    Open,

    /// Only specific members can submit the work.
    Closed(BTreeSet<MemberId>),
}

impl<MemberId: Ord> Default for AssuranceContractType<MemberId> {
    fn default() -> Self {
        AssuranceContractType::Open
    }
}

/// Defines funding conditions.
#[cfg_attr(feature = "std", derive(Serialize, Deserialize))]
#[derive(Encode, Decode, Clone, PartialEq, Eq, Debug)]
pub enum FundingType<BlockNumber, Balance> {
    /// Funding has no time limits.
    Perpetual {
        /// Desired funding.
        target: Balance,
    },

    /// Funding has a time limitation.
    Limited {
        /// Minimum amount of funds for a successful bounty.
        min_funding_amount: Balance,

        /// Upper boundary for a bounty funding.
        max_funding_amount: Balance,

        /// Maximum allowed funding period.
        funding_period: BlockNumber,
    },
}

impl<BlockNumber, Balance: Default> Default for FundingType<BlockNumber, Balance> {
    fn default() -> Self {
        Self::Perpetual {
            target: Default::default(),
        }
    }
}

/// Defines parameters for the bounty creation.
#[cfg_attr(feature = "std", derive(Serialize, Deserialize))]
#[derive(Encode, Decode, Default, Clone, PartialEq, Eq, Debug)]
pub struct BountyParameters<Balance, BlockNumber, MemberId: Ord> {
    /// Origin that will select winner(s), is either a given member or a council.
    pub oracle: BountyActor<MemberId>,

    /// Contract type defines who can submit the work.
    pub contract_type: AssuranceContractType<MemberId>,

    /// Bounty creator: could be a member or a council.
    pub creator: BountyActor<MemberId>,

    /// An amount of funding provided by the creator which will be split among all other
    /// contributors should the bounty not be successful. If successful, cherry is returned to
    /// the creator. When council is creating bounty, this comes out of their budget, when a member
    /// does it, it comes from an account.
    pub cherry: Balance,

    /// Amount of stake required to enter bounty as entrant.
    pub entrant_stake: Balance,

    /// Defines parameters for different funding types.
    pub funding_type: FundingType<BlockNumber, Balance>,

    /// Number of blocks from end of funding period until people can no longer submit
    /// bounty submissions.
    pub work_period: BlockNumber,

    /// Number of block from end of work period until oracle can no longer decide winners.
    pub judging_period: BlockNumber,
}

/// Bounty actor to perform operations for a bounty.
#[cfg_attr(feature = "std", derive(Serialize, Deserialize))]
#[derive(Encode, Decode, Clone, PartialEq, Eq, Debug)]
pub enum BountyActor<MemberId> {
    /// Council performs operations for a bounty.
    Council,

    /// Member performs operations for a bounty.
    Member(MemberId),
}

impl<MemberId> Default for BountyActor<MemberId> {
    fn default() -> Self {
        BountyActor::Council
    }
}

/// Defines current bounty stage.
#[cfg_attr(feature = "std", derive(Serialize, Deserialize))]
#[derive(Encode, Decode, Clone, PartialEq, Eq, Debug, Copy)]
pub enum BountyStage {
    /// Bounty funding stage.
    Funding {
        /// Bounty has already some contributions.
        has_contributions: bool,
    },

    /// Bounty funding period expired with no contributions.
    FundingExpired,

    /// A bounty has gathered necessary funds and ready to accept work submissions.
    WorkSubmission,

    /// Working periods ended and the oracle should provide their judgment.
    Judgment,

    /// Indicates a withdrawal on bounty success. Workers get rewards and their stake.
    SuccessfulBountyWithdrawal,

    /// Indicates a withdrawal on bounty failure. Workers get their stake back. Funders
    /// get their contribution back as well as part of the cherry.
    FailedBountyWithdrawal,
}

/// Defines current bounty state.
#[cfg_attr(feature = "std", derive(Serialize, Deserialize))]
#[derive(Encode, Decode, Clone, PartialEq, Eq, Debug)]
pub enum BountyMilestone<BlockNumber> {
    /// Bounty was created at given block number.
    /// Boolean value defines whether the bounty has some funding contributions.
    Created {
        /// Bounty creation block.
        created_at: BlockNumber,
        /// Bounty has already some contributions.
        has_contributions: bool,
    },

    /// A bounty funding was successful and it exceeded max funding amount.
    BountyMaxFundingReached {
        ///  A bounty funding was successful on the provided block.
        max_funding_reached_at: BlockNumber,
    },

    /// Some work was submitted for a bounty.
    WorkSubmitted {
        ///  Starting block for the work period.
        work_period_started_at: BlockNumber,
    },

    /// A judgment was submitted for a bounty.
    JudgmentSubmitted {
        /// The bounty judgment contains at least a single winner.
        successful_bounty: bool,
    },
}

impl<BlockNumber: Default> Default for BountyMilestone<BlockNumber> {
    fn default() -> Self {
        BountyMilestone::Created {
            created_at: Default::default(),
            has_contributions: false,
        }
    }
}

/// Alias type for the Bounty.
pub type Bounty<T> = BountyRecord<
    BalanceOf<T>,
<<<<<<< HEAD
    <T as frame_system::Config>::BlockNumber,
    <T as common::membership::Config>::MemberId,
=======
    <T as frame_system::Trait>::BlockNumber,
    <T as common::membership::MembershipTypes>::MemberId,
>>>>>>> d9d9b49b
>;

/// Crowdfunded bounty record.
#[cfg_attr(feature = "std", derive(Serialize, Deserialize))]
#[derive(Encode, Decode, Default, Clone, PartialEq, Eq, Debug)]
pub struct BountyRecord<Balance, BlockNumber, MemberId: Ord> {
    /// Bounty creation parameters.
    pub creation_params: BountyParameters<Balance, BlockNumber, MemberId>,

    /// Total funding balance reached so far.
    /// Includes initial funding by a creator and other members funding.
    pub total_funding: Balance,

    /// Bounty current milestone(state). It represents fact known about the bounty, eg.:
    /// it was canceled or max funding amount was reached.
    pub milestone: BountyMilestone<BlockNumber>,

    /// Current active work entry counter.
    pub active_work_entry_count: u32,
}

impl<Balance: PartialOrd + Clone, BlockNumber: Clone, MemberId: Ord>
    BountyRecord<Balance, BlockNumber, MemberId>
{
    // Increments bounty active work entry counter.
    fn increment_active_work_entry_counter(&mut self) {
        self.active_work_entry_count += 1;
    }

    // Decrements bounty active work entry counter. Nothing happens on zero counter.
    fn decrement_active_work_entry_counter(&mut self) {
        if self.active_work_entry_count > 0 {
            self.active_work_entry_count -= 1;
        }
    }

    // Defines whether the maximum funding amount will be reached for the current funding type.
    fn is_maximum_funding_reached(&self, total_funding: Balance) -> bool {
        match self.creation_params.funding_type {
            FundingType::Perpetual { ref target } => total_funding >= *target,
            FundingType::Limited {
                ref max_funding_amount,
                ..
            } => total_funding >= *max_funding_amount,
        }
    }

    // Returns the maximum funding amount for the current funding type.
    pub(crate) fn maximum_funding(&self) -> Balance {
        match self.creation_params.funding_type.clone() {
            FundingType::Perpetual { target } => target,
            FundingType::Limited {
                max_funding_amount, ..
            } => max_funding_amount,
        }
    }
}

/// Alias type for the Entry.
pub type Entry<T> = EntryRecord<
<<<<<<< HEAD
    <T as frame_system::Config>::AccountId,
    <T as common::membership::Config>::MemberId,
    <T as frame_system::Config>::BlockNumber,
=======
    <T as frame_system::Trait>::AccountId,
    <T as common::membership::MembershipTypes>::MemberId,
    <T as frame_system::Trait>::BlockNumber,
>>>>>>> d9d9b49b
    BalanceOf<T>,
>;

/// Work entry.
#[cfg_attr(feature = "std", derive(Serialize, Deserialize))]
#[derive(Encode, Decode, Default, Clone, PartialEq, Eq, Debug)]
pub struct EntryRecord<AccountId, MemberId, BlockNumber, Balance> {
    /// Work entrant member ID.
    pub member_id: MemberId,

    /// Account ID for staking lock.
    pub staking_account_id: AccountId,

    /// Work entry submission block.
    pub submitted_at: BlockNumber,

    /// Signifies that an entry has at least one submitted work.
    pub work_submitted: bool,

    /// Optional oracle judgment for the work entry.
    /// Absent value means neither winner nor rejected entry - "legitimate user" that gets their
    /// stake back without slashing but doesn't get a reward.
    pub oracle_judgment_result: Option<OracleWorkEntryJudgment<Balance>>,
}

/// Defines the oracle judgment for the work entry.
#[cfg_attr(feature = "std", derive(Serialize, Deserialize))]
#[derive(Encode, Decode, Clone, PartialEq, Eq, Debug, Copy)]
pub enum OracleWorkEntryJudgment<Balance> {
    /// The work entry is selected as a winner.
    Winner { reward: Balance },

    /// The work entry is considered harmful. The stake will be slashed.
    Rejected,
}

impl<Balance> Default for OracleWorkEntryJudgment<Balance> {
    fn default() -> Self {
        Self::Rejected
    }
}

impl<Balance> OracleWorkEntryJudgment<Balance> {
    // Work entry judgment helper. Returns true for winners.
    pub(crate) fn is_winner(&self) -> bool {
        matches!(*self, Self::Winner { .. })
    }
}

/// Balance alias for `balances` module.
pub type BalanceOf<T> = <T as balances::Config>::Balance;

// Entrant stake helper struct.
struct RequiredStakeInfo<T: Config> {
    // stake amount
    amount: BalanceOf<T>,
    // staking_account_id
    account_id: T::AccountId,
}

/// An alias for the OracleJudgment.
pub type OracleJudgmentOf<T> = OracleJudgment<<T as Config>::EntryId, BalanceOf<T>>;

/// The collection of the oracle judgments for the work entries.
pub type OracleJudgment<EntryId, Balance> = BTreeMap<EntryId, OracleWorkEntryJudgment<Balance>>;

decl_storage! {
    trait Store for Module<T: Config> as Bounty {
        /// Bounty storage.
        pub Bounties get(fn bounties) : map hasher(blake2_128_concat) T::BountyId => Bounty<T>;

        /// Double map for bounty funding. It stores a member or council funding for bounties.
        pub BountyContributions get(fn contribution_by_bounty_by_actor): double_map
            hasher(blake2_128_concat) T::BountyId,
            hasher(blake2_128_concat) BountyActor<MemberId<T>> => BalanceOf<T>;

        /// Count of all bounties that have been created.
        pub BountyCount get(fn bounty_count): u32;

        /// Work entry storage map.
        pub Entries get(fn entries): double_map
            hasher(blake2_128_concat) T::BountyId,
            hasher(blake2_128_concat) T::EntryId => Entry<T>;

        /// Count of all work entries that have been created.
        pub EntryCount get(fn entry_count): u32;
    }
}

decl_event! {
    pub enum Event<T>
    where
        <T as Config>::BountyId,
        <T as Config>::EntryId,
        Balance = BalanceOf<T>,
        MemberId = MemberId<T>,
        <T as frame_system::Config>::AccountId,
        BountyCreationParameters = BountyCreationParameters<T>,
        OracleJudgment = OracleJudgmentOf<T>,
    {
        /// A bounty was created.
        /// Params:
        /// - bounty ID
        /// - creation parameters
        /// - bounty metadata
        BountyCreated(BountyId, BountyCreationParameters, Vec<u8>),

        /// A bounty was canceled.
        /// Params:
        /// - bounty ID
        /// - bounty creator
        BountyCanceled(BountyId, BountyActor<MemberId>),

        /// A bounty was vetoed.
        /// Params:
        /// - bounty ID
        BountyVetoed(BountyId),

        /// A bounty was funded by a member or a council.
        /// Params:
        /// - bounty ID
        /// - bounty funder
        /// - funding amount
        BountyFunded(BountyId, BountyActor<MemberId>, Balance),

        /// A bounty has reached its maximum funding amount.
        /// Params:
        /// - bounty ID
        BountyMaxFundingReached(BountyId),

        /// A member or a council has withdrawn the funding.
        /// Params:
        /// - bounty ID
        /// - bounty funder
        BountyFundingWithdrawal(BountyId, BountyActor<MemberId>),

        /// A bounty creator has withdrawn the cherry (member or council).
        /// Params:
        /// - bounty ID
        /// - bounty creator
        BountyCreatorCherryWithdrawal(BountyId, BountyActor<MemberId>),

        /// A bounty was removed.
        /// Params:
        /// - bounty ID
        BountyRemoved(BountyId),

        /// Work entry was announced.
        /// Params:
        /// - bounty ID
        /// - created entry ID
        /// - entrant member ID
        /// - staking account ID
        WorkEntryAnnounced(BountyId, EntryId, MemberId, AccountId),

        /// Work entry was withdrawn.
        /// Params:
        /// - bounty ID
        /// - entry ID
        /// - entrant member ID
        WorkEntryWithdrawn(BountyId, EntryId, MemberId),

        /// Work entry was slashed.
        /// Params:
        /// - bounty ID
        /// - entry ID
        WorkEntrySlashed(BountyId, EntryId),

        /// Submit work.
        /// Params:
        /// - bounty ID
        /// - created entry ID
        /// - entrant member ID
        /// - work data (description, URL, BLOB, etc.)
        WorkSubmitted(BountyId, EntryId, MemberId, Vec<u8>),

        /// Submit oracle judgment.
        /// Params:
        /// - bounty ID
        /// - oracle
        /// - judgment data
        /// - rationale
        OracleJudgmentSubmitted(BountyId, BountyActor<MemberId>, OracleJudgment, Vec<u8>),

        /// Work entry was slashed.
        /// Params:
        /// - bounty ID
        /// - entry ID
        /// - entrant member ID
        WorkEntrantFundsWithdrawn(BountyId, EntryId, MemberId),

        /// Bounty contributor made a message remark
        /// Params:
        /// - contributor
        /// - bounty id
        /// - message
        BountyContributorRemarked(BountyActor<MemberId>, BountyId, Vec<u8>),

        /// Bounty oracle made a message remark
        /// Params:
        /// - oracle
        /// - bounty id
        /// - message
        BountyOracleRemarked(BountyActor<MemberId>, BountyId, Vec<u8>),

        /// Bounty entrant made a message remark
        /// Params:
        /// - entrant_id
        /// - bounty id
        /// - entry id
        /// - message
        BountyEntrantRemarked(MemberId, BountyId, EntryId, Vec<u8>),

        /// Bounty entrant made a message remark
        /// Params:
        /// - creator
        /// - bounty id
        /// - message
        BountyCreatorRemarked(BountyActor<MemberId>, BountyId, Vec<u8>),

    }
}

decl_error! {
    /// Bounty pallet predefined errors
    pub enum Error for Module<T: Config> {
        /// Min funding amount cannot be greater than max amount.
        MinFundingAmountCannotBeGreaterThanMaxAmount,

        /// Bounty doesnt exist.
        BountyDoesntExist,

        /// Operation can be performed only by a bounty creator.
        NotBountyActor,

        /// Work period cannot be zero.
        WorkPeriodCannotBeZero,

        /// Judging period cannot be zero.
        JudgingPeriodCannotBeZero,

        /// Unexpected bounty stage for an operation: Funding.
        InvalidStageUnexpectedFunding,

        /// Unexpected bounty stage for an operation: FundingExpired.
        InvalidStageUnexpectedFundingExpired,

        /// Unexpected bounty stage for an operation: WorkSubmission.
        InvalidStageUnexpectedWorkSubmission,

        /// Unexpected bounty stage for an operation: Judgment.
        InvalidStageUnexpectedJudgment,

        /// Unexpected bounty stage for an operation: SuccessfulBountyWithdrawal.
        InvalidStageUnexpectedSuccessfulBountyWithdrawal,

        /// Unexpected bounty stage for an operation: FailedBountyWithdrawal.
        InvalidStageUnexpectedFailedBountyWithdrawal,

        /// Insufficient balance for a bounty cherry.
        InsufficientBalanceForBounty,

        /// Funding period is not expired for the bounty.
        FundingPeriodNotExpired,

        /// Cannot found bounty contribution.
        NoBountyContributionFound,

        /// There is nothing to withdraw.
        NothingToWithdraw,

        /// Incorrect funding amount.
        ZeroFundingAmount,

        /// There is not enough balance for a stake.
        InsufficientBalanceForStake,

        /// The conflicting stake discovered. Cannot stake.
        ConflictingStakes,

        /// Work entry doesnt exist.
        WorkEntryDoesntExist,

        /// Cannot add work entry because of the limit.
        MaxWorkEntryLimitReached,

        /// Cherry less then minimum allowed.
        CherryLessThenMinimumAllowed,

        /// Funding amount less then minimum allowed.
        FundingLessThenMinimumAllowed,

        /// Incompatible assurance contract type for a member: cannot submit work to the 'closed
        /// assurance' bounty contract.
        CannotSubmitWorkToClosedContractBounty,

        /// Cannot create a 'closed assurance contract' bounty with empty member list.
        ClosedContractMemberListIsEmpty,

        /// Cannot create a 'closed assurance contract' bounty with member list larger
        /// than allowed max work entry limit.
        ClosedContractMemberListIsTooLarge,

        /// Staking account doesn't belong to a member.
        InvalidStakingAccountForMember,

        /// Cannot set zero reward for winners.
        ZeroWinnerReward,

        /// The total reward for winners should be equal to total bounty funding.
        TotalRewardShouldBeEqualToTotalFunding,

        /// Cannot create a bounty with an entrant stake is less than required minimum.
        EntrantStakeIsLessThanMininum,

        /// Cannot create a bounty with zero funding amount parameter.
        FundingAmountCannotBeZero,

        /// Cannot create a bounty with zero funding period parameter.
        FundingPeriodCannotBeZero,

        /// Cannot submit a judgment without active work entries. A probable case for an error:
        /// an entry with a single submission for a bounty was withdrawn.
        NoActiveWorkEntries,

        /// Invalid judgment - all winners should have work submissions.
        WinnerShouldHasWorkSubmission,

        /// Bounty contributor not found
        InvalidContributorActorSpecified,

        /// Bounty oracle not found
        InvalidOracleActorSpecified,

        /// Member specified is not an entrant worker
        InvalidEntrantWorkerSpecified,

        /// Invalid Creator Actor for Bounty specified
        InvalidCreatorActorSpecified,
    }
}

decl_module! {
    /// Bounty pallet Substrate Module
    pub struct Module<T: Config> for enum Call where origin: T::Origin {
        /// Predefined errors
        type Error = Error<T>;

        /// Emits an event. Default substrate implementation.
        fn deposit_event() = default;

        /// Exports const - max work entry number for a closed assurance type contract bounty.
        const ClosedContractSizeLimit: u32 = T::ClosedContractSizeLimit::get();

        /// Exports const - min cherry value limit for a bounty.
        const MinCherryLimit: BalanceOf<T> = T::MinCherryLimit::get();

        /// Exports const - min funding amount limit for a bounty.
        const MinFundingLimit: BalanceOf<T> = T::MinFundingLimit::get();

        /// Exports const - min work entrant stake for a bounty.
        const MinWorkEntrantStake: BalanceOf<T> = T::MinWorkEntrantStake::get();

        /// Exports const - bounty lock id.
        const BountyLockId: LockIdentifier = T::StakingHandler::lock_id();

        /// Creates a bounty. Metadata stored in the transaction log but discarded after that.
        /// <weight>
        ///
        /// ## Weight
        /// `O (W)` where:
        /// - `W` is the _metadata length.
        /// - `M` is closed contract member list length.
        /// - DB:
        ///    - O(M) (O(1) on open contract)
        /// # </weight>
        #[weight = Module::<T>::create_bounty_weight(&params, &metadata)]
        pub fn create_bounty(origin, params: BountyCreationParameters<T>, metadata: Vec<u8>) {
            let bounty_creator_manager = BountyActorManager::<T>::ensure_bounty_actor_manager(
                origin,
                params.creator.clone()
            )?;

            Self::ensure_create_bounty_parameters_valid(&params)?;

            bounty_creator_manager.validate_balance_sufficiency(params.cherry)?;

            //
            // == MUTATION SAFE ==
            //

            let next_bounty_count_value = Self::bounty_count() + 1;
            let bounty_id = T::BountyId::from(next_bounty_count_value);

            bounty_creator_manager.transfer_funds_to_bounty_account(bounty_id, params.cherry)?;

            let created_bounty_milestone = BountyMilestone::Created {
                created_at: Self::current_block(),
                has_contributions: false, // just created - no contributions
            };

            let bounty = Bounty::<T> {
                total_funding: Zero::zero(),
                creation_params: params.clone(),
                milestone: created_bounty_milestone,
                active_work_entry_count: 0,
            };

            <Bounties<T>>::insert(bounty_id, bounty);
            BountyCount::mutate(|count| {
                *count = next_bounty_count_value
            });
            Self::deposit_event(RawEvent::BountyCreated(bounty_id, params, metadata));
        }

        /// Cancels a bounty.
        /// It returns a cherry to creator and removes bounty.
        /// # <weight>
        ///
        /// ## weight
        /// `O (1)`
        /// - db:
        ///    - `O(1)` doesn't depend on the state or parameters
        /// # </weight>
        #[weight = WeightInfoBounty::<T>::cancel_bounty_by_member()
              .max(WeightInfoBounty::<T>::cancel_bounty_by_council())]
        pub fn cancel_bounty(origin, creator: BountyActor<MemberId<T>>, bounty_id: T::BountyId) {
            let bounty_creator_manager = BountyActorManager::<T>::ensure_bounty_actor_manager(
                origin,
                creator.clone(),
            )?;

            let bounty = Self::ensure_bounty_exists(&bounty_id)?;

            bounty_creator_manager.validate_actor(&bounty.creation_params.creator)?;

            let current_bounty_stage = Self::get_bounty_stage(&bounty);

            Self::ensure_bounty_stage_for_canceling(current_bounty_stage)?;

            //
            // == MUTATION SAFE ==
            //

            Self::return_bounty_cherry_to_creator(bounty_id, &bounty)?;

            Self::remove_bounty(&bounty_id);

            Self::deposit_event(RawEvent::BountyCanceled(bounty_id, creator));
        }

        /// Vetoes a bounty.
        /// It returns a cherry to creator and removes bounty.
        /// # <weight>
        ///
        /// ## weight
        /// `O (1)`
        /// - db:
        ///    - `O(1)` doesn't depend on the state or parameters
        /// # </weight>
        #[weight = WeightInfoBounty::<T>::veto_bounty()]
        pub fn veto_bounty(origin, bounty_id: T::BountyId) {
            ensure_root(origin)?;

            let bounty = Self::ensure_bounty_exists(&bounty_id)?;

            let current_bounty_stage = Self::get_bounty_stage(&bounty);

            Self::ensure_bounty_stage(
                current_bounty_stage,
                BountyStage::Funding { has_contributions: false }
            )?;

            //
            // == MUTATION SAFE ==
            //

            Self::return_bounty_cherry_to_creator(bounty_id, &bounty)?;

            Self::remove_bounty(&bounty_id);

            Self::deposit_event(RawEvent::BountyVetoed(bounty_id));
        }

        /// Provides bounty funding.
        /// # <weight>
        ///
        /// ## weight
        /// `O (1)`
        /// - db:
        ///    - `O(1)` doesn't depend on the state or parameters
        /// # </weight>
        #[weight = WeightInfoBounty::<T>::fund_bounty_by_member()
              .max(WeightInfoBounty::<T>::fund_bounty_by_council())]
        pub fn fund_bounty(
            origin,
            funder: BountyActor<MemberId<T>>,
            bounty_id: T::BountyId,
            amount: BalanceOf<T>
        ) {
            let bounty_funder_manager = BountyActorManager::<T>::ensure_bounty_actor_manager(
                origin,
                funder.clone(),
            )?;

            let bounty = Self::ensure_bounty_exists(&bounty_id)?;

            ensure!(amount > Zero::zero(), Error::<T>::ZeroFundingAmount);

            ensure!(amount >= T::MinFundingLimit::get(), Error::<T>::FundingLessThenMinimumAllowed);

            bounty_funder_manager.validate_balance_sufficiency(amount)?;

            let current_bounty_stage = Self::get_bounty_stage(&bounty);
            ensure!(
                matches!(current_bounty_stage, BountyStage::Funding{..}),
                Self::unexpected_bounty_stage_error(current_bounty_stage),
            );

            //
            // == MUTATION SAFE ==
            //

            let maximum_funding_reached = bounty.is_maximum_funding_reached(
                bounty.total_funding.saturating_add(amount)
            );

            //
            let actual_funding = if maximum_funding_reached {
                bounty.maximum_funding().saturating_sub(bounty.total_funding)
            } else {
                amount
            };

            bounty_funder_manager.transfer_funds_to_bounty_account(bounty_id, actual_funding)?;


            let new_milestone = Self::get_bounty_milestone_on_funding(
                    maximum_funding_reached,
                    bounty.milestone
            );

            // Update bounty record.
            <Bounties<T>>::mutate(bounty_id, |bounty| {
                bounty.total_funding = bounty.total_funding.saturating_add(actual_funding);
                bounty.milestone = new_milestone;
            });

            // Update member funding record checking previous funding.
            let funds_so_far = Self::contribution_by_bounty_by_actor(bounty_id, &funder);
            let total_funding = funds_so_far.saturating_add(actual_funding);
            <BountyContributions<T>>::insert(bounty_id, funder.clone(), total_funding);

            // Fire events.
            Self::deposit_event(RawEvent::BountyFunded(bounty_id, funder, actual_funding));
            if  maximum_funding_reached{
                Self::deposit_event(RawEvent::BountyMaxFundingReached(bounty_id));
            }
        }

        /// Withdraw bounty funding by a member or a council.
        /// # <weight>
        ///
        /// ## weight
        /// `O (1)`
        /// - db:
        ///    - `O(1)` doesn't depend on the state or parameters
        /// # </weight>
        #[weight = WeightInfoBounty::<T>::withdraw_funding_by_member()
              .max(WeightInfoBounty::<T>::withdraw_funding_by_council())]
        pub fn withdraw_funding(
            origin,
            funder: BountyActor<MemberId<T>>,
            bounty_id: T::BountyId,
        ) {
            let bounty_funder_manager = BountyActorManager::<T>::ensure_bounty_actor_manager(
                origin,
                funder.clone(),
            )?;

            let bounty = Self::ensure_bounty_exists(&bounty_id)?;

            let current_bounty_stage = Self::get_bounty_stage(&bounty);
            Self::ensure_bounty_stage(current_bounty_stage, BountyStage::FailedBountyWithdrawal)?;

            ensure!(
                <BountyContributions<T>>::contains_key(&bounty_id, &funder),
                Error::<T>::NoBountyContributionFound,
            );

            let funding_amount = <BountyContributions<T>>::get(&bounty_id, &funder);
            let cherry_fraction = Self::get_cherry_fraction_for_member(&bounty, funding_amount);
            let withdrawal_amount = funding_amount + cherry_fraction;

            //
            // == MUTATION SAFE ==
            //

            bounty_funder_manager.transfer_funds_from_bounty_account(bounty_id, withdrawal_amount)?;

            <BountyContributions<T>>::remove(&bounty_id, &funder);

            Self::deposit_event(RawEvent::BountyFundingWithdrawal(bounty_id, funder));

            if Self::withdrawal_completed(&current_bounty_stage, &bounty_id) {
                Self::remove_bounty(&bounty_id);
            }
        }


        /// Announce work entry for a successful bounty.
        /// # <weight>
        ///
        /// ## weight
        /// `O (1)`
        /// - db:
        ///    - `O(1)` doesn't depend on the state or parameters
        /// # </weight>
        #[weight = WeightInfoBounty::<T>::announce_work_entry(T::ClosedContractSizeLimit::get()
            .saturated_into())]
        pub fn announce_work_entry(
            origin,
            member_id: MemberId<T>,
            bounty_id: T::BountyId,
            staking_account_id: T::AccountId,
        ) {
            T::Membership::ensure_member_controller_account_origin(origin, member_id)?;

            let bounty = Self::ensure_bounty_exists(&bounty_id)?;

            let current_bounty_stage = Self::get_bounty_stage(&bounty);

            Self::ensure_bounty_stage(current_bounty_stage, BountyStage::WorkSubmission)?;

            let stake = Self::validate_entrant_stake(
                member_id,
                &bounty,
                staking_account_id.clone()
            )?;

            Self::ensure_valid_contract_type(&bounty, &member_id)?;

            //
            // == MUTATION SAFE ==
            //

            let next_entry_count_value = Self::entry_count() + 1;
            let entry_id = T::EntryId::from(next_entry_count_value);

            // Lock stake balance for bounty if the stake is required.
            if let Some(stake) = stake {
                T::StakingHandler::lock(&stake.account_id, stake.amount);
            }

            let entry = Entry::<T> {
                member_id,
                staking_account_id: staking_account_id.clone(),
                submitted_at: Self::current_block(),
                work_submitted: false,
                oracle_judgment_result: None,
            };

            <Entries<T>>::insert(bounty_id, entry_id, entry);
            EntryCount::mutate(|count| {
                *count = next_entry_count_value
            });

            // Increment work entry counter and update bounty record.
            <Bounties<T>>::mutate(bounty_id, |bounty| {
                bounty.increment_active_work_entry_counter();
            });

            Self::deposit_event(RawEvent::WorkEntryAnnounced(
                bounty_id,
                entry_id,
                member_id,
                staking_account_id,
            ));
        }

        /// Withdraw work entry for a bounty. Existing stake could be partially slashed.
        /// # <weight>
        ///
        /// ## weight
        /// `O (1)`
        /// - db:
        ///    - `O(1)` doesn't depend on the state or parameters
        /// # </weight>
        #[weight = WeightInfoBounty::<T>::withdraw_work_entry()]
        pub fn withdraw_work_entry(
            origin,
            member_id: MemberId<T>,
            bounty_id: T::BountyId,
            entry_id: T::EntryId,
        ) {
            T::Membership::ensure_member_controller_account_origin(origin, member_id)?;

            let bounty = Self::ensure_bounty_exists(&bounty_id)?;

            let current_bounty_stage = Self::get_bounty_stage(&bounty);

            Self::ensure_bounty_stage(current_bounty_stage, BountyStage::WorkSubmission)?;

            let entry = Self::ensure_work_entry_exists(&bounty_id, &entry_id)?;

            Self::ensure_work_entry_ownership(&entry, &member_id)?;

            //
            // == MUTATION SAFE ==
            //

            Self::unlock_work_entry_stake_with_possible_penalty(&bounty, &entry);

            Self::remove_work_entry(&bounty_id, &entry_id);

            Self::deposit_event(RawEvent::WorkEntryWithdrawn(bounty_id, entry_id, member_id));
        }

        /// Submit work for a bounty.
        /// # <weight>
        ///
        /// ## weight
        /// `O (N)`
        /// - `N` is the work_data length,
        /// - db:
        ///    - `O(1)` doesn't depend on the state or parameters
        /// # </weight>
        #[weight =  WeightInfoBounty::<T>::submit_work(work_data.len().saturated_into())]
        pub fn submit_work(
            origin,
            member_id: MemberId<T>,
            bounty_id: T::BountyId,
            entry_id: T::EntryId,
            work_data: Vec<u8>
        ) {
            T::Membership::ensure_member_controller_account_origin(origin, member_id)?;

            let bounty = Self::ensure_bounty_exists(&bounty_id)?;

            let current_bounty_stage = Self::get_bounty_stage(&bounty);

            Self::ensure_bounty_stage(current_bounty_stage, BountyStage::WorkSubmission)?;

            let entry = Self::ensure_work_entry_exists(&bounty_id, &entry_id)?;

            Self::ensure_work_entry_ownership(&entry, &member_id)?;

            //
            // == MUTATION SAFE ==
            //

            // Update entry
            <Entries<T>>::mutate(bounty_id, entry_id, |entry| {
                entry.work_submitted = true;
            });

            let new_milestone = Self::get_bounty_milestone_on_work_submitting(&bounty);

            // Update bounty record.
            <Bounties<T>>::mutate(bounty_id, |bounty| {
                bounty.milestone = new_milestone;
            });

            Self::deposit_event(RawEvent::WorkSubmitted(bounty_id, entry_id, member_id, work_data));
        }

        /// Submits an oracle judgment for a bounty.
        /// # <weight>
        ///
        /// ## weight
        /// `O (N)`
        /// - `N` is the work_data length,
        /// - db:
        ///    - `O(N)`
        /// # </weight>
        #[weight = Module::<T>::submit_oracle_judgement_weight(&judgment)]
        pub fn submit_oracle_judgment(
            origin,
            oracle: BountyActor<MemberId<T>>,
            bounty_id: T::BountyId,
            judgment: OracleJudgment<T::EntryId, BalanceOf<T>>,
            rationale: Vec<u8>,
        ) {
            let bounty_oracle_manager = BountyActorManager::<T>::ensure_bounty_actor_manager(
                origin,
                oracle.clone(),
            )?;

            let bounty = Self::ensure_bounty_exists(&bounty_id)?;

            bounty_oracle_manager.validate_actor(&bounty.creation_params.oracle)?;

            let current_bounty_stage = Self::get_bounty_stage(&bounty);

            Self::ensure_bounty_stage(current_bounty_stage, BountyStage::Judgment)?;

            ensure!(bounty.active_work_entry_count != 0, Error::<T>::NoActiveWorkEntries);

            Self::validate_judgment(&bounty_id, &bounty, &judgment)?;

            // Lookup for any winners in the judgment.
            let successful_bounty = Self::judgment_has_winners(&judgment);

            //
            // == MUTATION SAFE ==
            //

            // Return a cherry to a creator.
            if successful_bounty {
                Self::return_bounty_cherry_to_creator(bounty_id, &bounty)?;
            }

            // Update bounty record.
            <Bounties<T>>::mutate(bounty_id, |bounty| {
                bounty.milestone = BountyMilestone::JudgmentSubmitted {
                    successful_bounty
                };
            });

            // Judgments triage.
            for (entry_id, work_entry_judgment) in judgment.iter() {
                // Update work entries for winners.
                if matches!(*work_entry_judgment, OracleWorkEntryJudgment::Winner{ .. }) {
                    <Entries<T>>::mutate(bounty_id, entry_id, |entry| {
                        entry.oracle_judgment_result = Some(*work_entry_judgment);
                    });
                } else {
                    let entry = Self::entries(bounty_id, entry_id);

                    Self::slash_work_entry_stake(&entry);

                    Self::remove_work_entry(&bounty_id, &entry_id);

                    Self::deposit_event(RawEvent::WorkEntrySlashed(bounty_id, *entry_id));
                }
            }

            // Fire a judgment event.
            Self::deposit_event(RawEvent::OracleJudgmentSubmitted(
                bounty_id,
                oracle,
                judgment,
                rationale,
            ));
        }

        /// Withdraw work entrant funds.
        /// Both legitimate participants and winners get their stake unlocked. Winners also get a
        /// bounty reward.
        /// # <weight>
        ///
        /// ## weight
        /// `O (1)`
        /// - db:
        ///    - `O(1)` doesn't depend on the state or parameters
        /// # </weight>
        #[weight = WeightInfoBounty::<T>::withdraw_work_entrant_funds()]
        pub fn withdraw_work_entrant_funds(
            origin,
            member_id: MemberId<T>,
            bounty_id: T::BountyId,
            entry_id: T::EntryId,
        ) {
            let controller_account_id =
                T::Membership::ensure_member_controller_account_origin(origin, member_id)?;

            let bounty = Self::ensure_bounty_exists(&bounty_id)?;

            let current_bounty_stage = Self::get_bounty_stage(&bounty);

            // Ensure withdrawal for successful or failed bounty.
            ensure!(
                current_bounty_stage == BountyStage::FailedBountyWithdrawal ||
                current_bounty_stage == BountyStage::SuccessfulBountyWithdrawal,
                Self::unexpected_bounty_stage_error(current_bounty_stage)
            );

            let entry = Self::ensure_work_entry_exists(&bounty_id, &entry_id)?;

            Self::ensure_work_entry_ownership(&entry, &member_id)?;

            //
            // == MUTATION SAFE ==
            //

            // Claim the winner reward.
            if let Some(OracleWorkEntryJudgment::Winner { reward }) = entry.oracle_judgment_result {
                Self::transfer_funds_from_bounty_account(
                    &controller_account_id,
                    bounty_id,
                    reward
                )?;
            }

            // Unstake the full work entry state.
            T::StakingHandler::unlock(&entry.staking_account_id);

            // Delete the work entry record from the storage.
            Self::remove_work_entry(&bounty_id, &entry_id);

            // Fire an event.
            Self::deposit_event(RawEvent::WorkEntrantFundsWithdrawn(bounty_id, entry_id, member_id));

            // Remove the bounty in case of the last withdrawal operation.
            if Self::withdrawal_completed(&current_bounty_stage, &bounty_id) {
                Self::remove_bounty(&bounty_id);
            }
        }

        /// Bounty Contributor made a remark
        ///
        /// # <weight>
        ///
        /// ## weight
        /// `O (1)`
        /// - db:
        ///    - `O(1)` doesn't depend on the state or parameters
        /// # </weight>
        #[weight = WeightInfoBounty::<T>::contributor_remark()]
        pub fn contributor_remark(
            origin,
            contributor: BountyActor<MemberId<T>>,
            bounty_id: T::BountyId,
            msg: Vec<u8>,
        ) {
            let _ = BountyActorManager::<T>::ensure_bounty_actor_manager(origin, contributor.clone())?;
            ensure!(
                BountyContributions::<T>::contains_key(&bounty_id, &contributor),
                Error::<T>::InvalidContributorActorSpecified,
                );

            //
            // == MUTATION SAFE ==
            //

            Self::deposit_event(RawEvent::BountyContributorRemarked(contributor, bounty_id, msg));
        }

        /// Bounty Oracle made a remark
        ///
        /// # <weight>
        ///
        /// ## weight
        /// `O (1)`
        /// - db:
        ///    - `O(1)` doesn't depend on the state or parameters
        /// # </weight>
        #[weight = WeightInfoBounty::<T>::oracle_remark()]
        pub fn oracle_remark(
            origin,
            oracle: BountyActor<MemberId<T>>,
            bounty_id: T::BountyId,
            msg: Vec<u8>,
        ) {

            let _ = BountyActorManager::<T>::ensure_bounty_actor_manager(
                origin,
                oracle.clone(),
            )?;

            let bounty = Self::ensure_bounty_exists(&bounty_id)?;
            ensure!(
                bounty.creation_params.oracle == oracle,
                Error::<T>::InvalidOracleActorSpecified,
            );

            //
            // == MUTATION SAFE ==
            //


            Self::deposit_event(RawEvent::BountyOracleRemarked(oracle, bounty_id, msg));
        }

        /// Bounty Entrant Worker made a remark
        ///
        /// # <weight>
        ///
        /// ## weight
        /// `O (1)`
        /// - db:
        ///    - `O(1)` doesn't depend on the state or parameters
        /// # </weight>
        #[weight = WeightInfoBounty::<T>::entrant_remark()]
        pub fn entrant_remark(
            origin,
            entrant_id: MemberId<T>,
            bounty_id: T::BountyId,
            entry_id: T::EntryId,
            msg: Vec<u8>,
        ) {

            T::Membership::ensure_member_controller_account_origin(origin, entrant_id)?;

            let entry = Self::ensure_work_entry_exists(&bounty_id, &entry_id)?;
            Self::ensure_work_entry_ownership(&entry, &entrant_id)?;

            //
            // == MUTATION SAFE ==
            //

            Self::deposit_event(RawEvent::BountyEntrantRemarked(entrant_id, bounty_id, entry_id, msg));
        }

        /// Bounty Oracle made a remark
        ///
        /// # <weight>
        ///
        /// ## weight
        /// `O (1)`
        /// - db:
        ///    - `O(1)` doesn't depend on the state or parameters
        /// # </weight>
        #[weight = WeightInfoBounty::<T>::creator_remark()]
        pub fn creator_remark(
            origin,
            creator: BountyActor<MemberId<T>>,
            bounty_id: T::BountyId,
            msg: Vec<u8>,
        ) {

            let _ = BountyActorManager::<T>::ensure_bounty_actor_manager(
                origin,
                creator.clone(),
            )?;

            let bounty = Self::ensure_bounty_exists(&bounty_id)?;
            ensure!(
                bounty.creation_params.creator == creator,
                Error::<T>::InvalidCreatorActorSpecified,
            );

            //
            // == MUTATION SAFE ==
            //

            Self::deposit_event(RawEvent::BountyCreatorRemarked(creator, bounty_id, msg));
        }

    }
}

impl<T: Config> Module<T> {
    // Wrapper-function over System::block_number()
    pub(crate) fn current_block() -> T::BlockNumber {
        <frame_system::Pallet<T>>::block_number()
    }

    // Validates parameters for a bounty creation.
    fn ensure_create_bounty_parameters_valid(
        params: &BountyCreationParameters<T>,
    ) -> DispatchResult {
        ensure!(
            params.work_period != Zero::zero(),
            Error::<T>::WorkPeriodCannotBeZero
        );

        ensure!(
            params.judging_period != Zero::zero(),
            Error::<T>::JudgingPeriodCannotBeZero
        );

        match params.funding_type {
            FundingType::Perpetual { target } => {
                ensure!(
                    target != Zero::zero(),
                    Error::<T>::FundingAmountCannotBeZero
                );
            }
            FundingType::Limited {
                min_funding_amount,
                max_funding_amount,
                funding_period,
            } => {
                ensure!(
                    min_funding_amount != Zero::zero(),
                    Error::<T>::FundingAmountCannotBeZero
                );

                ensure!(
                    max_funding_amount != Zero::zero(),
                    Error::<T>::FundingAmountCannotBeZero
                );

                ensure!(
                    funding_period != Zero::zero(),
                    Error::<T>::FundingPeriodCannotBeZero
                );

                ensure!(
                    min_funding_amount <= max_funding_amount,
                    Error::<T>::MinFundingAmountCannotBeGreaterThanMaxAmount
                );
            }
        }

        ensure!(
            params.cherry >= T::MinCherryLimit::get(),
            Error::<T>::CherryLessThenMinimumAllowed
        );

        ensure!(
            params.entrant_stake >= T::MinWorkEntrantStake::get(),
            Error::<T>::EntrantStakeIsLessThanMininum
        );

        if let AssuranceContractType::Closed(ref member_ids) = params.contract_type {
            ensure!(
                !member_ids.is_empty(),
                Error::<T>::ClosedContractMemberListIsEmpty
            );

            ensure!(
                member_ids.len() <= T::ClosedContractSizeLimit::get().saturated_into(),
                Error::<T>::ClosedContractMemberListIsTooLarge
            );
        }

        Ok(())
    }

    // Verifies that member balance is sufficient for a bounty.
    fn check_balance_for_account(amount: BalanceOf<T>, account_id: &T::AccountId) -> bool {
        balances::Pallet::<T>::usable_balance(account_id) >= amount
    }

    // Transfer funds from the member account to the bounty account.
    fn transfer_funds_to_bounty_account(
        account_id: &T::AccountId,
        bounty_id: T::BountyId,
        amount: BalanceOf<T>,
    ) -> DispatchResult {
        let bounty_account_id = Self::bounty_account_id(bounty_id);

        <balances::Pallet<T> as Currency<T::AccountId>>::transfer(
            account_id,
            &bounty_account_id,
            amount,
            ExistenceRequirement::AllowDeath,
        )
    }

    // Transfer funds from the bounty account to the member account.
    fn transfer_funds_from_bounty_account(
        account_id: &T::AccountId,
        bounty_id: T::BountyId,
        amount: BalanceOf<T>,
    ) -> DispatchResult {
        let bounty_account_id = Self::bounty_account_id(bounty_id);

        <balances::Pallet<T> as Currency<T::AccountId>>::transfer(
            &bounty_account_id,
            account_id,
            amount,
            ExistenceRequirement::AllowDeath,
        )
    }

    // Verifies bounty existence and retrieves a bounty from the storage.
    fn ensure_bounty_exists(bounty_id: &T::BountyId) -> Result<Bounty<T>, DispatchError> {
        ensure!(
            <Bounties<T>>::contains_key(bounty_id),
            Error::<T>::BountyDoesntExist
        );

        let bounty = <Bounties<T>>::get(bounty_id);

        Ok(bounty)
    }

    // Calculate cherry fraction to reward member for an unsuccessful bounty.
    // Cherry fraction = cherry * (member funding / total funding).
    fn get_cherry_fraction_for_member(
        bounty: &Bounty<T>,
        funding_amount: BalanceOf<T>,
    ) -> BalanceOf<T> {
        let funding_share =
            Perbill::from_rational_approximation(funding_amount, bounty.total_funding);

        // cherry share
        funding_share * bounty.creation_params.cherry
    }

    // Remove bounty and all related info from the storage.
    fn remove_bounty(bounty_id: &T::BountyId) {
        <Bounties<T>>::remove(bounty_id);
        <BountyContributions<T>>::remove_prefix(bounty_id);

        // Slash remaining funds.
        let bounty_account_id = Self::bounty_account_id(*bounty_id);
        let all = balances::Pallet::<T>::usable_balance(&bounty_account_id);
        if all != Zero::zero() {
            let _ = balances::Pallet::<T>::slash(&bounty_account_id, all);
        }

        Self::deposit_event(RawEvent::BountyRemoved(*bounty_id));
    }

    // Verifies that the bounty has no pending fund withdrawals left.
    fn withdrawal_completed(stage: &BountyStage, bounty_id: &T::BountyId) -> bool {
        let has_no_contributions = !Self::contributions_exist(bounty_id);
        let has_no_work_entries = !Self::work_entries_exist(bounty_id);

        match stage {
            BountyStage::SuccessfulBountyWithdrawal => {
                // All work entrants withdrew their stakes and rewards.
                has_no_work_entries
            }
            BountyStage::FailedBountyWithdrawal => {
                // All work entrants withdrew their stakes and all funders withdrew cherry and
                // provided funds.
                has_no_contributions && has_no_work_entries
            }
            // Not withdrawal stage
            _ => false,
        }
    }

    // Verifies that bounty has some contribution to withdraw.
    // Should be O(1) because of the single inner call of the next() function of the iterator.
    pub(crate) fn contributions_exist(bounty_id: &T::BountyId) -> bool {
        <BountyContributions<T>>::iter_prefix_values(bounty_id)
            .peekable()
            .peek()
            .is_some()
    }

    // Verifies that bounty has some work entries to withdraw.
    pub(crate) fn work_entries_exist(bounty_id: &T::BountyId) -> bool {
        Self::bounties(bounty_id).active_work_entry_count > 0
    }

    // The account ID of a bounty account. Tests require AccountID type to be at least u128.
    pub(crate) fn bounty_account_id(bounty_id: T::BountyId) -> T::AccountId {
        T::ModuleId::get().into_sub_account(bounty_id)
    }

    // Calculates bounty milestone on member funding.
    fn get_bounty_milestone_on_funding(
        maximum_funding_reached: bool,
        previous_milestone: BountyMilestone<T::BlockNumber>,
    ) -> BountyMilestone<T::BlockNumber> {
        let now = Self::current_block();

        if maximum_funding_reached {
            // Bounty maximum funding reached.
            BountyMilestone::BountyMaxFundingReached {
                max_funding_reached_at: now,
            }
        // No previous contributions.
        } else if let BountyMilestone::Created {
            created_at,
            has_contributions: false,
        } = previous_milestone
        {
            // The bounty has some contributions now.
            BountyMilestone::Created {
                created_at,
                has_contributions: true,
            }
        } else {
            // No changes.
            previous_milestone
        }
    }

    // Calculates bounty milestone on work submitting.
    fn get_bounty_milestone_on_work_submitting(
        bounty: &Bounty<T>,
    ) -> BountyMilestone<T::BlockNumber> {
        let previous_milestone = bounty.milestone.clone();

        match bounty.milestone.clone() {
            BountyMilestone::Created { created_at, .. } => {
                match bounty.creation_params.funding_type {
                    FundingType::Perpetual { .. } => previous_milestone,
                    FundingType::Limited { funding_period, .. } => BountyMilestone::WorkSubmitted {
                        work_period_started_at: created_at + funding_period,
                    },
                }
            }
            BountyMilestone::BountyMaxFundingReached {
                max_funding_reached_at,
            } => BountyMilestone::WorkSubmitted {
                work_period_started_at: max_funding_reached_at,
            },
            _ => previous_milestone,
        }
    }

    // Validates stake on announcing the work entry.
    fn validate_entrant_stake(
        member_id: MemberId<T>,
        bounty: &Bounty<T>,
        staking_account_id: T::AccountId,
    ) -> Result<Option<RequiredStakeInfo<T>>, DispatchError> {
        let staking_balance = bounty.creation_params.entrant_stake;

        ensure!(
            T::Membership::is_member_staking_account(&member_id, &staking_account_id),
            Error::<T>::InvalidStakingAccountForMember
        );

        ensure!(
            T::StakingHandler::is_account_free_of_conflicting_stakes(&staking_account_id),
            Error::<T>::ConflictingStakes
        );

        ensure!(
            T::StakingHandler::is_enough_balance_for_stake(&staking_account_id, staking_balance),
            Error::<T>::InsufficientBalanceForStake
        );

        Ok(Some(RequiredStakeInfo {
            amount: staking_balance,
            account_id: staking_account_id,
        }))
    }

    // Verifies work entry existence and retrieves an entry from the storage.
    fn ensure_work_entry_exists(
        bounty_id: &T::BountyId,
        entry_id: &T::EntryId,
    ) -> Result<Entry<T>, DispatchError> {
        ensure!(
            <Entries<T>>::contains_key(bounty_id, entry_id),
            Error::<T>::WorkEntryDoesntExist
        );

        let entry = Self::entries(bounty_id, entry_id);

        Ok(entry)
    }

    // Ensures entry record ownership for a member.
    fn ensure_work_entry_ownership(
        entry: &Entry<T>,
        owner_member_id: &MemberId<T>,
    ) -> DispatchResult {
        ensure!(
            entry.member_id == *owner_member_id,
            Error::<T>::InvalidEntrantWorkerSpecified
        );

        Ok(())
    }

    // Unlocks the work entry stake.
    // It also calculates and slashes the stake on work entry withdrawal.
    // The slashing amount depends on the entry active period.
    fn unlock_work_entry_stake_with_possible_penalty(bounty: &Bounty<T>, entry: &Entry<T>) {
        let staking_account_id = &entry.staking_account_id;

        let now = Self::current_block();
        let staking_balance = bounty.creation_params.entrant_stake;

        let entry_was_active_period = now.saturating_sub(entry.submitted_at);

        let slashing_share = Perbill::from_rational_approximation(
            entry_was_active_period,
            bounty.creation_params.work_period,
        );

        // No more than staking_balance.
        let slashing_amount = (slashing_share * staking_balance).min(staking_balance);

        if slashing_amount > Zero::zero() {
            T::StakingHandler::slash(staking_account_id, Some(slashing_amount));
        }

        T::StakingHandler::unlock(staking_account_id);
    }

    // Slashed the work entry stake.
    fn slash_work_entry_stake(entry: &Entry<T>) {
        T::StakingHandler::slash(&entry.staking_account_id, None);
    }

    // Validates the contract type for a bounty
    fn ensure_valid_contract_type(bounty: &Bounty<T>, member_id: &MemberId<T>) -> DispatchResult {
        if let AssuranceContractType::Closed(ref valid_members) =
            bounty.creation_params.contract_type
        {
            ensure!(
                valid_members.contains(member_id),
                Error::<T>::CannotSubmitWorkToClosedContractBounty
            );
        }

        Ok(())
    }

    // Computes the stage of a bounty based on its creation parameters and the current state.
    pub(crate) fn get_bounty_stage(bounty: &Bounty<T>) -> BountyStage {
        let sc = BountyStageCalculator::<T> {
            now: Self::current_block(),
            bounty,
        };

        sc.get_bounty_stage()
    }

    // Validates oracle judgment.
    fn validate_judgment(
        bounty_id: &T::BountyId,
        bounty: &Bounty<T>,
        judgment: &OracleJudgmentOf<T>,
    ) -> DispatchResult {
        // Total judgment reward accumulator.
        let mut reward_sum_from_judgment: BalanceOf<T> = Zero::zero();

        // Validate all work entry judgements.
        for (entry_id, work_entry_judgment) in judgment.iter() {
            let entry = Self::ensure_work_entry_exists(bounty_id, entry_id)?;
            if let OracleWorkEntryJudgment::Winner { reward } = work_entry_judgment {
                // Check for zero reward.
                ensure!(*reward != Zero::zero(), Error::<T>::ZeroWinnerReward);

                // Check winner work submission.
                ensure!(
                    entry.work_submitted,
                    Error::<T>::WinnerShouldHasWorkSubmission
                );

                reward_sum_from_judgment += *reward;
            }
        }

        // Check for invalid total sum for successful bounty.
        if reward_sum_from_judgment != Zero::zero() {
            ensure!(
                reward_sum_from_judgment == bounty.total_funding, // 100% bounty distribution
                Error::<T>::TotalRewardShouldBeEqualToTotalFunding
            );
        }

        Ok(())
    }

    // Removes the work entry and decrements active entry count in a bounty.
    fn remove_work_entry(bounty_id: &T::BountyId, entry_id: &T::EntryId) {
        <Entries<T>>::remove(bounty_id, entry_id);

        // Decrement work entry counter and update bounty record.
        <Bounties<T>>::mutate(bounty_id, |bounty| {
            bounty.decrement_active_work_entry_counter();
        });
    }

    // Calculates weight for submit_oracle_judgement extrinsic.
    fn submit_oracle_judgement_weight(judgement: &OracleJudgmentOf<T>) -> Weight {
        let collection_length: u32 = judgement.len().saturated_into();

        WeightInfoBounty::<T>::submit_oracle_judgment_by_council_all_winners(collection_length)
            .max(
                WeightInfoBounty::<T>::submit_oracle_judgment_by_council_all_rejected(
                    collection_length,
                ),
            )
            .max(
                WeightInfoBounty::<T>::submit_oracle_judgment_by_member_all_winners(
                    collection_length,
                ),
            )
            .max(
                WeightInfoBounty::<T>::submit_oracle_judgment_by_member_all_rejected(
                    collection_length,
                ),
            )
    }

    // Bounty stage validator.
    fn ensure_bounty_stage(
        actual_stage: BountyStage,
        expected_stage: BountyStage,
    ) -> DispatchResult {
        ensure!(
            actual_stage == expected_stage,
            Self::unexpected_bounty_stage_error(actual_stage)
        );

        Ok(())
    }

    // Bounty stage validator for cancel_bounty() extrinsic.
    fn ensure_bounty_stage_for_canceling(actual_stage: BountyStage) -> DispatchResult {
        let funding_stage_with_no_contributions = BountyStage::Funding {
            has_contributions: false,
        };

        ensure!(
            actual_stage == funding_stage_with_no_contributions
                || actual_stage == BountyStage::FundingExpired,
            Self::unexpected_bounty_stage_error(actual_stage)
        );

        Ok(())
    }

    // Provides fined-grained errors for a bounty stages
    fn unexpected_bounty_stage_error(unexpected_stage: BountyStage) -> DispatchError {
        match unexpected_stage {
            BountyStage::Funding { .. } => Error::<T>::InvalidStageUnexpectedFunding.into(),
            BountyStage::FundingExpired => Error::<T>::InvalidStageUnexpectedFundingExpired.into(),
            BountyStage::WorkSubmission => Error::<T>::InvalidStageUnexpectedWorkSubmission.into(),
            BountyStage::Judgment => Error::<T>::InvalidStageUnexpectedJudgment.into(),
            BountyStage::SuccessfulBountyWithdrawal => {
                Error::<T>::InvalidStageUnexpectedSuccessfulBountyWithdrawal.into()
            }
            BountyStage::FailedBountyWithdrawal => {
                Error::<T>::InvalidStageUnexpectedFailedBountyWithdrawal.into()
            }
        }
    }

    // Oracle judgment helper. Returns true if a judgement contains at least one winner.
    pub(crate) fn judgment_has_winners(judgment: &OracleJudgmentOf<T>) -> bool {
        judgment.iter().any(|(_, j)| j.is_winner())
    }

    // Transfers cherry back to the bounty creator and fires an event.
    fn return_bounty_cherry_to_creator(
        bounty_id: T::BountyId,
        bounty: &Bounty<T>,
    ) -> DispatchResult {
        let bounty_creator_manager = BountyActorManager::<T>::get_bounty_actor_manager(
            bounty.creation_params.creator.clone(),
        )?;

        bounty_creator_manager
            .transfer_funds_from_bounty_account(bounty_id, bounty.creation_params.cherry)?;

        Self::deposit_event(RawEvent::BountyCreatorCherryWithdrawal(
            bounty_id,
            bounty.creation_params.creator.clone(),
        ));

        Ok(())
    }

    // Calculates weight for create_bounty extrinsic.
    fn create_bounty_weight(params: &BountyCreationParameters<T>, metadata: &[u8]) -> Weight {
        let metadata_length = metadata.len().saturated_into();
        let member_list_length =
            if let AssuranceContractType::Closed(ref members) = params.contract_type {
                members.len().saturated_into()
            } else {
                1 // consider open contract member list as one.
            };

        WeightInfoBounty::<T>::create_bounty_by_member(metadata_length, member_list_length).max(
            WeightInfoBounty::<T>::create_bounty_by_council(metadata_length, member_list_length),
        )
    }
}<|MERGE_RESOLUTION|>--- conflicted
+++ resolved
@@ -108,13 +108,9 @@
 use staking_handler::StakingHandler;
 
 /// Main pallet-bounty trait.
-<<<<<<< HEAD
-pub trait Config: frame_system::Config + balances::Config + common::membership::Config {
-=======
-pub trait Trait:
-    frame_system::Trait + balances::Trait + common::membership::MembershipTypes
+pub trait Config:
+    frame_system::Config + balances::Config + common::membership::MembershipTypes
 {
->>>>>>> d9d9b49b
     /// Events
     type Event: From<Event<Self>> + Into<<Self as frame_system::Config>::Event>;
 
@@ -163,13 +159,8 @@
 /// Alias type for the BountyParameters.
 pub type BountyCreationParameters<T> = BountyParameters<
     BalanceOf<T>,
-<<<<<<< HEAD
     <T as frame_system::Config>::BlockNumber,
-    <T as common::membership::Config>::MemberId,
-=======
-    <T as frame_system::Trait>::BlockNumber,
     <T as common::membership::MembershipTypes>::MemberId,
->>>>>>> d9d9b49b
 >;
 
 /// Defines who can submit the work.
@@ -341,13 +332,8 @@
 /// Alias type for the Bounty.
 pub type Bounty<T> = BountyRecord<
     BalanceOf<T>,
-<<<<<<< HEAD
     <T as frame_system::Config>::BlockNumber,
-    <T as common::membership::Config>::MemberId,
-=======
-    <T as frame_system::Trait>::BlockNumber,
     <T as common::membership::MembershipTypes>::MemberId,
->>>>>>> d9d9b49b
 >;
 
 /// Crowdfunded bounty record.
@@ -408,15 +394,9 @@
 
 /// Alias type for the Entry.
 pub type Entry<T> = EntryRecord<
-<<<<<<< HEAD
     <T as frame_system::Config>::AccountId,
-    <T as common::membership::Config>::MemberId,
+    <T as common::membership::MembershipTypes>::MemberId,
     <T as frame_system::Config>::BlockNumber,
-=======
-    <T as frame_system::Trait>::AccountId,
-    <T as common::membership::MembershipTypes>::MemberId,
-    <T as frame_system::Trait>::BlockNumber,
->>>>>>> d9d9b49b
     BalanceOf<T>,
 >;
 
