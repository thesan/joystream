--- conflicted
+++ resolved
@@ -92,24 +92,19 @@
     fn withdraw_funding_by_council() -> Weight;
     fn announce_work_entry(i: u32, j: u32) -> Weight;
     fn submit_work(i: u32) -> Weight;
-    fn submit_oracle_judgment_by_council_all_winners(i: u32) -> Weight;
-    fn submit_oracle_judgment_by_council_all_rejected(i: u32, j: u32) -> Weight;
-    fn submit_oracle_judgment_by_member_all_winners(i: u32) -> Weight;
-<<<<<<< HEAD
-    fn submit_oracle_judgment_by_member_all_rejected(i: u32) -> Weight;
-    fn withdraw_work_entrant_funds() -> Weight;
-    fn contributor_remark() -> Weight;
-    fn oracle_remark() -> Weight;
-    fn entrant_remark() -> Weight;
-    fn creator_remark() -> Weight;
-=======
-    fn submit_oracle_judgment_by_member_all_rejected(i: u32, j: u32) -> Weight;
+    fn submit_oracle_judgment_by_council_all_winners(i: u32, j: u32) -> Weight;
+    fn submit_oracle_judgment_by_council_all_rejected(i: u32, j: u32, k: u32) -> Weight;
+    fn submit_oracle_judgment_by_member_all_winners(i: u32, j: u32) -> Weight;
+    fn submit_oracle_judgment_by_member_all_rejected(i: u32, j: u32, k: u32) -> Weight;
     fn withdraw_entrant_stake() -> Weight;
     fn withdraw_funding_state_bloat_bond_by_council() -> Weight;
     fn withdraw_funding_state_bloat_bond_by_member() -> Weight;
     fn withdraw_oracle_reward_by_oracle_council() -> Weight;
     fn withdraw_oracle_reward_by_oracle_member() -> Weight;
->>>>>>> 97149d0c
+    fn contributor_remark(i: u32) -> Weight;
+    fn oracle_remark(i: u32) -> Weight;
+    fn entrant_remark(i: u32) -> Weight;
+    fn creator_remark(i: u32) -> Weight;
 }
 
 type WeightInfoBounty<T> = <T as Trait>::WeightInfo;
@@ -686,7 +681,6 @@
         /// - entrant member ID
         WorkEntrantFundsWithdrawn(BountyId, EntryId, MemberId),
 
-<<<<<<< HEAD
         /// Bounty contributor made a message remark
         /// Params:
         /// - contributor
@@ -716,7 +710,6 @@
         /// - message
         BountyCreatorRemarked(BountyActor<MemberId>, BountyId, Vec<u8>),
 
-=======
         /// Work entry was slashed.
         /// Params:
         /// - bounty ID
@@ -752,7 +745,6 @@
             BountyId,
             BountyActor<MemberId>,
             Balance),
->>>>>>> 97149d0c
     }
 }
 
@@ -840,7 +832,6 @@
         /// Invalid judgment - all winners should have work submissions.
         WinnerShouldHasWorkSubmission,
 
-<<<<<<< HEAD
         /// Bounty contributor not found
         InvalidContributorActorSpecified,
 
@@ -853,19 +844,11 @@
         /// Invalid Creator Actor for Bounty specified
         InvalidCreatorActorSpecified,
 
-=======
-        ///Cannot withdraw oracle reward from bounty account, because of insufficient balance,
-        NoBountyBalanceToOracleRewardWithdrawal,
-
         ///Worker tried to access a work entry that doesn't belong to him
         WorkEntryDoesntBelongToWorker,
 
-        ///Cannot withdraw a zero amount reward
-        OracleRewardIsZero,
-
         ///Oracle have already been withdrawn
         OracleRewardAlreadyWithdrawn
->>>>>>> 97149d0c
     }
 }
 
@@ -1322,7 +1305,7 @@
             //
 
             // Update entry
-            <Entries<T>>::mutate(entry_id, |entry| {
+            <Entries<T>>::mutate(bounty_id, entry_id, |entry| {
                 entry.work_submitted = true;
             });
 
@@ -1355,26 +1338,10 @@
 
             Self::ensure_bounty_stage(current_bounty_stage, BountyStage::WorkSubmission)?;
 
-<<<<<<< HEAD
-            Self::ensure_work_entry_exists(&bounty_id, &entry_id)?;
-
-=======
->>>>>>> 97149d0c
             //
             // == MUTATION SAFE ==
             //
 
-<<<<<<< HEAD
-            // Update entry
-            <Entries<T>>::mutate(bounty_id, entry_id, |entry| {
-                entry.work_submitted = true;
-            });
-
-            let new_milestone = Self::get_bounty_milestone_on_work_submitting(&bounty);
-
-            // Update bounty record.
-=======
->>>>>>> 97149d0c
             <Bounties<T>>::mutate(bounty_id, |bounty| {
                 bounty.milestone = BountyMilestone::WorkSubmitted;
             });
@@ -1387,13 +1354,16 @@
         /// # <weight>
         ///
         /// ## weight
-        /// `O (N x M)`
+        /// `O (N x M + Z)`
         /// - `N` is judgment,
-        /// - `M` is action_justification (inside OracleJudgment)
+        /// - `M` is action_justification (inside OracleJudgment),
+        /// - `Z` is rationale
         /// - db:
         ///    - `O(N)`
         /// # </weight>
-        #[weight = Module::<T>::submit_oracle_judgment_weight(&judgment)]
+        #[weight = Module::<T>::submit_oracle_judgment_weight(
+            &judgment,
+            rationale.len().saturated_into())]
         pub fn submit_oracle_judgment(
             origin,
             bounty_id: T::BountyId,
@@ -1412,13 +1382,7 @@
 
             Self::ensure_bounty_stage(current_bounty_stage, BountyStage::Judgment)?;
 
-<<<<<<< HEAD
-            ensure!(bounty.active_work_entry_count != 0, Error::<T>::NoActiveWorkEntries);
-
             Self::validate_judgment(&bounty_id, &bounty, &judgment)?;
-=======
-            Self::validate_judgment(&bounty, &judgment)?;
->>>>>>> 97149d0c
 
             // Lookup for any winners in the judgment.
             let successful_bounty = Self::judgment_has_winners(&judgment);
@@ -1442,18 +1406,10 @@
             // Judgments triage.
             for (entry_id, work_entry_judgment) in judgment.iter() {
                 // Update work entries for winners.
-<<<<<<< HEAD
-                if matches!(*work_entry_judgment, OracleWorkEntryJudgment::Winner{ .. }) {
-                    <Entries<T>>::mutate(bounty_id, entry_id, |entry| {
-                        entry.oracle_judgment_result = Some(*work_entry_judgment);
-                    });
-                } else {
-                    let entry = Self::entries(bounty_id, entry_id);
-=======
                 match *work_entry_judgment{
                     OracleWorkEntryJudgment::Winner{ reward } => {
 
-                        let entry = Self::entries(entry_id);
+                        let entry = Self::entries(&bounty_id, &entry_id);
                         // Unstake the full work entry state.
                         let worker_account_id = T::Membership::controller_account_id(entry.member_id)?;
 
@@ -1470,14 +1426,13 @@
 
                         // Fire an event.
                         Self::deposit_event(RawEvent::WorkEntrantFundsWithdrawn(bounty_id, *entry_id, entry.member_id));
->>>>>>> 97149d0c
 
                     },
                     OracleWorkEntryJudgment::Rejected{
                         slashing_share,
                         ..
                     } => {
-                        let entry = Self::entries(entry_id);
+                        let entry = Self::entries(&bounty_id, &entry_id);
                         let slashing_amount = slashing_share * bounty.creation_params.entrant_stake;
 
                         if slashing_amount > Zero::zero() {
@@ -1491,16 +1446,12 @@
                 }
             }
             // Fire a judgment event.
-<<<<<<< HEAD
             Self::deposit_event(RawEvent::OracleJudgmentSubmitted(
                 bounty_id,
-                oracle,
+                bounty.creation_params.oracle,
                 judgment,
                 rationale,
             ));
-=======
-            Self::deposit_event(RawEvent::OracleJudgmentSubmitted(bounty_id, bounty.creation_params.oracle, judgment));
->>>>>>> 97149d0c
         }
 
         ///Unlocks the stake related to a work entry
@@ -1633,11 +1584,12 @@
         /// # <weight>
         ///
         /// ## weight
-        /// `O (1)`
+        /// `O (N)`
+        /// - `N` is msg
         /// - db:
         ///    - `O(1)` doesn't depend on the state or parameters
         /// # </weight>
-        #[weight = WeightInfoBounty::<T>::contributor_remark()]
+        #[weight = WeightInfoBounty::<T>::contributor_remark(msg.len().saturated_into())]
         pub fn contributor_remark(
             origin,
             contributor: BountyActor<MemberId<T>>,
@@ -1662,11 +1614,12 @@
         /// # <weight>
         ///
         /// ## weight
-        /// `O (1)`
+        /// `O (N)`
+        /// - `N` is msg
         /// - db:
         ///    - `O(1)` doesn't depend on the state or parameters
         /// # </weight>
-        #[weight = WeightInfoBounty::<T>::oracle_remark()]
+        #[weight = WeightInfoBounty::<T>::oracle_remark(msg.len().saturated_into())]
         pub fn oracle_remark(
             origin,
             oracle: BountyActor<MemberId<T>>,
@@ -1698,11 +1651,12 @@
         /// # <weight>
         ///
         /// ## weight
-        /// `O (1)`
+        /// `O (N)`
+        /// - `N` is msg
         /// - db:
         ///    - `O(1)` doesn't depend on the state or parameters
         /// # </weight>
-        #[weight = WeightInfoBounty::<T>::entrant_remark()]
+        #[weight = WeightInfoBounty::<T>::entrant_remark(msg.len().saturated_into())]
         pub fn entrant_remark(
             origin,
             entrant_id: MemberId<T>,
@@ -1714,6 +1668,7 @@
             T::Membership::ensure_member_controller_account_origin(origin, entrant_id)?;
 
             let entry = Self::ensure_work_entry_exists(&bounty_id, &entry_id)?;
+
             ensure!(
                 entry.member_id == entrant_id,
                 Error::<T>::InvalidEntrantWorkerSpecified,
@@ -1731,11 +1686,12 @@
         /// # <weight>
         ///
         /// ## weight
-        /// `O (1)`
+        /// `O (N)`
+        /// - `N` is msg
         /// - db:
         ///    - `O(1)` doesn't depend on the state or parameters
         /// # </weight>
-        #[weight = WeightInfoBounty::<T>::creator_remark()]
+        #[weight = WeightInfoBounty::<T>::creator_remark(msg.len().saturated_into())]
         pub fn creator_remark(
             origin,
             creator: BountyActor<MemberId<T>>,
@@ -2234,29 +2190,17 @@
 
         // Validate all work entry Judgments.
         for (entry_id, work_entry_judgment) in judgment.iter() {
-<<<<<<< HEAD
             let entry = Self::ensure_work_entry_exists(bounty_id, entry_id)?;
-            if let OracleWorkEntryJudgment::Winner { reward } = work_entry_judgment {
-                // Check for zero reward.
-                ensure!(*reward != Zero::zero(), Error::<T>::ZeroWinnerReward);
-
-=======
-            let entry = Self::ensure_work_entry_exists(entry_id)?;
             //checks if member_id exists
             T::Membership::controller_account_id(entry.member_id)?;
             if let OracleWorkEntryJudgment::Winner { reward } = work_entry_judgment {
                 // Check for zero reward.
                 ensure!(*reward != Zero::zero(), Error::<T>::ZeroWinnerReward);
->>>>>>> 97149d0c
                 // Check winner work submission.
                 ensure!(
                     entry.work_submitted,
                     Error::<T>::WinnerShouldHasWorkSubmission
                 );
-<<<<<<< HEAD
-
-=======
->>>>>>> 97149d0c
                 reward_sum_from_judgment += *reward;
             }
         }
@@ -2349,7 +2293,7 @@
     }
 
     // Calculates weight for submit_oracle_Judgment extrinsic.
-    fn submit_oracle_judgment_weight(judgment_map: &OracleJudgmentOf<T>) -> Weight {
+    fn submit_oracle_judgment_weight(judgment_map: &OracleJudgmentOf<T>, rationale: u32) -> Weight {
         let collection_length: u32 = judgment_map.len().saturated_into();
         let justification_length: u32 = judgment_map
             .iter()
@@ -2361,23 +2305,29 @@
                 } => action_justification.len().saturated_into(),
             })
             .sum();
-        WeightInfoBounty::<T>::submit_oracle_judgment_by_council_all_winners(collection_length)
-            .max(
-                WeightInfoBounty::<T>::submit_oracle_judgment_by_council_all_rejected(
-                    collection_length,
-                    justification_length,
-                ),
-            )
-            .max(
-                WeightInfoBounty::<T>::submit_oracle_judgment_by_member_all_winners(
-                    collection_length,
-                ),
-            )
-            .max(
-                WeightInfoBounty::<T>::submit_oracle_judgment_by_member_all_rejected(
-                    collection_length,
-                    justification_length,
-                ),
-            )
+        WeightInfoBounty::<T>::submit_oracle_judgment_by_council_all_winners(
+            collection_length,
+            rationale,
+        )
+        .max(
+            WeightInfoBounty::<T>::submit_oracle_judgment_by_council_all_rejected(
+                collection_length,
+                justification_length,
+                rationale,
+            ),
+        )
+        .max(
+            WeightInfoBounty::<T>::submit_oracle_judgment_by_member_all_winners(
+                collection_length,
+                rationale,
+            ),
+        )
+        .max(
+            WeightInfoBounty::<T>::submit_oracle_judgment_by_member_all_rejected(
+                collection_length,
+                justification_length,
+                rationale,
+            ),
+        )
     }
 }