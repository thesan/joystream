--- conflicted
+++ resolved
@@ -38,13 +38,8 @@
 
 /// Proposal details provide voters the information required for the perceived voting.
 #[cfg_attr(feature = "std", derive(Serialize, Deserialize))]
-<<<<<<< HEAD
-#[derive(Encode, Decode, Clone, PartialEq, Debug)]
+#[derive(Encode, Decode, Clone, PartialEq, Debug, Eq)]
 pub enum ProposalDetails<Balance, BlockNumber, AccountId, WorkerId, OpeningId, PostId> {
-=======
-#[derive(Encode, Decode, Clone, PartialEq, Debug, Eq)]
-pub enum ProposalDetails<Balance, BlockNumber, AccountId, WorkerId, OpeningId> {
->>>>>>> 32256a55
     /// The signal of the `Signal` proposal
     Signal(Vec<u8>),
 
