--- conflicted
+++ resolved
@@ -111,20 +111,13 @@
 
     /// `Veto Proposal` proposal
     VetoProposal(ProposalId),
-
-<<<<<<< HEAD
     // TODO: enable after Carthage
     // /// `Update global NFT limit` proposal
     // UpdateGlobalNftLimit(NftLimitPeriod, u64),
-    /// `Update Channel Payouts` proposal
-    UpdateChannelPayouts(UpdateChannelPayoutsParameters),
-=======
-    /// `Update global NFT limit` proposal
-    UpdateGlobalNftLimit(NftLimitPeriod, u64),
+
     // TODO: enable after Carthage
     // /// `Update Channel Payouts` proposal
     // UpdateChannelPayouts(UpdateChannelPayoutsParameters),
->>>>>>> abd83ef4
 }
 
 impl<
