--- conflicted
+++ resolved
@@ -1998,125 +1998,6 @@
     });
 }
 
-<<<<<<< HEAD
-#[test]
-fn create_update_channel_payouts_common_checks_succeed() {
-    initial_test_ext().execute_with(|| {
-        let general_proposal_parameters_no_staking = GeneralProposalParameters::<Test> {
-            member_id: 1,
-            title: b"title".to_vec(),
-            description: b"body".to_vec(),
-            staking_account_id: None,
-            exact_execution_block: None,
-        };
-
-        let general_proposal_parameters = GeneralProposalParameters::<Test> {
-            member_id: 1,
-            title: b"title".to_vec(),
-            description: b"body".to_vec(),
-            staking_account_id: Some(1),
-            exact_execution_block: None,
-        };
-
-        let general_proposal_parameters_incorrect_staking = GeneralProposalParameters::<Test> {
-            member_id: 1,
-            title: b"title".to_vec(),
-            description: b"body".to_vec(),
-            staking_account_id: Some(STAKING_ACCOUNT_ID_NOT_BOUND_TO_MEMBER),
-            exact_execution_block: None,
-        };
-
-        let proposal_details = ProposalDetails::UpdateChannelPayouts(
-            content::UpdateChannelPayoutsParameters::<Test> {
-                commitment: Some(<Test as frame_system::Config>::Hashing::hash(
-                    b"commitment".as_ref(),
-                )),
-                payload: Some(content::ChannelPayoutsPayloadParametersRecord {
-                    uploader_account: <Test as frame_system::Config>::AccountId::default(),
-                    object_creation_params: content::DataObjectCreationParameters {
-                        size: u64::MAX,
-                        ipfs_content_id: Vec::from_iter((0..46).map(|_| u8::MAX)),
-                    },
-                    expected_data_size_fee: u128::MAX.saturated_into::<BalanceOf<Test>>(),
-                    expected_data_object_state_bloat_bond: u128::MAX
-                        .saturated_into::<BalanceOf<Test>>(),
-                }),
-                min_cashout_allowed: Some(u128::MAX.saturated_into::<BalanceOf<Test>>()),
-                max_cashout_allowed: Some(u128::MAX.saturated_into::<BalanceOf<Test>>()),
-                channel_cashouts_enabled: Some(true),
-            },
-        );
-
-        let proposal_fixture = ProposalTestFixture {
-            proposal_details: proposal_details.clone(),
-            general_proposal_parameters: general_proposal_parameters.clone(),
-            insufficient_rights_call: || {
-                ProposalsCodex::create_proposal(
-                    RawOrigin::None.into(),
-                    general_proposal_parameters_no_staking.clone(),
-                    proposal_details.clone(),
-                )
-            },
-            invalid_stake_account_call: || {
-                ProposalsCodex::create_proposal(
-                    RawOrigin::Signed(1).into(),
-                    general_proposal_parameters_incorrect_staking.clone(),
-                    proposal_details.clone(),
-                )
-            },
-            empty_stake_call: || {
-                ProposalsCodex::create_proposal(
-                    RawOrigin::Signed(1).into(),
-                    general_proposal_parameters_no_staking.clone(),
-                    proposal_details.clone(),
-                )
-            },
-            successful_call: || {
-                ProposalsCodex::create_proposal(
-                    RawOrigin::Signed(1).into(),
-                    general_proposal_parameters.clone(),
-                    proposal_details.clone(),
-                )
-            },
-            proposal_parameters:
-                <Test as crate::Config>::UpdateChannelPayoutsProposalParameters::get(),
-        };
-        proposal_fixture.check_all();
-    });
-}
-
-#[test]
-fn create_update_channel_payouts_proposal_fails_when_min_cashout_exceeds_max_cashout() {
-    initial_test_ext().execute_with(|| {
-        let general_proposal_parameters = GeneralProposalParameters::<Test> {
-            member_id: 1,
-            title: b"title".to_vec(),
-            description: b"body".to_vec(),
-            staking_account_id: Some(1),
-            exact_execution_block: None,
-        };
-
-        let details = ProposalDetailsOf::<Test>::UpdateChannelPayouts(
-            content::UpdateChannelPayoutsParameters::<Test> {
-                min_cashout_allowed: Some(2u64),
-                max_cashout_allowed: Some(1u64),
-                commitment: None,
-                payload: None,
-                channel_cashouts_enabled: None,
-            },
-        );
-
-        assert_eq!(
-            ProposalsCodex::create_proposal(
-                RawOrigin::Signed(1).into(),
-                general_proposal_parameters,
-                details,
-            ),
-            Err(Error::<Test>::InvalidChannelPayoutsProposalMinCashoutExceedsMaxCashout.into())
-        );
-    });
-}
-=======
 // TODO: enable after Carthage
 // #[test]
 // fn create_update_channel_payouts_common_checks_succeed() {
@@ -2235,5 +2116,4 @@
 //             Err(Error::<Test>::InvalidChannelPayoutsProposalMinCashoutExceedsMaxCashout.into())
 //         );
 //     });
-// }
->>>>>>> 74922efa
+// }