--- conflicted
+++ resolved
@@ -92,11 +92,8 @@
         Balances: balances::{Pallet, Call, Storage, Config<T>, Event<T>},
         Staking: staking::{Pallet, Call, Config<T>, Storage, Event<T>},
         BagsList: pallet_bags_list::{Pallet, Call, Storage, Event<T>},
-<<<<<<< HEAD
-=======
         Vesting: vesting::{Pallet, Call, Storage, Event<T>},
 
->>>>>>> aed16d0e
         Membership: membership::{Pallet, Call, Storage, Event<T>},
         ProposalsCodex: proposals_codex::{Pallet, Call, Storage, Event<T>},
         ProposalsEngine: proposals_engine::{Pallet, Call, Storage, Event<T>},
