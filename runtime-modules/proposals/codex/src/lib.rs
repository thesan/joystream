--- conflicted
+++ resolved
@@ -101,11 +101,8 @@
     fn create_proposal_lock_blog_post(t: u32, d: u32) -> Weight;
     fn create_proposal_unlock_blog_post(t: u32, d: u32) -> Weight;
     fn create_proposal_veto_proposal(t: u32, d: u32) -> Weight;
-<<<<<<< HEAD
     fn create_proposal_update_global_nft_limit(t: u32, d: u32) -> Weight;
-=======
     fn create_proposal_update_channel_payouts(t: u32, d: u32, i: u32) -> Weight;
->>>>>>> bc20d0e9
 }
 
 type WeightInfoCodex<T> = <T as Trait>::WeightInfo;
@@ -252,13 +249,13 @@
     /// `Veto Proposal` proposal parameters
     type VetoProposalProposalParameters: Get<ProposalParameters<Self::BlockNumber, BalanceOf<Self>>>;
 
-<<<<<<< HEAD
     /// `Update Nft limit` proposal parameters
     type UpdateGlobalNftLimitProposalParameters: Get<
-=======
+        ProposalParameters<Self::BlockNumber, BalanceOf<Self>>,
+    >;
+
     /// `Update Channel Payouts` proposal parameters
     type UpdateChannelPayoutsProposalParameters: Get<
->>>>>>> bc20d0e9
         ProposalParameters<Self::BlockNumber, BalanceOf<Self>>,
     >;
 }
@@ -464,13 +461,11 @@
         const VetoProposalProposalParameters:
             ProposalParameters<T::BlockNumber, BalanceOf<T>> = T::VetoProposalProposalParameters::get();
 
-<<<<<<< HEAD
         const UpdateGlobalNftLimitProposalParameters:
             ProposalParameters<T::BlockNumber, BalanceOf<T>> = T::UpdateGlobalNftLimitProposalParameters::get();
-=======
+
         const UpdateChannelPayoutsProposalParameters:
             ProposalParameters<T::BlockNumber, BalanceOf<T>> = T::UpdateChannelPayoutsProposalParameters::get();
->>>>>>> bc20d0e9
 
 
         /// Create a proposal, the type of proposal depends on the `proposal_details` variant
@@ -674,10 +669,10 @@
             ProposalDetails::VetoProposal(..) => {
                 // Note: No checks for this proposal for now
             }
-<<<<<<< HEAD
             ProposalDetails::UpdateGlobalNftLimit(..) => {
                 // Note: No checks for this proposal for now
-=======
+            }
+
             ProposalDetails::UpdateChannelPayouts(params) => {
                 if params.min_cashout_allowed.is_some() && params.max_cashout_allowed.is_some() {
                     ensure!(
@@ -685,7 +680,6 @@
                         Error::<T>::InvalidChannelPayoutsProposalMinCashoutExceedsMaxCashout
                     );
                 }
->>>>>>> bc20d0e9
             }
         }
 
@@ -752,13 +746,11 @@
             ProposalDetails::LockBlogPost(..) => T::LockBlogPostProposalParameters::get(),
             ProposalDetails::UnlockBlogPost(..) => T::UnlockBlogPostProposalParameters::get(),
             ProposalDetails::VetoProposal(..) => T::VetoProposalProposalParameters::get(),
-<<<<<<< HEAD
             ProposalDetails::UpdateGlobalNftLimit(..) => {
                 T::UpdateGlobalNftLimitProposalParameters::get()
-=======
+            }
             ProposalDetails::UpdateChannelPayouts(..) => {
                 T::UpdateChannelPayoutsProposalParameters::get()
->>>>>>> bc20d0e9
             }
         }
     }
@@ -927,12 +919,13 @@
                 )
                 .saturated_into()
             }
-<<<<<<< HEAD
             ProposalDetails::UpdateGlobalNftLimit(..) => {
                 WeightInfoCodex::<T>::create_proposal_update_global_nft_limit(
                     title_length.saturated_into(),
                     description_length.saturated_into(),
-=======
+                )
+                .saturated_into()
+            }
             ProposalDetails::UpdateChannelPayouts(params) => {
                 WeightInfoCodex::<T>::create_proposal_update_channel_payouts(
                     title_length.saturated_into(),
@@ -941,7 +934,6 @@
                         .payload
                         .as_ref()
                         .map_or(0, |p| p.object_creation_params.ipfs_content_id.len() as u32),
->>>>>>> bc20d0e9
                 )
                 .saturated_into()
             }
