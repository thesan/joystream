//! # Proposals codex module
//! Proposals `codex` module for the Joystream platform.
//! Component of the proposals frame_system. It contains preset proposal types.
//!
//! ## Overview
//!
//! The proposals codex module serves as a facade and entry point of the proposals frame_system. It uses
//! proposals `engine` module to maintain a lifecycle of the proposal and to execute proposals.
//! During the proposal creation, `codex` also create a discussion thread using the `discussion`
//! proposals module. `Codex` uses predefined parameters (eg.:`voting_period`) for each proposal and
//! encodes extrinsic calls from dependency modules in order to create proposals inside the `engine`
//! module.
//!
//! To create a proposal you need to call the extrinsic `create_proposal` with the `ProposalDetails` variant
//! corresponding to the proposal you want to create. [See the possible details with their proposal](./enum.ProposalDetails.html)
//!
//! ## Extrinsics
//!
//! - [create_proposal](./struct.Module.html#method.create_proposal) - creates proposal
//!
//! ### Dependencies:
//! - [proposals engine](../substrate_proposals_engine_module/index.html)
//! - [proposals discussion](../substrate_proposals_discussion_module/index.html)
//! - [membership](../substrate_membership_module/index.html)
//! - [council](../substrate_council_module/index.html)
//! - [common](../substrate_common_module/index.html)
//! - [staking](../substrate_staking_module/index.html)
//! - [working_group](../substrate_working_group_module/index.html)
//!
//! ### Notes
//! The module uses [ProposalEncoder](./trait.ProposalEncoder.html) to encode the proposal using its
//! details. Encoded byte vector is passed to the _proposals engine_ as serialized executable code.

// `decl_module!` does a lot of recursion and requires us to increase the limit to 256.
#![recursion_limit = "256"]
// Ensure we're `no_std` when compiling for Wasm.
#![cfg_attr(not(feature = "std"), no_std)]
// Disable this lint warning because Substrate generates function without an alias for
// the ProposalDetailsOf type.
#![allow(clippy::too_many_arguments)]
#![allow(clippy::unused_unit)]

mod types;

#[cfg(test)]
mod tests;

mod benchmarking;
pub mod weights;
pub use weights::WeightInfo;

use frame_support::dispatch::DispatchResult;
use frame_support::traits::Get;
use frame_support::weights::Weight;
use frame_support::{decl_error, decl_event, decl_module, decl_storage, ensure};
use sp_arithmetic::traits::Zero;
use sp_runtime::SaturatedConversion;
use sp_std::clone::Clone;
use sp_std::collections::btree_set::BTreeSet;
use sp_std::convert::TryInto;

use common::membership::MemberOriginValidator;
use common::MemberId;
use proposals_discussion::ThreadMode;
use proposals_engine::{
    BalanceOf, ProposalCreationParameters, ProposalObserver, ProposalParameters,
};
pub use types::{
    CreateOpeningParameters, FillOpeningParameters, GeneralProposalParams, ProposalDetails,
    ProposalDetailsOf, ProposalEncoder, TerminateRoleParameters,
};

// Max allowed value for 'Funding Request' proposal
const MAX_SPENDING_PROPOSAL_VALUE: u32 = 50_000_000_u32;
// Max validator count for the 'Set Max Validator Count' proposal
const MAX_VALIDATOR_COUNT: u32 = 300;
// Max number of account that a fund request accept
const MAX_FUNDING_REQUEST_ACCOUNTS: usize = 100;

<<<<<<< HEAD
=======
/// Proposal codex WeightInfo.
/// Note: This was auto generated through the benchmark CLI using the `--weight-trait` flag
pub trait WeightInfo {
    fn create_proposal_signal(i: u32, t: u32, d: u32) -> Weight;
    fn create_proposal_runtime_upgrade(i: u32, t: u32, d: u32) -> Weight;
    fn create_proposal_funding_request(i: u32, d: u32) -> Weight;
    fn create_proposal_set_max_validator_count(t: u32, d: u32) -> Weight;
    fn create_proposal_create_working_group_lead_opening(i: u32, t: u32, d: u32) -> Weight;
    fn create_proposal_fill_working_group_lead_opening(t: u32, d: u32) -> Weight;
    fn create_proposal_update_working_group_budget(t: u32, d: u32) -> Weight;
    fn create_proposal_decrease_working_group_lead_stake(t: u32, d: u32) -> Weight;
    fn create_proposal_slash_working_group_lead(d: u32) -> Weight;
    fn create_proposal_set_working_group_lead_reward(t: u32, d: u32) -> Weight;
    fn create_proposal_terminate_working_group_lead(t: u32, d: u32) -> Weight;
    fn create_proposal_amend_constitution(i: u32, d: u32) -> Weight;
    fn create_proposal_cancel_working_group_lead_opening(d: u32) -> Weight;
    fn create_proposal_set_membership_price(t: u32, d: u32) -> Weight;
    fn create_proposal_set_council_budget_increment(t: u32, d: u32) -> Weight;
    fn create_proposal_set_councilor_reward(t: u32, d: u32) -> Weight;
    fn create_proposal_set_initial_invitation_balance(t: u32, d: u32) -> Weight;
    fn create_proposal_set_initial_invitation_count(t: u32, d: u32) -> Weight;
    fn create_proposal_set_membership_lead_invitation_quota(d: u32) -> Weight;
    fn create_proposal_set_referral_cut(t: u32, d: u32) -> Weight;
    fn create_proposal_veto_proposal(t: u32, d: u32) -> Weight;
    fn create_proposal_update_global_nft_limit(t: u32, d: u32) -> Weight;
    fn create_proposal_update_channel_payouts(t: u32, d: u32, i: u32) -> Weight;
}

>>>>>>> c3927350
type WeightInfoCodex<T> = <T as Config>::WeightInfo;

/// 'Proposals codex' substrate module Trait
pub trait Config:
    frame_system::Config
    + proposals_engine::Config
    + proposals_discussion::Config
    + common::membership::MembershipTypes
    + staking::Config
    + proposals_engine::Config
{
    /// Proposal Codex module event type.
    type Event: From<Event<Self>> + Into<<Self as frame_system::Config>::Event>;

    /// Validates member id and origin combination.
    type MembershipOriginValidator: MemberOriginValidator<
        Self::Origin,
        MemberId<Self>,
        Self::AccountId,
    >;

    /// Encodes the proposal usint its details.
    type ProposalEncoder: ProposalEncoder<Self>;

    /// Weight information for extrinsics in this pallet.
    type WeightInfo: WeightInfo;

    /// 'Set Max Validator Count' proposal parameters.
    type SetMaxValidatorCountProposalParameters: Get<
        ProposalParameters<Self::BlockNumber, BalanceOf<Self>>,
    >;

    /// 'Runtime Upgrade' proposal parameters.
    type RuntimeUpgradeProposalParameters: Get<
        ProposalParameters<Self::BlockNumber, BalanceOf<Self>>,
    >;

    /// 'Signal' proposal parameters.
    type SignalProposalParameters: Get<ProposalParameters<Self::BlockNumber, BalanceOf<Self>>>;

    /// 'Funding Request' proposal parameters.
    type FundingRequestProposalParameters: Get<
        ProposalParameters<Self::BlockNumber, BalanceOf<Self>>,
    >;

    /// 'Create Working Group Lead Opening' proposal parameters.
    type CreateWorkingGroupLeadOpeningProposalParameters: Get<
        ProposalParameters<Self::BlockNumber, BalanceOf<Self>>,
    >;

    /// 'Fill Working Group Lead Opening' proposal parameters.
    type FillWorkingGroupLeadOpeningProposalParameters: Get<
        ProposalParameters<Self::BlockNumber, BalanceOf<Self>>,
    >;

    /// 'Update Working Group Budget' proposal parameters.
    type UpdateWorkingGroupBudgetProposalParameters: Get<
        ProposalParameters<Self::BlockNumber, BalanceOf<Self>>,
    >;

    /// 'Decrease Working Group Lead Stake' proposal parameters.
    type DecreaseWorkingGroupLeadStakeProposalParameters: Get<
        ProposalParameters<Self::BlockNumber, BalanceOf<Self>>,
    >;

    /// 'Slash Working Group Lead Stake' proposal parameters.
    type SlashWorkingGroupLeadProposalParameters: Get<
        ProposalParameters<Self::BlockNumber, BalanceOf<Self>>,
    >;

    /// 'Set Working Group Lead Reward' proposal parameters.
    type SetWorkingGroupLeadRewardProposalParameters: Get<
        ProposalParameters<Self::BlockNumber, BalanceOf<Self>>,
    >;

    /// 'Terminate Working Group Lead' proposal parameters.
    type TerminateWorkingGroupLeadProposalParameters: Get<
        ProposalParameters<Self::BlockNumber, BalanceOf<Self>>,
    >;

    /// 'Amend Constitution' proposal parameters.
    type AmendConstitutionProposalParameters: Get<
        ProposalParameters<Self::BlockNumber, BalanceOf<Self>>,
    >;

    /// `Cancel Working Group Lead Opening` proposal parameters.
    type CancelWorkingGroupLeadOpeningProposalParameters: Get<
        ProposalParameters<Self::BlockNumber, BalanceOf<Self>>,
    >;

    /// `Set Membership Price Parameters` proposal parameters.
    type SetMembershipPriceProposalParameters: Get<
        ProposalParameters<Self::BlockNumber, BalanceOf<Self>>,
    >;

    /// `Set Council Budget Increment` proposal parameters.
    type SetCouncilBudgetIncrementProposalParameters: Get<
        ProposalParameters<Self::BlockNumber, BalanceOf<Self>>,
    >;

    /// `Set Councilor Reward` proposal parameters
    type SetCouncilorRewardProposalParameters: Get<
        ProposalParameters<Self::BlockNumber, BalanceOf<Self>>,
    >;

    /// `Set Initial Invitation Balance` proposal parameters
    type SetInitialInvitationBalanceProposalParameters: Get<
        ProposalParameters<Self::BlockNumber, BalanceOf<Self>>,
    >;

    /// `Set Invitation Count` proposal parameters
    type SetInvitationCountProposalParameters: Get<
        ProposalParameters<Self::BlockNumber, BalanceOf<Self>>,
    >;

    /// `Set Membership Lead Invitaiton Quota` proposal parameters
    type SetMembershipLeadInvitationQuotaProposalParameters: Get<
        ProposalParameters<Self::BlockNumber, BalanceOf<Self>>,
    >;

    /// `Set Referral Cut` proposal parameters
    type SetReferralCutProposalParameters: Get<
        ProposalParameters<Self::BlockNumber, BalanceOf<Self>>,
    >;

    /// `Veto Proposal` proposal parameters
    type VetoProposalProposalParameters: Get<ProposalParameters<Self::BlockNumber, BalanceOf<Self>>>;

    /// `Update Nft limit` proposal parameters
    type UpdateGlobalNftLimitProposalParameters: Get<
        ProposalParameters<Self::BlockNumber, BalanceOf<Self>>,
    >;

    /// `Update Channel Payouts` proposal parameters
    type UpdateChannelPayoutsProposalParameters: Get<
        ProposalParameters<Self::BlockNumber, BalanceOf<Self>>,
    >;
}

/// Specialized alias of GeneralProposalParams
pub type GeneralProposalParameters<T> = GeneralProposalParams<
    MemberId<T>,
    <T as frame_system::Config>::AccountId,
    <T as frame_system::Config>::BlockNumber,
>;

decl_event! {
    pub enum Event<T> where
        GeneralProposalParameters = GeneralProposalParameters<T>,
        ProposalDetailsOf = ProposalDetailsOf<T>,
        <T as proposals_engine::Config>::ProposalId,
        <T as proposals_discussion::Config>::ThreadId
    {
        /// A proposal was created
        /// Params:
        /// - Id of a newly created proposal after it was saved in storage.
        /// - General proposal parameter. Parameters shared by all proposals
        /// - Proposal Details. Parameter of proposal with a variant for each kind of proposal
        /// - Id of a newly created proposal thread
        ProposalCreated(ProposalId, GeneralProposalParameters, ProposalDetailsOf, ThreadId),
    }
}

decl_error! {
    /// Codex module predefined errors
    pub enum Error for Module<T: Config> {
        /// Provided text for text proposal is empty
        SignalProposalIsEmpty,

        /// Provided WASM code for the runtime upgrade proposal is empty
        RuntimeProposalIsEmpty,

        /// Invalid balance value for the spending proposal
        InvalidFundingRequestProposalBalance,

        /// Invalid validator count for the 'set validator count' proposal
        InvalidValidatorCount,

        /// Require root origin in extrinsics
        RequireRootOrigin,

        /// Invalid council election parameter - council_size
        InvalidCouncilElectionParameterCouncilSize,

        /// Invalid council election parameter - candidacy-limit
        InvalidCouncilElectionParameterCandidacyLimit,

        /// Invalid council election parameter - min-voting_stake
        InvalidCouncilElectionParameterMinVotingStake,

        /// Invalid council election parameter - new_term_duration
        InvalidCouncilElectionParameterNewTermDuration,

        /// Invalid council election parameter - min_council_stake
        InvalidCouncilElectionParameterMinCouncilStake,

        /// Invalid council election parameter - revealing_period
        InvalidCouncilElectionParameterRevealingPeriod,

        /// Invalid council election parameter - voting_period
        InvalidCouncilElectionParameterVotingPeriod,

        /// Invalid council election parameter - announcing_period
        InvalidCouncilElectionParameterAnnouncingPeriod,

        /// Invalid working group budget capacity parameter
        InvalidWorkingGroupBudgetCapacity,

        /// Invalid 'set lead proposal' parameter - proposed lead cannot be a councilor
        InvalidSetLeadParameterCannotBeCouncilor,

        /// Invalid 'slash stake proposal' parameter - cannot slash by zero balance.
        SlashingStakeIsZero,

        /// Invalid 'decrease stake proposal' parameter - cannot decrease by zero balance.
        DecreasingStakeIsZero,

        /// Insufficient funds for 'Update Working Group Budget' proposal execution
        InsufficientFundsForBudgetUpdate,

        /// Invalid number of accounts recieving funding request for 'Funding Request' proposal.
        InvalidFundingRequestProposalNumberOfAccount,

        /// Repeated account in 'Funding Request' proposal.
        InvalidFundingRequestProposalRepeatedAccount,

        // The specified min channel cashout is greater than the specified max channel cashout in `Update Channel Payouts` proposal.
        InvalidChannelPayoutsProposalMinCashoutExceedsMaxCashout,
    }
}

// Storage for the proposals codex module
decl_storage! {
    pub trait Store for Module<T: Config> as ProposalsCodex {
        /// Map proposal id to its discussion thread id
        pub ThreadIdByProposalId get(fn thread_id_by_proposal_id):
            map hasher(blake2_128_concat) T::ProposalId => T::ThreadId;
    }
}

decl_module! {
    /// Proposal codex substrate module Call
    pub struct Module<T: Config> for enum Call where origin: T::Origin {
        /// Predefined errors
        type Error = Error<T>;

        fn deposit_event() = default;

        /// Exports 'Set Max Validator Count' proposal parameters.
        const SetMaxValidatorCountProposalParameters: ProposalParameters<T::BlockNumber, BalanceOf<T>>
            = T::SetMaxValidatorCountProposalParameters::get();

        /// Exports 'Runtime Upgrade' proposal parameters.
        const RuntimeUpgradeProposalParameters: ProposalParameters<T::BlockNumber, BalanceOf<T>>
            = T::RuntimeUpgradeProposalParameters::get();

        /// Exports 'Signal' proposal parameters.
        const SignalProposalParameters: ProposalParameters<T::BlockNumber, BalanceOf<T>>
            = T::SignalProposalParameters::get();

        /// Exports 'Funding Request' proposal parameters.
        const FundingRequestProposalParameters: ProposalParameters<T::BlockNumber, BalanceOf<T>>
            = T::FundingRequestProposalParameters::get();

        /// Exports 'Create Working Group Lead Opening' proposal parameters.
        const CreateWorkingGroupLeadOpeningProposalParameters: ProposalParameters<T::BlockNumber, BalanceOf<T>>
            = T::CreateWorkingGroupLeadOpeningProposalParameters::get();

        /// Exports 'Fill Working Group Lead Opening' proposal parameters.
        const FillWorkingGroupOpeningProposalParameters: ProposalParameters<T::BlockNumber, BalanceOf<T>>
            = T::FillWorkingGroupLeadOpeningProposalParameters::get();

        /// Exports 'Update Working Group Budget' proposal parameters.
        const UpdateWorkingGroupBudgetProposalParameters: ProposalParameters<T::BlockNumber, BalanceOf<T>>
            = T::UpdateWorkingGroupBudgetProposalParameters::get();

        /// Exports 'Decrease Working Group Lead Stake' proposal parameters.
        const DecreaseWorkingGroupLeadStakeProposalParameters: ProposalParameters<T::BlockNumber, BalanceOf<T>>
            = T::DecreaseWorkingGroupLeadStakeProposalParameters::get();

        /// Exports 'Slash Working Group Lead' proposal parameters.
        const SlashWorkingGroupLeadProposalParameters: ProposalParameters<T::BlockNumber, BalanceOf<T>>
            = T::SlashWorkingGroupLeadProposalParameters::get();

        /// Exports 'Set Working Group Lead Reward' proposal parameters.
        const SetWorkingGroupLeadRewardProposalParameters: ProposalParameters<T::BlockNumber, BalanceOf<T>>
            = T::SetWorkingGroupLeadRewardProposalParameters::get();

        /// Exports 'Terminate Working Group Lead' proposal parameters.
        const TerminateWorkingGroupLeadProposalParameters: ProposalParameters<T::BlockNumber, BalanceOf<T>>
            = T::TerminateWorkingGroupLeadProposalParameters::get();

        /// Exports 'Amend Constitution' proposal parameters.
        const AmendConstitutionProposalParameters: ProposalParameters<T::BlockNumber, BalanceOf<T>>
            = T::AmendConstitutionProposalParameters::get();

        /// Exports 'Cancel Working Group Lead Opening' proposal parameters.
        const CancelWorkingGroupLeadOpeningProposalParameters: ProposalParameters<T::BlockNumber, BalanceOf<T>>
            = T::CancelWorkingGroupLeadOpeningProposalParameters::get();

        /// Exports 'Set Membership Price' proposal parameters.
        const SetMembershipPriceProposalParameters: ProposalParameters<T::BlockNumber, BalanceOf<T>>
            = T::SetMembershipPriceProposalParameters::get();

        /// Exports `Set Council Budget Increment` proposal parameters.
        const SetCouncilBudgetIncrementProposalParameters:
            ProposalParameters<T::BlockNumber, BalanceOf<T>> = T::SetCouncilBudgetIncrementProposalParameters::get();

        /// Exports `Set Councilor Reward Proposal Parameters` proposal parameters.
        const SetCouncilorRewardProposalParameters:
            ProposalParameters<T::BlockNumber, BalanceOf<T>> = T::SetCouncilorRewardProposalParameters::get();

        /// Exports `Set Initial Invitation Balance` proposal parameters.
        const SetInitialInvitationBalanceProposalParameters:
            ProposalParameters<T::BlockNumber, BalanceOf<T>> = T::SetInitialInvitationBalanceProposalParameters::get();

        const SetInvitationCountProposalParameters:
            ProposalParameters<T::BlockNumber, BalanceOf<T>> = T::SetInvitationCountProposalParameters::get();

        const SetMembershipLeadInvitationQuotaProposalParameters:
            ProposalParameters<T::BlockNumber, BalanceOf<T>> = T::SetMembershipLeadInvitationQuotaProposalParameters::get();

        const SetReferralCutProposalParameters:
            ProposalParameters<T::BlockNumber, BalanceOf<T>> = T::SetReferralCutProposalParameters::get();

        const VetoProposalProposalParameters:
            ProposalParameters<T::BlockNumber, BalanceOf<T>> = T::VetoProposalProposalParameters::get();

        const UpdateGlobalNftLimitProposalParameters:
            ProposalParameters<T::BlockNumber, BalanceOf<T>> = T::UpdateGlobalNftLimitProposalParameters::get();

        const UpdateChannelPayoutsProposalParameters:
            ProposalParameters<T::BlockNumber, BalanceOf<T>> = T::UpdateChannelPayoutsProposalParameters::get();


        /// Create a proposal, the type of proposal depends on the `proposal_details` variant
        ///
        /// <weight>
        ///
        /// ## Weight
        /// `O (T + D + I)` where:
        /// - `T` is the length of the title
        /// - `D` is the length of the description
        /// - `I` is the length of any parameter in `proposal_details`
        /// - DB:
        ///    - O(1) doesn't depend on the state or parameters
        /// # </weight>
        #[weight = Module::<T>::get_create_proposal_weight(
                &general_proposal_parameters,
                &proposal_details
            )
        ]
        pub fn create_proposal(
            origin,
            general_proposal_parameters: GeneralProposalParameters<T>,
            proposal_details: ProposalDetailsOf<T>,
        ) {
            Self::ensure_details_checks(&proposal_details)?;

            let proposal_parameters = Self::get_proposal_parameters(&proposal_details);
            // TODO: encode_proposal could take a reference instead of moving to prevent cloning
            // since the encode trait takes a reference to `self`.
            // (Note: this is an useful change since this could be a ~3MB copy in the case of
            // a Runtime Upgrade). See: https://github.com/Joystream/joystream/issues/2161
            let proposal_code = T::ProposalEncoder::encode_proposal(proposal_details.clone());

            let account_id =
                T::MembershipOriginValidator::ensure_member_controller_account_origin(
                    origin,
                    general_proposal_parameters.member_id
                )?;

            <proposals_engine::Module<T>>::ensure_create_proposal_parameters_are_valid(
                &proposal_parameters,
                &general_proposal_parameters.title,
                &general_proposal_parameters.description,
                general_proposal_parameters.staking_account_id.clone(),
                general_proposal_parameters.exact_execution_block,
                general_proposal_parameters.member_id,
            )?;

            let initial_thread_mode = ThreadMode::Open;
            <proposals_discussion::Module<T>>::ensure_can_create_thread(&initial_thread_mode)?;

            let discussion_thread_id = <proposals_discussion::Module<T>>::create_thread(
                general_proposal_parameters.member_id,
                initial_thread_mode,
            )?;

            let proposal_creation_params = ProposalCreationParameters {
                account_id,
                proposer_id: general_proposal_parameters.member_id,
                proposal_parameters,
                title: general_proposal_parameters.title.clone(),
                description: general_proposal_parameters.description.clone(),
                staking_account_id: general_proposal_parameters.staking_account_id.clone(),
                encoded_dispatchable_call_code: proposal_code,
                exact_execution_block: general_proposal_parameters.exact_execution_block,
            };

            let proposal_id =
                <proposals_engine::Module<T>>::create_proposal(proposal_creation_params)?;

            <ThreadIdByProposalId<T>>::insert(proposal_id, discussion_thread_id);

            Self::deposit_event(RawEvent::ProposalCreated(proposal_id, general_proposal_parameters, proposal_details, discussion_thread_id));
        }
    }
}

impl<T: Config> Module<T> {
    // Ensure that the proposal details respects all the checks
    fn ensure_details_checks(details: &ProposalDetailsOf<T>) -> DispatchResult {
        match details {
            ProposalDetails::Signal(ref signal) => {
                ensure!(!signal.is_empty(), Error::<T>::SignalProposalIsEmpty);
            }
            ProposalDetails::RuntimeUpgrade(ref blob) => {
                ensure!(!blob.is_empty(), Error::<T>::RuntimeProposalIsEmpty);
            }
            ProposalDetails::FundingRequest(ref funding_requests) => {
                ensure!(
                    !funding_requests.is_empty(),
                    Error::<T>::InvalidFundingRequestProposalNumberOfAccount
                );

                ensure!(
                    funding_requests.len() <= MAX_FUNDING_REQUEST_ACCOUNTS,
                    Error::<T>::InvalidFundingRequestProposalNumberOfAccount
                );

                // Ideally we would use hashset but it's not available in substrate
                let mut visited_accounts = BTreeSet::new();

                for funding_request in funding_requests {
                    let account = &funding_request.account;

                    ensure!(
                        !visited_accounts.contains(&account),
                        Error::<T>::InvalidFundingRequestProposalRepeatedAccount
                    );

                    ensure!(
                        funding_request.amount != Zero::zero(),
                        Error::<T>::InvalidFundingRequestProposalBalance
                    );

                    ensure!(
                        funding_request.amount <= <BalanceOf<T>>::from(MAX_SPENDING_PROPOSAL_VALUE),
                        Error::<T>::InvalidFundingRequestProposalBalance
                    );

                    visited_accounts.insert(account);
                }
            }
            ProposalDetails::SetMaxValidatorCount(ref new_validator_count) => {
                // Since `set_validator_count` doesn't check that `new_validator_count`
                // isn't less than `minimum_validator_count` we need to do this here.
                // We shouldn't access the storage for creation checks but we do it here for the
                // reasons just explained **as an exception**.
                ensure!(
                    *new_validator_count >= <staking::Pallet<T>>::minimum_validator_count(),
                    Error::<T>::InvalidValidatorCount
                );

                ensure!(
                    *new_validator_count <= MAX_VALIDATOR_COUNT,
                    Error::<T>::InvalidValidatorCount
                );
            }
            ProposalDetails::CreateWorkingGroupLeadOpening(..) => {
                // Note: No checks for this proposal for now
            }
            ProposalDetails::FillWorkingGroupLeadOpening(..) => {
                // Note: No checks for this proposal for now
            }
            ProposalDetails::UpdateWorkingGroupBudget(..) => {
                // Note: No checks for this proposal for now
            }
            ProposalDetails::DecreaseWorkingGroupLeadStake(_, ref stake_amount, _) => {
                ensure!(
                    *stake_amount != Zero::zero(),
                    Error::<T>::DecreasingStakeIsZero
                );
            }
            ProposalDetails::SlashWorkingGroupLead(..) => {
                // Note: No checks for this proposal for now
            }
            ProposalDetails::SetWorkingGroupLeadReward(..) => {
                // Note: No checks for this proposal for now
            }
            ProposalDetails::TerminateWorkingGroupLead(..) => {
                // Note: No checks for this proposal for now
            }
            ProposalDetails::AmendConstitution(..) => {
                // Note: No checks for this proposal for now
            }
            ProposalDetails::CancelWorkingGroupLeadOpening(..) => {
                // Note: No checks for this proposal for now
            }
            ProposalDetails::SetMembershipPrice(..) => {
                // Note: No checks for this proposal for now
            }
            ProposalDetails::SetCouncilBudgetIncrement(..) => {
                // Note: No checks for this proposal for now
            }
            ProposalDetails::SetCouncilorReward(..) => {
                // Note: No checks for this proposal for now
            }
            ProposalDetails::SetInitialInvitationBalance(..) => {
                // Note: No checks for this proposal for now
            }
            ProposalDetails::SetInitialInvitationCount(..) => {
                // Note: No checks for this proposal for now
            }
            ProposalDetails::SetMembershipLeadInvitationQuota(..) => {
                // Note: No checks for this proposal for now
            }
            ProposalDetails::SetReferralCut(..) => {
                // Note: No checks for this proposal for now
            }
            ProposalDetails::VetoProposal(..) => {
                // Note: No checks for this proposal for now
            }
            ProposalDetails::UpdateGlobalNftLimit(..) => {
                // Note: No checks for this proposal for now
            }

            ProposalDetails::UpdateChannelPayouts(params) => {
                if params.min_cashout_allowed.is_some() && params.max_cashout_allowed.is_some() {
                    ensure!(
                        params.max_cashout_allowed.unwrap() >= params.min_cashout_allowed.unwrap(),
                        Error::<T>::InvalidChannelPayoutsProposalMinCashoutExceedsMaxCashout
                    );
                }
            }
        }

        Ok(())
    }

    // Returns the proposal parameters according to ProposalDetials
    fn get_proposal_parameters(
        details: &ProposalDetailsOf<T>,
    ) -> ProposalParameters<T::BlockNumber, BalanceOf<T>> {
        match details {
            ProposalDetails::Signal(..) => T::SignalProposalParameters::get(),
            ProposalDetails::RuntimeUpgrade(..) => T::RuntimeUpgradeProposalParameters::get(),
            ProposalDetails::FundingRequest(..) => T::FundingRequestProposalParameters::get(),
            ProposalDetails::SetMaxValidatorCount(..) => {
                T::SetMaxValidatorCountProposalParameters::get()
            }
            ProposalDetails::FillWorkingGroupLeadOpening(..) => {
                T::FillWorkingGroupLeadOpeningProposalParameters::get()
            }
            ProposalDetails::UpdateWorkingGroupBudget(..) => {
                T::UpdateWorkingGroupBudgetProposalParameters::get()
            }
            ProposalDetails::DecreaseWorkingGroupLeadStake(..) => {
                T::DecreaseWorkingGroupLeadStakeProposalParameters::get()
            }
            ProposalDetails::SlashWorkingGroupLead(..) => {
                T::SlashWorkingGroupLeadProposalParameters::get()
            }
            ProposalDetails::SetWorkingGroupLeadReward(..) => {
                T::SetWorkingGroupLeadRewardProposalParameters::get()
            }
            ProposalDetails::TerminateWorkingGroupLead(..) => {
                T::TerminateWorkingGroupLeadProposalParameters::get()
            }
            ProposalDetails::CreateWorkingGroupLeadOpening(..) => {
                T::CreateWorkingGroupLeadOpeningProposalParameters::get()
            }
            ProposalDetails::AmendConstitution(..) => T::AmendConstitutionProposalParameters::get(),
            ProposalDetails::SetMembershipPrice(..) => {
                T::SetMembershipPriceProposalParameters::get()
            }
            ProposalDetails::CancelWorkingGroupLeadOpening(..) => {
                T::CancelWorkingGroupLeadOpeningProposalParameters::get()
            }
            ProposalDetails::SetCouncilBudgetIncrement(..) => {
                T::SetCouncilBudgetIncrementProposalParameters::get()
            }
            ProposalDetails::SetCouncilorReward(..) => {
                T::SetCouncilorRewardProposalParameters::get()
            }
            ProposalDetails::SetInitialInvitationBalance(..) => {
                T::SetInitialInvitationBalanceProposalParameters::get()
            }
            ProposalDetails::SetInitialInvitationCount(..) => {
                T::SetInvitationCountProposalParameters::get()
            }
            ProposalDetails::SetMembershipLeadInvitationQuota(..) => {
                T::SetMembershipLeadInvitationQuotaProposalParameters::get()
            }
            ProposalDetails::SetReferralCut(..) => T::SetReferralCutProposalParameters::get(),
            ProposalDetails::VetoProposal(..) => T::VetoProposalProposalParameters::get(),
            ProposalDetails::UpdateGlobalNftLimit(..) => {
                T::UpdateGlobalNftLimitProposalParameters::get()
            }
            ProposalDetails::UpdateChannelPayouts(..) => {
                T::UpdateChannelPayoutsProposalParameters::get()
            }
        }
    }

    // Returns weight for the proposal creation according to parameters
    fn get_create_proposal_weight(
        general: &GeneralProposalParameters<T>,
        details: &ProposalDetailsOf<T>,
    ) -> Weight {
        let title_length = general.title.len();
        let description_length = general.description.len();
        match details {
            ProposalDetails::Signal(signal) => WeightInfoCodex::<T>::create_proposal_signal(
                signal.len().saturated_into(),
                title_length.saturated_into(),
                description_length.saturated_into(),
            ),
            ProposalDetails::RuntimeUpgrade(blob) => {
                WeightInfoCodex::<T>::create_proposal_runtime_upgrade(
                    blob.len().saturated_into(),
                    title_length.saturated_into(),
                    description_length.saturated_into(),
                )
            }
            ProposalDetails::FundingRequest(params) => {
                WeightInfoCodex::<T>::create_proposal_funding_request(
                    params.len().saturated_into(),
                    title_length.saturated_into(),
                    description_length.saturated_into(),
                )
            }
            ProposalDetails::SetMaxValidatorCount(..) => {
                WeightInfoCodex::<T>::create_proposal_set_max_validator_count(
                    title_length.saturated_into(),
                    description_length.saturated_into(),
                )
            }
            ProposalDetails::CreateWorkingGroupLeadOpening(opening_params) => {
                WeightInfoCodex::<T>::create_proposal_create_working_group_lead_opening(
                    opening_params.description.len().saturated_into(),
                    title_length.saturated_into(),
                    description_length.saturated_into(),
                )
            }
            ProposalDetails::FillWorkingGroupLeadOpening(..) => {
                WeightInfoCodex::<T>::create_proposal_fill_working_group_lead_opening(
                    title_length.saturated_into(),
                    description_length.saturated_into(),
                )
            }
            ProposalDetails::UpdateWorkingGroupBudget(..) => {
                WeightInfoCodex::<T>::create_proposal_update_working_group_budget(
                    title_length.saturated_into(),
                    description_length.saturated_into(),
                )
            }
            ProposalDetails::DecreaseWorkingGroupLeadStake(..) => {
                WeightInfoCodex::<T>::create_proposal_decrease_working_group_lead_stake(
                    title_length.saturated_into(),
                    description_length.saturated_into(),
                )
            }
            ProposalDetails::SlashWorkingGroupLead(..) => {
                WeightInfoCodex::<T>::create_proposal_slash_working_group_lead(
                    title_length.saturated_into(),
                    description_length.saturated_into(),
                )
            }
            ProposalDetails::SetWorkingGroupLeadReward(..) => {
                WeightInfoCodex::<T>::create_proposal_set_working_group_lead_reward(
                    title_length.saturated_into(),
                    description_length.saturated_into(),
                )
            }
            ProposalDetails::TerminateWorkingGroupLead(..) => {
                WeightInfoCodex::<T>::create_proposal_terminate_working_group_lead(
                    title_length.saturated_into(),
                    description_length.saturated_into(),
                )
            }
            ProposalDetails::AmendConstitution(new_constitution) => {
                WeightInfoCodex::<T>::create_proposal_amend_constitution(
                    new_constitution.len().saturated_into(),
                    title_length.saturated_into(),
                    description_length.saturated_into(),
                )
            }
            ProposalDetails::SetMembershipPrice(..) => {
                WeightInfoCodex::<T>::create_proposal_set_membership_price(
                    title_length.saturated_into(),
                    description_length.saturated_into(),
                )
            }
            ProposalDetails::CancelWorkingGroupLeadOpening(..) => {
                WeightInfoCodex::<T>::create_proposal_cancel_working_group_lead_opening(
                    title_length.saturated_into(),
                    description_length.saturated_into(),
                )
            }
            ProposalDetails::SetCouncilBudgetIncrement(..) => {
                WeightInfoCodex::<T>::create_proposal_set_council_budget_increment(
                    title_length.saturated_into(),
                    description_length.saturated_into(),
                )
            }
            ProposalDetails::SetCouncilorReward(..) => {
                WeightInfoCodex::<T>::create_proposal_set_councilor_reward(
                    title_length.saturated_into(),
                    description_length.saturated_into(),
                )
            }
            ProposalDetails::SetInitialInvitationBalance(..) => {
                WeightInfoCodex::<T>::create_proposal_set_initial_invitation_balance(
                    title_length.saturated_into(),
                    description_length.saturated_into(),
                )
            }
            ProposalDetails::SetInitialInvitationCount(..) => {
                WeightInfoCodex::<T>::create_proposal_set_initial_invitation_count(
                    title_length.saturated_into(),
                    description_length.saturated_into(),
                )
            }
            ProposalDetails::SetMembershipLeadInvitationQuota(..) => {
                WeightInfoCodex::<T>::create_proposal_set_membership_lead_invitation_quota(
                    title_length.saturated_into(),
                    description_length.saturated_into(),
                )
            }
            ProposalDetails::SetReferralCut(..) => {
                WeightInfoCodex::<T>::create_proposal_set_referral_cut(
                    title_length.saturated_into(),
                    description_length.saturated_into(),
                )
            }
            ProposalDetails::VetoProposal(..) => {
                WeightInfoCodex::<T>::create_proposal_veto_proposal(
                    title_length.saturated_into(),
                    description_length.saturated_into(),
                )
                .saturated_into()
            }
            ProposalDetails::UpdateGlobalNftLimit(..) => {
                WeightInfoCodex::<T>::create_proposal_update_global_nft_limit(
                    title_length.saturated_into(),
                    description_length.saturated_into(),
                )
                .saturated_into()
            }
            ProposalDetails::UpdateChannelPayouts(params) => {
                WeightInfoCodex::<T>::create_proposal_update_channel_payouts(
                    title_length.saturated_into(),
                    description_length.saturated_into(),
                    params
                        .payload
                        .as_ref()
                        .map_or(0, |p| p.object_creation_params.ipfs_content_id.len() as u32),
                )
                .saturated_into()
            }
        }
    }
}

impl<T: Config> ProposalObserver<T> for Module<T> {
    fn proposal_removed(proposal_id: &<T as proposals_engine::Config>::ProposalId) {
        <ThreadIdByProposalId<T>>::remove(proposal_id);

        let thread_id = Self::thread_id_by_proposal_id(proposal_id);

        proposals_discussion::ThreadById::<T>::remove(thread_id);
    }
}<|MERGE_RESOLUTION|>--- conflicted
+++ resolved
@@ -77,37 +77,6 @@
 // Max number of account that a fund request accept
 const MAX_FUNDING_REQUEST_ACCOUNTS: usize = 100;
 
-<<<<<<< HEAD
-=======
-/// Proposal codex WeightInfo.
-/// Note: This was auto generated through the benchmark CLI using the `--weight-trait` flag
-pub trait WeightInfo {
-    fn create_proposal_signal(i: u32, t: u32, d: u32) -> Weight;
-    fn create_proposal_runtime_upgrade(i: u32, t: u32, d: u32) -> Weight;
-    fn create_proposal_funding_request(i: u32, d: u32) -> Weight;
-    fn create_proposal_set_max_validator_count(t: u32, d: u32) -> Weight;
-    fn create_proposal_create_working_group_lead_opening(i: u32, t: u32, d: u32) -> Weight;
-    fn create_proposal_fill_working_group_lead_opening(t: u32, d: u32) -> Weight;
-    fn create_proposal_update_working_group_budget(t: u32, d: u32) -> Weight;
-    fn create_proposal_decrease_working_group_lead_stake(t: u32, d: u32) -> Weight;
-    fn create_proposal_slash_working_group_lead(d: u32) -> Weight;
-    fn create_proposal_set_working_group_lead_reward(t: u32, d: u32) -> Weight;
-    fn create_proposal_terminate_working_group_lead(t: u32, d: u32) -> Weight;
-    fn create_proposal_amend_constitution(i: u32, d: u32) -> Weight;
-    fn create_proposal_cancel_working_group_lead_opening(d: u32) -> Weight;
-    fn create_proposal_set_membership_price(t: u32, d: u32) -> Weight;
-    fn create_proposal_set_council_budget_increment(t: u32, d: u32) -> Weight;
-    fn create_proposal_set_councilor_reward(t: u32, d: u32) -> Weight;
-    fn create_proposal_set_initial_invitation_balance(t: u32, d: u32) -> Weight;
-    fn create_proposal_set_initial_invitation_count(t: u32, d: u32) -> Weight;
-    fn create_proposal_set_membership_lead_invitation_quota(d: u32) -> Weight;
-    fn create_proposal_set_referral_cut(t: u32, d: u32) -> Weight;
-    fn create_proposal_veto_proposal(t: u32, d: u32) -> Weight;
-    fn create_proposal_update_global_nft_limit(t: u32, d: u32) -> Weight;
-    fn create_proposal_update_channel_payouts(t: u32, d: u32, i: u32) -> Weight;
-}
-
->>>>>>> c3927350
 type WeightInfoCodex<T> = <T as Config>::WeightInfo;
 
 /// 'Proposals codex' substrate module Trait
