//! # Proposals codex module
//! Proposals `codex` module for the Joystream platform.
//! Component of the proposals frame_system. It contains preset proposal types.
//!
//! ## Overview
//!
//! The proposals codex module serves as a facade and entry point of the proposals frame_system. It uses
//! proposals `engine` module to maintain a lifecycle of the proposal and to execute proposals.
//! During the proposal creation, `codex` also create a discussion thread using the `discussion`
//! proposals module. `Codex` uses predefined parameters (eg.:`voting_period`) for each proposal and
//! encodes extrinsic calls from dependency modules in order to create proposals inside the `engine`
//! module.
//!
//! To create a proposal you need to call the extrinsic `create_proposal` with the `ProposalDetails` variant
//! corresponding to the proposal you want to create. [See the possible details with their proposal](./enum.ProposalDetails.html)
//!
//! ## Extrinsics
//!
//! - [create_proposal](./struct.Module.html#method.create_proposal) - creates proposal
//!
//! ### Dependencies:
//! - [proposals engine](../substrate_proposals_engine_module/index.html)
//! - [proposals discussion](../substrate_proposals_discussion_module/index.html)
//! - [membership](../substrate_membership_module/index.html)
//! - [council](../substrate_council_module/index.html)
//! - [common](../substrate_common_module/index.html)
//! - [staking](../substrate_staking_module/index.html)
//! - [working_group](../substrate_working_group_module/index.html)
//!
//! ### Notes
//! The module uses [ProposalEncoder](./trait.ProposalEncoder.html) to encode the proposal using its
//! details. Encoded byte vector is passed to the _proposals engine_ as serialized executable code.

// `decl_module!` does a lot of recursion and requires us to increase the limit to 256.
#![recursion_limit = "256"]
// Ensure we're `no_std` when compiling for Wasm.
#![cfg_attr(not(feature = "std"), no_std)]
// Disable this lint warning because Substrate generates function without an alias for
// the ProposalDetailsOf type.
#![allow(clippy::too_many_arguments)]
#![allow(clippy::unused_unit)]
#![cfg_attr(
    not(any(test, feature = "runtime-benchmarks")),
    deny(clippy::panic),
    deny(clippy::panic_in_result_fn),
    deny(clippy::unwrap_used),
    deny(clippy::expect_used),
    deny(clippy::indexing_slicing),
    deny(clippy::integer_arithmetic),
    deny(clippy::match_on_vec_items),
    deny(clippy::unreachable)
)]
#![cfg_attr(test, feature(int_roundings))]
#[cfg(not(any(test, feature = "runtime-benchmarks")))]
#[allow(unused_imports)]
#[macro_use]
extern crate common;

mod types;

#[cfg(test)]
mod tests;

mod benchmarking;
pub mod weights;
pub use weights::WeightInfo;

use frame_support::dispatch::DispatchResult;
use frame_support::traits::Get;
use frame_support::weights::Weight;
use frame_support::{decl_error, decl_event, decl_module, decl_storage, ensure};
use sp_arithmetic::traits::Zero;
use sp_runtime::traits::CheckedAdd;
use sp_runtime::SaturatedConversion;
use sp_std::clone::Clone;
use sp_std::collections::btree_set::BTreeSet;
use sp_std::convert::TryInto;
use sp_std::vec;

use common::membership::MemberOriginValidator;
use common::to_kb;
use common::working_group::*;
use common::MemberId;
use frame_support::traits::Instance;
use proposals_discussion::ThreadMode;
use proposals_engine::{
    BalanceOf, ProposalCreationParameters, ProposalObserver, ProposalParameters,
};
pub use types::{
    CreateOpeningParameters, FillOpeningParameters, GeneralProposalParams, ProposalDetails,
    ProposalDetailsOf, ProposalEncoder, TerminateRoleParameters,
};
use working_group::{ApplicationId, OpeningId, OpeningType, WorkerId};

type WeightInfoCodex<T> = <T as Config>::WeightInfo;

// The forum working group instance alias.
pub type ForumWorkingGroupInstance = working_group::Instance1;

// The storage working group instance alias.
pub type StorageWorkingGroupInstance = working_group::Instance2;

// The content directory working group instance alias.
pub type ContentWorkingGroupInstance = working_group::Instance3;

// The builder working group instance alias.
pub type OperationsWorkingGroupInstanceAlpha = working_group::Instance4;

// The app working group instance alias.
pub type AppWorkingGroupInstance = working_group::Instance5;

// The membership working group instance alias.
pub type MembershipWorkingGroupInstance = working_group::Instance6;

// The builder working group instance alias.
pub type OperationsWorkingGroupInstanceBeta = working_group::Instance7;

// The builder working group instance alias.
pub type OperationsWorkingGroupInstanceGamma = working_group::Instance8;

// The distribution working group instance alias.
pub type DistributionWorkingGroupInstance = working_group::Instance9;

/// 'Proposals codex' substrate module Trait
pub trait Config:
    frame_system::Config
    + proposals_engine::Config
    + proposals_discussion::Config
    + common::membership::MembershipTypes
    + staking::Config
    + token::Config
    + proposals_engine::Config
    + working_group::Config<ForumWorkingGroupInstance>
    + working_group::Config<StorageWorkingGroupInstance>
    + working_group::Config<ContentWorkingGroupInstance>
    + working_group::Config<OperationsWorkingGroupInstanceAlpha>
    + working_group::Config<AppWorkingGroupInstance>
    + working_group::Config<MembershipWorkingGroupInstance>
    + working_group::Config<OperationsWorkingGroupInstanceBeta>
    + working_group::Config<OperationsWorkingGroupInstanceGamma>
    + working_group::Config<DistributionWorkingGroupInstance>
    + council::Config
{
    /// Proposal Codex module event type.
    type RuntimeEvent: From<Event<Self>> + Into<<Self as frame_system::Config>::RuntimeEvent>;

    /// Validates member id and origin combination.
    type MembershipOriginValidator: MemberOriginValidator<
        Self::RuntimeOrigin,
        MemberId<Self>,
        Self::AccountId,
    >;

    /// Encodes the proposal usint its details.
    type ProposalEncoder: ProposalEncoder<Self>;

    /// Weight information for extrinsics in this pallet.
    type WeightInfo: WeightInfo;

    /// 'Set Max Validator Count' proposal parameters.
    type SetMaxValidatorCountProposalParameters: Get<
        ProposalParameters<Self::BlockNumber, BalanceOf<Self>>,
    >;

    /// 'Runtime Upgrade' proposal parameters.
    type RuntimeUpgradeProposalParameters: Get<
        ProposalParameters<Self::BlockNumber, BalanceOf<Self>>,
    >;

    /// 'Signal' proposal parameters.
    type SignalProposalParameters: Get<ProposalParameters<Self::BlockNumber, BalanceOf<Self>>>;

    /// 'Funding Request' proposal parameters.
    type FundingRequestProposalParameters: Get<
        ProposalParameters<Self::BlockNumber, BalanceOf<Self>>,
    >;

    /// 'Create Working Group Lead Opening' proposal parameters.
    type CreateWorkingGroupLeadOpeningProposalParameters: Get<
        ProposalParameters<Self::BlockNumber, BalanceOf<Self>>,
    >;

    /// 'Fill Working Group Lead Opening' proposal parameters.
    type FillWorkingGroupLeadOpeningProposalParameters: Get<
        ProposalParameters<Self::BlockNumber, BalanceOf<Self>>,
    >;

    /// 'Update Working Group Budget' proposal parameters.
    type UpdateWorkingGroupBudgetProposalParameters: Get<
        ProposalParameters<Self::BlockNumber, BalanceOf<Self>>,
    >;

    /// 'Decrease Working Group Lead Stake' proposal parameters.
    type DecreaseWorkingGroupLeadStakeProposalParameters: Get<
        ProposalParameters<Self::BlockNumber, BalanceOf<Self>>,
    >;

    /// 'Slash Working Group Lead Stake' proposal parameters.
    type SlashWorkingGroupLeadProposalParameters: Get<
        ProposalParameters<Self::BlockNumber, BalanceOf<Self>>,
    >;

    /// 'Set Working Group Lead Reward' proposal parameters.
    type SetWorkingGroupLeadRewardProposalParameters: Get<
        ProposalParameters<Self::BlockNumber, BalanceOf<Self>>,
    >;

    /// 'Terminate Working Group Lead' proposal parameters.
    type TerminateWorkingGroupLeadProposalParameters: Get<
        ProposalParameters<Self::BlockNumber, BalanceOf<Self>>,
    >;

    /// 'Amend Constitution' proposal parameters.
    type AmendConstitutionProposalParameters: Get<
        ProposalParameters<Self::BlockNumber, BalanceOf<Self>>,
    >;

    /// `Cancel Working Group Lead Opening` proposal parameters.
    type CancelWorkingGroupLeadOpeningProposalParameters: Get<
        ProposalParameters<Self::BlockNumber, BalanceOf<Self>>,
    >;

    /// `Set Membership Price Parameters` proposal parameters.
    type SetMembershipPriceProposalParameters: Get<
        ProposalParameters<Self::BlockNumber, BalanceOf<Self>>,
    >;

    /// `Set Council Budget Increment` proposal parameters.
    type SetCouncilBudgetIncrementProposalParameters: Get<
        ProposalParameters<Self::BlockNumber, BalanceOf<Self>>,
    >;

    /// `Set Councilor Reward` proposal parameters
    type SetCouncilorRewardProposalParameters: Get<
        ProposalParameters<Self::BlockNumber, BalanceOf<Self>>,
    >;

    /// `Set Initial Invitation Balance` proposal parameters
    type SetInitialInvitationBalanceProposalParameters: Get<
        ProposalParameters<Self::BlockNumber, BalanceOf<Self>>,
    >;

    /// `Set Invitation Count` proposal parameters
    type SetInvitationCountProposalParameters: Get<
        ProposalParameters<Self::BlockNumber, BalanceOf<Self>>,
    >;

    /// `Set Membership Lead Invitaiton Quota` proposal parameters
    type SetMembershipLeadInvitationQuotaProposalParameters: Get<
        ProposalParameters<Self::BlockNumber, BalanceOf<Self>>,
    >;

    /// `Set Referral Cut` proposal parameters
    type SetReferralCutProposalParameters: Get<
        ProposalParameters<Self::BlockNumber, BalanceOf<Self>>,
    >;

    /// `Veto Proposal` proposal parameters
    type VetoProposalProposalParameters: Get<ProposalParameters<Self::BlockNumber, BalanceOf<Self>>>;

    /// `Update Nft limit` proposal parameters
    type UpdateGlobalNftLimitProposalParameters: Get<
        ProposalParameters<Self::BlockNumber, BalanceOf<Self>>,
    >;

    /// `Update Channel Payouts` proposal parameters
    type UpdateChannelPayoutsProposalParameters: Get<
        ProposalParameters<Self::BlockNumber, BalanceOf<Self>>,
    >;

    /// Maximum total amount in funding request proposal
    type FundingRequestProposalMaxTotalAmount: Get<BalanceOf<Self>>;

    /// Max number of accounts per funding request proposal
    type FundingRequestProposalMaxAccounts: Get<u32>;

    /// Max allowed number of validators in set max validator count proposal
    type SetMaxValidatorCountProposalMaxValidators: Get<u32>;

    /// `Freeze Pallet` proposal parameters
    type SetPalletFozenStatusProposalParameters: Get<
        ProposalParameters<Self::BlockNumber, BalanceOf<Self>>,
    >;

<<<<<<< HEAD
    /// `Set Era Payout Damping Factor` proposal parameters
    type SetEraPayoutDampingFactorProposalParameters: Get<
=======
    /// `Update pallet project token` proposal parameters
    type UpdateTokenPalletTokenConstraints: Get<
>>>>>>> 4268f95c
        ProposalParameters<Self::BlockNumber, BalanceOf<Self>>,
    >;

    /// `Decrease Council Budget` proposal parameters
    type DecreaseCouncilBudgetProposalParameters: Get<
        ProposalParameters<Self::BlockNumber, BalanceOf<Self>>,
    >;
}

/// Specialized alias of GeneralProposalParams
pub type GeneralProposalParameters<T> = GeneralProposalParams<
    MemberId<T>,
    <T as frame_system::Config>::AccountId,
    <T as frame_system::Config>::BlockNumber,
>;

decl_event! {
    pub enum Event<T> where
        GeneralProposalParameters = GeneralProposalParameters<T>,
        ProposalDetailsOf = ProposalDetailsOf<T>,
        <T as proposals_engine::Config>::ProposalId,
        <T as proposals_discussion::Config>::ThreadId
    {
        /// A proposal was created
        /// Params:
        /// - Id of a newly created proposal after it was saved in storage.
        /// - General proposal parameter. Parameters shared by all proposals
        /// - Proposal Details. Parameter of proposal with a variant for each kind of proposal
        /// - Id of a newly created proposal thread
        ProposalCreated(ProposalId, GeneralProposalParameters, ProposalDetailsOf, ThreadId),
    }
}

decl_error! {
    /// Codex module predefined errors
    pub enum Error for Module<T: Config> {
        /// Provided text for text proposal is empty
        SignalProposalIsEmpty,

        /// Provided WASM code for the runtime upgrade proposal is empty
        RuntimeProposalIsEmpty,

        /// Invalid balance value for the spending proposal
        InvalidFundingRequestProposalBalance,

        /// Invalid validator count for the 'set validator count' proposal
        InvalidValidatorCount,

        /// Require root origin in extrinsics
        RequireRootOrigin,

        /// Invalid council election parameter - council_size
        InvalidCouncilElectionParameterCouncilSize,

        /// Invalid council election parameter - candidacy-limit
        InvalidCouncilElectionParameterCandidacyLimit,

        /// Invalid council election parameter - min-voting_stake
        InvalidCouncilElectionParameterMinVotingStake,

        /// Invalid council election parameter - new_term_duration
        InvalidCouncilElectionParameterNewTermDuration,

        /// Invalid council election parameter - min_council_stake
        InvalidCouncilElectionParameterMinCouncilStake,

        /// Invalid council election parameter - revealing_period
        InvalidCouncilElectionParameterRevealingPeriod,

        /// Invalid council election parameter - voting_period
        InvalidCouncilElectionParameterVotingPeriod,

        /// Invalid council election parameter - announcing_period
        InvalidCouncilElectionParameterAnnouncingPeriod,

        /// Invalid working group budget capacity parameter
        InvalidWorkingGroupBudgetCapacity,

        /// Invalid 'set lead proposal' parameter - proposed lead cannot be a councilor
        InvalidSetLeadParameterCannotBeCouncilor,

        /// Invalid 'slash stake proposal' parameter - cannot slash by zero balance.
        SlashingStakeIsZero,

        /// Invalid 'decrease stake proposal' parameter - cannot decrease by zero balance.
        DecreasingStakeIsZero,

        /// Insufficient funds for 'Update Working Group Budget' proposal execution
        InsufficientFundsForBudgetUpdate,

        /// Invalid number of accounts recieving funding request for 'Funding Request' proposal.
        InvalidFundingRequestProposalNumberOfAccount,

        /// Repeated account in 'Funding Request' proposal.
        InvalidFundingRequestProposalRepeatedAccount,

        /// The specified min channel cashout is greater than the specified max channel cashout in `Update Channel Payouts` proposal.
        InvalidChannelPayoutsProposalMinCashoutExceedsMaxCashout,

        /// Provided lead worker id is not valid
        InvalidLeadWorkerId,

        /// Provided lead opening id is not valid
        InvalidLeadOpeningId,

        /// Provided lead application id is not valid
        InvalidLeadApplicationId,

        /// Provided proposal id is not valid
        InvalidProposalId,

        /// Arithmeic Error
        ArithmeticError,

        /// Reduction Amount Zero
        ReductionAmountZero,
    }
}

// Storage for the proposals codex module
decl_storage! { generate_storage_info
    pub trait Store for Module<T: Config> as ProposalsCodex {
        /// Map proposal id to its discussion thread id
        pub ThreadIdByProposalId get(fn thread_id_by_proposal_id):
            map hasher(blake2_128_concat) T::ProposalId => T::ThreadId;
    }
}

decl_module! {
    /// Proposal codex substrate module Call
    pub struct Module<T: Config> for enum Call where origin: T::RuntimeOrigin {
        /// Predefined errors
        type Error = Error<T>;

        fn deposit_event() = default;

        /// Exports 'Set Max Validator Count' proposal parameters.
        const SetMaxValidatorCountProposalParameters: ProposalParameters<T::BlockNumber, BalanceOf<T>>
            = T::SetMaxValidatorCountProposalParameters::get();

        /// Exports 'Runtime Upgrade' proposal parameters.
        const RuntimeUpgradeProposalParameters: ProposalParameters<T::BlockNumber, BalanceOf<T>>
            = T::RuntimeUpgradeProposalParameters::get();

        /// Exports 'Signal' proposal parameters.
        const SignalProposalParameters: ProposalParameters<T::BlockNumber, BalanceOf<T>>
            = T::SignalProposalParameters::get();

        /// Exports 'Funding Request' proposal parameters.
        const FundingRequestProposalParameters: ProposalParameters<T::BlockNumber, BalanceOf<T>>
            = T::FundingRequestProposalParameters::get();

        /// Exports 'Create Working Group Lead Opening' proposal parameters.
        const CreateWorkingGroupLeadOpeningProposalParameters: ProposalParameters<T::BlockNumber, BalanceOf<T>>
            = T::CreateWorkingGroupLeadOpeningProposalParameters::get();

        /// Exports 'Fill Working Group Lead Opening' proposal parameters.
        const FillWorkingGroupOpeningProposalParameters: ProposalParameters<T::BlockNumber, BalanceOf<T>>
            = T::FillWorkingGroupLeadOpeningProposalParameters::get();

        /// Exports 'Update Working Group Budget' proposal parameters.
        const UpdateWorkingGroupBudgetProposalParameters: ProposalParameters<T::BlockNumber, BalanceOf<T>>
            = T::UpdateWorkingGroupBudgetProposalParameters::get();

        /// Exports 'Decrease Working Group Lead Stake' proposal parameters.
        const DecreaseWorkingGroupLeadStakeProposalParameters: ProposalParameters<T::BlockNumber, BalanceOf<T>>
            = T::DecreaseWorkingGroupLeadStakeProposalParameters::get();

        /// Exports 'Slash Working Group Lead' proposal parameters.
        const SlashWorkingGroupLeadProposalParameters: ProposalParameters<T::BlockNumber, BalanceOf<T>>
            = T::SlashWorkingGroupLeadProposalParameters::get();

        /// Exports 'Set Working Group Lead Reward' proposal parameters.
        const SetWorkingGroupLeadRewardProposalParameters: ProposalParameters<T::BlockNumber, BalanceOf<T>>
            = T::SetWorkingGroupLeadRewardProposalParameters::get();

        /// Exports 'Terminate Working Group Lead' proposal parameters.
        const TerminateWorkingGroupLeadProposalParameters: ProposalParameters<T::BlockNumber, BalanceOf<T>>
            = T::TerminateWorkingGroupLeadProposalParameters::get();

        /// Exports 'Amend Constitution' proposal parameters.
        const AmendConstitutionProposalParameters: ProposalParameters<T::BlockNumber, BalanceOf<T>>
            = T::AmendConstitutionProposalParameters::get();

        /// Exports 'Cancel Working Group Lead Opening' proposal parameters.
        const CancelWorkingGroupLeadOpeningProposalParameters: ProposalParameters<T::BlockNumber, BalanceOf<T>>
            = T::CancelWorkingGroupLeadOpeningProposalParameters::get();

        /// Exports 'Set Membership Price' proposal parameters.
        const SetMembershipPriceProposalParameters: ProposalParameters<T::BlockNumber, BalanceOf<T>>
            = T::SetMembershipPriceProposalParameters::get();

        /// Exports `Set Council Budget Increment` proposal parameters.
        const SetCouncilBudgetIncrementProposalParameters:
            ProposalParameters<T::BlockNumber, BalanceOf<T>> = T::SetCouncilBudgetIncrementProposalParameters::get();

        /// Exports `Set Councilor Reward Proposal Parameters` proposal parameters.
        const SetCouncilorRewardProposalParameters:
            ProposalParameters<T::BlockNumber, BalanceOf<T>> = T::SetCouncilorRewardProposalParameters::get();

        /// Exports `Set Initial Invitation Balance` proposal parameters.
        const SetInitialInvitationBalanceProposalParameters:
            ProposalParameters<T::BlockNumber, BalanceOf<T>> = T::SetInitialInvitationBalanceProposalParameters::get();

        const SetInvitationCountProposalParameters:
            ProposalParameters<T::BlockNumber, BalanceOf<T>> = T::SetInvitationCountProposalParameters::get();

        const SetMembershipLeadInvitationQuotaProposalParameters:
            ProposalParameters<T::BlockNumber, BalanceOf<T>> = T::SetMembershipLeadInvitationQuotaProposalParameters::get();

        const SetReferralCutProposalParameters:
            ProposalParameters<T::BlockNumber, BalanceOf<T>> = T::SetReferralCutProposalParameters::get();

        const VetoProposalProposalParameters:
            ProposalParameters<T::BlockNumber, BalanceOf<T>> = T::VetoProposalProposalParameters::get();

        const UpdateGlobalNftLimitProposalParameters:
            ProposalParameters<T::BlockNumber, BalanceOf<T>> = T::UpdateGlobalNftLimitProposalParameters::get();

        const UpdateChannelPayoutsProposalParameters:
            ProposalParameters<T::BlockNumber, BalanceOf<T>> = T::UpdateChannelPayoutsProposalParameters::get();

        /// Maximum total amount in funding request proposal
        const FundingRequestProposalMaxTotalAmount: BalanceOf<T> =
            T::FundingRequestProposalMaxTotalAmount::get();

        /// Max number of accounts per funding request proposal
        const FundingRequestProposalMaxAccounts: u32 =
            T::FundingRequestProposalMaxAccounts::get();

        /// Max allowed number of validators in set max validator count proposal
        const SetMaxValidatorCountProposalMaxValidators: u32 =
            T::SetMaxValidatorCountProposalMaxValidators::get();

        /// Decrease Council budget parameters
        const DecreaseCouncilBudgetProposalParameters:
            ProposalParameters<T::BlockNumber, BalanceOf<T>> = T::DecreaseCouncilBudgetProposalParameters::get();

        /// Set Pallet Frozen status
        const SetPalletFozenStatusProposalParameters:
            ProposalParameters<T::BlockNumber, BalanceOf<T>> = T::SetPalletFozenStatusProposalParameters::get();

<<<<<<< HEAD
        /// Era payout damping factor
        const SetEraPayoutDampingFactorProposalParameters:
            ProposalParameters<T::BlockNumber, BalanceOf<T>> = T::SetEraPayoutDampingFactorProposalParameters::get();

=======
        /// pallet token governance parameters proposal
        const UpdateTokenPalletTokenConstraints:
            ProposalParameters<T::BlockNumber, BalanceOf<T>> = T::UpdateTokenPalletTokenConstraints::get();
>>>>>>> 4268f95c

        /// Create a proposal, the type of proposal depends on the `proposal_details` variant
        ///
        /// <weight>
        ///
        /// ## Weight
        /// `O (T + D + I)` where:
        /// - `T` is the title size in kilobytes
        /// - `D` is the description size in kilobytes
        /// - `I` is the size of any parameter in `proposal_details`
        ///   (in kilobytes if it's metadata)
        /// - DB:
        ///    - O(1) doesn't depend on the state or parameters
        /// # </weight>
        #[weight = Module::<T>::get_create_proposal_weight(
                general_proposal_parameters,
                proposal_details
            )
        ]
        pub fn create_proposal(
            origin,
            general_proposal_parameters: GeneralProposalParameters<T>,
            proposal_details: ProposalDetailsOf<T>,
        ) {
            Self::ensure_details_checks(&proposal_details)?;

            let account_id =
                T::MembershipOriginValidator::ensure_member_controller_account_origin(
                    origin,
                    general_proposal_parameters.member_id
                )?;

            let proposal_parameters = Self::get_proposal_parameters(&proposal_details);
            // TODO: encode_proposal could take a reference instead of moving to prevent cloning
            // since the encode trait takes a reference to `self`.
            // (Note: this is an useful change since this could be a ~3MB copy in the case of
            // a Runtime Upgrade). See: https://github.com/Joystream/joystream/issues/2161
            let proposal_code = T::ProposalEncoder::encode_proposal(
                proposal_details.clone(),
                account_id.clone()
            );

            <proposals_engine::Module<T>>::ensure_create_proposal_parameters_are_valid(
                &proposal_parameters,
                &general_proposal_parameters.title,
                &general_proposal_parameters.description,
                general_proposal_parameters.staking_account_id.clone(),
                general_proposal_parameters.exact_execution_block,
                general_proposal_parameters.member_id,
            )?;

            let initial_thread_mode = ThreadMode::Open;

            let discussion_thread_id = <proposals_discussion::Module<T>>::create_thread(
                general_proposal_parameters.member_id,
                initial_thread_mode,
            )?;

            let proposal_creation_params = ProposalCreationParameters {
                account_id,
                proposer_id: general_proposal_parameters.member_id,
                proposal_parameters,
                title: general_proposal_parameters.title.clone(),
                description: general_proposal_parameters.description.clone(),
                staking_account_id: general_proposal_parameters.staking_account_id.clone(),
                encoded_dispatchable_call_code: proposal_code,
                exact_execution_block: general_proposal_parameters.exact_execution_block,
            };

            let proposal_id =
                <proposals_engine::Module<T>>::create_proposal(proposal_creation_params)?;

            <ThreadIdByProposalId<T>>::insert(proposal_id, discussion_thread_id);

            Self::deposit_event(RawEvent::ProposalCreated(proposal_id, general_proposal_parameters, proposal_details, discussion_thread_id));
        }
    }
}

impl<T: Config> Module<T> {
    fn is_lead_worker_id<I: Instance>(worker_id: &WorkerId<T>) -> bool
    where
        T: working_group::Config<I>,
    {
        working_group::Module::<T, I>::current_lead()
            .map(|id| id == *worker_id)
            .unwrap_or(false)
    }

    // Ensure worker exists in given working group
    fn ensure_valid_lead_worker_id(wg: &WorkingGroup, worker_id: &WorkerId<T>) -> DispatchResult {
        let is_lead_id_valid = match wg {
            WorkingGroup::Forum => Self::is_lead_worker_id::<ForumWorkingGroupInstance>(worker_id),
            WorkingGroup::Storage => {
                Self::is_lead_worker_id::<StorageWorkingGroupInstance>(worker_id)
            }
            WorkingGroup::Content => {
                Self::is_lead_worker_id::<ContentWorkingGroupInstance>(worker_id)
            }
            WorkingGroup::OperationsAlpha => {
                Self::is_lead_worker_id::<OperationsWorkingGroupInstanceAlpha>(worker_id)
            }
            WorkingGroup::App => Self::is_lead_worker_id::<AppWorkingGroupInstance>(worker_id),
            WorkingGroup::Membership => {
                Self::is_lead_worker_id::<MembershipWorkingGroupInstance>(worker_id)
            }
            WorkingGroup::OperationsBeta => {
                Self::is_lead_worker_id::<OperationsWorkingGroupInstanceBeta>(worker_id)
            }
            WorkingGroup::OperationsGamma => {
                Self::is_lead_worker_id::<OperationsWorkingGroupInstanceGamma>(worker_id)
            }
            WorkingGroup::Distribution => {
                Self::is_lead_worker_id::<DistributionWorkingGroupInstance>(worker_id)
            }
        };
        ensure!(is_lead_id_valid, Error::<T>::InvalidLeadWorkerId);
        Ok(())
    }

    fn is_lead_opening_id<I: Instance>(opening_id: &OpeningId) -> bool
    where
        T: working_group::Config<I>,
    {
        working_group::OpeningById::<T, I>::contains_key(opening_id)
            && working_group::OpeningById::<T, I>::get(opening_id).opening_type
                == OpeningType::Leader
    }

    // Ensure lead opening exists in given working group
    fn ensure_valid_lead_opening_id(wg: &WorkingGroup, opening_id: &OpeningId) -> DispatchResult {
        let is_opening_id_valid = match wg {
            WorkingGroup::Forum => {
                Self::is_lead_opening_id::<ForumWorkingGroupInstance>(opening_id)
            }
            WorkingGroup::Storage => {
                Self::is_lead_opening_id::<StorageWorkingGroupInstance>(opening_id)
            }
            WorkingGroup::Content => {
                Self::is_lead_opening_id::<ContentWorkingGroupInstance>(opening_id)
            }
            WorkingGroup::OperationsAlpha => {
                Self::is_lead_opening_id::<OperationsWorkingGroupInstanceAlpha>(opening_id)
            }
            WorkingGroup::App => Self::is_lead_opening_id::<AppWorkingGroupInstance>(opening_id),
            WorkingGroup::Membership => {
                Self::is_lead_opening_id::<MembershipWorkingGroupInstance>(opening_id)
            }
            WorkingGroup::OperationsBeta => {
                Self::is_lead_opening_id::<OperationsWorkingGroupInstanceBeta>(opening_id)
            }
            WorkingGroup::OperationsGamma => {
                Self::is_lead_opening_id::<OperationsWorkingGroupInstanceGamma>(opening_id)
            }
            WorkingGroup::Distribution => {
                Self::is_lead_opening_id::<DistributionWorkingGroupInstance>(opening_id)
            }
        };
        ensure!(is_opening_id_valid, Error::<T>::InvalidLeadOpeningId);
        Ok(())
    }

    fn is_lead_application_id<I: Instance>(application_id: &ApplicationId) -> bool
    where
        T: working_group::Config<I>,
    {
        if let Some(application) = working_group::ApplicationById::<T, I>::get(application_id) {
            working_group::ApplicationById::<T, I>::contains_key(application_id)
                && working_group::OpeningById::<T, I>::get(application.opening_id).opening_type
                    == OpeningType::Leader
        } else {
            false
        }
    }

    // Ensure lead application exists in given working group
    fn ensure_valid_lead_application_id(
        wg: &WorkingGroup,
        application_id: &ApplicationId,
    ) -> DispatchResult {
        let is_application_id_valid = match wg {
            WorkingGroup::Forum => {
                Self::is_lead_application_id::<ForumWorkingGroupInstance>(application_id)
            }
            WorkingGroup::Storage => {
                Self::is_lead_application_id::<StorageWorkingGroupInstance>(application_id)
            }
            WorkingGroup::Content => {
                Self::is_lead_application_id::<ContentWorkingGroupInstance>(application_id)
            }
            WorkingGroup::OperationsAlpha => {
                Self::is_lead_application_id::<OperationsWorkingGroupInstanceAlpha>(application_id)
            }
            WorkingGroup::App => {
                Self::is_lead_application_id::<AppWorkingGroupInstance>(application_id)
            }
            WorkingGroup::Membership => {
                Self::is_lead_application_id::<MembershipWorkingGroupInstance>(application_id)
            }
            WorkingGroup::OperationsBeta => {
                Self::is_lead_application_id::<OperationsWorkingGroupInstanceBeta>(application_id)
            }
            WorkingGroup::OperationsGamma => {
                Self::is_lead_application_id::<OperationsWorkingGroupInstanceGamma>(application_id)
            }
            WorkingGroup::Distribution => {
                Self::is_lead_application_id::<DistributionWorkingGroupInstance>(application_id)
            }
        };
        ensure!(
            is_application_id_valid,
            Error::<T>::InvalidLeadApplicationId
        );
        Ok(())
    }

    // Ensure proposal id is valid
    fn ensure_valid_proposal_id(
        proposal_id: &<T as proposals_engine::Config>::ProposalId,
    ) -> DispatchResult {
        ensure!(
            proposals_engine::Proposals::<T>::contains_key(proposal_id),
            Error::<T>::InvalidProposalId
        );
        Ok(())
    }

    // Ensure that the proposal details respects all the checks
    fn ensure_details_checks(details: &ProposalDetailsOf<T>) -> DispatchResult {
        match details {
            ProposalDetails::Signal(ref signal) => {
                ensure!(!signal.is_empty(), Error::<T>::SignalProposalIsEmpty);
            }
            ProposalDetails::RuntimeUpgrade(ref blob) => {
                ensure!(!blob.is_empty(), Error::<T>::RuntimeProposalIsEmpty);
            }
            ProposalDetails::FundingRequest(ref funding_requests) => {
                ensure!(
                    !funding_requests.is_empty(),
                    Error::<T>::InvalidFundingRequestProposalNumberOfAccount
                );

                ensure!(
                    funding_requests.len() <= T::FundingRequestProposalMaxAccounts::get() as usize,
                    Error::<T>::InvalidFundingRequestProposalNumberOfAccount
                );

                // Ideally we would use hashset but it's not available in substrate
                let mut visited_accounts = BTreeSet::new();

                for funding_request in funding_requests {
                    let account = &funding_request.account;

                    ensure!(
                        !visited_accounts.contains(&account),
                        Error::<T>::InvalidFundingRequestProposalRepeatedAccount
                    );

                    visited_accounts.insert(account);
                }

                let total_funding_amount =
                    funding_requests
                        .iter()
                        .try_fold(BalanceOf::<T>::zero(), |sum, el| {
                            // ensure funding_amount in non zero
                            ensure!(
                                !el.amount.is_zero(),
                                Error::<T>::InvalidFundingRequestProposalBalance
                            );

                            sum.checked_add(&el.amount)
                                .ok_or(Error::<T>::ArithmeticError)
                        })?;

                // ensure total funding amount <= MAX
                ensure!(
                    total_funding_amount <= T::FundingRequestProposalMaxTotalAmount::get(),
                    Error::<T>::InvalidFundingRequestProposalBalance
                );
            }
            ProposalDetails::SetMaxValidatorCount(ref new_validator_count) => {
                // Since `set_validator_count` doesn't check that `new_validator_count`
                // isn't less than `minimum_validator_count` we need to do this here.
                // We shouldn't access the storage for creation checks but we do it here for the
                // reasons just explained **as an exception**.
                ensure!(
                    *new_validator_count >= <staking::Pallet<T>>::minimum_validator_count(),
                    Error::<T>::InvalidValidatorCount
                );

                ensure!(
                    *new_validator_count <= T::SetMaxValidatorCountProposalMaxValidators::get(),
                    Error::<T>::InvalidValidatorCount
                );
            }
            ProposalDetails::CreateWorkingGroupLeadOpening(..) => {
                // Note: No checks for this proposal for now
            }
            ProposalDetails::FillWorkingGroupLeadOpening(params) => {
                Self::ensure_valid_lead_opening_id(&params.working_group, &params.opening_id)?;
                Self::ensure_valid_lead_application_id(
                    &params.working_group,
                    &params.application_id,
                )?;
            }
            ProposalDetails::UpdateWorkingGroupBudget(..) => {
                // Note: No checks for this proposal for now
            }
            ProposalDetails::DecreaseWorkingGroupLeadStake(worker_id, ref stake_amount, wg) => {
                Self::ensure_valid_lead_worker_id(wg, worker_id)?;
                ensure!(
                    *stake_amount != Zero::zero(),
                    Error::<T>::DecreasingStakeIsZero
                );
            }
            ProposalDetails::SlashWorkingGroupLead(worker_id, _, wg) => {
                Self::ensure_valid_lead_worker_id(wg, worker_id)?;
            }
            ProposalDetails::SetWorkingGroupLeadReward(worker_id, _, wg) => {
                Self::ensure_valid_lead_worker_id(wg, worker_id)?;
            }
            ProposalDetails::TerminateWorkingGroupLead(params) => {
                Self::ensure_valid_lead_worker_id(&params.group, &params.worker_id)?;
            }
            ProposalDetails::AmendConstitution(..) => {
                // Note: No checks for this proposal for now
            }
            ProposalDetails::CancelWorkingGroupLeadOpening(opening_id, wg) => {
                Self::ensure_valid_lead_opening_id(wg, opening_id)?;
            }
            ProposalDetails::SetMembershipPrice(..) => {
                // Note: No checks for this proposal for now
            }
            ProposalDetails::SetCouncilBudgetIncrement(..) => {
                // Note: No checks for this proposal for now
            }
            ProposalDetails::SetCouncilorReward(..) => {
                // Note: No checks for this proposal for now
            }
            ProposalDetails::SetInitialInvitationBalance(..) => {
                // Note: No checks for this proposal for now
            }
            ProposalDetails::SetInitialInvitationCount(..) => {
                // Note: No checks for this proposal for now
            }
            ProposalDetails::SetMembershipLeadInvitationQuota(..) => {
                // Note: No checks for this proposal for now
            }
            ProposalDetails::SetReferralCut(..) => {
                // Note: No checks for this proposal for now
            }
            ProposalDetails::VetoProposal(proposal_id) => {
                Self::ensure_valid_proposal_id(proposal_id)?;
            }
            ProposalDetails::UpdateGlobalNftLimit(..) => {
                // Note: No checks for this proposal for now
            }
            ProposalDetails::UpdateChannelPayouts(params) => {
                if let (Some(min_cashout_allowed), Some(max_cashout_allowed)) =
                    (params.min_cashout_allowed, params.max_cashout_allowed)
                {
                    ensure!(
                        max_cashout_allowed >= min_cashout_allowed,
                        Error::<T>::InvalidChannelPayoutsProposalMinCashoutExceedsMaxCashout
                    );
                }
            }
            ProposalDetails::SetPalletFozenStatus(..) => {
                // Note: No checks for this proposal for now
            }
<<<<<<< HEAD
            ProposalDetails::SetEraPayoutDampingFactor(..) => {
=======
            ProposalDetails::UpdateTokenPalletTokenConstraints(..) => {
>>>>>>> 4268f95c
                // Note: No checks for this proposal for now
            }
            ProposalDetails::DecreaseCouncilBudget(reduction_amount) => {
                ensure!(
                    !(*reduction_amount).is_zero(),
                    Error::<T>::ReductionAmountZero
                );
            }
        }

        Ok(())
    }

    // Returns the proposal parameters according to ProposalDetials
    fn get_proposal_parameters(
        details: &ProposalDetailsOf<T>,
    ) -> ProposalParameters<T::BlockNumber, BalanceOf<T>> {
        match details {
            ProposalDetails::Signal(..) => T::SignalProposalParameters::get(),
            ProposalDetails::RuntimeUpgrade(..) => T::RuntimeUpgradeProposalParameters::get(),
            ProposalDetails::FundingRequest(..) => T::FundingRequestProposalParameters::get(),
            ProposalDetails::SetMaxValidatorCount(..) => {
                T::SetMaxValidatorCountProposalParameters::get()
            }
            ProposalDetails::FillWorkingGroupLeadOpening(..) => {
                T::FillWorkingGroupLeadOpeningProposalParameters::get()
            }
            ProposalDetails::UpdateWorkingGroupBudget(..) => {
                T::UpdateWorkingGroupBudgetProposalParameters::get()
            }
            ProposalDetails::DecreaseWorkingGroupLeadStake(..) => {
                T::DecreaseWorkingGroupLeadStakeProposalParameters::get()
            }
            ProposalDetails::SlashWorkingGroupLead(..) => {
                T::SlashWorkingGroupLeadProposalParameters::get()
            }
            ProposalDetails::SetWorkingGroupLeadReward(..) => {
                T::SetWorkingGroupLeadRewardProposalParameters::get()
            }
            ProposalDetails::TerminateWorkingGroupLead(..) => {
                T::TerminateWorkingGroupLeadProposalParameters::get()
            }
            ProposalDetails::CreateWorkingGroupLeadOpening(..) => {
                T::CreateWorkingGroupLeadOpeningProposalParameters::get()
            }
            ProposalDetails::AmendConstitution(..) => T::AmendConstitutionProposalParameters::get(),
            ProposalDetails::SetMembershipPrice(..) => {
                T::SetMembershipPriceProposalParameters::get()
            }
            ProposalDetails::CancelWorkingGroupLeadOpening(..) => {
                T::CancelWorkingGroupLeadOpeningProposalParameters::get()
            }
            ProposalDetails::SetCouncilBudgetIncrement(..) => {
                T::SetCouncilBudgetIncrementProposalParameters::get()
            }
            ProposalDetails::SetCouncilorReward(..) => {
                T::SetCouncilorRewardProposalParameters::get()
            }
            ProposalDetails::SetInitialInvitationBalance(..) => {
                T::SetInitialInvitationBalanceProposalParameters::get()
            }
            ProposalDetails::SetInitialInvitationCount(..) => {
                T::SetInvitationCountProposalParameters::get()
            }
            ProposalDetails::SetMembershipLeadInvitationQuota(..) => {
                T::SetMembershipLeadInvitationQuotaProposalParameters::get()
            }
            ProposalDetails::SetReferralCut(..) => T::SetReferralCutProposalParameters::get(),
            ProposalDetails::VetoProposal(..) => T::VetoProposalProposalParameters::get(),
            ProposalDetails::UpdateGlobalNftLimit(..) => {
                T::UpdateGlobalNftLimitProposalParameters::get()
            }
            ProposalDetails::UpdateChannelPayouts(..) => {
                T::UpdateChannelPayoutsProposalParameters::get()
            }
            ProposalDetails::SetPalletFozenStatus(..) => {
                T::SetPalletFozenStatusProposalParameters::get()
            }
<<<<<<< HEAD
            ProposalDetails::SetEraPayoutDampingFactor(..) => {
                T::SetEraPayoutDampingFactorProposalParameters::get()
=======
            ProposalDetails::UpdateTokenPalletTokenConstraints(..) => {
                T::UpdateTokenPalletTokenConstraints::get()
>>>>>>> 4268f95c
            }
            ProposalDetails::DecreaseCouncilBudget(..) => {
                T::DecreaseCouncilBudgetProposalParameters::get()
            }
        }
    }

    // Returns weight for the proposal creation according to parameters
    fn get_create_proposal_weight(
        general: &GeneralProposalParameters<T>,
        details: &ProposalDetailsOf<T>,
    ) -> Weight {
        let title_length = general.title.len();
        let description_length = general.description.len();
        match details {
            ProposalDetails::Signal(signal) => WeightInfoCodex::<T>::create_proposal_signal(
                to_kb(signal.len().saturated_into()),
                to_kb(title_length.saturated_into()),
                to_kb(description_length.saturated_into()),
            ),
            ProposalDetails::RuntimeUpgrade(blob) => {
                WeightInfoCodex::<T>::create_proposal_runtime_upgrade(
                    to_kb(blob.len().saturated_into()),
                    to_kb(title_length.saturated_into()),
                    to_kb(description_length.saturated_into()),
                )
            }
            ProposalDetails::FundingRequest(params) => {
                WeightInfoCodex::<T>::create_proposal_funding_request(
                    params.len().saturated_into(),
                    to_kb(title_length.saturated_into()),
                    to_kb(description_length.saturated_into()),
                )
            }
            ProposalDetails::SetMaxValidatorCount(..) => {
                WeightInfoCodex::<T>::create_proposal_set_max_validator_count(
                    to_kb(title_length.saturated_into()),
                    to_kb(description_length.saturated_into()),
                )
            }
            ProposalDetails::CreateWorkingGroupLeadOpening(opening_params) => {
                WeightInfoCodex::<T>::create_proposal_create_working_group_lead_opening(
                    to_kb(opening_params.description.len().saturated_into()),
                    to_kb(title_length.saturated_into()),
                    to_kb(description_length.saturated_into()),
                )
            }
            ProposalDetails::FillWorkingGroupLeadOpening(..) => {
                WeightInfoCodex::<T>::create_proposal_fill_working_group_lead_opening(
                    to_kb(title_length.saturated_into()),
                    to_kb(description_length.saturated_into()),
                )
            }
            ProposalDetails::UpdateWorkingGroupBudget(..) => {
                WeightInfoCodex::<T>::create_proposal_update_working_group_budget(
                    to_kb(title_length.saturated_into()),
                    to_kb(description_length.saturated_into()),
                )
            }
            ProposalDetails::DecreaseWorkingGroupLeadStake(..) => {
                WeightInfoCodex::<T>::create_proposal_decrease_working_group_lead_stake(
                    to_kb(title_length.saturated_into()),
                    to_kb(description_length.saturated_into()),
                )
            }
            ProposalDetails::SlashWorkingGroupLead(..) => {
                WeightInfoCodex::<T>::create_proposal_slash_working_group_lead(
                    to_kb(title_length.saturated_into()),
                    to_kb(description_length.saturated_into()),
                )
            }
            ProposalDetails::SetWorkingGroupLeadReward(..) => {
                WeightInfoCodex::<T>::create_proposal_set_working_group_lead_reward(
                    to_kb(title_length.saturated_into()),
                    to_kb(description_length.saturated_into()),
                )
            }
            ProposalDetails::TerminateWorkingGroupLead(..) => {
                WeightInfoCodex::<T>::create_proposal_terminate_working_group_lead(
                    to_kb(title_length.saturated_into()),
                    to_kb(description_length.saturated_into()),
                )
            }
            ProposalDetails::AmendConstitution(new_constitution) => {
                WeightInfoCodex::<T>::create_proposal_amend_constitution(
                    to_kb(new_constitution.len().saturated_into()),
                    to_kb(title_length.saturated_into()),
                    to_kb(description_length.saturated_into()),
                )
            }
            ProposalDetails::SetMembershipPrice(..) => {
                WeightInfoCodex::<T>::create_proposal_set_membership_price(
                    to_kb(title_length.saturated_into()),
                    to_kb(description_length.saturated_into()),
                )
            }
            ProposalDetails::CancelWorkingGroupLeadOpening(..) => {
                WeightInfoCodex::<T>::create_proposal_cancel_working_group_lead_opening(
                    to_kb(title_length.saturated_into()),
                    to_kb(description_length.saturated_into()),
                )
            }
            ProposalDetails::SetCouncilBudgetIncrement(..) => {
                WeightInfoCodex::<T>::create_proposal_set_council_budget_increment(
                    to_kb(title_length.saturated_into()),
                    to_kb(description_length.saturated_into()),
                )
            }
            ProposalDetails::SetCouncilorReward(..) => {
                WeightInfoCodex::<T>::create_proposal_set_councilor_reward(
                    to_kb(title_length.saturated_into()),
                    to_kb(description_length.saturated_into()),
                )
            }
            ProposalDetails::SetInitialInvitationBalance(..) => {
                WeightInfoCodex::<T>::create_proposal_set_initial_invitation_balance(
                    to_kb(title_length.saturated_into()),
                    to_kb(description_length.saturated_into()),
                )
            }
            ProposalDetails::SetInitialInvitationCount(..) => {
                WeightInfoCodex::<T>::create_proposal_set_initial_invitation_count(
                    to_kb(title_length.saturated_into()),
                    to_kb(description_length.saturated_into()),
                )
            }
            ProposalDetails::SetMembershipLeadInvitationQuota(..) => {
                WeightInfoCodex::<T>::create_proposal_set_membership_lead_invitation_quota(
                    to_kb(title_length.saturated_into()),
                    to_kb(description_length.saturated_into()),
                )
            }
            ProposalDetails::SetReferralCut(..) => {
                WeightInfoCodex::<T>::create_proposal_set_referral_cut(
                    to_kb(title_length.saturated_into()),
                    to_kb(description_length.saturated_into()),
                )
            }
            ProposalDetails::VetoProposal(..) => {
                WeightInfoCodex::<T>::create_proposal_veto_proposal(
                    to_kb(title_length.saturated_into()),
                    to_kb(description_length.saturated_into()),
                )
                .saturated_into()
            }
            ProposalDetails::UpdateGlobalNftLimit(..) => {
                WeightInfoCodex::<T>::create_proposal_update_global_nft_limit(
                    to_kb(title_length.saturated_into()),
                    to_kb(description_length.saturated_into()),
                )
                .saturated_into()
            }
            ProposalDetails::UpdateChannelPayouts(params) => {
                WeightInfoCodex::<T>::create_proposal_update_channel_payouts(
                    to_kb(
                        params
                            .payload
                            .as_ref()
                            .map_or(0, |p| p.object_creation_params.ipfs_content_id.len() as u32),
                    ),
                    to_kb(title_length.saturated_into()),
                    to_kb(description_length.saturated_into()),
                )
                .saturated_into()
            }
            ProposalDetails::SetPalletFozenStatus(..) => {
                WeightInfoCodex::<T>::create_proposal_freeze_pallet(
                    to_kb(title_length.saturated_into()),
                    to_kb(description_length.saturated_into()),
                )
            }
<<<<<<< HEAD
            ProposalDetails::SetEraPayoutDampingFactor(..) => {
                WeightInfoCodex::<T>::create_proposal_set_era_payout_damping_factor(
=======
            ProposalDetails::UpdateTokenPalletTokenConstraints(..) => {
                WeightInfoCodex::<T>::create_proposal_update_token_pallet_governance_parameters(
>>>>>>> 4268f95c
                    to_kb(title_length.saturated_into()),
                    to_kb(description_length.saturated_into()),
                )
            }
            ProposalDetails::DecreaseCouncilBudget(..) => {
                WeightInfoCodex::<T>::create_proposal_decrease_council_budget(
                    to_kb(title_length.saturated_into()),
                    to_kb(description_length.saturated_into()),
                )
            }
        }
    }
}

impl<T: Config> ProposalObserver<T> for Module<T> {
    fn proposal_removed(proposal_id: &<T as proposals_engine::Config>::ProposalId) {
        <ThreadIdByProposalId<T>>::remove(proposal_id);

        let thread_id = Self::thread_id_by_proposal_id(proposal_id);

        proposals_discussion::ThreadById::<T>::remove(thread_id);
    }
}

impl<T: Config> frame_support::traits::Hooks<T::BlockNumber> for Pallet<T> {
    #[cfg(feature = "try-runtime")]
    fn try_state(_: T::BlockNumber) -> Result<(), &'static str> {
        Ok(())
    }
}<|MERGE_RESOLUTION|>--- conflicted
+++ resolved
@@ -282,13 +282,13 @@
         ProposalParameters<Self::BlockNumber, BalanceOf<Self>>,
     >;
 
-<<<<<<< HEAD
+    /// `Update pallet project token` proposal parameters
+    type UpdateTokenPalletTokenConstraints: Get<
+        ProposalParameters<Self::BlockNumber, BalanceOf<Self>>,
+    >;
+
     /// `Set Era Payout Damping Factor` proposal parameters
     type SetEraPayoutDampingFactorProposalParameters: Get<
-=======
-    /// `Update pallet project token` proposal parameters
-    type UpdateTokenPalletTokenConstraints: Get<
->>>>>>> 4268f95c
         ProposalParameters<Self::BlockNumber, BalanceOf<Self>>,
     >;
 
@@ -531,16 +531,14 @@
         const SetPalletFozenStatusProposalParameters:
             ProposalParameters<T::BlockNumber, BalanceOf<T>> = T::SetPalletFozenStatusProposalParameters::get();
 
-<<<<<<< HEAD
+        /// pallet token governance parameters proposal
+        const UpdateTokenPalletTokenConstraints:
+            ProposalParameters<T::BlockNumber, BalanceOf<T>> = T::UpdateTokenPalletTokenConstraints::get();
+
         /// Era payout damping factor
         const SetEraPayoutDampingFactorProposalParameters:
             ProposalParameters<T::BlockNumber, BalanceOf<T>> = T::SetEraPayoutDampingFactorProposalParameters::get();
 
-=======
-        /// pallet token governance parameters proposal
-        const UpdateTokenPalletTokenConstraints:
-            ProposalParameters<T::BlockNumber, BalanceOf<T>> = T::UpdateTokenPalletTokenConstraints::get();
->>>>>>> 4268f95c
 
         /// Create a proposal, the type of proposal depends on the `proposal_details` variant
         ///
@@ -912,18 +910,17 @@
             ProposalDetails::SetPalletFozenStatus(..) => {
                 // Note: No checks for this proposal for now
             }
-<<<<<<< HEAD
-            ProposalDetails::SetEraPayoutDampingFactor(..) => {
-=======
-            ProposalDetails::UpdateTokenPalletTokenConstraints(..) => {
->>>>>>> 4268f95c
-                // Note: No checks for this proposal for now
-            }
             ProposalDetails::DecreaseCouncilBudget(reduction_amount) => {
                 ensure!(
                     !(*reduction_amount).is_zero(),
                     Error::<T>::ReductionAmountZero
                 );
+            }
+            ProposalDetails::UpdateTokenPalletTokenConstraints(..) => {
+                // Note: No checks for this proposal for now
+            }
+            ProposalDetails::SetEraPayoutDampingFactor(..) => {
+                // Note: No checks for this proposal for now
             }
         }
 
@@ -995,16 +992,14 @@
             ProposalDetails::SetPalletFozenStatus(..) => {
                 T::SetPalletFozenStatusProposalParameters::get()
             }
-<<<<<<< HEAD
+            ProposalDetails::DecreaseCouncilBudget(..) => {
+                T::DecreaseCouncilBudgetProposalParameters::get()
+            }
+            ProposalDetails::UpdateTokenPalletTokenConstraints(..) => {
+                T::UpdateTokenPalletTokenConstraints::get()
+            }
             ProposalDetails::SetEraPayoutDampingFactor(..) => {
                 T::SetEraPayoutDampingFactorProposalParameters::get()
-=======
-            ProposalDetails::UpdateTokenPalletTokenConstraints(..) => {
-                T::UpdateTokenPalletTokenConstraints::get()
->>>>>>> 4268f95c
-            }
-            ProposalDetails::DecreaseCouncilBudget(..) => {
-                T::DecreaseCouncilBudgetProposalParameters::get()
             }
         }
     }
@@ -1173,19 +1168,20 @@
                     to_kb(description_length.saturated_into()),
                 )
             }
-<<<<<<< HEAD
+            ProposalDetails::DecreaseCouncilBudget(..) => {
+                WeightInfoCodex::<T>::create_proposal_decrease_council_budget(
+                    to_kb(title_length.saturated_into()),
+                    to_kb(description_length.saturated_into()),
+                )
+            }
+            ProposalDetails::UpdateTokenPalletTokenConstraints(..) => {
+                WeightInfoCodex::<T>::create_proposal_update_token_pallet_token_constraints(
+                    to_kb(title_length.saturated_into()),
+                    to_kb(description_length.saturated_into()),
+                )
+            }
             ProposalDetails::SetEraPayoutDampingFactor(..) => {
                 WeightInfoCodex::<T>::create_proposal_set_era_payout_damping_factor(
-=======
-            ProposalDetails::UpdateTokenPalletTokenConstraints(..) => {
-                WeightInfoCodex::<T>::create_proposal_update_token_pallet_governance_parameters(
->>>>>>> 4268f95c
-                    to_kb(title_length.saturated_into()),
-                    to_kb(description_length.saturated_into()),
-                )
-            }
-            ProposalDetails::DecreaseCouncilBudget(..) => {
-                WeightInfoCodex::<T>::create_proposal_decrease_council_budget(
                     to_kb(title_length.saturated_into()),
                     to_kb(description_length.saturated_into()),
                 )
