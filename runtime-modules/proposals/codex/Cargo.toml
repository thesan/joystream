--- conflicted
+++ resolved
@@ -6,7 +6,6 @@
 
 [dependencies]
 serde = { version = "1.0.101", optional = true, features = ["derive"] }
-<<<<<<< HEAD
 codec = { package = 'parity-scale-codec', version = '3.1.2', default-features = false, features = ['derive'] }
 scale-info = { version = "2.1.1", default-features = false, features = ["derive"] }
 sp-std = { package = 'sp-std', default-features = false, git = 'https://github.com/joystream/substrate.git', rev = '1d0eefca86ef31b9e7727df01a6ed23ad65491e9'}
@@ -25,6 +24,7 @@
 membership = { package = 'pallet-membership', default-features = false, path = '../../membership'}
 content = { package = 'pallet-content', default-features = false, path = '../../content'}
 balances = { package = 'pallet-balances', default-features = false, git = 'https://github.com/joystream/substrate.git', rev = '1d0eefca86ef31b9e7727df01a6ed23ad65491e9', optional = true}
+token = { package = 'pallet-project-token', default-features = false, path = '../../project-token' }
 
 # Benchmarking dependencies
 frame-benchmarking = { package = 'frame-benchmarking', default-features = false, git = 'https://github.com/joystream/substrate.git', rev = '1d0eefca86ef31b9e7727df01a6ed23ad65491e9', optional = true}
@@ -43,49 +43,6 @@
 frame-election-provider-support = { package = 'frame-election-provider-support', git = 'https://github.com/joystream/substrate.git', rev = '1d0eefca86ef31b9e7727df01a6ed23ad65491e9'}
 pallet-bags-list = { package = 'pallet-bags-list', git = 'https://github.com/joystream/substrate.git', rev = '1d0eefca86ef31b9e7727df01a6ed23ad65491e9'}
 sp-npos-elections = { package = 'sp-npos-elections', git = 'https://github.com/joystream/substrate.git', rev = '1d0eefca86ef31b9e7727df01a6ed23ad65491e9'}
-=======
-codec = { package = 'parity-scale-codec', version = '3.1.2', default-features = false, features = [
-    'derive',
-] }
-scale-info = { version = "2.1.1", default-features = false, features = [
-    "derive",
-] }
-sp-std = { package = 'sp-std', default-features = false, git = 'https://github.com/joystream/substrate.git', rev = '50cf239147a6f569e563bcadec6c7a1c5ad5c67e' }
-sp-core = { package = 'sp-core', default-features = false, git = 'https://github.com/joystream/substrate.git', rev = '50cf239147a6f569e563bcadec6c7a1c5ad5c67e' }
-frame-support = { package = 'frame-support', default-features = false, git = 'https://github.com/joystream/substrate.git', rev = '50cf239147a6f569e563bcadec6c7a1c5ad5c67e' }
-sp-arithmetic = { package = 'sp-arithmetic', default-features = false, git = 'https://github.com/joystream/substrate.git', rev = '50cf239147a6f569e563bcadec6c7a1c5ad5c67e' }
-sp-runtime = { package = 'sp-runtime', default-features = false, git = 'https://github.com/joystream/substrate.git', rev = '50cf239147a6f569e563bcadec6c7a1c5ad5c67e' }
-frame-system = { package = 'frame-system', default-features = false, git = 'https://github.com/joystream/substrate.git', rev = '50cf239147a6f569e563bcadec6c7a1c5ad5c67e' }
-staking = { package = 'pallet-staking', default-features = false, git = 'https://github.com/joystream/substrate.git', rev = '50cf239147a6f569e563bcadec6c7a1c5ad5c67e' }
-pallet-timestamp = { package = 'pallet-timestamp', default-features = false, git = 'https://github.com/joystream/substrate.git', rev = '50cf239147a6f569e563bcadec6c7a1c5ad5c67e' }
-working-group = { package = 'pallet-working-group', default-features = false, path = '../../working-group' }
-common = { package = 'pallet-common', default-features = false, path = '../../common' }
-proposals-engine = { package = 'pallet-proposals-engine', default-features = false, path = '../engine' }
-proposals-discussion = { package = 'pallet-proposals-discussion', default-features = false, path = '../discussion' }
-constitution = { package = 'pallet-constitution', default-features = false, path = '../../constitution' }
-membership = { package = 'pallet-membership', default-features = false, path = '../../membership' }
-content = { package = 'pallet-content', default-features = false, path = '../../content' }
-balances = { package = 'pallet-balances', default-features = false, git = 'https://github.com/joystream/substrate.git', rev = '50cf239147a6f569e563bcadec6c7a1c5ad5c67e' }
-token = { package = 'pallet-project-token', default-features = false, path = '../../project-token' }
-
-# Benchmarking dependencies
-frame-benchmarking = { package = 'frame-benchmarking', default-features = false, git = 'https://github.com/joystream/substrate.git', rev = '50cf239147a6f569e563bcadec6c7a1c5ad5c67e', optional = true }
-council = { package = 'pallet-council', default-features = false, path = '../../council', optional = true }
-
-[dev-dependencies]
-sp-io = { package = 'sp-io', default-features = false, git = 'https://github.com/joystream/substrate.git', rev = '50cf239147a6f569e563bcadec6c7a1c5ad5c67e' }
-sp-core = { package = 'sp-core', default-features = false, git = 'https://github.com/joystream/substrate.git', rev = '50cf239147a6f569e563bcadec6c7a1c5ad5c67e' }
-sp-staking = { package = 'sp-staking', default-features = false, git = 'https://github.com/joystream/substrate.git', rev = '50cf239147a6f569e563bcadec6c7a1c5ad5c67e' }
-pallet-staking-reward-curve = { package = 'pallet-staking-reward-curve', default-features = false, git = 'https://github.com/joystream/substrate.git', rev = '50cf239147a6f569e563bcadec6c7a1c5ad5c67e' }
-strum = { version = "0.19", default-features = false }
-staking-handler = { package = 'pallet-staking-handler', default-features = false, path = '../../staking-handler' }
-referendum = { package = 'pallet-referendum', default-features = false, path = '../../referendum' }
-council = { package = 'pallet-council', default-features = false, path = '../../council' }
-balances = { package = 'pallet-balances', default-features = false, git = 'https://github.com/joystream/substrate.git', rev = '50cf239147a6f569e563bcadec6c7a1c5ad5c67e' }
-frame-election-provider-support = { package = 'frame-election-provider-support', git = 'https://github.com/joystream/substrate.git', rev = '50cf239147a6f569e563bcadec6c7a1c5ad5c67e' }
-pallet-bags-list = { package = 'pallet-bags-list', git = 'https://github.com/joystream/substrate.git', rev = '50cf239147a6f569e563bcadec6c7a1c5ad5c67e' }
-sp-npos-elections = { package = 'sp-npos-elections', git = 'https://github.com/joystream/substrate.git', rev = '50cf239147a6f569e563bcadec6c7a1c5ad5c67e' }
->>>>>>> 5a5c2c93
 
 [features]
 default = ['std']
