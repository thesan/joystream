--- conflicted
+++ resolved
@@ -640,18 +640,6 @@
 
             // If not root, then check that we can create in parent category
             if let Some(tmp_parent_category_id) = parent {
-<<<<<<< HEAD
-=======
-
-                // Get the path from parent category to root
-                let category_tree_path = Self::ensure_valid_category_and_build_category_tree_path(&tmp_parent_category_id)?;
-
-                // Check if max depth reached
-                if category_tree_path.len() >= MaxCategoryDepth::get() as usize {
-                    return Err(ERROR_EXCEED_MAX_CATEGORY_DEPTH);
-                }
-
->>>>>>> 59e0fe54
                 // Can we mutate in this category?
                 Self::ensure_can_add_subcategory_path_leaf(&tmp_parent_category_id)?;
 
@@ -1281,11 +1269,7 @@
 
         let thread = Self::ensure_thread_exists(category_id, thread_id)?;
 
-<<<<<<< HEAD
         Self::ensure_can_moderate_category(&who, moderator_id, category_id)?;
-=======
-        Self::ensure_can_moderate_category(&who, moderator_id, &thread.category_id)?;
->>>>>>> 59e0fe54
 
         Ok((who, thread))
     }
