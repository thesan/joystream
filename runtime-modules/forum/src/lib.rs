--- conflicted
+++ resolved
@@ -556,11 +556,7 @@
         PostModerated(PostId, Vec<u8>, PrivilegedActor, CategoryId, ThreadId),
 
         /// Post with givne id was deleted.
-<<<<<<< HEAD
-        PostDeleted(Vec<u8>, ForumUserId, BTreeMap<(CategoryId, ThreadId, PostId), bool>),
-=======
         PostDeleted(Vec<u8>, ForumUserId, BTreeMap<ExtendedPostId, bool>),
->>>>>>> 4300eb02
 
         /// Post with given id had its text updated.
         /// The second argument reflects the number of total edits when the text update occurs.
@@ -1496,11 +1492,7 @@
         fn delete_posts(
             origin,
             forum_user_id: ForumUserId<T>,
-<<<<<<< HEAD
-            posts: BTreeMap<(T::CategoryId, T::ThreadId, T::PostId), bool>,
-=======
             posts: BTreeMap<ExtendedPostId<T>, bool>,
->>>>>>> 4300eb02
             rationale: Vec<u8>,
         ) -> DispatchResult {
 
@@ -1510,11 +1502,7 @@
             let account_id = ensure_signed(origin)?;
 
             let mut deleting_posts = Vec::new();
-<<<<<<< HEAD
-            for ((category_id, thread_id, post_id), hide) in &posts {
-=======
             for (ExtendedPostIdObject {category_id, thread_id, post_id}, hide) in &posts {
->>>>>>> 4300eb02
                 // Ensure actor is allowed to moderate post and post is editable
                 let post = Self::ensure_can_delete_post(
                     &account_id,
