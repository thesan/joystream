// Ensure we're `no_std` when compiling for Wasm.
#![cfg_attr(not(feature = "std"), no_std)]
#![allow(clippy::type_complexity)]

#[cfg(feature = "std")]
pub use serde::{Deserialize, Serialize};

use codec::{Codec, Decode, Encode};
pub use frame_support::dispatch::DispatchResult;
use frame_support::traits::{Currency, ExistenceRequirement};
use frame_support::weights::Weight;
use frame_support::{
    decl_error, decl_event, decl_module, decl_storage, ensure, traits::Get, Parameter,
};
use frame_system::ensure_signed;
use sp_arithmetic::traits::{BaseArithmetic, One};
pub use sp_io::storage::clear_prefix;
use sp_runtime::traits::{AccountIdConversion, MaybeSerialize, Member};
use sp_runtime::{ModuleId, SaturatedConversion};
use sp_std::collections::btree_map::BTreeMap;
use sp_std::collections::btree_set::BTreeSet;
use sp_std::fmt::Debug;
use sp_std::prelude::*;

use common::membership::MemberOriginValidator;
use common::working_group::WorkingGroupAuthenticator;

mod mock;
mod tests;

mod benchmarking;

/// Type for keeping track of number of posts in a thread
pub type NumberOfPosts = u64;

/// Moderator ID alias for the actor of the system.
pub type ModeratorId<T> = common::ActorId<T>;

/// Forum user ID alias for the member of the system.
pub type ForumUserId<T> = common::MemberId<T>;
type WeightInfoForum<T> = <T as Trait>::WeightInfo;

/// Balance alias for `balances` module.
pub type BalanceOf<T> = <T as balances::Trait>::Balance;

/// Alias for the thread
pub type ThreadOf<T> = Thread<
    ForumUserId<T>,
    <T as Trait>::CategoryId,
    <T as pallet_timestamp::Trait>::Moment,
    <T as frame_system::Trait>::Hash,
    BalanceOf<T>,
>;

/// Type alias for `ExtendedPostIdObject`
pub type ExtendedPostId<T> =
    ExtendedPostIdObject<<T as Trait>::CategoryId, <T as Trait>::ThreadId, <T as Trait>::PostId>;

/// Extended post id representation
#[cfg_attr(feature = "std", derive(Serialize, Deserialize))]
#[derive(Encode, Decode, Default, Clone, PartialEq, Eq, PartialOrd, Ord, Debug)]
pub struct ExtendedPostIdObject<CategoryId, ThreadId, PostId> {
    pub category_id: CategoryId,
    pub thread_id: ThreadId,
    pub post_id: PostId,
}

type Balances<T> = balances::Module<T>;

/// pallet_forum WeightInfo.
/// Note: This was auto generated through the benchmark CLI using the `--weight-trait` flag
pub trait WeightInfo {
    fn create_category(i: u32, j: u32, k: u32) -> Weight;
    fn update_category_membership_of_moderator_new() -> Weight;
    fn update_category_membership_of_moderator_old() -> Weight;
    fn update_category_archival_status_lead(i: u32) -> Weight;
    fn update_category_archival_status_moderator(i: u32) -> Weight;
    fn update_category_title_lead(i: u32, j: u32) -> Weight;
    fn update_category_title_moderator(i: u32, j: u32) -> Weight;
    fn update_category_description_lead(i: u32, j: u32) -> Weight;
    fn update_category_description_moderator(i: u32, j: u32) -> Weight;
    fn delete_category_lead(i: u32) -> Weight;
    fn delete_category_moderator(i: u32) -> Weight;
    fn create_thread(j: u32, k: u32, i: u32) -> Weight;
    fn edit_thread_title(i: u32, j: u32) -> Weight;
    fn delete_thread(i: u32) -> Weight;
    fn move_thread_to_category_lead(i: u32) -> Weight;
    fn move_thread_to_category_moderator(i: u32) -> Weight;
    fn vote_on_poll(i: u32, j: u32) -> Weight;
    fn moderate_thread_lead(i: u32, k: u32) -> Weight;
    fn moderate_thread_moderator(i: u32, k: u32) -> Weight;
    fn add_post(i: u32, j: u32) -> Weight;
    fn react_post(i: u32) -> Weight;
    fn edit_post_text(i: u32, j: u32) -> Weight;
    fn moderate_post_lead(i: u32, j: u32) -> Weight;
    fn moderate_post_moderator(i: u32, j: u32) -> Weight;
    fn delete_posts(i: u32, j: u32, k: u32) -> Weight;
    fn set_stickied_threads_lead(i: u32, j: u32) -> Weight;
    fn set_stickied_threads_moderator(i: u32, j: u32) -> Weight;
}

pub trait Trait:
    frame_system::Trait
    + pallet_timestamp::Trait
    + common::membership::MembershipTypes
    + balances::Trait
{
    type Event: From<Event<Self>> + Into<<Self as frame_system::Trait>::Event>;

    type CategoryId: Parameter
        + Member
        + BaseArithmetic
        + Codec
        + Default
        + Copy
        + MaybeSerialize
        + PartialEq
        + From<u64>
        + Into<u64>;

    type ThreadId: Parameter
        + Member
        + BaseArithmetic
        + Codec
        + Default
        + Copy
        + MaybeSerialize
        + PartialEq
        + From<u64>
        + Into<u64>;

    type PostId: Parameter
        + Member
        + BaseArithmetic
        + Codec
        + Default
        + Copy
        + MaybeSerialize
        + PartialEq
        + From<u64>
        + Into<u64>;

    type PostReactionId: Parameter
        + Member
        + BaseArithmetic
        + Codec
        + Default
        + Copy
        + MaybeSerialize
        + PartialEq
        + From<u64>
        + Into<u64>;

    /// Base deposit for any thread (note: thread creation also needs a `PostDeposit` since
    /// creating a thread means also creating a post)
    type ThreadDeposit: Get<Self::Balance>;

    /// Deposit needed to create a post
    type PostDeposit: Get<Self::Balance>;

    /// Maximum depth for nested categories
    type MaxCategoryDepth: Get<u64>;

    /// Maximum number of blocks before a post can be erased by anyone
    type PostLifeTime: Get<Self::BlockNumber>;

    /// Type defining the limits for different Storage items in the forum pallet
    type MapLimits: StorageLimits;

    /// The forum module Id, used to derive the account Id to hold the thread bounty
    type ModuleId: Get<ModuleId>;

    /// Weight information for extrinsics in this pallet.
    type WeightInfo: WeightInfo;

    /// Working group pallet integration.
    type WorkingGroup: common::working_group::WorkingGroupAuthenticator<Self>;

    /// Validates member id and origin combination
    type MemberOriginValidator: MemberOriginValidator<
        Self::Origin,
        common::MemberId<Self>,
        Self::AccountId,
    >;

    fn calculate_hash(text: &[u8]) -> Self::Hash;
}

/// Upper bounds for storage maps and double maps. Needed to prevent potential block exhaustion during deletion, etc.
/// MaxSubcategories, and MaxCategories should be reasonably small because when the category is deleted
/// all of it's subcategories with their threads and posts will be iterated over and deleted.
pub trait StorageLimits {
    /// Maximum direct subcategories in a category
    type MaxSubcategories: Get<u64>;

    /// Maximum moderator count for a single category
    type MaxModeratorsForCategory: Get<u64>;

    /// Maximum total of all existing categories
    type MaxCategories: Get<u64>;

    /// Maximum number of poll alternatives
    type MaxPollAlternativesNumber: Get<u64>;
}

/// Represents all poll alternative text hashes and vote count for each one
#[cfg_attr(feature = "std", derive(Serialize, Deserialize))]
#[derive(Encode, Decode, Clone, PartialEq, Eq, Debug)]
pub struct PollAlternative<Hash> {
    /// hash of alternative description
    pub alternative_text_hash: Hash,

    /// Vote count for the alternative
    pub vote_count: u32,
}

/// Represents a poll input
#[cfg_attr(feature = "std", derive(Serialize, Deserialize))]
#[derive(Encode, Decode, Clone, PartialEq, Eq, Debug)]
pub struct PollInput<Timestamp> {
    /// description
    pub description: Vec<u8>,

    /// timestamp of poll end
    pub end_time: Timestamp,

    /// Alternative polls description
    pub poll_alternatives: Vec<Vec<u8>>,
}

/// Represents a poll
#[cfg_attr(feature = "std", derive(Serialize, Deserialize))]
#[derive(Encode, Decode, Clone, PartialEq, Eq, Debug)]
pub struct Poll<Timestamp, Hash> {
    /// hash of description
    pub description_hash: Hash,

    /// timestamp of poll end
    pub end_time: Timestamp,

    /// Alternative description and count
    pub poll_alternatives: Vec<PollAlternative<Hash>>,
}

/// Represents a thread post
#[cfg_attr(feature = "std", derive(Serialize, Deserialize))]
#[derive(Encode, Decode, Default, Clone, PartialEq, Eq, PartialOrd, Ord, Debug)]
pub struct Post<ForumUserId, ThreadId, Hash, Balance, BlockNumber> {
    /// Id of thread to which this post corresponds.
    pub thread_id: ThreadId,

    /// Hash of current text
    pub text_hash: Hash,

    /// Author of post.
    pub author_id: ForumUserId,

    /// Cleanup pay off
    pub cleanup_pay_off: Balance,

    /// When it was created or last edited
    pub last_edited: BlockNumber,
}

/// Represents a thread
#[cfg_attr(feature = "std", derive(Serialize, Deserialize))]
#[derive(Encode, Decode, Default, Clone, PartialEq, Debug, Eq)]
pub struct Thread<ForumUserId, CategoryId, Moment, Hash, Balance> {
    /// Title hash
    pub title_hash: Hash,

    /// Category in which this thread lives
    pub category_id: CategoryId,

    /// Author of post.
    pub author_id: ForumUserId,

    /// poll description.
    pub poll: Option<Poll<Moment, Hash>>,

    /// Pay off by deleting
    pub cleanup_pay_off: Balance,

    /// Number of posts in the thread
    pub number_of_posts: NumberOfPosts,
}

/// Represents a category
#[cfg_attr(feature = "std", derive(Serialize, Deserialize))]
#[derive(Encode, Decode, Default, Clone, PartialEq, Eq, Debug)]
pub struct Category<CategoryId, ThreadId, Hash> {
    /// Title
    pub title_hash: Hash,

    /// Description
    pub description_hash: Hash,

    /// Whether category is archived.
    pub archived: bool,

    /// Number of subcategories, needed for emptiness checks when trying to delete category
    pub num_direct_subcategories: u32,

    // Number of threads in category, needed for emptiness checks when trying to delete category
    pub num_direct_threads: u32,

    pub num_direct_moderators: u32,

    /// Parent category, if child of another category, otherwise this category is a root category
    pub parent_category_id: Option<CategoryId>,

    /// Sticky threads list
    pub sticky_thread_ids: Vec<ThreadId>,
}

#[derive(Encode, Decode, Clone, PartialEq, Eq)]
pub enum PrivilegedActor<T: Trait> {
    Lead,
    Moderator(ModeratorId<T>),
}

impl<T: Trait> core::fmt::Debug for PrivilegedActor<T> {
    fn fmt(&self, formatter: &mut core::fmt::Formatter<'_>) -> core::fmt::Result {
        match self {
            PrivilegedActor::Lead => write!(formatter, "PrivilegedActor {{ Lead }}"),
            PrivilegedActor::Moderator(moderator_id) => {
                write!(formatter, "PrivilegedActor {{ {:?} }}", moderator_id)
            }
        }
    }
}

/// Represents a sequence of categories which have child-parent relatioonship
/// where last element is final ancestor, or root, in the context of the category tree.
type CategoryTreePath<CategoryId, ThreadId, Hash> =
    Vec<(CategoryId, Category<CategoryId, ThreadId, Hash>)>;

type CategoryTreePathArg<CategoryId, ThreadId, Hash> =
    [(CategoryId, Category<CategoryId, ThreadId, Hash>)];

decl_error! {
    /// Forum predefined errors
    pub enum Error for Module<T: Trait> {
        /// Origin doesn't correspond to any lead account
        OriginNotForumLead,

        /// Forum user id not match its account.
        ForumUserIdNotMatchAccount,

        /// Moderator id not match its account.
        ModeratorIdNotMatchAccount,

        // Errors about thread.

        /// Thread not authored by the given user.
        AccountDoesNotMatchThreadAuthor,

        /// Thread does not exist
        ThreadDoesNotExist,

        /// Moderator can't moderate category containing thread.
        ModeratorModerateOriginCategory,

        /// Moderator can't moderate destination category.
        ModeratorModerateDestinationCategory,

        /// Origin is the same as the destination.
        ThreadMoveInvalid,

        /// Thread not being updated.
        ThreadNotBeingUpdated,

        /// Not enough balance to create thread
        InsufficientBalanceForThreadCreation,

        // Errors about post.

        /// Post does not exist.
        PostDoesNotExist,

        /// Account does not match post author.
        AccountDoesNotMatchPostAuthor,

        /// Not enough balance to post
        InsufficientBalanceForPost,

        // Errors about category.

        /// Category not being updated.
        CategoryNotBeingUpdated,

        /// Ancestor category immutable, i.e. deleted or archived
        AncestorCategoryImmutable,

        /// Maximum valid category depth exceeded.
        MaxValidCategoryDepthExceeded,

        /// Category does not exist.
        CategoryDoesNotExist,

        /// Provided moderator is not given category moderator
        CategoryModeratorDoesNotExist,

        /// Category still contains some threads.
        CategoryNotEmptyThreads,

        /// Category still contains some subcategories.
        CategoryNotEmptyCategories,

        /// No permissions to delete category.
        ModeratorCantDeleteCategory,

        /// No permissions to update category.
        ModeratorCantUpdateCategory,

        /// Duplicates for the stickied thread id collection.
        StickiedThreadIdsDuplicates,

        // Errors about poll.

        /// Poll items number too short.
        PollAlternativesTooShort,

        /// Poll not exist.
        PollNotExist,

        /// Poll date setting is wrong.
        PollTimeSetting,

        /// Poll data committed is wrong.
        PollData,

        /// Poll data committed after poll expired.
        PollCommitExpired,

        /// Forum user has already voted.
        AlreadyVotedOnPoll,

        // Error data migration

        /// data migration not done yet.
        DataMigrationNotDone,

        // Error for limited size

        /// Maximum size of storage map exceeded
        MapSizeLimit,

        /// Category path len should be greater than zero
        PathLengthShouldBeGreaterThanZero,
    }
}

decl_storage! {
    trait Store for Module<T: Trait> as Forum_1_1 {
        /// Map category identifier to corresponding category.
        pub CategoryById get(fn category_by_id) config(): map hasher(blake2_128_concat) T::CategoryId => Category<T::CategoryId, T::ThreadId, T::Hash>;

        /// Category identifier value to be used for the next Category created.
        pub NextCategoryId get(fn next_category_id) config(): T::CategoryId;

        /// Counter for all existing categories.
        pub CategoryCounter get(fn category_counter) config(): T::CategoryId;

        /// Map thread identifier to corresponding thread.
        pub ThreadById get(fn thread_by_id) config(): double_map hasher(blake2_128_concat)
            T::CategoryId, hasher(blake2_128_concat) T::ThreadId => ThreadOf<T>;

        /// Thread identifier value to be used for next Thread in threadById.
        pub NextThreadId get(fn next_thread_id) config(): T::ThreadId;

        /// Post identifier value to be used for for next post created.
        pub NextPostId get(fn next_post_id) config(): T::PostId;

        /// Moderator set for each Category
        pub CategoryByModerator get(fn category_by_moderator) config(): double_map
            hasher(blake2_128_concat) T::CategoryId, hasher(blake2_128_concat) ModeratorId<T> => ();

        /// If data migration is done, set as configible for unit test purpose
        pub DataMigrationDone get(fn data_migration_done) config(): bool;

        /// Unique thread poll voters. This private double map prevents double voting.
        PollVotes get(fn poll_votes_by_thread_id_by_forum_user_id): double_map
            hasher(blake2_128_concat) T::ThreadId,
            hasher(blake2_128_concat) ForumUserId<T> => bool;

        /// Map post identifier to corresponding post.
        pub PostById get(fn post_by_id) config(): double_map hasher(blake2_128_concat) T::ThreadId,
            hasher(blake2_128_concat) T::PostId =>
                                                Post<
                                                    ForumUserId<T>,
                                                    T::ThreadId,
                                                    T::Hash,
                                                    BalanceOf<T>,
                                                    T::BlockNumber
                                                >;
    }
}

decl_event!(
    pub enum Event<T>
    where
        <T as Trait>::CategoryId,
        ModeratorId = ModeratorId<T>,
        <T as Trait>::ThreadId,
        <T as Trait>::PostId,
        <T as frame_system::Trait>::Hash,
        ForumUserId = ForumUserId<T>,
        <T as Trait>::PostReactionId,
        PrivilegedActor = PrivilegedActor<T>,
<<<<<<< HEAD
        Poll = Poll<<T as pallet_timestamp::Trait>::Moment, <T as frame_system::Trait>::Hash>,
        ExtendedPostId = ExtendedPostId<T>,
=======
        PollInput = PollInput<<T as pallet_timestamp::Trait>::Moment>,
>>>>>>> b3860572
    {
        /// A category was introduced
        CategoryCreated(CategoryId, Option<CategoryId>, Vec<u8>, Vec<u8>),

        /// An arhical status of category with given id was updated.
        /// The second argument reflects the new archival status of the category.
        CategoryArchivalStatusUpdated(CategoryId, bool, PrivilegedActor),

        /// A title of category with given id was updated.
        /// The second argument reflects the new title hash of the category.
        CategoryTitleUpdated(CategoryId, Hash, PrivilegedActor),

        /// A discription of category with given id was updated.
        /// The second argument reflects the new description hash of the category.
        CategoryDescriptionUpdated(CategoryId, Hash, PrivilegedActor),

        /// A category was deleted
        CategoryDeleted(CategoryId, PrivilegedActor),

        /// A thread with given id was created.
        /// A third argument reflects the initial post id of the thread.
        ThreadCreated(CategoryId, ThreadId, PostId, ForumUserId, Vec<u8>, Vec<u8>, Option<PollInput>),

        /// A thread with given id was moderated.
        ThreadModerated(ThreadId, Vec<u8>, PrivilegedActor, CategoryId),

        /// A thread with given id was updated.
        /// The second argument reflects the new archival status of the thread.
        ThreadUpdated(ThreadId, bool, PrivilegedActor, CategoryId),

        /// A thread with given id was moderated.
        ThreadTitleUpdated(ThreadId, ForumUserId, CategoryId, Vec<u8>),

        /// A thread was deleted.
        ThreadDeleted(ThreadId, ForumUserId, CategoryId, bool),

        /// A thread was moved to new category
        ThreadMoved(ThreadId, CategoryId, PrivilegedActor, CategoryId),

        /// Post with given id was created.
        PostAdded(PostId, ForumUserId, CategoryId, ThreadId, Vec<u8>, bool),

        /// Post with givne id was moderated.
        PostModerated(PostId, Vec<u8>, PrivilegedActor, CategoryId, ThreadId),

        /// Post with givne id was deleted.
        PostDeleted(Vec<u8>, ForumUserId, BTreeMap<ExtendedPostId, bool>),

        /// Post with given id had its text updated.
        /// The second argument reflects the number of total edits when the text update occurs.
        PostTextUpdated(PostId, ForumUserId, CategoryId, ThreadId, Vec<u8>),

        /// Thumb up post
        PostReacted(ForumUserId, PostId, PostReactionId, CategoryId, ThreadId),

        /// Vote on poll
        VoteOnPoll(ThreadId, u32, ForumUserId, CategoryId),

        /// Sticky thread updated for category
        CategoryStickyThreadUpdate(CategoryId, Vec<ThreadId>, PrivilegedActor),

        /// An moderator ability to moderate a category and its subcategories updated
        CategoryMembershipOfModeratorUpdated(ModeratorId, CategoryId, bool),
    }
);

decl_module! {
    pub struct Module<T: Trait> for enum Call where origin: T::Origin {

        /// Predefined errors
        type Error = Error<T>;

        fn deposit_event() = default;

        /// Exports const

        /// Deposit needed to create a post
        const PostDeposit: BalanceOf<T> = T::PostDeposit::get();

        /// Deposit needed to create a thread
        const ThreadDeposit: BalanceOf<T> = T::ThreadDeposit::get();

        /// Enable a moderator can moderate a category and its sub categories.
        ///
        /// <weight>
        ///
        /// ## Weight
        /// `O (1)`
        /// - DB:
        ///    - O(1) doesn't depend on the state or parameters
        /// # </weight>
        #[weight = WeightInfoForum::<T>::update_category_membership_of_moderator_new()
            .max(WeightInfoForum::<T>::update_category_membership_of_moderator_old())]
        fn update_category_membership_of_moderator(origin, moderator_id: ModeratorId<T>, category_id: T::CategoryId, new_value: bool) -> DispatchResult {
            // Ensure data migration is done
            Self::ensure_data_migration_done()?;
            clear_prefix(b"Forum ForumUserById");

            let account_id = ensure_signed(origin)?;

            Self::ensure_can_update_category_membership_of_moderator(account_id, &category_id, &moderator_id, new_value)?;

            //
            // == MUTATION SAFE ==
            //

            if new_value {
                <CategoryByModerator<T>>::insert(category_id, moderator_id, ());

                <CategoryById<T>>::mutate(category_id, |category| category.num_direct_moderators += 1);
            } else {
                <CategoryByModerator<T>>::remove(category_id, moderator_id);

                <CategoryById<T>>::mutate(category_id, |category| category.num_direct_moderators -= 1);
            }

            // Generate event
            Self::deposit_event(RawEvent::CategoryMembershipOfModeratorUpdated(moderator_id, category_id, new_value));

            Ok(())
        }


        /// Add a new category.
        ///
        /// <weight>
        ///
        /// ## Weight
        /// `O (W + V + X)` where:
        /// - `W` is the category depth
        /// - `V` is the length of the category title.
        /// - `X` is the length of the category description.
        /// - DB:
        ///    - O(W)
        /// # </weight>
        #[weight = WeightInfoForum::<T>::create_category(
            T::MaxCategoryDepth::get() as u32,
            title.len().saturated_into(),
            description.len().saturated_into()
        )]
        fn create_category(origin, parent_category_id: Option<T::CategoryId>, title: Vec<u8>, description: Vec<u8>) -> DispatchResult {
            // Ensure data migration is done
            Self::ensure_data_migration_done()?;

            let account_id = ensure_signed(origin)?;

            Self::ensure_can_create_category(account_id, &parent_category_id)?;

            //
            // == MUTATION SAFE ==
            //

            // Get next category id
            let next_category_id = <NextCategoryId<T>>::get();

            // Create new category
            let new_category = Category {
                title_hash: T::calculate_hash(title.as_slice()),
                description_hash: T::calculate_hash(description.as_slice()),
                archived: false,
                num_direct_subcategories: 0,
                num_direct_threads: 0,
                num_direct_moderators: 0,
                parent_category_id,
                sticky_thread_ids: vec![],
            };

            // Insert category in map
            <CategoryById<T>>::mutate(next_category_id, |value| *value = new_category);

            // Update other next category id
            <NextCategoryId<T>>::mutate(|value| *value += One::one());

            // Update total category count
            <CategoryCounter<T>>::mutate(|value| *value += One::one());

            // If not root, increase parent's subcategories counter
            if let Some(tmp_parent_category_id) = parent_category_id {
                <CategoryById<T>>::mutate(tmp_parent_category_id, |c| {
                    c.num_direct_subcategories += 1;
                });
            }

            // Generate event
            Self::deposit_event(RawEvent::CategoryCreated(
                    next_category_id,
                    parent_category_id,
                    title,
                    description
                ));

            Ok(())
        }

        /// Update archival status
        ///
        /// <weight>
        ///
        /// ## Weight
        /// `O (W)` where:
        /// - `W` is the category depth
        /// - DB:
        ///    - O(W)
        /// # </weight>
        #[weight = WeightInfoForum::<T>::update_category_archival_status_lead(
            T::MaxCategoryDepth::get() as u32,
        ).max(WeightInfoForum::<T>::update_category_archival_status_moderator(
            T::MaxCategoryDepth::get() as u32,
        ))]
        fn update_category_archival_status(origin, actor: PrivilegedActor<T>, category_id: T::CategoryId, new_archival_status: bool) -> DispatchResult {
            // Ensure data migration is done
            Self::ensure_data_migration_done()?;

            let account_id = ensure_signed(origin)?;

            // Ensure actor can update category
            let category = Self::ensure_can_moderate_category(&account_id, &actor, &category_id)?;

            // No change, invalid transaction
            if new_archival_status == category.archived {
                return Err(Error::<T>::CategoryNotBeingUpdated.into())
            }

            //
            // == MUTATION SAFE ==
            //

            // Mutate category, and set possible new change parameters
            <CategoryById<T>>::mutate(category_id, |c| c.archived = new_archival_status);

            // Generate event
            Self::deposit_event(
                RawEvent::CategoryArchivalStatusUpdated(category_id, new_archival_status, actor)
            );

            Ok(())
        }

        /// Update category title
        ///
        /// <weight>
        ///
        /// ## Weight
        /// `O (W + V)` where:
        /// - `W` is the category depth
        /// - `V` is the length of the category title.
        /// - DB:
        ///    - O(W)
        /// # </weight>
        #[weight = WeightInfoForum::<T>::update_category_title_lead(
            T::MaxCategoryDepth::get() as u32,
            title.len().saturated_into(),
        ).max(WeightInfoForum::<T>::update_category_title_moderator(
            T::MaxCategoryDepth::get() as u32,
            title.len().saturated_into(),
        ))]
        fn update_category_title(origin, actor: PrivilegedActor<T>, category_id: T::CategoryId, title: Vec<u8>) -> DispatchResult {
            // Ensure data migration is done
            Self::ensure_data_migration_done()?;

            let account_id = ensure_signed(origin)?;

            // Ensure actor can update category
            let category = Self::ensure_can_moderate_category(&account_id, &actor, &category_id)?;

            let title_hash = T::calculate_hash(title.as_slice());

            // No change, invalid transaction
            if title_hash == category.title_hash {
                return Err(Error::<T>::CategoryNotBeingUpdated.into())
            }

            //
            // == MUTATION SAFE ==
            //

            // Mutate category, and set possible new change parameters
            <CategoryById<T>>::mutate(category_id, |c| c.title_hash = title_hash);

            // Generate event
            Self::deposit_event(
                RawEvent::CategoryTitleUpdated(category_id, title_hash, actor)
            );

            Ok(())
        }

        /// Update category description
        ///
        /// <weight>
        ///
        /// ## Weight
        /// `O (W)` where:
        /// - `W` is the category depth
        /// - `V` is the length of the category description.
        /// - DB:
        ///    - O(W)
        /// # </weight>
        #[weight = WeightInfoForum::<T>::update_category_description_lead(
            T::MaxCategoryDepth::get() as u32,
            description.len().saturated_into(),
        ).max(WeightInfoForum::<T>::update_category_description_moderator(
            T::MaxCategoryDepth::get() as u32,
            description.len().saturated_into(),
        ))]
        fn update_category_description(origin, actor: PrivilegedActor<T>, category_id: T::CategoryId, description: Vec<u8>) -> DispatchResult {
            // Ensure data migration is done
            Self::ensure_data_migration_done()?;

            let account_id = ensure_signed(origin)?;

            // Ensure actor can update category
            let category = Self::ensure_can_moderate_category(&account_id, &actor, &category_id)?;

            let description_hash = T::calculate_hash(description.as_slice());

            // No change, invalid transaction
            if description_hash == category.description_hash {
                return Err(Error::<T>::CategoryNotBeingUpdated.into())
            }

            //
            // == MUTATION SAFE ==
            //

            // Mutate category, and set possible new change parameters
            <CategoryById<T>>::mutate(category_id, |c| c.description_hash = description_hash);

            // Generate event
            Self::deposit_event(
                RawEvent::CategoryDescriptionUpdated(category_id, description_hash, actor)
            );

            Ok(())
        }

        /// Delete category
        ///
        /// <weight>
        ///
        /// ## Weight
        /// `O (W)` where:
        /// - `W` is the category depth
        /// - DB:
        ///    - O(W)
        /// # </weight>
        #[weight = WeightInfoForum::<T>::delete_category_lead(
            T::MaxCategoryDepth::get() as u32,
        ).max(WeightInfoForum::<T>::delete_category_moderator(
            T::MaxCategoryDepth::get() as u32,
        ))]
        fn delete_category(origin, actor: PrivilegedActor<T>, category_id: T::CategoryId) -> DispatchResult {
            // Ensure data migration is done
            Self::ensure_data_migration_done()?;

            let account_id = ensure_signed(origin)?;

            let category = Self::ensure_can_delete_category(account_id, &actor, &category_id)?;

            //
            // == MUTATION SAFE ==
            //

            // Delete category
            <CategoryById<T>>::remove(category_id);
            if let Some(parent_category_id) = category.parent_category_id {
                <CategoryById<T>>::mutate(parent_category_id, |tmp_category| tmp_category.num_direct_subcategories -= 1);
            }

            // Update total category count
            <CategoryCounter<T>>::mutate(|value| *value -= One::one());

            // Store the event
            Self::deposit_event(RawEvent::CategoryDeleted(category_id, actor));

            Ok(())
        }

        /// Create new thread in category with poll
        ///
        /// <weight>
        ///
        /// ## Weight
        /// `O (W + V + X + Y)` where:
        /// - `W` is the category depth
        /// - `V` is the length of the thread title.
        /// - `X` is the length of the thread text.
        /// - `Y` is the number of poll alternatives.
        /// - DB:
        ///    - O(W)
        /// # </weight>
        #[weight = WeightInfoForum::<T>::create_thread(
            title.len().saturated_into(),
            text.len().saturated_into(),
            T::MaxCategoryDepth::get() as u32,
        )]
        fn create_thread(
            origin,
            forum_user_id: ForumUserId<T>,
            category_id: T::CategoryId,
            title: Vec<u8>,
            text: Vec<u8>,
            poll_input: Option<PollInput<T::Moment>>,
        ) -> DispatchResult {
            // Ensure data migration is done
            Self::ensure_data_migration_done()?;

            let account_id = ensure_signed(origin)?;

            Self::ensure_can_create_thread(&account_id, &forum_user_id, &category_id)?;

            // Ensure poll is valid
            if let Some(ref data) = poll_input {
                // Check all poll alternatives
                Self::ensure_poll_alternatives_length_is_valid(&data.poll_alternatives)?;

                // Check poll self information
                Self::ensure_poll_input_is_valid(data)?;
            }

            //
            // == MUTATION SAFE ==
            //

            // Create and add new thread
            let new_thread_id = <NextThreadId<T>>::get();

            // Reserve cleanup pay off in the thread account plus the cost of creating the
            // initial thread
            Self::transfer_to_state_cleanup_treasury_account(
                T::ThreadDeposit::get() + T::PostDeposit::get(),
                new_thread_id,
                &account_id
            )?;

            // Hash poll description and poll alternatives description
            let poll = poll_input.clone().map(Self::from_poll_input);

            // Build a new thread
            let new_thread = Thread {
                category_id,
                title_hash: T::calculate_hash(&title),
                author_id: forum_user_id,
                poll,
                cleanup_pay_off: T::ThreadDeposit::get(),
                number_of_posts: 0,
            };

            // Store thread
            <ThreadById<T>>::mutate(category_id, new_thread_id, |value| {
                *value = new_thread.clone()
            });

            // Add inital post to thread
            let initial_post_id = Self::add_new_post(
                new_thread_id,
                category_id,
                &text,
                forum_user_id,
                true,
            );

            // Update next thread id
            <NextThreadId<T>>::mutate(|n| *n += One::one());

            // Update category's thread counter
            <CategoryById<T>>::mutate(category_id, |c| c.num_direct_threads += 1);

            // Generate event
            Self::deposit_event(
                RawEvent::ThreadCreated(
                    category_id,
                    new_thread_id,
                    initial_post_id,
                    forum_user_id,
                    title,
                    text,
                    poll_input,
                )
            );

            Ok(())
        }

        /// Edit thread title
        ///
        /// <weight>
        ///
        /// ## Weight
        /// `O (W + V)` where:
        /// - `W` is the category depth
        /// - `V` is the length of the thread title.
        /// - DB:
        ///    - O(W)
        /// # </weight>
        #[weight = WeightInfoForum::<T>::edit_thread_title(
            T::MaxCategoryDepth::get() as u32,
            new_title.len().saturated_into(),
        )]
        fn edit_thread_title(origin, forum_user_id: ForumUserId<T>, category_id: T::CategoryId, thread_id: T::ThreadId, new_title: Vec<u8>) -> DispatchResult {
            // Ensure data migration is done
            Self::ensure_data_migration_done()?;

            let account_id = ensure_signed(origin)?;

            let thread = Self::ensure_can_edit_thread_title(account_id, &category_id, &thread_id, &forum_user_id)?;

            //
            // == MUTATION SAFE ==
            //

            // Update thread title
            let title_hash = T::calculate_hash(&new_title);
            <ThreadById<T>>::mutate(thread.category_id, thread_id, |thread| thread.title_hash = title_hash);

            // Store the event
            Self::deposit_event(
                RawEvent::ThreadTitleUpdated(
                    thread_id,
                    forum_user_id,
                    category_id,
                    new_title,
                )
            );

            Ok(())
        }

        /// Delete thread
        ///
        /// <weight>
        ///
        /// ## Weight
        /// `O (W)` where:
        /// - `W` is the category depth
        /// - DB:
        ///    - O(W)
        /// # </weight>
        #[weight = WeightInfoForum::<T>::delete_thread(T::MaxCategoryDepth::get() as u32)]
        fn delete_thread(
            origin,
            forum_user_id: ForumUserId<T>,
            category_id: T::CategoryId,
            thread_id: T::ThreadId,
            hide: bool,
        ) -> DispatchResult {
            // Ensure data migration is done
            Self::ensure_data_migration_done()?;

            let account_id = ensure_signed(origin)?;

            let thread = Self::ensure_can_delete_thread(
                &account_id,
                &forum_user_id,
                &category_id,
                &thread_id
            )?;

            //
            // == MUTATION SAFE ==
            //

            // Pay off to thread deleter
            Self::pay_off(thread_id, thread.cleanup_pay_off, &account_id)?;

            // Delete thread
            Self::delete_thread_inner(thread.category_id, thread_id);

            // Store the event
            Self::deposit_event(RawEvent::ThreadDeleted(
                    thread_id,
                    forum_user_id,
                    category_id,
                    hide,
                ));

            Ok(())
        }

        /// Move thread to another category
        ///
        /// <weight>
        ///
        /// ## Weight
        /// `O (W)` where:
        /// - `W` is the category depth
        /// - DB:
        ///    - O(W)
        /// # </weight>
        #[weight = WeightInfoForum::<T>::move_thread_to_category_lead(
            T::MaxCategoryDepth::get() as u32,
        ).max(WeightInfoForum::<T>::move_thread_to_category_moderator(
            T::MaxCategoryDepth::get() as u32,
        ))]
        fn move_thread_to_category(origin, actor: PrivilegedActor<T>, category_id: T::CategoryId, thread_id: T::ThreadId, new_category_id: T::CategoryId) -> DispatchResult {
            // Ensure data migration is done
            Self::ensure_data_migration_done()?;

            let account_id = ensure_signed(origin)?;

            // Make sure moderator move between selected categories
            let thread = Self::ensure_can_move_thread(account_id, &actor, &category_id, &thread_id, &new_category_id)?;

            //
            // == MUTATION SAFE ==
            //

            <ThreadById<T>>::remove(thread.category_id, thread_id);
            <ThreadById<T>>::insert(new_category_id, thread_id, thread.clone());
            <CategoryById<T>>::mutate(thread.category_id, |category| category.num_direct_threads -= 1);
            <CategoryById<T>>::mutate(new_category_id, |category| category.num_direct_threads += 1);

            // Store the event
            Self::deposit_event(
                RawEvent::ThreadMoved(thread_id, new_category_id, actor, category_id)
            );

            Ok(())
        }

        /// Submit a poll
        ///
        /// <weight>
        ///
        /// ## Weight
        /// `O (W + V)` where:
        /// - `W` is the category depth,
        /// - `V` is the number of poll alternatives.
        /// - DB:
        ///    - O(W)
        /// # </weight>
        #[weight = WeightInfoForum::<T>::vote_on_poll(
            T::MaxCategoryDepth::get() as u32,
            <T::MapLimits as StorageLimits>::MaxPollAlternativesNumber::get() as u32
        )]
        fn vote_on_poll(origin, forum_user_id: ForumUserId<T>, category_id: T::CategoryId, thread_id: T::ThreadId, index: u32) -> DispatchResult {
            // Ensure data migration is done
            Self::ensure_data_migration_done()?;

            let account_id = ensure_signed(origin)?;

            // get forum user id.
            Self::ensure_is_forum_user(&account_id, &forum_user_id)?;

            // Get thread
            let (_, thread) = Self::ensure_thread_is_mutable(&category_id, &thread_id)?;

            let category_id = thread.category_id;

            // Make sure poll exist
            let poll = Self::ensure_vote_is_valid(thread, index, &thread_id, &forum_user_id)?;

            //
            // == MUTATION SAFE ==
            //

            // Store new poll alternative statistics
            let new_poll_alternatives: Vec<PollAlternative<T::Hash>> = poll.poll_alternatives
                .iter()
                .enumerate()
                .map(|(old_index, old_value)| if index as usize == old_index
                    { PollAlternative {
                        alternative_text_hash: old_value.alternative_text_hash,
                        vote_count: old_value.vote_count + 1,
                    }
                    } else {
                        old_value.clone()
                    })
                .collect();

            Self::ensure_poll_alternatives_length_is_valid(&new_poll_alternatives)?;

            // Update thread with one object
            <ThreadById<T>>::mutate(category_id, thread_id, |value| {
                *value = Thread {
                    poll: Some( Poll {
                        poll_alternatives: new_poll_alternatives,
                        ..poll
                    }),
                    ..(value.clone())
                }
            });

            // Update unique votes collection.
            <PollVotes<T>>::insert(&thread_id, &forum_user_id, true);

            // Store the event
            Self::deposit_event(
                RawEvent::VoteOnPoll(thread_id, index, forum_user_id, category_id)
            );

            Ok(())
        }

        /// Moderate thread
        ///
        /// <weight>
        ///
        /// ## Weight
        /// `O (W + V + X)` where:
        /// - `W` is the category depth,
        /// - `V` is the number of thread posts,
        /// - `X` is the length of the rationale
        /// - DB:
        ///    - O(W + V)
        /// # </weight>
        #[weight = WeightInfoForum::<T>::moderate_thread_lead(
            T::MaxCategoryDepth::get() as u32,
            rationale.len().saturated_into(),
        ).max(
            WeightInfoForum::<T>::moderate_thread_moderator(
                T::MaxCategoryDepth::get() as u32,
                rationale.len().saturated_into(),
            )
        )]
        fn moderate_thread(origin, actor: PrivilegedActor<T>, category_id: T::CategoryId, thread_id: T::ThreadId, rationale: Vec<u8>) -> DispatchResult {
            // Ensure data migration is done
            Self::ensure_data_migration_done()?;

            let account_id = ensure_signed(origin)?;

            // Ensure actor is allowed to moderate post
            let thread = Self::ensure_can_moderate_thread(&account_id, &actor, &category_id, &thread_id)?;

            //
            // == MUTATION SAFE ==
            //

            Self::slash_thread_account(thread_id, thread.cleanup_pay_off);

            // Delete thread
            Self::delete_thread_inner(thread.category_id, thread_id);

            // Generate event
            Self::deposit_event(
                RawEvent::ThreadModerated(thread_id, rationale, actor, category_id)
            );

            Ok(())
        }

        /// Add post
        ///
        /// <weight>
        ///
        /// ## Weight
        /// `O (W + V)` where:
        /// - `W` is the category depth,
        /// - `V` is the length of the text
        /// - DB:
        ///    - O(W)
        /// # </weight>
        #[weight = WeightInfoForum::<T>::add_post(
            T::MaxCategoryDepth::get() as u32,
            text.len().saturated_into(),
        )]
        fn add_post(
            origin,
            forum_user_id: ForumUserId<T>,
            category_id: T::CategoryId,
            thread_id: T::ThreadId,
            text: Vec<u8>,
            editable: bool,
        ) -> DispatchResult {
            // Ensure data migration is done
            Self::ensure_data_migration_done()?;

            let account_id = ensure_signed(origin)?;

            // Make sure thread exists and is mutable
            let _ = Self::ensure_can_add_post(&account_id, &forum_user_id, &category_id, &thread_id)?;

            if editable {
                ensure!(
                    Self::ensure_enough_balance(T::PostDeposit::get(), &account_id),
                    Error::<T>::InsufficientBalanceForPost
                );
            }

            //
            // == MUTATION SAFE ==
            //

            if editable {
                // Shouldn't fail since we checked in `ensure_can_add_post` that the account
                // has enough balance.
                Self::transfer_to_state_cleanup_treasury_account(
                    T::PostDeposit::get(),
                    thread_id,
                    &account_id
                )?;
            }

            // Add new post
            let post_id = Self::add_new_post(
                    thread_id,
                    category_id,
                    text.as_slice(),
                    forum_user_id,
                    editable,
                );

            // Generate event
            Self::deposit_event(
                RawEvent::PostAdded(post_id, forum_user_id, category_id, thread_id, text, editable)
            );

            Ok(())
        }

        /// Like or unlike a post.
        ///
        /// <weight>
        ///
        /// ## Weight
        /// `O (W)` where:
        /// - `W` is the category depth,
        /// - DB:
        ///    - O(W)
        /// # </weight>
        #[weight = WeightInfoForum::<T>::react_post(
            T::MaxCategoryDepth::get() as u32,
        )]
        fn react_post(origin, forum_user_id: ForumUserId<T>, category_id: T::CategoryId, thread_id: T::ThreadId, post_id: T::PostId, react: T::PostReactionId) -> DispatchResult {
            // Ensure data migration is done
            Self::ensure_data_migration_done()?;

            let account_id = ensure_signed(origin)?;

            // Check that account is forum member
            Self::ensure_is_forum_user(&account_id, &forum_user_id)?;

            // Make sure the thread exists and is mutable
            Self::ensure_thread_is_mutable(&category_id, &thread_id)?;

            //
            // == MUTATION SAFE ==
            //

            Self::deposit_event(
                RawEvent::PostReacted(forum_user_id, post_id, react, category_id, thread_id)
            );

            Ok(())
        }

        /// Edit post text
        ///
        /// <weight>
        ///
        /// ## Weight
        /// `O (W + V)` where:
        /// - `W` is the category depth,
        /// - `V` is the length of the new text
        /// - DB:
        ///    - O(W)
        /// # </weight>
        #[weight = WeightInfoForum::<T>::edit_post_text(
            T::MaxCategoryDepth::get() as u32,
            new_text.len().saturated_into(),
        )]
        fn edit_post_text(
            origin,
            forum_user_id: ForumUserId<T>,
            category_id: T::CategoryId,
            thread_id: T::ThreadId,
            post_id: T::PostId,
            new_text: Vec<u8>
        ) -> DispatchResult {
            // Ensure data migration is done
            Self::ensure_data_migration_done()?;

            let account_id = ensure_signed(origin)?;

            // Check that account is forum member
            Self::ensure_is_forum_user(&account_id, &forum_user_id)?;

            // Make sure there exists a mutable post with post id `post_id`
            let mut post = Self::ensure_post_is_mutable(&category_id, &thread_id, &post_id)?;

            // Signer does not match creator of post with identifier postId
            ensure!(post.author_id == forum_user_id, Error::<T>::AccountDoesNotMatchPostAuthor);

            //
            // == MUTATION SAFE ==
            //

            // Update post text
            let text_hash = T::calculate_hash(&new_text);
            post.text_hash = text_hash;
            post.last_edited = frame_system::Module::<T>::block_number();

            <PostById<T>>::insert(thread_id, post_id, post);

            // Generate event
            Self::deposit_event(RawEvent::PostTextUpdated(
                    post_id,
                    forum_user_id,
                    category_id,
                    thread_id,
                    new_text
                ));

            Ok(())
        }

        /// Moderate post
        ///
        /// <weight>
        ///
        /// ## Weight
        /// `O (W + V)` where:
        /// - `W` is the category depth,
        /// - `V` is the length of the rationale
        /// - DB:
        ///    - O(W)
        /// # </weight>
        #[weight = WeightInfoForum::<T>::moderate_post_lead(
            T::MaxCategoryDepth::get() as u32,
            rationale.len().saturated_into(),
        ).max(WeightInfoForum::<T>::moderate_post_moderator(
            T::MaxCategoryDepth::get() as u32,
            rationale.len().saturated_into(),
        ))]
        fn moderate_post(origin, actor: PrivilegedActor<T>, category_id: T::CategoryId, thread_id: T::ThreadId, post_id: T::PostId, rationale: Vec<u8>) -> DispatchResult {
            // Ensure data migration is done
            Self::ensure_data_migration_done()?;

            let account_id = ensure_signed(origin)?;

            // Ensure actor is allowed to moderate post and post is editable
            let post = Self::ensure_can_moderate_post(
                account_id,
                &actor,
                &category_id,
                &thread_id,
                &post_id
            )?;

            //
            // == MUTATION SAFE ==
            //

            Self::slash_thread_account(thread_id, post.cleanup_pay_off);

            Self::delete_post_inner(category_id, thread_id, post_id);

            // Generate event
            Self::deposit_event(
                RawEvent::PostModerated(post_id, rationale, actor, category_id, thread_id)
            );

            Ok(())
        }

        /// Delete post from storage.
        /// You need to provide a vector of posts to delete in the form
        /// (T::CategoryId, T::ThreadId, T::PostId, bool)
        /// where the last bool is whether you want to hide it apart from deleting it
        ///
        /// ## Weight
        /// `O (W + V + P)` where:
        /// - `W` is the category depth,
        /// - `V` is the length of the rationale
        /// - `P` is the number of posts to delete
        /// - DB:
        ///    - O(W + P)
        /// # </weight>
        #[weight = WeightInfoForum::<T>::delete_posts(
            T::MaxCategoryDepth::get() as u32,
            rationale.len().saturated_into(),
            posts.len().saturated_into(),
        )]
        fn delete_posts(
            origin,
            forum_user_id: ForumUserId<T>,
            posts: BTreeMap<ExtendedPostId<T>, bool>,
            rationale: Vec<u8>,
        ) -> DispatchResult {

            // Ensure data migration is done
            Self::ensure_data_migration_done()?;

            let account_id = ensure_signed(origin)?;

            let mut deleting_posts = Vec::new();
            for (ExtendedPostIdObject {category_id, thread_id, post_id}, hide) in &posts {
                // Ensure actor is allowed to moderate post and post is editable
                let post = Self::ensure_can_delete_post(
                    &account_id,
                    &forum_user_id,
                    &category_id,
                    &thread_id,
                    &post_id,
                    *hide,
                )?;

                deleting_posts.push((category_id, thread_id, post_id, post));
            }

            //
            // == MUTATION SAFE ==
            //

            for (category_id, thread_id, post_id, post) in deleting_posts {
                // Pay off to thread deleter
                Self::pay_off(*thread_id, post.cleanup_pay_off, &account_id)?;

                Self::delete_post_inner(*category_id, *thread_id, *post_id);
            }

            // Generate event
            Self::deposit_event(
                RawEvent::PostDeleted(rationale, forum_user_id, posts)
            );

            Ok(())
        }

        /// Set stickied threads for category
        ///
        /// <weight>
        ///
        /// ## Weight
        /// `O (W + V)` where:
        /// - `W` is the category depth,
        /// - `V` is the length of the stickied_ids
        /// - DB:
        ///    - O(W + V)
        /// # </weight>
        #[weight = WeightInfoForum::<T>::set_stickied_threads_lead(
            T::MaxCategoryDepth::get() as u32,
            stickied_ids.len().saturated_into(),
        ).max(
            WeightInfoForum::<T>::set_stickied_threads_moderator(
                T::MaxCategoryDepth::get() as u32,
                stickied_ids.len().saturated_into(),
            )
        )]
        fn set_stickied_threads(origin, actor: PrivilegedActor<T>, category_id: T::CategoryId, stickied_ids: Vec<T::ThreadId>) -> DispatchResult {
            // Ensure data migration is done
            Self::ensure_data_migration_done()?;

            let account_id = ensure_signed(origin)?;

            Self::ensure_can_set_stickied_threads(account_id, &actor, &category_id, &stickied_ids)?;

            //
            // == MUTATION SAFE ==
            //

            // Update category
            <CategoryById<T>>::mutate(category_id, |category| category.sticky_thread_ids = stickied_ids.clone());

            // Generate event
            Self::deposit_event(
                RawEvent::CategoryStickyThreadUpdate(category_id, stickied_ids, actor)
            );

            Ok(())
        }
    }
}

impl<T: Trait> Module<T> {
    /// Hash poll description and poll alternatives descriptions, coverting `PollInput` into `Poll`
    fn from_poll_input(poll_input: PollInput<T::Moment>) -> Poll<T::Moment, T::Hash> {
        Poll {
            description_hash: T::calculate_hash(poll_input.description.as_slice()),
            poll_alternatives: poll_input
                .poll_alternatives
                .into_iter()
                .map(|poll_alternative| PollAlternative {
                    alternative_text_hash: T::calculate_hash(poll_alternative.as_slice()),
                    vote_count: 0,
                })
                .collect(),
            end_time: poll_input.end_time,
        }
    }

    fn slash_thread_account(thread_id: T::ThreadId, amount: BalanceOf<T>) {
        let thread_account_id = T::ModuleId::get().into_sub_account(thread_id);
        let _ = Balances::<T>::slash(&thread_account_id, amount);
    }

    fn pay_off(
        thread_id: T::ThreadId,
        amount: BalanceOf<T>,
        account_id: &T::AccountId,
    ) -> DispatchResult {
        let state_cleanup_treasury_account = T::ModuleId::get().into_sub_account(thread_id);
        <Balances<T> as Currency<T::AccountId>>::transfer(
            &state_cleanup_treasury_account,
            account_id,
            amount,
            ExistenceRequirement::AllowDeath,
        )
    }

    fn transfer_to_state_cleanup_treasury_account(
        amount: BalanceOf<T>,
        thread_id: T::ThreadId,
        account_id: &T::AccountId,
    ) -> DispatchResult {
        let state_cleanup_treasury_account = T::ModuleId::get().into_sub_account(thread_id);
        <Balances<T> as Currency<T::AccountId>>::transfer(
            account_id,
            &state_cleanup_treasury_account,
            amount,
            ExistenceRequirement::AllowDeath,
        )
    }

    /// Add new posts & increase thread counter
    pub fn add_new_post(
        thread_id: T::ThreadId,
        category_id: T::CategoryId,
        text: &[u8],
        author_id: ForumUserId<T>,
        editable: bool,
    ) -> T::PostId {
        // Make and add initial post
        let new_post_id = <NextPostId<T>>::get();

        // Update next post id
        <NextPostId<T>>::mutate(|n| *n += One::one());

        if editable {
            // Build a post
            let new_post = Post {
                text_hash: T::calculate_hash(text),
                thread_id,
                author_id,
                cleanup_pay_off: T::PostDeposit::get(),
                last_edited: frame_system::Module::<T>::block_number(),
            };

            <PostById<T>>::insert(thread_id, new_post_id, new_post);
        }

        let mut thread = <ThreadById<T>>::get(category_id, thread_id);
        thread.number_of_posts = thread.number_of_posts.saturating_add(1);

        <ThreadById<T>>::mutate(category_id, thread_id, |value| *value = thread);

        new_post_id
    }

    fn delete_thread_inner(category_id: T::CategoryId, thread_id: T::ThreadId) {
        // Delete thread
        <ThreadById<T>>::remove(category_id, thread_id);

        // Remove all thread poll votes.
        <PollVotes<T>>::remove_prefix(thread_id);

        // decrease category's thread counter
        <CategoryById<T>>::mutate(category_id, |category| category.num_direct_threads -= 1);
    }

    fn delete_post_inner(category_id: T::CategoryId, thread_id: T::ThreadId, post_id: T::PostId) {
        if <ThreadById<T>>::contains_key(category_id, thread_id) {
            let mut thread = <ThreadById<T>>::get(category_id, thread_id);
            thread.number_of_posts = thread.number_of_posts.saturating_sub(1);

            <ThreadById<T>>::mutate(category_id, thread_id, |value| *value = thread);
        }

        <PostById<T>>::remove(thread_id, post_id);
    }

    // Ensure poll is valid
    fn ensure_poll_input_is_valid(poll: &PollInput<T::Moment>) -> Result<(), Error<T>> {
        // Poll end time must larger than now
        if poll.end_time < <pallet_timestamp::Module<T>>::now() {
            return Err(Error::<T>::PollTimeSetting);
        }

        Ok(())
    }

    // Ensure poll alternative size is valid
    fn ensure_poll_alternatives_length_is_valid<K>(alternatives: &[K]) -> Result<(), Error<T>> {
        Self::ensure_map_limits::<<<T>::MapLimits as StorageLimits>::MaxPollAlternativesNumber>(
            alternatives.len() as u64,
        )?;

        ensure!(
            alternatives.len() as u64 >= 2,
            Error::<T>::PollAlternativesTooShort
        );

        Ok(())
    }

    fn ensure_post_is_mutable(
        category_id: &T::CategoryId,
        thread_id: &T::ThreadId,
        post_id: &T::PostId,
    ) -> Result<Post<ForumUserId<T>, T::ThreadId, T::Hash, BalanceOf<T>, T::BlockNumber>, Error<T>>
    {
        // If the post is stored then it's mutable
        let post = Self::ensure_post_exists(category_id, thread_id, post_id)?;

        // and make sure thread is mutable
        Self::ensure_thread_is_mutable(category_id, thread_id)?;

        Ok(post)
    }

    // TODO: change this name, since it's no longer descriptive
    fn ensure_post_exists(
        category_id: &T::CategoryId,
        thread_id: &T::ThreadId,
        post_id: &T::PostId,
    ) -> Result<Post<ForumUserId<T>, T::ThreadId, T::Hash, BalanceOf<T>, T::BlockNumber>, Error<T>>
    {
        if !<ThreadById<T>>::contains_key(category_id, thread_id) {
            return Err(Error::<T>::PostDoesNotExist);
        }

        if !<PostById<T>>::contains_key(thread_id, post_id) {
            return Err(Error::<T>::PostDoesNotExist);
        }

        Ok(<PostById<T>>::get(thread_id, post_id))
    }

    fn ensure_can_moderate_post(
        account_id: T::AccountId,
        actor: &PrivilegedActor<T>,
        category_id: &T::CategoryId,
        thread_id: &T::ThreadId,
        post_id: &T::PostId,
    ) -> Result<Post<ForumUserId<T>, T::ThreadId, T::Hash, BalanceOf<T>, T::BlockNumber>, Error<T>>
    {
        // Ensure the moderator can moderate the category
        Self::ensure_can_moderate_category(&account_id, &actor, &category_id)?;

        // Make sure post exists and is mutable
        let post = if Self::thread_exists(category_id, thread_id) {
            Self::ensure_post_is_mutable(&category_id, &thread_id, &post_id)?
        } else {
            <PostById<T>>::get(thread_id, post_id)
        };

        Ok(post)
    }

    fn ensure_can_delete_post(
        account_id: &T::AccountId,
        forum_user_id: &ForumUserId<T>,
        category_id: &T::CategoryId,
        thread_id: &T::ThreadId,
        post_id: &T::PostId,
        hide: bool,
    ) -> Result<Post<ForumUserId<T>, T::ThreadId, T::Hash, BalanceOf<T>, T::BlockNumber>, Error<T>>
    {
        let post = if Self::thread_exists(category_id, thread_id) {
            Self::ensure_post_is_mutable(&category_id, &thread_id, &post_id)?
        } else {
            <PostById<T>>::get(thread_id, post_id)
        };

        // Check that account is forum member
        Self::ensure_is_forum_user(&account_id, &forum_user_id)?;

        // Signer does not match creator of post with identifier postId
        ensure!(
            post.author_id == *forum_user_id
                || Self::anyone_can_delete_post(&post, &thread_id, &category_id) && !hide,
            Error::<T>::AccountDoesNotMatchPostAuthor
        );

        Ok(post)
    }

    fn anyone_can_delete_post(
        post: &Post<ForumUserId<T>, T::ThreadId, T::Hash, BalanceOf<T>, T::BlockNumber>,
        thread_id: &T::ThreadId,
        category_id: &T::CategoryId,
    ) -> bool {
        frame_system::Module::<T>::block_number() >= T::PostLifeTime::get() + post.last_edited
            && !Self::thread_exists(&category_id, &thread_id)
    }

    fn thread_exists(category_id: &T::CategoryId, thread_id: &T::ThreadId) -> bool {
        <ThreadById<T>>::contains_key(category_id, thread_id)
    }

    fn ensure_thread_is_mutable(
        category_id: &T::CategoryId,
        thread_id: &T::ThreadId,
    ) -> Result<(Category<T::CategoryId, T::ThreadId, T::Hash>, ThreadOf<T>), Error<T>> {
        // Make sure thread exists
        let thread = Self::ensure_thread_exists(category_id, thread_id)?;

        // and corresponding category is mutable
        let category = Self::ensure_category_is_mutable(category_id)?;

        Ok((category, thread))
    }

    fn ensure_thread_exists(
        category_id: &T::CategoryId,
        thread_id: &T::ThreadId,
    ) -> Result<ThreadOf<T>, Error<T>> {
        if !<ThreadById<T>>::contains_key(category_id, thread_id) {
            return Err(Error::<T>::ThreadDoesNotExist);
        }

        Ok(<ThreadById<T>>::get(category_id, thread_id))
    }

    fn ensure_can_edit_thread_title(
        account_id: T::AccountId,
        category_id: &T::CategoryId,
        thread_id: &T::ThreadId,
        forum_user_id: &ForumUserId<T>,
    ) -> Result<ThreadOf<T>, Error<T>> {
        // Check that account is forum member
        Self::ensure_is_forum_user(&account_id, &forum_user_id)?;

        // Ensure thread is mutable
        let (_, thread) = Self::ensure_thread_is_mutable(category_id, thread_id)?;

        // Ensure forum user is author of the thread
        Self::ensure_is_thread_author(&thread, forum_user_id)?;

        Ok(thread)
    }

    fn ensure_is_thread_author(
        thread: &ThreadOf<T>,
        forum_user_id: &ForumUserId<T>,
    ) -> Result<(), Error<T>> {
        ensure!(
            thread.author_id == *forum_user_id,
            Error::<T>::AccountDoesNotMatchThreadAuthor
        );

        Ok(())
    }

    fn ensure_actor_role(
        account_id: &T::AccountId,
        actor: &PrivilegedActor<T>,
    ) -> Result<(), Error<T>> {
        match actor {
            PrivilegedActor::Lead => {
                Self::ensure_is_forum_lead_account(account_id)?;
            }
            PrivilegedActor::Moderator(moderator_id) => {
                Self::ensure_is_moderator_account(account_id, &moderator_id)?;
            }
        };
        Ok(())
    }

    // Ensure forum user is lead - check via account
    fn ensure_is_forum_lead_account(account_id: &T::AccountId) -> Result<(), Error<T>> {
        let is_lead = T::WorkingGroup::is_leader_account_id(account_id);

        ensure!(is_lead, Error::<T>::OriginNotForumLead);
        Ok(())
    }

    /// Ensure forum user id registered and its account id matched
    fn ensure_is_forum_user(
        account_id: &T::AccountId,
        forum_user_id: &ForumUserId<T>,
    ) -> Result<(), Error<T>> {
        let is_member =
            T::MemberOriginValidator::is_member_controller_account(forum_user_id, account_id);

        ensure!(is_member, Error::<T>::ForumUserIdNotMatchAccount);
        Ok(())
    }

    /// Ensure moderator id registered and its account id matched - check via account
    fn ensure_is_moderator_account(
        account_id: &T::AccountId,
        moderator_id: &ModeratorId<T>,
    ) -> Result<(), Error<T>> {
        let is_moderator = T::WorkingGroup::is_worker_account_id(account_id, moderator_id);

        ensure!(is_moderator, Error::<T>::ModeratorIdNotMatchAccount);

        Ok(())
    }

    // Ensure actor can manipulate thread.
    fn ensure_can_moderate_thread(
        account_id: &T::AccountId,
        actor: &PrivilegedActor<T>,
        category_id: &T::CategoryId,
        thread_id: &T::ThreadId,
    ) -> Result<ThreadOf<T>, Error<T>> {
        // Check that account is forum member
        Self::ensure_can_moderate_category(account_id, actor, category_id)?;

        let thread = Self::ensure_thread_exists(category_id, thread_id)?;

        Ok(thread)
    }

    // Ensure actor can manipulate thread.
    fn ensure_can_delete_thread(
        account_id: &T::AccountId,
        forum_user_id: &ForumUserId<T>,
        category_id: &T::CategoryId,
        thread_id: &T::ThreadId,
    ) -> Result<ThreadOf<T>, Error<T>> {
        // Ensure thread exists and is mutable
        let (_, thread) = Self::ensure_thread_is_mutable(category_id, thread_id)?;

        // Check that account is forum member
        Self::ensure_is_forum_user(&account_id, &forum_user_id)?;

        // Ensure forum user is author of the thread
        Self::ensure_is_thread_author(&thread, &forum_user_id)?;

        Ok(thread)
    }

    fn ensure_can_move_thread(
        account_id: T::AccountId,
        actor: &PrivilegedActor<T>,
        category_id: &T::CategoryId,
        thread_id: &T::ThreadId,
        new_category_id: &T::CategoryId,
    ) -> Result<ThreadOf<T>, Error<T>> {
        ensure!(
            category_id != new_category_id,
            Error::<T>::ThreadMoveInvalid,
        );

        let thread = Self::ensure_can_moderate_thread(&account_id, actor, category_id, thread_id)
            .map_err(|_| Error::<T>::ModeratorModerateOriginCategory)?;

        Self::ensure_can_moderate_category_path(actor, new_category_id)
            .map_err(|_| Error::<T>::ModeratorModerateDestinationCategory)?;

        Ok(thread)
    }

    fn ensure_category_is_mutable(
        category_id: &T::CategoryId,
    ) -> Result<Category<T::CategoryId, T::ThreadId, T::Hash>, Error<T>> {
        let category_tree_path = Self::build_category_tree_path(&category_id);

        Self::ensure_can_mutate_in_path_leaf(&category_tree_path)?;

        Ok(category_tree_path[0].1.clone())
    }

    fn ensure_can_mutate_in_path_leaf(
        category_tree_path: &CategoryTreePathArg<T::CategoryId, T::ThreadId, T::Hash>,
    ) -> Result<(), Error<T>> {
        // Is parent category directly or indirectly deleted or archived category
        ensure!(
            !category_tree_path
                .iter()
                .any(|(_, c): &(_, Category<T::CategoryId, T::ThreadId, T::Hash>)| c.archived),
            Error::<T>::AncestorCategoryImmutable
        );

        Ok(())
    }

    fn ensure_can_add_subcategory_path_leaf(
        parent_category_id: &T::CategoryId,
    ) -> Result<(), Error<T>> {
        // Get the path from parent category to root
        let category_tree_path =
            Self::ensure_valid_category_and_build_category_tree_path(parent_category_id)?;

        let max_category_depth: u64 = T::MaxCategoryDepth::get();

        // Check if max depth reached
        if category_tree_path.len() as u64 >= max_category_depth {
            return Err(Error::<T>::MaxValidCategoryDepthExceeded);
        }

        Self::ensure_can_mutate_in_path_leaf(&category_tree_path)?;

        Ok(())
    }

    /// Build category tree path and validate them
    fn ensure_valid_category_and_build_category_tree_path(
        category_id: &T::CategoryId,
    ) -> Result<CategoryTreePath<T::CategoryId, T::ThreadId, T::Hash>, Error<T>> {
        ensure!(
            <CategoryById<T>>::contains_key(category_id),
            Error::<T>::CategoryDoesNotExist
        );

        // Get path from parent to root of category tree.
        let category_tree_path = Self::build_category_tree_path(&category_id);

        if category_tree_path.is_empty() {
            debug_assert!(
                false,
                "Should not fail! {:?}",
                Error::<T>::PathLengthShouldBeGreaterThanZero
            );
            Err(Error::<T>::PathLengthShouldBeGreaterThanZero)
        } else {
            Ok(category_tree_path)
        }
    }

    /// Builds path and populates in `path`.
    /// Requires that `category_id` is valid
    fn build_category_tree_path(
        category_id: &T::CategoryId,
    ) -> CategoryTreePath<T::CategoryId, T::ThreadId, T::Hash> {
        // Get path from parent to root of category tree.
        let mut category_tree_path = vec![];

        Self::_build_category_tree_path(category_id, &mut category_tree_path);

        category_tree_path
    }

    /// Builds path and populates in `path`.
    /// Requires that `category_id` is valid
    fn _build_category_tree_path(
        category_id: &T::CategoryId,
        path: &mut CategoryTreePath<T::CategoryId, T::ThreadId, T::Hash>,
    ) {
        // Grab category
        let category = <CategoryById<T>>::get(*category_id);

        // Add category to path container
        path.push((*category_id, category.clone()));

        // Make recursive call on parent if we are not at root
        if let Some(parent_category_id) = category.parent_category_id {
            assert!(<CategoryById<T>>::contains_key(parent_category_id));

            Self::_build_category_tree_path(&parent_category_id, path);
        }
    }

    fn ensure_can_delete_category(
        account_id: T::AccountId,
        actor: &PrivilegedActor<T>,
        category_id: &T::CategoryId,
    ) -> Result<Category<T::CategoryId, T::ThreadId, T::Hash>, Error<T>> {
        // Check actor's role
        Self::ensure_actor_role(&account_id, actor)?;

        // Ensure category exists
        let category = Self::ensure_category_exists(category_id)?;

        // Ensure category is empty
        ensure!(
            category.num_direct_threads == 0,
            Error::<T>::CategoryNotEmptyThreads,
        );
        ensure!(
            category.num_direct_subcategories == 0,
            Error::<T>::CategoryNotEmptyCategories,
        );

        // check moderator's privilege
        if let Some(parent_category_id) = category.parent_category_id {
            Self::ensure_can_moderate_category_path(actor, &parent_category_id)
                .map_err(|_| Error::<T>::ModeratorCantDeleteCategory)?;

            Ok(category)
        } else {
            // category is root - only lead can delete it
            match actor {
                PrivilegedActor::Lead => Ok(category),
                PrivilegedActor::Moderator(_) => Err(Error::<T>::ModeratorCantDeleteCategory),
            }
        }
    }

    /// check if an account can moderate a category.
    fn ensure_can_moderate_category(
        account_id: &T::AccountId,
        actor: &PrivilegedActor<T>,
        category_id: &T::CategoryId,
    ) -> Result<Category<T::CategoryId, T::ThreadId, T::Hash>, Error<T>> {
        // Ensure actor's role
        Self::ensure_actor_role(account_id, actor)?;

        Self::ensure_can_moderate_category_path(actor, category_id)
    }

    // check that moderator is allowed to manipulate category in hierarchy
    fn ensure_can_moderate_category_path(
        actor: &PrivilegedActor<T>,
        category_id: &T::CategoryId,
    ) -> Result<Category<T::CategoryId, T::ThreadId, T::Hash>, Error<T>> {
        fn check_moderator<T: Trait>(
            category_tree_path: &CategoryTreePathArg<T::CategoryId, T::ThreadId, T::Hash>,
            moderator_id: &ModeratorId<T>,
        ) -> Result<(), Error<T>> {
            for item in category_tree_path {
                if <CategoryByModerator<T>>::contains_key(item.0, moderator_id) {
                    return Ok(());
                }
            }

            Err(Error::<T>::ModeratorCantUpdateCategory)
        }

        let category_tree_path =
            Self::ensure_valid_category_and_build_category_tree_path(category_id)?;

        match actor {
            PrivilegedActor::Lead => (),
            PrivilegedActor::Moderator(moderator_id) => {
                check_moderator::<T>(&category_tree_path, moderator_id)?
            }
        };

        let category = category_tree_path[0].1.clone();

        Ok(category)
    }

    fn ensure_can_update_category_membership_of_moderator(
        account_id: T::AccountId,
        category_id: &T::CategoryId,
        moderator_id: &ModeratorId<T>,
        new_value: bool,
    ) -> Result<(), Error<T>> {
        // Not signed by forum LEAD
        Self::ensure_is_forum_lead_account(&account_id)?;

        // ensure category exists.
        let category = Self::ensure_category_exists(category_id)?;

        if new_value {
            Self::ensure_map_limits::<<<T>::MapLimits as StorageLimits>::MaxModeratorsForCategory>(
                category.num_direct_moderators as u64,
            )?;
        } else {
            ensure!(
                <CategoryByModerator<T>>::contains_key(category_id, moderator_id),
                Error::<T>::CategoryModeratorDoesNotExist
            );
        }

        Ok(())
    }

    fn ensure_category_exists(
        category_id: &T::CategoryId,
    ) -> Result<Category<T::CategoryId, T::ThreadId, T::Hash>, Error<T>> {
        ensure!(
            <CategoryById<T>>::contains_key(&category_id),
            Error::<T>::CategoryDoesNotExist
        );

        Ok(<CategoryById<T>>::get(category_id))
    }

    fn ensure_can_create_category(
        account_id: T::AccountId,
        parent_category_id: &Option<T::CategoryId>,
    ) -> Result<Option<Category<T::CategoryId, T::ThreadId, T::Hash>>, Error<T>> {
        // Not signed by forum LEAD
        Self::ensure_is_forum_lead_account(&account_id)?;

        Self::ensure_map_limits::<<<T>::MapLimits as StorageLimits>::MaxCategories>(
            <CategoryCounter<T>>::get().into() as u64,
        )?;

        // If not root, then check that we can create in parent category
        if let Some(tmp_parent_category_id) = parent_category_id {
            // Can we mutate in this category?
            Self::ensure_can_add_subcategory_path_leaf(&tmp_parent_category_id)?;

            let parent_category = <CategoryById<T>>::get(tmp_parent_category_id);

            Self::ensure_map_limits::<<<T>::MapLimits as StorageLimits>::MaxSubcategories>(
                parent_category.num_direct_subcategories as u64,
            )?;

            return Ok(Some(parent_category));
        }

        Ok(None)
    }

    fn ensure_can_create_thread(
        account_id: &T::AccountId,
        forum_user_id: &ForumUserId<T>,
        category_id: &T::CategoryId,
    ) -> Result<Category<T::CategoryId, T::ThreadId, T::Hash>, Error<T>> {
        // Check that account is forum member
        Self::ensure_is_forum_user(account_id, &forum_user_id)?;

        let category = Self::ensure_category_is_mutable(category_id)?;

        // The balance for creation of thread is the base cost plus the cost of a single post
        let minimum_balance = T::ThreadDeposit::get() + T::PostDeposit::get();
        ensure!(
            Self::ensure_enough_balance(minimum_balance, &account_id),
            Error::<T>::InsufficientBalanceForThreadCreation
        );

        Ok(category)
    }

    fn ensure_enough_balance(balance: BalanceOf<T>, account_id: &T::AccountId) -> bool {
        Balances::<T>::usable_balance(account_id) >= balance
    }

    fn ensure_can_add_post(
        account_id: &T::AccountId,
        forum_user_id: &ForumUserId<T>,
        category_id: &T::CategoryId,
        thread_id: &T::ThreadId,
    ) -> Result<(Category<T::CategoryId, T::ThreadId, T::Hash>, ThreadOf<T>), Error<T>> {
        // Check that account is forum member
        Self::ensure_is_forum_user(account_id, &forum_user_id)?;

        let (category, thread) = Self::ensure_thread_is_mutable(category_id, thread_id)?;

        Ok((category, thread))
    }

    fn ensure_can_set_stickied_threads(
        account_id: T::AccountId,
        actor: &PrivilegedActor<T>,
        category_id: &T::CategoryId,
        stickied_ids: &[T::ThreadId],
    ) -> Result<Category<T::CategoryId, T::ThreadId, T::Hash>, Error<T>> {
        // Ensure actor can moderate the category
        let category = Self::ensure_can_moderate_category(&account_id, &actor, &category_id)?;

        // Ensure all thread id valid and is under the category
        // Helps to prevent thread ID duplicates.
        let mut unique_stickied_ids = BTreeSet::<T::ThreadId>::new();

        // Ensure all thread id valid and is under the category
        for thread_id in stickied_ids {
            // Check for ID duplicates.
            if unique_stickied_ids.contains(thread_id) {
                return Err(Error::<T>::StickiedThreadIdsDuplicates);
            } else {
                unique_stickied_ids.insert(*thread_id);
            }

            Self::ensure_thread_exists(&category_id, thread_id)?;
        }

        Ok(category)
    }

    /// Check the vote is valid
    fn ensure_vote_is_valid(
        thread: ThreadOf<T>,
        index: u32,
        thread_id: &T::ThreadId,
        forum_user_id: &ForumUserId<T>,
    ) -> Result<Poll<T::Moment, T::Hash>, Error<T>> {
        // Ensure poll exists
        let poll = thread.poll.ok_or(Error::<T>::PollNotExist)?;

        // No previous votes for a forum user.
        ensure!(
            !Self::poll_votes_by_thread_id_by_forum_user_id(thread_id, forum_user_id),
            Error::<T>::AlreadyVotedOnPoll
        );

        // Poll not expired
        if poll.end_time < <pallet_timestamp::Module<T>>::now() {
            Err(Error::<T>::PollCommitExpired)
        } else {
            let alternative_length = poll.poll_alternatives.len();
            // The selected alternative index is valid
            if index as usize >= alternative_length {
                Err(Error::<T>::PollData)
            } else {
                Ok(poll)
            }
        }
    }

    // supposed to be called before mutations - checks if next entity can be added
    fn ensure_map_limits<U: Get<u64>>(current_amount: u64) -> Result<(), Error<T>> {
        fn check_limit<T: Trait>(amount: u64, limit: u64) -> Result<(), Error<T>> {
            if amount >= limit {
                return Err(Error::<T>::MapSizeLimit);
            }

            Ok(())
        }

        check_limit(current_amount, U::get())
    }

    /// Ensure data migration is done
    fn ensure_data_migration_done() -> Result<(), Error<T>> {
        if DataMigrationDone::get() {
            Ok(())
        } else {
            Err(Error::<T>::DataMigrationNotDone)
        }
    }
}<|MERGE_RESOLUTION|>--- conflicted
+++ resolved
@@ -508,12 +508,8 @@
         ForumUserId = ForumUserId<T>,
         <T as Trait>::PostReactionId,
         PrivilegedActor = PrivilegedActor<T>,
-<<<<<<< HEAD
-        Poll = Poll<<T as pallet_timestamp::Trait>::Moment, <T as frame_system::Trait>::Hash>,
         ExtendedPostId = ExtendedPostId<T>,
-=======
         PollInput = PollInput<<T as pallet_timestamp::Trait>::Moment>,
->>>>>>> b3860572
     {
         /// A category was introduced
         CategoryCreated(CategoryId, Option<CategoryId>, Vec<u8>, Vec<u8>),
