--- conflicted
+++ resolved
@@ -1746,15 +1746,7 @@
         Self::ensure_can_moderate_category(&account_id, actor, category_id)?;
 
         // Make sure post exists and is mutable
-<<<<<<< HEAD
-        let post = if Self::thread_exists(category_id, thread_id) {
-            Self::ensure_post_is_mutable(category_id, thread_id, post_id)?
-        } else {
-            <PostById<T>>::get(thread_id, post_id)
-        };
-=======
         let post = Self::ensure_post_is_mutable(&category_id, &thread_id, &post_id)?;
->>>>>>> b8091a39
 
         Ok(post)
     }
@@ -1768,15 +1760,7 @@
         hide: bool,
     ) -> Result<Post<ForumUserId<T>, T::ThreadId, T::Hash, BalanceOf<T>, T::BlockNumber>, Error<T>>
     {
-<<<<<<< HEAD
-        let post = if Self::thread_exists(category_id, thread_id) {
-            Self::ensure_post_is_mutable(category_id, thread_id, post_id)?
-        } else {
-            <PostById<T>>::get(thread_id, post_id)
-        };
-=======
         let post = Self::ensure_post_is_mutable(&category_id, &thread_id, &post_id)?;
->>>>>>> b8091a39
 
         // Check that account is forum member
         Self::ensure_is_forum_user(account_id, forum_user_id)?;
