--- conflicted
+++ resolved
@@ -94,15 +94,9 @@
     type MaxLocks = ();
 }
 
-<<<<<<< HEAD
 impl common::membership::Trait for Runtime {
-    type MemberId = u64;
-    type ActorId = u64;
-=======
-impl common::Trait for Runtime {
     type MemberId = u128;
     type ActorId = u128;
->>>>>>> 3c946b24
 }
 
 parameter_types! {
@@ -366,11 +360,7 @@
     type WeightInfo = ();
 }
 
-<<<<<<< HEAD
-impl common::membership::MemberOriginValidator<Origin, u64, u64> for () {
-=======
-impl common::origin::MemberOriginValidator<Origin, u128, u128> for () {
->>>>>>> 3c946b24
+impl common::membership::MemberOriginValidator<Origin, u64, u128> for () {
     fn ensure_member_controller_account_origin(
         origin: Origin,
         member_id: u128,
