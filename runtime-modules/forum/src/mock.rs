--- conflicted
+++ resolved
@@ -66,11 +66,8 @@
     type OnKilledAccount = ();
     type PalletInfo = PalletInfo;
     type SystemWeightInfo = ();
-<<<<<<< HEAD
     type SS58Prefix = ();
-=======
     type PalletInfo = ();
->>>>>>> d9d9b49b
 }
 
 impl pallet_timestamp::Config for Runtime {
@@ -90,11 +87,7 @@
     type MaxLocks = ();
 }
 
-<<<<<<< HEAD
-impl common::membership::Config for Runtime {
-=======
 impl common::membership::MembershipTypes for Runtime {
->>>>>>> d9d9b49b
     type MemberId = u128;
     type ActorId = u128;
 }
@@ -115,7 +108,7 @@
 impl working_group::Config<ForumWorkingGroupInstance> for Runtime {
     type Event = Event;
     type MaxWorkerNumberLimit = MaxWorkerNumberLimit;
-    type StakingAccountValidator = membership::Pallet<Runtime>;
+    type StakingAccountValidator = membership::Module<Runtime>;
     type StakingHandler = staking_handler::StakingManager<Self, LockId>;
     type MemberOriginValidator = ();
     type MinUnstakingPeriodLimit = ();
@@ -402,13 +395,8 @@
 
 impl common::working_group::WorkingGroupAuthenticator<Runtime> for () {
     fn ensure_worker_origin(
-<<<<<<< HEAD
         _origin: <Runtime as frame_system::Config>::Origin,
-        _worker_id: &<Runtime as common::membership::Config>::ActorId,
-=======
-        _origin: <Runtime as frame_system::Trait>::Origin,
         _worker_id: &<Runtime as common::membership::MembershipTypes>::ActorId,
->>>>>>> d9d9b49b
     ) -> DispatchResult {
         unimplemented!()
     }
@@ -417,12 +405,8 @@
         unimplemented!()
     }
 
-<<<<<<< HEAD
-    fn get_leader_member_id() -> Option<<Runtime as common::membership::Config>::MemberId> {
-=======
     fn get_leader_member_id() -> Option<<Runtime as common::membership::MembershipTypes>::MemberId>
     {
->>>>>>> d9d9b49b
         unimplemented!()
     }
 
@@ -431,13 +415,8 @@
     }
 
     fn is_worker_account_id(
-<<<<<<< HEAD
         account_id: &<Runtime as frame_system::Config>::AccountId,
-        _worker_id: &<Runtime as common::membership::Config>::ActorId,
-=======
-        account_id: &<Runtime as frame_system::Trait>::AccountId,
         _worker_id: &<Runtime as common::membership::MembershipTypes>::ActorId,
->>>>>>> d9d9b49b
     ) -> bool {
         *account_id != NOT_FORUM_MODERATOR_ORIGIN_ID
     }
@@ -647,15 +626,9 @@
 /// Generate a valid poll input
 pub fn generate_poll_input(
     expiration_diff: u64,
-<<<<<<< HEAD
-) -> Poll<<Runtime as pallet_timestamp::Config>::Moment, <Runtime as frame_system::Config>::Hash> {
-    Poll {
-        description_hash: Runtime::calculate_hash(good_poll_description().as_slice()),
-=======
-) -> PollInput<<Runtime as pallet_timestamp::Trait>::Moment> {
+) -> PollInput<<Runtime as pallet_timestamp::Config>::Moment> {
     PollInput {
         description: good_poll_description(),
->>>>>>> d9d9b49b
         end_time: Timestamp::now() + expiration_diff,
         poll_alternatives: {
             let mut alternatives = vec![];
@@ -671,13 +644,8 @@
 pub fn generate_poll_input_timestamp_cases(
     index: usize,
     expiration_diff: u64,
-<<<<<<< HEAD
-) -> Poll<<Runtime as pallet_timestamp::Config>::Moment, <Runtime as frame_system::Config>::Hash> {
-    let test_cases = vec![generate_poll(expiration_diff), generate_poll(1)];
-=======
-) -> PollInput<<Runtime as pallet_timestamp::Trait>::Moment> {
+) -> PollInput<<Runtime as pallet_timestamp::Config>::Moment> {
     let test_cases = vec![generate_poll_input(expiration_diff), generate_poll_input(1)];
->>>>>>> d9d9b49b
     test_cases[index].clone()
 }
 
@@ -722,16 +690,7 @@
     category_id: <Runtime as Config>::CategoryId,
     title: Vec<u8>,
     text: Vec<u8>,
-<<<<<<< HEAD
-    poll_data: Option<
-        Poll<
-            <Runtime as pallet_timestamp::Config>::Moment,
-            <Runtime as frame_system::Config>::Hash,
-        >,
-    >,
-=======
-    poll_input_data: Option<PollInput<<Runtime as pallet_timestamp::Trait>::Moment>>,
->>>>>>> d9d9b49b
+    poll_input_data: Option<PollInput<<Runtime as pallet_timestamp::Config>::Moment>>,
     result: DispatchResult,
 ) -> <Runtime as Config>::ThreadId {
     let thread_id = TestForumModule::next_thread_id();
@@ -752,12 +711,8 @@
         assert_eq!(TestForumModule::next_thread_id(), thread_id + 1);
         assert_eq!(
             System::events().last().unwrap().event,
-<<<<<<< HEAD
-            Event::forum(RawEvent::ThreadCreated(
-=======
             TestEvent::forum_mod(RawEvent::ThreadCreated(
                 category_id,
->>>>>>> d9d9b49b
                 thread_id,
                 TestForumModule::next_thread_id() - 1,
                 forum_user_id,
@@ -786,15 +741,9 @@
 pub fn edit_thread_metadata_mock(
     origin: OriginType,
     forum_user_id: ForumUserId<Runtime>,
-<<<<<<< HEAD
     category_id: <Runtime as Config>::CategoryId,
     thread_id: <Runtime as Config>::PostId,
-    new_title: Vec<u8>,
-=======
-    category_id: <Runtime as Trait>::CategoryId,
-    thread_id: <Runtime as Trait>::PostId,
     new_metadata: Vec<u8>,
->>>>>>> d9d9b49b
     result: DispatchResult,
 ) -> <Runtime as Config>::PostId {
     assert_eq!(
@@ -810,11 +759,7 @@
     if result.is_ok() {
         assert_eq!(
             System::events().last().unwrap().event,
-<<<<<<< HEAD
-            Event::forum(RawEvent::ThreadTitleUpdated(
-=======
             TestEvent::forum_mod(RawEvent::ThreadMetadataUpdated(
->>>>>>> d9d9b49b
                 thread_id,
                 forum_user_id,
                 category_id,
@@ -1434,18 +1379,6 @@
     };
 }
 
-<<<<<<< HEAD
-pub fn default_genesis_config() -> forum::GenesisConfig<Runtime> {
-    create_genesis_config(true)
-}
-
-pub fn migration_not_done_config() -> forum::GenesisConfig<Runtime> {
-    create_genesis_config(false)
-}
-
-pub fn create_genesis_config(data_migration_done: bool) -> forum::GenesisConfig<Runtime> {
-    forum::GenesisConfig::<Runtime> {
-=======
 /// Create default genesis config
 pub fn default_genesis_config() -> GenesisConfig<Runtime> {
     create_genesis_config(true)
@@ -1459,7 +1392,6 @@
 /// Create genesis config
 pub fn create_genesis_config(data_migration_done: bool) -> GenesisConfig<Runtime> {
     GenesisConfig::<Runtime> {
->>>>>>> d9d9b49b
         category_by_id: vec![],
         next_category_id: 1,
         category_counter: 0,
@@ -1514,9 +1446,6 @@
         <System as OnInitialize<u64>>::on_initialize(System::block_number());
         <TestForumModule as OnInitialize<u64>>::on_initialize(System::block_number());
     }
-<<<<<<< HEAD
-}
-=======
 }
 
 /// System module on a test runtime
@@ -1526,5 +1455,4 @@
 pub type Timestamp = pallet_timestamp::Module<Runtime>;
 
 /// Export forum module on a test runtime
-pub type TestForumModule = Module<Runtime>;
->>>>>>> d9d9b49b
+pub type TestForumModule = Module<Runtime>;