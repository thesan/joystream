//! # Council module
//! Council module for the the Joystream platform.
//!
//! ## Overview
//!
//! The Council module let's privileged network users elect their voted representation.
//!
//! Each council cycle is composed of three phases. The default phase is the candidacy announcement
//! phase, during which users can announce their candidacy to the next council. After a fixed amount
//! of time (network blocks) candidacy announcement phase concludes, and the next phase starts if a
//! minimum number of candidates is announced; restarts the announcement phase otherwise. The next
//! phase is the Election phase, during which users can vote for their selected candidate.
//! The election itself is handled by the Referendum module. After elections end and a minimum
//! amount of candidates received votes, a new council is appointed, and the Council module enters
//! an Idle phase for the fixed amount of time before another round's candidacy announcements begin.
//!
//! The module supports requiring staking currency for the both candidacy and voting.
//!
//! ## Implementation
//! When implementing runtime for this module, don't forget to call all ReferendumConnection trait
//! functions at proper places. See the trait details for more information.
//!
//! ## Supported extrinsics
//! - [announce_candidacy](./struct.Module.html#method.announce_candidacy)
//! - [release_candidacy_stake](./struct.Module.html#method.release_candidacy_stake)
//! - [set_candidacy_note](./struct.Module.html#method.set_candidacy_note)
//! - [set_budget](./struct.Module.html#method.set_budget)
//! - [plan_budget_refill](./struct.Module.html#method.plan_budget_refill)
//! - [set_budget_increment](./struct.Module.html#method.set_budget_increment)
//! - [set_councilor_reward](./struct.Module.html#method.set_councilor_reward)
//! - [funding_request](./struct.Module.html#method.funding_request)
//! - [fund_council_budget](./struct.Module.html#method.fund_council_budget)
//!
//! ## Important functions
//! These functions have to be called by the runtime for the council to work properly.
//! - [recieve_referendum_results](./trait.ReferendumConnection.html#method.recieve_referendum_results)
//! - [can_unlock_vote_stake](./trait.ReferendumConnection.html#method.can_unlock_vote_stake)
//!
//! ## Dependencies:
//! - [referendum](../referendum/index.html)

/////////////////// Configuration //////////////////////////////////////////////
#![cfg_attr(not(feature = "std"), no_std)]
#![allow(clippy::unused_unit)]
#![allow(clippy::type_complexity)]
#![cfg_attr(
    not(any(test, feature = "runtime-benchmarks")),
    deny(clippy::panic),
    deny(clippy::panic_in_result_fn),
    deny(clippy::unwrap_used),
    deny(clippy::expect_used),
    deny(clippy::indexing_slicing),
    deny(clippy::integer_arithmetic),
    deny(clippy::match_on_vec_items),
    deny(clippy::unreachable)
)]

#[cfg(not(any(test, feature = "runtime-benchmarks")))]
#[allow(unused_imports)]
#[macro_use]
extern crate common;

// used dependencies
use codec::{Decode, Encode, MaxEncodedLen};
use common::costs::burn_from_usable;
use common::council::CouncilOriginValidator;
use common::membership::{MemberId, MemberOriginValidator};
use common::to_kb;
use common::{FundingRequestParameters, StakingAccountValidator};
use core::marker::PhantomData;
use frame_support::dispatch::DispatchResult;
use frame_support::storage::weak_bounded_vec::WeakBoundedVec;
use frame_support::traits::{Currency, Get, LockIdentifier};
use frame_support::weights::Weight;
use frame_support::{decl_error, decl_event, decl_module, decl_storage, ensure, error::BadOrigin};
use frame_system::ensure_root;
use referendum::{CastVote, OptionResult, ReferendumManager};
use scale_info::TypeInfo;
#[cfg(feature = "std")]
use serde::{Deserialize, Serialize};
use sp_runtime::traits::{Hash, One, SaturatedConversion, Saturating, Zero};
use sp_std::convert::TryInto;
use sp_std::{vec, vec::Vec};
use staking_handler::StakingHandler;

// declared modules
mod benchmarking;
mod mock;
mod tests;
pub mod weights;
pub use weights::WeightInfo;

/////////////////// Data Structures ////////////////////////////////////////////

/// Information about council's current state and when it changed the last time.
#[cfg_attr(feature = "std", derive(Serialize, Deserialize))]
#[derive(Encode, Decode, PartialEq, Eq, Debug, Default, TypeInfo, MaxEncodedLen)]
pub struct CouncilStageUpdate<BlockNumber: One> {
    pub stage: CouncilStage<BlockNumber>,
    pub changed_at: BlockNumber,
}

/// Possible council states.
#[cfg_attr(feature = "std", derive(Serialize, Deserialize))]
#[derive(Encode, Decode, PartialEq, Eq, Debug, TypeInfo, MaxEncodedLen)]
pub enum CouncilStage<BlockNumber> {
    /// Candidacy announcement period.
    Announcing(CouncilStageAnnouncing<BlockNumber>),
    /// Election of the new council.
    Election(CouncilStageElection),
    /// The idle phase - no new council election is running now.
    Idle(CouncilStageIdle<BlockNumber>),
}

impl<BlockNumber: One> Default for CouncilStage<BlockNumber> {
    fn default() -> CouncilStage<BlockNumber> {
        CouncilStage::Idle(CouncilStageIdle {
            ends_at: BlockNumber::one(),
        })
    }
}

/// Representation for announcing candidacy stage state.
#[cfg_attr(feature = "std", derive(Serialize, Deserialize))]
#[derive(Encode, Decode, PartialEq, Eq, Debug, Default, TypeInfo, MaxEncodedLen)]
pub struct CouncilStageAnnouncing<BlockNumber> {
    pub candidates_count: u32,
    // We store the pre-computed end block in case the duration of the announcing period is
    // updated via runtime upgrade while there is already an ongoing announcing stage
    pub ends_at: BlockNumber,
}

/// Representation for new council members election stage state.
#[cfg_attr(feature = "std", derive(Serialize, Deserialize))]
#[derive(Encode, Decode, PartialEq, Eq, Debug, Default, TypeInfo, MaxEncodedLen)]
pub struct CouncilStageElection {
    candidates_count: u32,
}

/// Representation for idle council stage state.
#[cfg_attr(feature = "std", derive(Serialize, Deserialize))]
#[derive(Encode, Decode, PartialEq, Eq, Debug, Default, TypeInfo, MaxEncodedLen)]
pub struct CouncilStageIdle<BlockNumber> {
    // We store the pre-computed end block in case the duration of the idle period is
    // updated via runtime upgrade while there is already an ongoing idle stage
    ends_at: BlockNumber,
}

/// Candidate representation.
#[cfg_attr(feature = "std", derive(Serialize, Deserialize))]
#[derive(Encode, Decode, PartialEq, Eq, Debug, Clone, TypeInfo, MaxEncodedLen)]
pub struct Candidate<AccountId, Balance, Hash, VotePower> {
    staking_account_id: AccountId,
    reward_account_id: AccountId,
    cycle_id: u64,
    stake: Balance,
    vote_power: VotePower,
    note_hash: Option<Hash>,
}

/// Council member representation.
#[cfg_attr(feature = "std", derive(Serialize, Deserialize))]
#[derive(Encode, Decode, PartialEq, Eq, Debug, Clone, TypeInfo, MaxEncodedLen)]
pub struct CouncilMember<AccountId, MemberId, Balance, BlockNumber> {
    staking_account_id: AccountId,
    reward_account_id: AccountId,
    membership_id: MemberId,
    stake: Balance,
    last_payment_block: BlockNumber,
    unpaid_reward: Balance,
}

impl<AccountId, MemberId, Balance, BlockNumber>
    CouncilMember<AccountId, MemberId, Balance, BlockNumber>
{
    pub fn member_id(&self) -> &MemberId {
        &self.membership_id
    }
}

impl<AccountId, MemberId, Balance, Hash, VotePower, BlockNumber>
    From<(
        Candidate<AccountId, Balance, Hash, VotePower>,
        MemberId,
        BlockNumber,
        Balance,
    )> for CouncilMember<AccountId, MemberId, Balance, BlockNumber>
{
    fn from(
        from: (
            Candidate<AccountId, Balance, Hash, VotePower>,
            MemberId,
            BlockNumber,
            Balance,
        ),
    ) -> Self {
        Self {
            staking_account_id: from.0.staking_account_id,
            reward_account_id: from.0.reward_account_id,
            membership_id: from.1,
            stake: from.0.stake,

            last_payment_block: from.2,
            unpaid_reward: from.3,
        }
    }
}

/////////////////// Type aliases ///////////////////////////////////////////////

pub type Balance<T> = <T as balances::Config>::Balance;
pub type VotePowerOf<T> = <<T as Config>::Referendum as ReferendumManager<
    <T as frame_system::Config>::RuntimeOrigin,
    <T as frame_system::Config>::AccountId,
    <T as common::membership::MembershipTypes>::MemberId,
    <T as frame_system::Config>::Hash,
>>::VotePower;
pub type CastVoteOf<T> = CastVote<
    <T as frame_system::Config>::Hash,
    Balance<T>,
    <T as common::membership::MembershipTypes>::MemberId,
>;

pub type CouncilMemberOf<T> = CouncilMember<
    <T as frame_system::Config>::AccountId,
    <T as common::membership::MembershipTypes>::MemberId,
    Balance<T>,
    <T as frame_system::Config>::BlockNumber,
>;
pub type CandidateOf<T> = Candidate<
    <T as frame_system::Config>::AccountId,
    Balance<T>,
    <T as frame_system::Config>::Hash,
    VotePowerOf<T>,
>;
pub type CouncilStageUpdateOf<T> = CouncilStageUpdate<<T as frame_system::Config>::BlockNumber>;
pub(crate) type Balances<T> = balances::Pallet<T>;

/////////////////// Traits, Storage, Errors, and Events /////////////////////////

type CouncilWeightInfo<T> = <T as Config>::WeightInfo;

/// The main council trait.
pub trait Config:
    frame_system::Config + common::membership::MembershipTypes + balances::Config
{
    /// The overarching event type.
    type RuntimeEvent: From<Event<Self>> + Into<<Self as frame_system::Config>::RuntimeEvent>;

    /// Referendum used for council elections.
    type Referendum: ReferendumManager<
        Self::RuntimeOrigin,
        Self::AccountId,
        Self::MemberId,
        Self::Hash,
    >;

    /// Minimum number of extra candidates needed for the valid election.
    /// Number of total candidates is equal to council size plus extra candidates.
    type MinNumberOfExtraCandidates: Get<u32>;

    /// Council member count
    type CouncilSize: Get<u32>;

    /// Minimum stake candidate has to lock
    type MinCandidateStake: Get<Balance<Self>>;

    /// Identifier for currency lock used for candidacy staking.
    type CandidacyLock: StakingHandler<
        Self::AccountId,
        Balance<Self>,
        Self::MemberId,
        LockIdentifier,
    >;

    /// Identifier for currency lock used for candidacy staking.
    type CouncilorLock: StakingHandler<
        Self::AccountId,
        Balance<Self>,
        Self::MemberId,
        LockIdentifier,
    >;

    /// Validates staking account ownership for a member.
    type StakingAccountValidator: common::StakingAccountValidator<Self>;

    /// Duration of annoncing period
    type AnnouncingPeriodDuration: Get<Self::BlockNumber>;

    /// Duration of idle period
    type IdlePeriodDuration: Get<Self::BlockNumber>;

    /// Interval for automatic reward payments.
    type ElectedMemberRewardPeriod: Get<Self::BlockNumber>;

    /// Interval between automatic budget refills.
    type BudgetRefillPeriod: Get<Self::BlockNumber>;

    /// Weight information for extrinsics in this pallet.
    type WeightInfo: WeightInfo;

    /// Hook called right after the new council is elected.
    fn new_council_elected(elected_members: &[CouncilMemberOf<Self>]);

    /// Validates member id and origin combination
    type MemberOriginValidator: MemberOriginValidator<
        Self::RuntimeOrigin,
        common::MemberId<Self>,
        Self::AccountId,
    >;
}

/// Config with functions that MUST be called by the runtime with values received from the
/// referendum module.
pub trait ReferendumConnection<T: Config> {
    /// Process referendum results. This function MUST be called in runtime's implementation of
    /// referendum's `process_results()`.
    fn recieve_referendum_results(
        winners: &[OptionResult<
            <T as common::membership::MembershipTypes>::MemberId,
            VotePowerOf<T>,
        >],
    );

    /// Process referendum results. This function MUST be called in runtime's implementation of
    /// referendum's `can_release_voting_stake()`.
    fn can_unlock_vote_stake(vote: &CastVoteOf<T>) -> Result<(), Error<T>>;

    /// Checks that user is indeed candidating. This function MUST be called in runtime's
    /// implementation of referendum's `is_valid_option_id()`.
    fn is_valid_candidate_id(membership_id: &T::MemberId) -> bool;

    /// Return current voting power for a selected candidate.
    fn get_option_power(membership_id: &T::MemberId) -> VotePowerOf<T>;

    /// Recieve vote (power) for a selected candidate.
    fn increase_option_power(membership_id: &T::MemberId, amount: &VotePowerOf<T>);
}

decl_storage! { generate_storage_info
    trait Store for Module<T: Config> as Council {
        /// Current council voting stage
        pub Stage get(fn stage) config(): CouncilStageUpdate<T::BlockNumber>;

        /// Current council members
        pub CouncilMembers get(fn council_members): WeakBoundedVec<CouncilMemberOf<T>, T::CouncilSize>;

        /// Map of all candidates that ever candidated and haven't unstake yet.
        pub Candidates get(fn candidates): map hasher(blake2_128_concat)
            T::MemberId => Option<Candidate<T::AccountId, Balance<T>, T::Hash, VotePowerOf::<T>>>;

        /// Index of the current candidacy period. It is incremented everytime announcement period
        /// starts.
        pub AnnouncementPeriodNr get(fn announcement_period_nr) config(): u64;

        /// Budget for the council's elected members rewards.
        pub Budget get(fn budget) config(): Balance<T>;

        /// The next block in which the elected council member rewards will be payed.
        pub NextRewardPayments get(fn next_reward_payments) config(): T::BlockNumber;

        /// The next block in which the budget will be increased.
        pub NextBudgetRefill get(fn next_budget_refill) config(): T::BlockNumber;

        /// Amount of balance to be refilled every budget period
        pub BudgetIncrement get(fn budget_increment) config(): Balance<T>;

        /// Councilor reward per block
        pub CouncilorReward get(fn councilor_reward) config(): Balance<T>;
    }
}

decl_event! {
    pub enum Event<T>
    where
        Balance = Balance<T>,
        <T as frame_system::Config>::BlockNumber,
        <T as common::membership::MembershipTypes>::MemberId,
        <T as frame_system::Config>::AccountId,
    {
        /// New council was elected
        AnnouncingPeriodStarted(BlockNumber),

        /// Announcing period can't finish because of insufficient candidtate count
        NotEnoughCandidates(BlockNumber),

        /// Candidates are announced and voting starts
        VotingPeriodStarted(u32),

        /// New candidate announced
        NewCandidate(MemberId, AccountId, AccountId, Balance),

        /// New council was elected and appointed
        NewCouncilElected(Vec<MemberId>, BlockNumber),

        /// New council was not elected
        NewCouncilNotElected(BlockNumber),

        /// Candidacy stake that was no longer needed was released
        CandidacyStakeRelease(MemberId),

        /// Candidate has withdrawn his candidacy
        CandidacyWithdraw(MemberId),

        /// The candidate has set a new note for their candidacy
        CandidacyNoteSet(MemberId, Vec<u8>),

        /// The whole reward was paid to the council member.
        RewardPayment(MemberId, AccountId, Balance, Balance),

        /// Budget balance was changed by the root.
        BudgetBalanceSet(Balance),

        /// Budget balance was increased by automatic refill.
        BudgetRefill(Balance),

        /// The next budget refill was planned.
        BudgetRefillPlanned(BlockNumber),

        /// Budget increment has been updated.
        BudgetIncrementUpdated(Balance),

        /// Councilor reward has been updated.
        CouncilorRewardUpdated(Balance),

        /// Councilor budget has been decreased
        /// Params:
        /// - Reduction amount
        CouncilBudgetDecreased(Balance),

        /// Request has been funded
        RequestFunded(AccountId, Balance),

        /// Fund the council budget.
        /// Params:
        /// - Member ID
        /// - Amount of balance
        /// - Rationale
        CouncilBudgetFunded(MemberId, Balance, Vec<u8>),

        /// Councilor remark message
        CouncilorRemarked(MemberId, Vec<u8>),

        /// Candidate remark message
        CandidateRemarked(MemberId, Vec<u8>),
    }
}

decl_error! {
    /// Council errors
    #[derive(PartialEq)]
    pub enum Error for Module<T: Config> {
        /// Unexpected arithmetic error (overflow / underflow)
        ArithmeticError,

        /// Origin is invalid.
        BadOrigin,

        /// User tried to announce candidacy outside of the candidacy announcement period.
        CantCandidateNow,

        /// User tried to release stake outside of the revealing period.
        CantReleaseStakeNow,

        /// Candidate haven't provided sufficient stake.
        CandidacyStakeTooLow,

        /// User tried to announce candidacy twice in the same elections.
        CantCandidateTwice,

        /// User tried to announce candidacy with an account that has the conflicting type of stake
        /// with candidacy stake and has not enough balance for staking for both purposes.
        ConflictingStake,

        /// Council member and candidates can't withdraw stake yet.
        StakeStillNeeded,

        /// User tried to release stake when no stake exists.
        NoStake,

        /// Insufficient balance for candidacy staking.
        InsufficientBalanceForStaking,

        /// Candidate can't vote for himself.
        CantVoteForYourself,

        /// Invalid membership.
        MemberIdNotMatchAccount,

        /// The combination of membership id and account id is invalid for unstaking an existing
        /// candidacy stake.
        InvalidAccountToStakeReuse,

        /// User tried to withdraw candidacy when not candidating.
        NotCandidatingNow,

        /// Can't withdraw candidacy outside of the candidacy announcement period.
        CantWithdrawCandidacyNow,

        /// The member is not a councilor.
        NotCouncilor,

        /// Insufficent funds in council for executing 'Funding Request'
        InsufficientFundsForFundingRequest,

        /// Fund request no balance
        ZeroBalanceFundRequest,

        /// The same account is recieving funds from the same request twice
        RepeatedFundRequestAccount,

        /// Funding requests without recieving accounts
        EmptyFundingRequests,

        /// Insufficient tokens for funding (on member controller account)
        InsufficientTokensForFunding,

        /// Trying to fund with zero tokens
        ZeroTokensFunding,

        /// Candidate id not found
        CandidateDoesNotExist,

        /// Cannot withdraw: insufficient budget balance.
        InsufficientBalanceForTransfer,

        /// Cannot reduce the budget by the given amount.
        ReductionAmountTooLarge
    }
}

impl<T: Config> From<BadOrigin> for Error<T> {
    fn from(_error: BadOrigin) -> Self {
        Error::<T>::BadOrigin
    }
}

impl<T: Config> From<sp_runtime::DispatchError> for Error<T> {
    fn from(err: sp_runtime::DispatchError) -> Self {
        err.into()
    }
}

/////////////////// Module definition and implementation ///////////////////////

decl_module! {
    pub struct Module<T: Config> for enum Call where origin: T::RuntimeOrigin {
        /// Predefined errors
        type Error = Error<T>;

        /// Setup events
        fn deposit_event() = default;

        /// Minimum number of extra candidates needed for the valid election.
        /// Number of total candidates is equal to council size plus extra candidates.
        const MinNumberOfExtraCandidates: u32 = T::MinNumberOfExtraCandidates::get();

        /// Council member count
        const CouncilSize: u32 = T::CouncilSize::get();

        /// Minimum stake candidate has to lock
        const MinCandidateStake: Balance<T> = T::MinCandidateStake::get();

        /// Duration of annoncing period
        const AnnouncingPeriodDuration: T::BlockNumber = T::AnnouncingPeriodDuration::get();

        /// Duration of idle period
        const IdlePeriodDuration: T::BlockNumber = T::IdlePeriodDuration::get();

        /// Interval for automatic reward payments.
        const ElectedMemberRewardPeriod: T::BlockNumber = T::ElectedMemberRewardPeriod::get();

        /// Interval between automatic budget refills.
        const BudgetRefillPeriod: T::BlockNumber = T::BudgetRefillPeriod::get();

        /// Exports const - candidacy lock id.
        const CandidacyLockId: LockIdentifier = T::CandidacyLock::lock_id();

        /// Exports const - councilor lock id.
        const CouncilorLockId: LockIdentifier = T::CouncilorLock::lock_id();

        /////////////////// Lifetime ///////////////////////////////////////////

        // No origin so this is a priviledged call
        fn on_initialize() -> Weight {
            let now = frame_system::Pallet::<T>::block_number();

            // Council stage progress it returns the number of candidates
            // if in announcing stage
            let mb_candidate_count = Self::try_progress_stage(now);

            // Budget reward payment + budget refill
            Self::try_process_budget(now);

            // Calculates the weight using the candidate count
            Self::calculate_on_initialize_weight(mb_candidate_count)
        }

        /////////////////// Election-related ///////////////////////////////////

        /// Subscribe candidate
        ///
        /// # <weight>
        ///
        /// ## weight
        /// `O (1)`
        /// - db:
        ///    - `O(1)` doesn't depend on the state or parameters
        /// # </weight>
        #[weight = CouncilWeightInfo::<T>::announce_candidacy()]
        pub fn announce_candidacy(
                origin,
                membership_id: T::MemberId,
                staking_account_id: T::AccountId,
                reward_account_id: T::AccountId,
                stake: Balance<T>
            ) -> DispatchResult {
            // ensure action can be started
            let (stage_data, previous_staking_account_id) =
                EnsureChecks::<T>::can_announce_candidacy(
                    origin,
                    &membership_id,
                    &staking_account_id,
                    &stake
                )?;

            // prepare candidate
            let candidate =
                Self::prepare_new_candidate(
                    staking_account_id.clone(),
                    reward_account_id.clone(),
                    stake
                );

            //
            // == MUTATION SAFE ==
            //
            if let Some(tmp_account_id) = previous_staking_account_id {
                Mutations::<T>::release_candidacy_stake(&membership_id, &tmp_account_id);
            }

            // update state
            Mutations::<T>::announce_candidacy(&stage_data, &membership_id, &candidate, &stake)?;

            // emit event
            Self::deposit_event(RawEvent::NewCandidate(
                    membership_id,
                    staking_account_id,
                    reward_account_id,
                    stake
                ));

            Ok(())
        }

        /// Release candidacy stake that is no longer needed.
        ///
        /// # <weight>
        ///
        /// ## weight
        /// `O (1)`
        /// - db:
        ///    - `O(1)` doesn't depend on the state or parameters
        /// # </weight>
        #[weight = CouncilWeightInfo::<T>::release_candidacy_stake()]
        pub fn release_candidacy_stake(origin, membership_id: T::MemberId)
            -> Result<(), Error<T>> {
            let staking_account_id =
                EnsureChecks::<T>::can_release_candidacy_stake(origin, &membership_id)?;

            //
            // == MUTATION SAFE ==
            //

            // update state
            Mutations::<T>::release_candidacy_stake(&membership_id, &staking_account_id);

            // emit event
            Self::deposit_event(RawEvent::CandidacyStakeRelease(membership_id));

            Ok(())
        }

        /// Withdraw candidacy and release candidacy stake.
        ///
        /// # <weight>
        ///
        /// ## weight
        /// `O (1)`
        /// - db:
        ///    - `O(1)` doesn't depend on the state or parameters
        /// # </weight>
        #[weight = CouncilWeightInfo::<T>::withdraw_candidacy()]
        pub fn withdraw_candidacy(origin, membership_id: T::MemberId) -> Result<(), Error<T>> {
            let (stage_data, candidate) =
                EnsureChecks::<T>::can_withdraw_candidacy(origin, &membership_id)?;

            //
            // == MUTATION SAFE ==
            //

            // update state
            Mutations::<T>::withdraw_candidacy(&stage_data, &membership_id, &candidate);

            // emit event
            Self::deposit_event(RawEvent::CandidacyWithdraw(membership_id));

            Ok(())
        }

        /// Set short description for the user's candidacy. Can be called anytime during user's candidacy.
        ///
        /// # <weight>
        ///
        /// ## weight
        /// `O (N)` where:
        /// `N` is the size of `note` in kilobytes
        /// - db:
        ///    - `O(1)` doesn't depend on the state or parameters
        /// # </weight>
        #[weight = CouncilWeightInfo::<T>::set_candidacy_note(to_kb(note.len().saturated_into()))]
        pub fn set_candidacy_note(origin, membership_id: T::MemberId, note: Vec<u8>)
            -> Result<(), Error<T>> {
            // ensure action can be started
            EnsureChecks::<T>::can_set_candidacy_note(origin, &membership_id)?;

            //
            // == MUTATION SAFE ==
            //

            // calculate note's hash
            let note_hash = T::Hashing::hash(note.as_slice());

            // update state
            Mutations::<T>::set_candidacy_note(&membership_id, &note_hash);

            // emit event
            Self::deposit_event(RawEvent::CandidacyNoteSet(membership_id, note));

            Ok(())
        }

        /// Sets the budget balance.
        ///
        /// # <weight>
        ///
        /// ## weight
        /// `O (1)`
        /// - db:
        ///    - `O(1)` doesn't depend on the state or parameters
        /// # </weight>
        #[weight = CouncilWeightInfo::<T>::set_budget()]
        pub fn set_budget(origin, balance: Balance<T>) -> Result<(), Error<T>> {
            // ensure action can be started
            EnsureChecks::<T>::can_set_budget(origin)?;

            //
            // == MUTATION SAFE ==
            //

            // update state
            Mutations::<T>::set_budget(balance);

            // emit event
            Self::deposit_event(RawEvent::BudgetBalanceSet(balance));

            Ok(())
        }

        /// Plan the next budget refill.
        ///
        /// # <weight>
        ///
        /// ## weight
        /// `O (1)`
        /// - db:
        ///    - `O(1)` doesn't depend on the state or parameters
        /// # </weight>
        #[weight = CouncilWeightInfo::<T>::plan_budget_refill()]
        pub fn plan_budget_refill(origin, next_refill: T::BlockNumber) -> Result<(), Error<T>> {
            // ensure action can be started
            EnsureChecks::<T>::can_plan_budget_refill(origin)?;

            //
            // == MUTATION SAFE ==
            //

            // update state
            Mutations::<T>::plan_budget_refill(&next_refill);

            // emit event
            Self::deposit_event(RawEvent::BudgetRefillPlanned(next_refill));

            Ok(())
        }

        /// Sets the budget refill amount
        ///
        /// # <weight>
        ///
        /// ## weight
        /// `O (1)`
        /// - db:
        ///    - `O(1)` doesn't depend on the state or parameters
        /// # </weight>
        #[weight = CouncilWeightInfo::<T>::set_budget_increment()]
        pub fn set_budget_increment(origin, budget_increment: Balance<T>) -> Result<(), Error<T>> {
            // ensure action can be started
            EnsureChecks::<T>::can_set_budget_increment(origin)?;


            //
            // == MUTATION SAFE ==
            //

            // update state
            Mutations::<T>::set_budget_increment(budget_increment);

            // emit event
            Self::deposit_event(RawEvent::BudgetIncrementUpdated(budget_increment));

            Ok(())
        }


        /// Sets the councilor reward per block
        ///
        /// # <weight>
        ///
        /// ## weight
        /// `O (1)`
        /// - db:
        ///    - `O(1)` doesn't depend on the state or parameters
        /// # </weight>
        #[weight = CouncilWeightInfo::<T>::set_councilor_reward()]
        pub fn set_councilor_reward(origin, councilor_reward: Balance<T>) -> Result<(), Error<T>> {
            // ensure action can be started
            EnsureChecks::<T>::can_set_councilor_reward(origin)?;


            //
            // == MUTATION SAFE ==
            //

            // update state
            Mutations::<T>::set_councilor_reward(councilor_reward);

            // emit event
            Self::deposit_event(RawEvent::CouncilorRewardUpdated(councilor_reward));

            Ok(())
        }

        /// Decrease the council total budget
        ///
        /// # <weight>
        ///
        /// ## weight
        /// `O (1)`
        /// - db:
        ///    - `O(1)` doesn't depend on the state or parameters
        /// # </weight>
<<<<<<< HEAD
        #[weight = 10_000_000] // TODO: adjust
=======
        #[weight = CouncilWeightInfo::<T>::decrease_council_budget()]
>>>>>>> fff9f89e
        pub fn decrease_council_budget(origin, reduction_amount: Balance<T>) -> Result<(), Error<T>> {
            // ensure action can be started
            EnsureChecks::<T>::can_decrease_council_budget(origin)?;

            // ensure reduction amount is not too large
            ensure!(
                reduction_amount <= Self::budget(),
                Error::<T>::ReductionAmountTooLarge
            );

            //
            // == MUTATION SAFE ==
            //

            // update state
            Mutations::<T>::decrease_budget(reduction_amount);

            // emit event
            Self::deposit_event(RawEvent::CouncilBudgetDecreased(reduction_amount));

            Ok(())
        }

        /// Transfers funds from council budget to account
        ///
        /// # <weight>
        ///
        /// ## weight
        /// `O (F)` where:
        /// `F` is the length of `funding_requests`
        /// - db:
        ///    - `O(1)` doesn't depend on the state or parameters
        /// # </weight>
        #[weight = CouncilWeightInfo::<T>::funding_request(
            funding_requests.len().saturated_into()
        )]
        pub fn funding_request(
            origin,
            funding_requests: Vec<FundingRequestParameters<Balance<T>, T::AccountId>>
        ) {
            // Checks
            ensure_root(origin)?;

            let funding_total: Balance<T> =
                funding_requests.iter().fold(
                    Zero::zero(),
                    |accumulated, funding_request| accumulated.saturating_add(funding_request.amount),
                );

            let current_budget = Self::budget();

            ensure!(
                funding_total <= current_budget,
                Error::<T>::InsufficientFundsForFundingRequest
            );

            ensure!(!funding_requests.is_empty(), Error::<T>::EmptyFundingRequests);

            let mut recieving_accounts = Vec::<&T::AccountId>::new();

            for funding_request in &funding_requests {
                ensure!(
                    funding_request.amount != Zero::zero(),
                    Error::<T>::ZeroBalanceFundRequest
                );

                ensure!(
                    !recieving_accounts.contains(&&funding_request.account),
                    Error::<T>::RepeatedFundRequestAccount
                );

                recieving_accounts.push(&funding_request.account);
            }

            //
            // == MUTATION SAFE ==
            //

            Mutations::<T>::decrease_budget(funding_total);

            for funding_request in funding_requests {
                let amount = funding_request.amount;
                let account = funding_request.account;
                let  _ = balances::Pallet::<T>::deposit_creating(&account, amount);
                Self::deposit_event(RawEvent::RequestFunded(account, amount));
            }
        }

        /// Fund the council budget by a member.
        /// <weight>
        ///
        /// ## Weight
        /// `O (1)` Doesn't depend on the state or parameters
        /// - DB:
        ///    - O(1) doesn't depend on the state or parameters
        /// # </weight>
        #[weight = CouncilWeightInfo::<T>::fund_council_budget()]
        pub fn fund_council_budget(
            origin,
            member_id: MemberId<T>,
            amount: Balance<T>,
            rationale: Vec<u8>,
        ) {
            let account_id =
                T::MemberOriginValidator::ensure_member_controller_account_origin(origin, member_id)?;

            ensure!(amount > Zero::zero(), Error::<T>::ZeroTokensFunding);
            ensure!(
                balances::Pallet::<T>::usable_balance(&account_id) >= amount,
                Error::<T>::InsufficientTokensForFunding
            );

            //
            // == MUTATION SAFE ==
            //

            // Account is allowed to die when funding the council
            burn_from_usable::<T>(&account_id, amount)?;

            Mutations::<T>::increase_budget(amount);

            Self::deposit_event(
                RawEvent::CouncilBudgetFunded(
                    member_id,
                    amount,
                    rationale
                )
            );
        }

        /// Councilor makes a remark message
        ///
        /// # <weight>
        ///
        /// ## weight
        /// `O (1)`
        /// - db:
        ///    - `O(1)` doesn't depend on the state or parameters
        /// # </weight>
        #[weight = CouncilWeightInfo::<T>::councilor_remark()]
        pub fn councilor_remark(
            origin,
            councilor_id: T::MemberId,
            msg: Vec<u8>,
        ) {
            Self::ensure_member_consulate(origin, councilor_id)?;

            //
            // == MUTATION SAFE ==
            //

            Self::deposit_event(RawEvent::CouncilorRemarked(councilor_id, msg));
        }

        /// Candidate makes a remark message
        ///
        /// # <weight>
        ///
        /// ## weight
        /// `O (1)`
        /// - db:
        ///    - `O(1)` doesn't depend on the state or parameters
        /// # </weight>
        #[weight = CouncilWeightInfo::<T>::candidate_remark()]
        pub fn candidate_remark(
            origin,
            candidate_id: T::MemberId,
            msg: Vec<u8>,
        ) {
            EnsureChecks::<T>::ensure_user_membership(origin, &candidate_id)?;
            ensure!(
                Self::is_valid_candidate_id(&candidate_id),
                Error::<T>::CandidateDoesNotExist,
            );

            //
            // == MUTATION SAFE ==
            //

            Self::deposit_event(RawEvent::CandidateRemarked(candidate_id, msg));
        }
    }
}

/////////////////// Inner logic ////////////////////////////////////////////////

impl<T: Config> Module<T> {
    /////////////////// Lifetime ///////////////////////////////////////////

    // Checkout expire of referendum stage.
    // Returns the number of candidates if currently in stage announcing
    fn try_progress_stage(now: T::BlockNumber) -> Option<u32> {
        // election progress
        match Stage::<T>::get().stage {
            CouncilStage::Announcing(stage_data) => {
                let number_of_candidates = stage_data.candidates_count;
                if now == stage_data.ends_at {
                    Self::end_announcement_period(stage_data.candidates_count);
                }

                Some(number_of_candidates)
            }
            CouncilStage::Idle(stage_data) => {
                if now == stage_data.ends_at {
                    Self::end_idle_period();
                }

                None
            }
            _ => None,
        }
    }

    // Checkout elected council members reward payments.
    fn try_process_budget(now: T::BlockNumber) {
        // budget autorefill
        if now == NextBudgetRefill::<T>::get() {
            Self::refill_budget(now);
        }

        // council members rewards
        if now == NextRewardPayments::<T>::get() {
            Self::pay_elected_member_rewards(now);
        }
    }

    // Finish voting and start ravealing.
    fn end_announcement_period(candidates_count: u32) {
        let min_candidate_count =
            T::CouncilSize::get().saturating_add(T::MinNumberOfExtraCandidates::get());

        // reset announcing period when not enough candidates registered
        if candidates_count < min_candidate_count {
            let new_announcing_period_end_block = Mutations::<T>::start_announcing_period();

            // emit event
            Self::deposit_event(RawEvent::NotEnoughCandidates(
                new_announcing_period_end_block,
            ));

            return;
        }

        // update state
        Mutations::<T>::finalize_announcing_period(candidates_count);

        // emit event
        Self::deposit_event(RawEvent::VotingPeriodStarted(candidates_count));
    }

    // Conclude election period and elect new council if possible.
    fn end_election_period(
        winners: &[OptionResult<
            <T as common::membership::MembershipTypes>::MemberId,
            VotePowerOf<T>,
        >],
    ) {
        let council_size = T::CouncilSize::get();
        if winners.len() as u32 != council_size {
            // reset candidacy announcement period
            let new_announcing_period_end_block = Mutations::<T>::start_announcing_period();

            // emit event
            Self::deposit_event(RawEvent::NewCouncilNotElected(
                new_announcing_period_end_block,
            ));

            return;
        }

        let now: T::BlockNumber = <frame_system::Pallet<T>>::block_number();

        // prepare candidates that got elected
        let elected_members: Vec<CouncilMemberOf<T>> = winners
            .iter()
            .filter_map(|item| {
                let membership_id = item.option_id;
                Candidates::<T>::get(membership_id).map(|candidate| {
                    // clear candidate record and unlock their candidacy stake
                    Mutations::<T>::clear_candidate(&membership_id, &candidate);
                    (candidate, membership_id, now, Zero::zero()).into()
                })
            })
            .collect();
        // prepare council users for event
        let elected_council_users = elected_members
            .iter()
            .map(|item| item.membership_id)
            .collect();

        // update state
        Mutations::<T>::elect_new_council(elected_members.as_slice(), now);

        // emit event
        Self::deposit_event(RawEvent::NewCouncilElected(
            elected_council_users,
            now.saturating_add(T::IdlePeriodDuration::get()),
        ));

        // trigger new-council-elected hook
        T::new_council_elected(elected_members.as_slice());
    }

    // Finish idle period and start new council election cycle (announcing period).
    fn end_idle_period() {
        // update state
        let new_announcing_period_end_block = Mutations::<T>::start_announcing_period();

        // emit event
        Self::deposit_event(RawEvent::AnnouncingPeriodStarted(
            new_announcing_period_end_block,
        ));
    }

    /////////////////// Budget-related /////////////////////////////////////

    // Refill (increase) the budget's balance.
    fn refill_budget(now: T::BlockNumber) {
        // get refill amount
        let refill_amount = Self::budget_increment();

        // refill budget
        Mutations::<T>::increase_budget(refill_amount);

        // calculate next refill block number
        let refill_period = T::BudgetRefillPeriod::get();
        let next_refill = now + refill_period;

        // plan next budget refill
        Mutations::<T>::plan_budget_refill(&next_refill);

        // emit events
        Self::deposit_event(RawEvent::BudgetRefill(refill_amount));
        Self::deposit_event(RawEvent::BudgetRefillPlanned(next_refill));
    }

    // Pay rewards to elected council members.
    fn pay_elected_member_rewards(now: T::BlockNumber) {
        let reward_per_block = Self::councilor_reward();
        let starting_balance = Budget::<T>::get();

        // pay reward to all council members
        let new_balance = CouncilMembers::<T>::get().iter().enumerate().fold(
            starting_balance,
            |balance, (member_index, council_member)| {
                // calculate unpaid reward
                let unpaid_reward =
                    Calculations::<T>::get_current_reward(council_member, reward_per_block, now);

                // depleted budget or no accumulated reward to be paid?
                if balance == Zero::zero() || unpaid_reward == Zero::zero() {
                    // no need to update council member record here; their unpaid reward will be
                    // recalculated next time rewards are paid

                    // emit event
                    Self::deposit_event(RawEvent::RewardPayment(
                        council_member.membership_id,
                        council_member.reward_account_id.clone(),
                        Zero::zero(),
                        unpaid_reward,
                    ));
                    return balance;
                }

                // calculate withdrawable balance
                let (available_balance, missing_balance) =
                    Calculations::<T>::payable_reward(&balance, &unpaid_reward);

                // pay reward
                Mutations::<T>::pay_reward(
                    member_index,
                    &council_member.reward_account_id,
                    &available_balance,
                    &missing_balance,
                    &now,
                );

                // emit event
                Self::deposit_event(RawEvent::RewardPayment(
                    council_member.membership_id,
                    council_member.reward_account_id.clone(),
                    available_balance,
                    missing_balance,
                ));

                // return new balance
                balance.saturating_sub(available_balance)
            },
        );

        // update state
        Mutations::<T>::finish_reward_payments(new_balance, now);
    }

    /////////////////// Utils //////////////////////////////////////////////////

    // Construct a new candidate for council election.
    fn prepare_new_candidate(
        staking_account_id: T::AccountId,
        reward_account_id: T::AccountId,
        stake: Balance<T>,
    ) -> CandidateOf<T> {
        Candidate {
            staking_account_id,
            reward_account_id,
            cycle_id: AnnouncementPeriodNr::get(),
            stake,
            vote_power: 0.into(),
            note_hash: None,
        }
    }

    fn calculate_on_initialize_weight(mb_candidate_count: Option<u32>) -> Weight {
        // Minimum weight for progress stage
        let weight = CouncilWeightInfo::<T>::try_progress_stage_idle()
            .max(CouncilWeightInfo::<T>::try_progress_stage_announcing_restart());

        let weight = if let Some(candidate_count) = mb_candidate_count {
            // We can use the candidate count to calculate the worst case
            // if we are in announcement period without an additional storage access
            weight.max(
                CouncilWeightInfo::<T>::try_progress_stage_announcing_start_election(
                    candidate_count.saturated_into(),
                ),
            )
        } else {
            // If we don't have the candidate count we only take into account the weight
            // of the functions that doesn't depend on it
            weight
        };

        // Total weight = try progress weight + refill budget weight
        //      + pay council member rewards weight
        CouncilWeightInfo::<T>::try_process_budget_refill_budget_only()
            .saturating_add(
                CouncilWeightInfo::<T>::try_process_budget_payout_council_members_only(),
            )
            .saturating_add(weight)
    }
}

impl<T: Config> ReferendumConnection<T> for Module<T> {
    // Process candidates' results recieved from the referendum.
    fn recieve_referendum_results(
        winners: &[OptionResult<
            <T as common::membership::MembershipTypes>::MemberId,
            VotePowerOf<T>,
        >],
    ) {
        //
        // == MUTATION SAFE ==
        //

        // conclude election
        Self::end_election_period(winners);
    }

    // Check that it is a proper time to release stake.
    fn can_unlock_vote_stake(vote: &CastVoteOf<T>) -> Result<(), Error<T>> {
        let current_voting_cycle_id = AnnouncementPeriodNr::get();

        // If the vote was cast before the latest Announcing stage...
        if vote.cycle_id != current_voting_cycle_id {
            // ..it is always recoverable.
            return Ok(());
        }

        // The vote is for the current election cycle.

        if let CouncilStage::Idle(_) = Stage::<T>::get().stage {
            // The election is concluded..
            let voted_for_winner = CouncilMembers::<T>::get()
                .iter()
                .map(|council_member| council_member.membership_id)
                .any(|membership_id| vote.vote_for == Some(membership_id));

            if voted_for_winner {
                // ..and vote is for a winning candidate, so it is not recoverable.
                Err(Error::CantReleaseStakeNow)
            } else {
                // ..and vote is for a losing candidate, so it is recoverable.
                Ok(())
            }
        } else {
            // The election is ongoing, so it is not recoverable.
            Err(Error::CantReleaseStakeNow)
        }
    }

    // Checks that user is indeed candidating.
    fn is_valid_candidate_id(membership_id: &T::MemberId) -> bool {
        Candidates::<T>::get(membership_id).map_or(false, |candidate| {
            candidate.cycle_id == AnnouncementPeriodNr::get()
        })
    }

    // Return current voting power for a selected candidate.
    fn get_option_power(membership_id: &T::MemberId) -> VotePowerOf<T> {
        Candidates::<T>::get(membership_id).map_or(Zero::zero(), |candidate| candidate.vote_power)
    }

    // Recieve vote (power) for a selected candidate.
    fn increase_option_power(membership_id: &T::MemberId, amount: &VotePowerOf<T>) {
        if let Some(candidate) = Candidates::<T>::get(membership_id) {
            Candidates::<T>::insert(
                membership_id,
                Candidate {
                    vote_power: candidate.vote_power + *amount,
                    ..candidate
                },
            );
        }
    }
}

/////////////////// Calculations ///////////////////////////////////////////////

struct Calculations<T: Config> {
    _dummy: PhantomData<T>, // 0-sized data meant only to bound generic parameters
}

impl<T: Config> Calculations<T> {
    // Calculate current reward for the recipient.
    fn get_current_reward(
        council_member: &CouncilMemberOf<T>,
        reward_per_block: Balance<T>,
        now: T::BlockNumber,
    ) -> Balance<T> {
        // calculate currently unpaid reward for elected council member
        // previously_unpaid_reward +
        // (current_block_number - last_payment_block_number) *
        // reward_per_block
        council_member.unpaid_reward.saturating_add(
            now.saturating_sub(council_member.last_payment_block)
                .saturated_into::<u64>()
                .saturating_mul(reward_per_block.saturated_into())
                .saturated_into(),
        )
    }

    // Retrieve current budget's balance and calculate missing balance for reward payment.
    fn payable_reward(
        budget_balance: &Balance<T>,
        reward_amount: &Balance<T>,
    ) -> (Balance<T>, Balance<T>) {
        // check if reward has enough balance
        if reward_amount <= budget_balance {
            return (*reward_amount, Zero::zero());
        }

        // calculate missing balance
        let missing_balance = reward_amount.saturating_sub(*budget_balance);

        (*budget_balance, missing_balance)
    }
}

/////////////////// Mutations //////////////////////////////////////////////////

struct Mutations<T: Config> {
    _dummy: PhantomData<T>, // 0-sized data meant only to bound generic parameters
}

impl<T: Config> Mutations<T> {
    /////////////////// Election-related ///////////////////////////////////

    // Change the council stage to candidacy announcing stage.
    fn start_announcing_period() -> T::BlockNumber {
        let block_number = <frame_system::Pallet<T>>::block_number();
        let ends_at = block_number.saturating_add(T::AnnouncingPeriodDuration::get());

        let stage_data = CouncilStageAnnouncing {
            candidates_count: 0,
            ends_at,
        };

        // set stage
        Stage::<T>::put(CouncilStageUpdate {
            stage: CouncilStage::Announcing(stage_data),
            changed_at: block_number,
        });

        // increase anouncement cycle id
        AnnouncementPeriodNr::mutate(|value| *value = value.saturating_add(1));

        ends_at
    }

    // Change the council stage from the announcing to the election stage.
    fn finalize_announcing_period(candidates_count: u32) {
        let extra_winning_target_count = T::CouncilSize::get().saturating_sub(1);

        // start referendum
        T::Referendum::force_start(extra_winning_target_count, AnnouncementPeriodNr::get());

        let block_number = <frame_system::Pallet<T>>::block_number();

        // change council state
        Stage::<T>::put(CouncilStageUpdate {
            stage: CouncilStage::Election(CouncilStageElection { candidates_count }),
            changed_at: block_number,
        });
    }

    // Elect new council after successful election.
    fn elect_new_council(elected_members: &[CouncilMemberOf<T>], now: T::BlockNumber) {
        // change council state
        Stage::<T>::mutate(|value| {
            *value = CouncilStageUpdate {
                stage: CouncilStage::Idle(CouncilStageIdle {
                    ends_at: now.saturating_add(T::IdlePeriodDuration::get()),
                }),
                changed_at: now, // set current block as the start of next phase
            }
        });

        // try to pay any unpaid rewards (any unpaid rewards after this will be discarded call)
        Module::<T>::pay_elected_member_rewards(now);

        // release stakes for previous council members
        for council_member in CouncilMembers::<T>::get() {
            T::CouncilorLock::unlock(&council_member.staking_account_id);
        }

        // set new council
        CouncilMembers::<T>::put(WeakBoundedVec::<_, _>::force_from(
            elected_members.to_vec(),
            Some("CouncilMembers"),
        ));

        // setup elected member lock for new council's members
        for council_member in CouncilMembers::<T>::get() {
            // lock council member stake
            T::CouncilorLock::lock(&council_member.staking_account_id, council_member.stake);
        }
    }

    // Announce user's candidacy.
    fn announce_candidacy(
        stage_data: &CouncilStageAnnouncing<T::BlockNumber>,
        membership_id: &T::MemberId,
        candidate: &CandidateOf<T>,
        stake: &Balance<T>,
    ) -> DispatchResult {
        // insert candidate to candidate registery
        Candidates::<T>::insert(membership_id, candidate.clone());

        // prepare new stage
        let new_stage_data = CouncilStageAnnouncing::<T::BlockNumber> {
            candidates_count: stage_data
                .candidates_count
                .checked_add(1)
                .ok_or(Error::<T>::ArithmeticError)?,
            ..*stage_data
        };

        // store new stage
        Stage::<T>::mutate(|value| {
            *value = CouncilStageUpdate {
                stage: CouncilStage::Announcing(new_stage_data),

                // keep changed_at (and other values) - stage phase haven't changed
                ..*value
            }
        });

        // lock candidacy stake
        T::CandidacyLock::lock(&candidate.staking_account_id, *stake);

        Ok(())
    }

    fn withdraw_candidacy(
        stage_data: &CouncilStageAnnouncing<T::BlockNumber>,
        membership_id: &T::MemberId,
        candidate: &CandidateOf<T>,
    ) {
        // release candidacy stake
        Self::release_candidacy_stake(membership_id, &candidate.staking_account_id);

        // prepare new stage
        let new_stage_data = CouncilStageAnnouncing::<T::BlockNumber> {
            candidates_count: stage_data.candidates_count.saturating_sub(1),
            ..*stage_data
        };

        // store new stage
        Stage::<T>::mutate(|value| {
            *value = CouncilStageUpdate {
                stage: CouncilStage::Announcing(new_stage_data),

                // keep changed_at (and other values) - stage phase haven't changed
                ..*value
            }
        });
    }

    // Release user's stake that was used for candidacy.
    fn release_candidacy_stake(membership_id: &T::MemberId, account_id: &T::AccountId) {
        // release stake amount
        T::CandidacyLock::unlock(account_id);

        // remove candidate record
        Candidates::<T>::remove(membership_id);
    }

    // Set a new candidacy note for a candidate in the current election.
    fn set_candidacy_note(membership_id: &T::MemberId, note_hash: &T::Hash) {
        if let Some(candidate) = Candidates::<T>::get(membership_id) {
            Candidates::<T>::insert(
                membership_id,
                Candidate {
                    note_hash: Some(*note_hash),
                    ..candidate
                },
            );
        }
    }

    // Removes member's candidacy record.
    fn clear_candidate(membership_id: &T::MemberId, candidate: &CandidateOf<T>) {
        // unlock candidacy stake
        T::CandidacyLock::unlock(&candidate.staking_account_id);

        // clear candidate record
        Candidates::<T>::remove(membership_id);
    }

    /////////////////// Budget-related /////////////////////////////////////////

    // Set budget balance
    fn set_budget(balance: Balance<T>) {
        Budget::<T>::put(balance);
    }

    // Increase budget's balance.
    fn increase_budget(amount: Balance<T>) {
        Budget::<T>::mutate(|balance| *balance = balance.saturating_add(amount));
    }

    // Decrease budget's balance.
    fn decrease_budget(amount: Balance<T>) {
        Budget::<T>::mutate(|balance| *balance = balance.saturating_sub(amount));
    }

    // Plan next budget refill.
    fn plan_budget_refill(refill_at: &T::BlockNumber) {
        NextBudgetRefill::<T>::put(refill_at);
    }

    // Set budget increment.
    fn set_budget_increment(budget_increment: Balance<T>) {
        BudgetIncrement::<T>::put(budget_increment);
    }

    // Set councilor reward.
    fn set_councilor_reward(councilor_reward: Balance<T>) {
        CouncilorReward::<T>::put(councilor_reward);
    }

    // Pay reward to a single elected council member.
    fn pay_reward(
        member_index: usize,
        account_id: &T::AccountId,
        amount: &Balance<T>,
        missing_balance: &Balance<T>,
        now: &T::BlockNumber,
    ) {
        // mint tokens into reward account
        let _ = balances::Pallet::<T>::deposit_creating(account_id, *amount);

        // update elected council member
        CouncilMembers::<T>::mutate(|members| {
            let maybe_member = members.get_mut(member_index);
            if let Some(member) = maybe_member {
                member.last_payment_block = *now;
                member.unpaid_reward = *missing_balance;
            } else {
                debug_assert!(false);
            }
        });
    }

    // Save reward-payments-related changes and plan the next reward payout.
    fn finish_reward_payments(new_balance: Balance<T>, now: T::BlockNumber) {
        // update budget's balance
        Budget::<T>::put(new_balance);

        // plan next rewards payment
        let next_reward_block = now + T::ElectedMemberRewardPeriod::get();
        NextRewardPayments::<T>::put(next_reward_block);
    }
}

/////////////////// Ensure checks //////////////////////////////////////////////

struct EnsureChecks<T: Config> {
    _dummy: PhantomData<T>, // 0-sized data meant only to bound generic parameters
}

impl<T: Config> EnsureChecks<T> {
    /////////////////// Common checks //////////////////////////////////////////

    fn ensure_user_membership(
        origin: T::RuntimeOrigin,
        membership_id: &T::MemberId,
    ) -> Result<T::AccountId, Error<T>> {
        let account_id = T::MemberOriginValidator::ensure_member_controller_account_origin(
            origin,
            *membership_id,
        )
        .map_err(|_| Error::MemberIdNotMatchAccount)?;

        Ok(account_id)
    }

    /////////////////// Action checks //////////////////////////////////////////

    // Ensures there is no problem in announcing candidacy.
    fn can_announce_candidacy(
        origin: T::RuntimeOrigin,
        membership_id: &T::MemberId,
        staking_account_id: &T::AccountId,
        stake: &Balance<T>,
    ) -> Result<(CouncilStageAnnouncing<T::BlockNumber>, Option<T::AccountId>), Error<T>> {
        // ensure user's membership
        Self::ensure_user_membership(origin, membership_id)?;

        // ensure staking account's membership
        if !T::StakingAccountValidator::is_member_staking_account(membership_id, staking_account_id)
        {
            return Err(Error::MemberIdNotMatchAccount);
        }

        // ensure there are no conflicting stake types for the account
        if !T::CandidacyLock::is_account_free_of_conflicting_stakes(staking_account_id) {
            return Err(Error::ConflictingStake);
        }

        let stage_data = match Stage::<T>::get().stage {
            CouncilStage::Announcing(stage_data) => stage_data,
            _ => return Err(Error::CantCandidateNow),
        };

        // when previous candidacy record is present, ensure user is not candidating twice &
        // prepare old stake for unlocking
        let mut existing_staking_account_id = None;
        if let Some(candidate) = Candidates::<T>::get(membership_id) {
            // prevent user from candidating twice in the same election
            if candidate.cycle_id == AnnouncementPeriodNr::get() {
                return Err(Error::CantCandidateTwice);
            }

            // remember old staking account
            existing_staking_account_id = Some(candidate.staking_account_id);
        }

        // ensure stake is above minimal threshold
        if stake < &T::MinCandidateStake::get() {
            return Err(Error::CandidacyStakeTooLow);
        }

        // ensure user has enough balance - includes any already locked candidacy stake as it will
        // be reused
        if !T::CandidacyLock::is_enough_balance_for_stake(staking_account_id, *stake) {
            return Err(Error::InsufficientBalanceForStaking);
        }

        Ok((stage_data, existing_staking_account_id))
    }

    // Ensures there is no problem in releasing old candidacy stake.
    fn can_release_candidacy_stake(
        origin: T::RuntimeOrigin,
        membership_id: &T::MemberId,
    ) -> Result<T::AccountId, Error<T>> {
        // ensure user's membership
        Self::ensure_user_membership(origin, membership_id)?;

        Candidates::<T>::get(membership_id).map_or(Err(Error::NoStake), |candidate| {
            // prevent user from releasing candidacy stake during election
            if candidate.cycle_id == AnnouncementPeriodNr::get()
                && !matches!(Stage::<T>::get().stage, CouncilStage::Idle(_))
            {
                return Err(Error::StakeStillNeeded);
            }

            Ok(candidate.staking_account_id)
        })
    }

    // Ensures there is no problem in withdrawing already announced candidacy.
    fn can_withdraw_candidacy(
        origin: T::RuntimeOrigin,
        membership_id: &T::MemberId,
    ) -> Result<(CouncilStageAnnouncing<T::BlockNumber>, CandidateOf<T>), Error<T>> {
        // ensure user's membership
        Self::ensure_user_membership(origin, membership_id)?;

        Candidates::<T>::get(membership_id).map_or(Err(Error::NotCandidatingNow), |candidate| {
            // ensure candidacy announcing period is running now
            let stage_data = match Stage::<T>::get().stage {
                CouncilStage::Announcing(stage_data) => {
                    // ensure candidacy was announced in current election cycle
                    if candidate.cycle_id != AnnouncementPeriodNr::get() {
                        return Err(Error::NotCandidatingNow);
                    }

                    stage_data
                }
                _ => return Err(Error::CantWithdrawCandidacyNow),
            };

            Ok((stage_data, candidate))
        })
    }

    // Ensures there is no problem in setting new note for the candidacy.
    fn can_set_candidacy_note(
        origin: T::RuntimeOrigin,
        membership_id: &T::MemberId,
    ) -> Result<(), Error<T>> {
        // ensure user's membership
        Self::ensure_user_membership(origin, membership_id)?;

        Candidates::<T>::get(membership_id).map_or(Err(Error::NotCandidatingNow), |candidate| {
            // ensure candidacy was announced in current election cycle
            if candidate.cycle_id != AnnouncementPeriodNr::get() {
                return Err(Error::NotCandidatingNow);
            }

            // ensure election hasn't ended yet
            if let CouncilStage::Idle(_) = Stage::<T>::get().stage {
                return Err(Error::NotCandidatingNow);
            }

            Ok(())
        })
    }

    // Ensures there is no problem in setting the budget balance.
    fn can_set_budget(origin: T::RuntimeOrigin) -> Result<(), Error<T>> {
        ensure_root(origin)?;

        Ok(())
    }

    // Ensures there is no problem in planning next budget refill.
    fn can_plan_budget_refill(origin: T::RuntimeOrigin) -> Result<(), Error<T>> {
        ensure_root(origin)?;

        Ok(())
    }

    // Ensures there is no problem in setting the budget increment.
    fn can_set_budget_increment(origin: T::RuntimeOrigin) -> Result<(), Error<T>> {
        ensure_root(origin)?;

        Ok(())
    }

    // Ensures there is no problem in setting the councilor reward.
    fn can_set_councilor_reward(origin: T::RuntimeOrigin) -> Result<(), Error<T>> {
        ensure_root(origin)?;

        Ok(())
    }

    // Ensures there is no problem in decreasing the council budget
    fn can_decrease_council_budget(origin: T::RuntimeOrigin) -> Result<(), Error<T>> {
        ensure_root(origin)?;

        Ok(())
    }
}

impl<T: Config + common::membership::MembershipTypes>
    CouncilOriginValidator<T::RuntimeOrigin, T::MemberId, T::AccountId> for Module<T>
{
    fn ensure_member_consulate(origin: T::RuntimeOrigin, member_id: T::MemberId) -> DispatchResult {
        EnsureChecks::<T>::ensure_user_membership(origin, &member_id)?;

        let is_councilor = Self::council_members()
            .iter()
            .any(|council_member| council_member.member_id() == &member_id);

        ensure!(is_councilor, Error::<T>::NotCouncilor);

        Ok(())
    }
}

impl<T: Config + balances::Config> common::council::CouncilBudgetManager<T::AccountId, Balance<T>>
    for Module<T>
{
    fn get_budget() -> Balance<T> {
        Self::budget()
    }

    fn set_budget(budget: Balance<T>) {
        Mutations::<T>::set_budget(budget);
    }

    fn try_withdraw(account_id: &T::AccountId, amount: Balance<T>) -> DispatchResult {
        ensure!(
            Self::get_budget() >= amount,
            Error::<T>::InsufficientBalanceForTransfer
        );

        let _ = Balances::<T>::deposit_creating(account_id, amount);

        Self::decrease_budget(amount);

        Ok(())
    }
}

impl<T: Config> frame_support::traits::Hooks<T::BlockNumber> for Pallet<T> {
    #[cfg(feature = "try-runtime")]
    fn try_state(_: T::BlockNumber) -> Result<(), &'static str> {
        Ok(())
    }
}<|MERGE_RESOLUTION|>--- conflicted
+++ resolved
@@ -860,11 +860,7 @@
         /// - db:
         ///    - `O(1)` doesn't depend on the state or parameters
         /// # </weight>
-<<<<<<< HEAD
-        #[weight = 10_000_000] // TODO: adjust
-=======
         #[weight = CouncilWeightInfo::<T>::decrease_council_budget()]
->>>>>>> fff9f89e
         pub fn decrease_council_budget(origin, reduction_amount: Balance<T>) -> Result<(), Error<T>> {
             // ensure action can be started
             EnsureChecks::<T>::can_decrease_council_budget(origin)?;
