--- conflicted
+++ resolved
@@ -62,11 +62,7 @@
     pub const BudgetRefillPeriod: u64 = 1000;
 }
 
-<<<<<<< HEAD
-impl common::membership::Config for Runtime {
-=======
 impl common::membership::MembershipTypes for Runtime {
->>>>>>> d9d9b49b
     type MemberId = u64;
     type ActorId = u64;
 }
@@ -74,7 +70,7 @@
 impl Config for Runtime {
     type Event = Event;
 
-    type Referendum = referendum::Pallet<Runtime, ReferendumInstance>;
+    type Referendum = referendum::Module<Runtime, ReferendumInstance>;
 
     type MinNumberOfExtraCandidates = MinNumberOfExtraCandidates;
     type CouncilSize = CouncilSize;
@@ -450,23 +446,14 @@
 
 impl common::working_group::WorkingGroupAuthenticator<Runtime> for () {
     fn ensure_worker_origin(
-<<<<<<< HEAD
         _origin: <Runtime as frame_system::Config>::Origin,
-        _worker_id: &<Runtime as common::membership::Config>::ActorId,
-=======
-        _origin: <Runtime as frame_system::Trait>::Origin,
         _worker_id: &<Runtime as common::membership::MembershipTypes>::ActorId,
->>>>>>> d9d9b49b
     ) -> DispatchResult {
         unimplemented!();
     }
 
-<<<<<<< HEAD
-    fn get_leader_member_id() -> Option<<Runtime as common::membership::Config>::MemberId> {
-=======
     fn get_leader_member_id() -> Option<<Runtime as common::membership::MembershipTypes>::MemberId>
     {
->>>>>>> d9d9b49b
         unimplemented!();
     }
 
@@ -479,13 +466,8 @@
     }
 
     fn is_worker_account_id(
-<<<<<<< HEAD
         _account_id: &<Runtime as frame_system::Config>::AccountId,
-        _worker_id: &<Runtime as common::membership::Config>::ActorId,
-=======
-        _account_id: &<Runtime as frame_system::Trait>::AccountId,
         _worker_id: &<Runtime as common::membership::MembershipTypes>::ActorId,
->>>>>>> d9d9b49b
     ) -> bool {
         unimplemented!()
     }
@@ -675,11 +657,6 @@
     }
 }
 
-<<<<<<< HEAD
-pub fn build_test_externalities(
-    config: council::GenesisConfig<Runtime>,
-) -> sp_io::TestExternalities {
-=======
 pub fn augmented_genesis_config() -> GenesisConfig<Runtime> {
     GenesisConfig::<Runtime> {
         stage: CouncilStageUpdate::default(),
@@ -691,14 +668,13 @@
         announcement_period_nr: 0,
         budget: 0,
         next_reward_payments: 0,
-        next_budget_refill: <Runtime as Trait>::BudgetRefillPeriod::get(),
+        next_budget_refill: <Runtime as Config>::BudgetRefillPeriod::get(),
         budget_increment: 1,
         councilor_reward: 100,
     }
 }
 
 pub fn build_test_externalities(config: GenesisConfig<Runtime>) -> sp_io::TestExternalities {
->>>>>>> d9d9b49b
     let mut t = frame_system::GenesisConfig::default()
         .build_storage::<Runtime>()
         .unwrap();
@@ -738,7 +714,7 @@
 
         for _ in 0..increase {
             <Module<T> as OnFinalize<T::BlockNumber>>::on_finalize(block_number);
-            <referendum::Pallet<Runtime, ReferendumInstance> as OnFinalize<
+            <referendum::Module<Runtime, ReferendumInstance> as OnFinalize<
                 <Runtime as frame_system::Config>::BlockNumber,
             >>::on_finalize(block_number.into());
 
@@ -746,7 +722,7 @@
             frame_system::Pallet::<T>::set_block_number(block_number);
 
             <Module<T> as OnInitialize<T::BlockNumber>>::on_initialize(block_number);
-            <referendum::Pallet<Runtime, ReferendumInstance> as OnInitialize<
+            <referendum::Module<Runtime, ReferendumInstance> as OnInitialize<
                 <Runtime as frame_system::Config>::BlockNumber,
             >>::on_initialize(block_number.into());
         }
@@ -812,13 +788,8 @@
     }
 
     pub fn vote_commitment(
-<<<<<<< HEAD
         account_id: &<T as frame_system::Config>::AccountId,
-        vote_option_index: &<T as common::membership::Config>::MemberId,
-=======
-        account_id: &<T as frame_system::Trait>::AccountId,
         vote_option_index: &<T as common::membership::MembershipTypes>::MemberId,
->>>>>>> d9d9b49b
         cycle_id: &u64,
     ) -> (T::Hash, Vec<u8>) {
         let salt = Self::generate_salt();
