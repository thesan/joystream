#![cfg(feature = "runtime-benchmarks")]
use super::*;
use core::convert::TryInto;
use frame_benchmarking::{account, benchmarks_instance, Zero};
use frame_support::traits::OnInitialize;
use frame_system::EventRecord;
use frame_system::Module as System;
use frame_system::RawOrigin;
use sp_runtime::traits::Bounded;
use sp_std::prelude::*;

use crate::types::StakeParameters;
use crate::Module as WorkingGroup;
use balances::Module as Balances;
use membership::Module as Membership;

const SEED: u32 = 0;
const MAX_BYTES: u32 = 16384;

fn assert_last_event<T: Trait<I>, I: Instance>(generic_event: <T as Trait<I>>::Event) {
    let events = System::<T>::events();
    let system_event: <T as frame_system::Trait>::Event = generic_event.into();
    // compare to the last event record
    let EventRecord { event, .. } = &events[events.len() - 1];
    assert_eq!(event, &system_event);
}

fn get_byte(num: u32, byte_number: u8) -> u8 {
    ((num & (0xff << (8 * byte_number))) >> 8 * byte_number) as u8
}

fn add_opening_helper<T: Trait<I>, I: Instance>(
    id: u32,
    add_opening_origin: &T::Origin,
    job_opening_type: &OpeningType,
) -> OpeningId {
    let staking_policy = StakePolicy {
        stake_amount: T::MinimumApplicationStake::get(),
        leaving_unstaking_period: T::MinUnstakingPeriodLimit::get() + One::one(),
    };

    WorkingGroup::<T, _>::add_opening(
        add_opening_origin.clone(),
        vec![],
        *job_opening_type,
        staking_policy,
        Some(One::one()),
    )
    .unwrap();

    let opening_id = id.into();

    assert!(
        OpeningById::<T, I>::contains_key(opening_id),
        "Opening not added"
    );

    opening_id
}

fn apply_on_opening_helper<T: Trait<I>, I: Instance>(
    id: u32,
    applicant_id: &T::AccountId,
    member_id: &T::MemberId,
    opening_id: &OpeningId,
) -> ApplicationId {
    let stake_parameters = StakeParameters {
        // Due to mock implementation of StakingHandler we can't go over 1000
        stake: T::MinimumApplicationStake::get(),
        staking_account_id: applicant_id.clone(),
    };

    WorkingGroup::<T, _>::apply_on_opening(
        RawOrigin::Signed(applicant_id.clone()).into(),
        ApplyOnOpeningParameters::<T> {
            member_id: *member_id,
            opening_id: *opening_id,
            role_account_id: applicant_id.clone(),
            reward_account_id: applicant_id.clone(),
            description: vec![],
            stake_parameters,
        },
    )
    .unwrap();

    let application_id = id.into();

    assert!(
        ApplicationById::<T, I>::contains_key(application_id),
        "Application not added"
    );

    application_id
}

fn add_opening_and_apply_with_multiple_ids<T: Trait<I> + membership::Trait, I: Instance>(
    ids: &Vec<u32>,
    add_opening_origin: &T::Origin,
    job_opening_type: &OpeningType,
) -> (OpeningId, BTreeSet<ApplicationId>, Vec<T::AccountId>) {
    let opening_id = add_opening_helper::<T, I>(1, add_opening_origin, job_opening_type);

    let mut successful_application_ids = BTreeSet::new();

    let mut account_ids = Vec::new();
    for id in ids.iter() {
        let (applicant_account_id, applicant_member_id) =
            member_funded_account::<T, I>("member", *id);
        let application_id = apply_on_opening_helper::<T, I>(
            *id,
            &applicant_account_id,
            &applicant_member_id,
            &opening_id,
        );

        successful_application_ids.insert(application_id);
        account_ids.push(applicant_account_id);
    }

    (opening_id, successful_application_ids, account_ids)
}

fn add_and_apply_opening<T: Trait<I>, I: Instance>(
    id: u32,
    add_opening_origin: &T::Origin,
    applicant_id: &T::AccountId,
    member_id: &T::MemberId,
    job_opening_type: &OpeningType,
) -> (OpeningId, ApplicationId) {
    let opening_id = add_opening_helper::<T, I>(id, add_opening_origin, job_opening_type);

    let application_id = apply_on_opening_helper::<T, I>(id, applicant_id, member_id, &opening_id);

    (opening_id, application_id)
}

// Method to generate a distintic valid handle
// for a membership. For each index.
fn handle_from_id<T: membership::Trait>(id: u32) -> Vec<u8> {
    let min_handle_length = 1;

    let mut handle = vec![];

    for i in 0..4 {
        handle.push(get_byte(id, i));
    }

    while handle.len() < (min_handle_length as usize) {
        handle.push(0u8);
    }

    handle
}

fn member_funded_account<T: Trait<I> + membership::Trait, I: Instance>(
    name: &'static str,
    id: u32,
) -> (T::AccountId, T::MemberId) {
    let account_id = account::<T::AccountId>(name, id, SEED);
    let handle = handle_from_id::<T>(id);

    let _ = Balances::<T>::make_free_balance_be(&account_id, BalanceOf::<T>::max_value());

    let params = membership::BuyMembershipParameters {
        root_account: account_id.clone(),
        controller_account: account_id.clone(),
        handle: Some(handle),
        metadata: Vec::new(),
        referrer_id: None,
    };

    Membership::<T>::buy_membership(RawOrigin::Signed(account_id.clone()).into(), params).unwrap();

    let _ = Balances::<T>::make_free_balance_be(&account_id, BalanceOf::<T>::max_value());

    let member_id = T::MemberId::from(id.try_into().unwrap());
    Membership::<T>::add_staking_account_candidate(
        RawOrigin::Signed(account_id.clone()).into(),
        member_id.clone(),
    )
    .unwrap();
    Membership::<T>::confirm_staking_account(
        RawOrigin::Signed(account_id.clone()).into(),
        member_id.clone(),
        account_id.clone(),
    )
    .unwrap();

    (account_id, member_id)
}

fn force_missed_reward<T: Trait<I>, I: Instance>() {
    let curr_block_number =
        System::<T>::block_number().saturating_add(T::RewardPeriod::get().into());
    System::<T>::set_block_number(curr_block_number);
    WorkingGroup::<T, _>::set_budget(RawOrigin::Root.into(), Zero::zero()).unwrap();
    WorkingGroup::<T, _>::on_initialize(curr_block_number);
}

pub fn insert_a_worker<T: Trait<I> + membership::Trait, I: Instance>(
    job_opening_type: OpeningType,
    id: u32,
    lead_id: Option<T::AccountId>,
) -> (T::AccountId, WorkerId<T>)
where
    WorkingGroup<T, I>: OnInitialize<T::BlockNumber>,
{
    let (caller_id, member_id) = member_funded_account::<T, I>("member", id);

    let worker_id = complete_opening::<T, I>(job_opening_type, id, lead_id, &caller_id, member_id);

    (caller_id, worker_id)
}

pub fn complete_opening<T: Trait<I> + membership::Trait, I: Instance>(
    job_opening_type: OpeningType,
    id: u32,
    lead_id: Option<T::AccountId>,
    caller_id: &T::AccountId,
    member_id: T::MemberId,
) -> WorkerId<T> {
    let add_worker_origin = match job_opening_type {
        OpeningType::Leader => RawOrigin::Root,
        OpeningType::Regular => RawOrigin::Signed(lead_id.clone().unwrap()),
    };

    let (opening_id, application_id) = add_and_apply_opening::<T, I>(
        id,
        &T::Origin::from(add_worker_origin.clone()),
        caller_id,
        &member_id,
        &job_opening_type,
    );

    let mut successful_application_ids = BTreeSet::<ApplicationId>::new();
    successful_application_ids.insert(application_id);
    WorkingGroup::<T, _>::fill_opening(
        add_worker_origin.clone().into(),
        opening_id,
        successful_application_ids,
    )
    .unwrap();

    // Every worst case either include or doesn't mind having a non-zero
    // remaining reward
    force_missed_reward::<T, I>();

    let worker_id = WorkerId::<T>::from(id.try_into().unwrap());

    assert!(WorkerById::<T, I>::contains_key(worker_id));

    worker_id
}

benchmarks_instance! {
    where_clause {
        where T: membership::Trait
    }

    _ { }

    on_initialize_leaving {
        let i in 2 .. T::MaxWorkerNumberLimit::get();

        let (lead_id, lead_worker_id) = insert_a_worker::<T, I>(
            OpeningType::Leader,
            0,
            None
        );

        let (opening_id, successful_application_ids, application_account_id) =
            add_opening_and_apply_with_multiple_ids::<T, I>(
                &(1..i).collect(),
                &T::Origin::from(RawOrigin::Signed(lead_id.clone())),
                &OpeningType::Regular
            );

        WorkingGroup::<T, I>::fill_opening(
            RawOrigin::Signed(lead_id.clone()).into(),
            opening_id,
            successful_application_ids.clone()
        ).unwrap();

        force_missed_reward::<T,I>();

        // Force all workers to leave (Including the lead)
        // We should have every WorkerId from 0 to i-1
        // Corresponding to each account id
        let mut worker_id = Zero::zero();
        for id in application_account_id {
            worker_id += One::one();
            WorkingGroup::<T, _>::leave_role(
                    RawOrigin::Signed(id).into(),
                    worker_id,
                    Some(vec![0u8]),
                ).unwrap();
        }

        // Worst case scenario one of the leaving workers is the lead
        WorkingGroup::<T, _>::leave_role(
            RawOrigin::Signed(lead_id).into(),
            lead_worker_id,
            Some(vec![0u8]),
        ).unwrap();

        for i in 1..successful_application_ids.len() {
            let worker = WorkerId::<T>::from(i.try_into().unwrap());
            assert!(WorkerById::<T, I>::contains_key(worker), "Not all workers added");
            assert_eq!(
                WorkingGroup::<T, _>::worker_by_id(worker).started_leaving_at,
                Some(System::<T>::block_number()),
                "Worker hasn't started leaving"
            );
        }

        // Maintain consistency with add_opening_helper
        let leaving_unstaking_period = T::MinUnstakingPeriodLimit::get() + One::one();

        // Force unstaking period to have passed
        let curr_block_number =
            System::<T>::block_number().saturating_add(leaving_unstaking_period.into());
        System::<T>::set_block_number(curr_block_number);
        WorkingGroup::<T, _>::set_budget(
            RawOrigin::Root.into(),
            BalanceOf::<T>::max_value()
        ).unwrap();

        assert_eq!(WorkingGroup::<T, _>::budget(), BalanceOf::<T>::max_value());
    }: { WorkingGroup::<T, _>::on_initialize(curr_block_number) }
    verify {
        WorkerById::<T, I>::iter().for_each(|(worker_id, _)| {
            assert!(!WorkerById::<T, I>::contains_key(worker_id), "Worker hasn't left");
        });

        let reward_per_worker = BalanceOf::<T>::from(T::RewardPeriod::get());

        assert_eq!(
            WorkingGroup::<T, I>::budget(),
            BalanceOf::<T>::max_value()
                .saturating_sub(BalanceOf::<T>::from(i) * reward_per_worker)
                .saturating_sub(reward_per_worker),
            "Budget wasn't correctly updated, probably not all workers rewarded"
        );
    }


    on_initialize_rewarding_with_missing_reward {
        let i in 2 .. T::MaxWorkerNumberLimit::get();

        let (lead_id, _) = insert_a_worker::<T, I>(
            OpeningType::Leader,
            0,
            None
        );

        let (opening_id, successful_application_ids, _) =
            add_opening_and_apply_with_multiple_ids::<T, I>(
                &(1..i).collect(),
                &T::Origin::from(RawOrigin::Signed(lead_id.clone())),
                &OpeningType::Regular
            );

        WorkingGroup::<T, _>::fill_opening(RawOrigin::Signed(lead_id.clone()).into(), opening_id,
        successful_application_ids.clone()).unwrap();

        for i in 1..successful_application_ids.len() {
            assert!(
                WorkerById::<T, I>::contains_key(WorkerId::<T>::from(i.try_into().unwrap())),
                "Not all workers added"
            );
        }

        // Worst case scenario there is a missing reward
        force_missed_reward::<T, I>();

        // Sets periods so that we can reward
        let curr_block_number =
            System::<T>::block_number().saturating_add(T::RewardPeriod::get().into());
        System::<T>::set_block_number(curr_block_number);

        // Sets budget so that we can pay it
        WorkingGroup::<T, _>::set_budget(
            RawOrigin::Root.into(),
            BalanceOf::<T>::max_value()
        ).unwrap();

        assert_eq!(WorkingGroup::<T, _>::budget(), BalanceOf::<T>::max_value());
    }: { WorkingGroup::<T, _>::on_initialize(curr_block_number) }
    verify {
        let reward_per_worker = BalanceOf::<T>::from(T::RewardPeriod::get());

        let reward_for_workers =
            BalanceOf::<T>::from(i) * reward_per_worker * BalanceOf::<T>::from(2u32);

        assert_eq!(
            WorkingGroup::<T, _>::budget(),
            // When creating a worker using `insert_a_worker` it gives the lead a number of block
            // equating to reward period as missed reward(and the reward value is 1) therefore the
            // additional discount of balance
            BalanceOf::<T>::max_value()
                .saturating_sub(reward_for_workers)
                .saturating_sub(reward_per_worker),
            "Budget wasn't correctly updated, probably not all workers rewarded"
        );
    }

    on_initialize_rewarding_with_missing_reward_cant_pay {
        let i in 2 .. T::MaxWorkerNumberLimit::get();

        let (lead_id, _) = insert_a_worker::<T, I>(
            OpeningType::Leader,
            0,
            None
        );

        let (opening_id, successful_application_ids, _) =
            add_opening_and_apply_with_multiple_ids::<T, I>(
                &(1..i).collect(),
                &T::Origin::from(RawOrigin::Signed(lead_id.clone())),
                &OpeningType::Regular
            );

        WorkingGroup::<T, _>::fill_opening(RawOrigin::Signed(lead_id.clone()).into(), opening_id,
        successful_application_ids.clone()).unwrap();

        for i in 1..successful_application_ids.len() {
            assert!(
                WorkerById::<T, I>::contains_key(WorkerId::<T>::from(i.try_into().unwrap())),
                "Not all workers added"
            );
        }

        // Sets periods so that we can reward
        let curr_block_number =
            System::<T>::block_number().saturating_add(T::RewardPeriod::get().into());

        System::<T>::set_block_number(curr_block_number);

        // Sets budget so that we can't pay it
        WorkingGroup::<T, _>::set_budget(RawOrigin::Root.into(), Zero::zero()).unwrap();

        assert_eq!(WorkingGroup::<T, _>::budget(), Zero::zero());

    }: { WorkingGroup::<T, _>::on_initialize(curr_block_number) }
    verify {
        WorkerById::<T, I>::iter().for_each(|(_, worker)| {
            let missed_reward = worker.missed_reward.expect("There should be some missed reward");

            assert!(
                missed_reward >= BalanceOf::<T>::from(T::RewardPeriod::get()),
                "At least one worker wasn't rewarded"
            );
        });
    }

    on_initialize_rewarding_without_missing_reward {
        let i in 2 .. T::MaxWorkerNumberLimit::get();

        let (lead_id, _) = insert_a_worker::<T, I>(
            OpeningType::Leader,
            0,
            None
        );

        let (opening_id, successful_application_ids, _) =
            add_opening_and_apply_with_multiple_ids::<T, I>(
                &(1..i).collect(),
                &T::Origin::from(RawOrigin::Signed(lead_id.clone())),
                &OpeningType::Regular
            );

        WorkingGroup::<T, _>::fill_opening(RawOrigin::Signed(lead_id.clone()).into(), opening_id,
        successful_application_ids.clone()).unwrap();

        for i in 1..successful_application_ids.len() {
            assert!(
                WorkerById::<T, I>::contains_key(WorkerId::<T>::from(i.try_into().unwrap())),
                "Not all workers added"
            );
        }

        // Sets periods so that we can reward
        let curr_block_number =
            System::<T>::block_number().saturating_add(T::RewardPeriod::get().into());
        System::<T>::set_block_number(curr_block_number);

        // Sets budget so that we can pay it
        WorkingGroup::<T, _>::set_budget(
            RawOrigin::Root.into(), BalanceOf::<T>::max_value()
        ).unwrap();
        assert_eq!(WorkingGroup::<T, _>::budget(), BalanceOf::<T>::max_value());

    }: { WorkingGroup::<T, _>::on_initialize(curr_block_number) }
    verify {
        let reward_per_worker = BalanceOf::<T>::from(T::RewardPeriod::get());
        let workers_total_reward = BalanceOf::<T>::from(i) * reward_per_worker;
        assert_eq!(
            WorkingGroup::<T, _>::budget(),
            // When creating a worker using `insert_a_worker` it gives the lead a number of block
            // equating to reward period as missed reward(and the reward value is 1) therefore the
            // additional discount of balance
            BalanceOf::<T>::max_value()
                .saturating_sub(workers_total_reward)
                .saturating_sub(reward_per_worker),
            "Budget wasn't correctly updated, probably not all workers rewarded"
        );
    }

    apply_on_opening {
        let i in 1 .. MAX_BYTES;

        let (lead_account_id, lead_member_id) = member_funded_account::<T, I>("lead", 0);
        let opening_id = add_opening_helper::<T, I>(
            0,
            &T::Origin::from(RawOrigin::Root),
            &OpeningType::Leader
        );

        let apply_on_opening_params = ApplyOnOpeningParameters::<T> {
            member_id: lead_member_id,
            opening_id: opening_id.clone(),
            role_account_id: lead_account_id.clone(),
            reward_account_id: lead_account_id.clone(),
            description: vec![0u8; i.try_into().unwrap()],
            stake_parameters:
                StakeParameters {
                    stake: T::MinimumApplicationStake::get(),
                    staking_account_id: lead_account_id.clone(),
                }
        };

    }: _ (RawOrigin::Signed(lead_account_id.clone()), apply_on_opening_params.clone())
    verify {
        assert!(
            ApplicationById::<T, I>::contains_key(0),
            "Application not found"
        );

        assert_last_event::<T, I>(
            RawEvent::AppliedOnOpening(apply_on_opening_params, Zero::zero()).into()
        );
    }

    fill_opening_lead {
        let (lead_account_id, lead_member_id) = member_funded_account::<T, I>("lead", 0);
        let (opening_id, application_id) = add_and_apply_opening::<T, I>(
            0,
            &RawOrigin::Root.into(),
            &lead_account_id,
            &lead_member_id,
            &OpeningType::Leader
        );

        let mut successful_application_ids: BTreeSet<ApplicationId> = BTreeSet::new();
        successful_application_ids.insert(application_id);
    }: fill_opening(RawOrigin::Root, opening_id, successful_application_ids.clone())
    verify {
        assert!(!OpeningById::<T, I>::contains_key(opening_id), "Opening still not filled");

        let worker_id = Zero::zero();

        assert_eq!(
            WorkingGroup::<T, I>::current_lead(),
            Some(worker_id),
            "Opening for lead not filled"
        );

        let mut application_id_to_worker_id = BTreeMap::new();
        application_id_to_worker_id.insert(application_id, worker_id);

        assert_last_event::<T, I>(RawEvent::OpeningFilled(
                opening_id,
                application_id_to_worker_id,
                successful_application_ids
            ).into()
        );
    }

    fill_opening_worker {
        let i in 1 .. T::MaxWorkerNumberLimit::get() - 1;
        let (lead_id, lead_worker_id) = insert_a_worker::<T, I>(
            OpeningType::Leader,
            0,
            None
        );

        let (opening_id, successful_application_ids, _) =
            add_opening_and_apply_with_multiple_ids::<T, I>(
                &(1..i+1).collect(),
                &T::Origin::from(RawOrigin::Signed(lead_id.clone())),
                &OpeningType::Regular
            );
    }: fill_opening(
            RawOrigin::Signed(lead_id.clone()),
            opening_id,
            successful_application_ids.clone()
        )
    verify {
        assert!(!OpeningById::<T, I>::contains_key(opening_id), "Opening still not filled");

        let mut application_id_to_worker_id = BTreeMap::new();
        for (i, application_id) in successful_application_ids.iter().enumerate() {
            let worker_id = WorkerId::<T>::from((i + 1).try_into().unwrap());
            application_id_to_worker_id.insert(*application_id, worker_id);
            assert!(
                WorkerById::<T, I>::contains_key(WorkerId::<T>::from(i.try_into().unwrap())),
                "Not all workers added"
            );
        }

        assert_last_event::<T, I>(RawEvent::OpeningFilled(
                opening_id,
                application_id_to_worker_id,
                successful_application_ids
            ).into()
        );
    }

    update_role_account{
        let (lead_id, lead_worker_id) =
            insert_a_worker::<T, I>(OpeningType::Leader, 0, None);
        let new_account_id = account::<T::AccountId>("new_lead_account", 1, SEED);
    }: _ (RawOrigin::Signed(lead_id), lead_worker_id, new_account_id.clone())
    verify {
        assert_eq!(
            WorkingGroup::<T, I>::worker_by_id(lead_worker_id).role_account_id,
            new_account_id,
            "Role account notupdated"
        );

        assert_last_event::<T, I>(
            RawEvent::WorkerRoleAccountUpdated(lead_worker_id, new_account_id).into()
        );
    }

    cancel_opening {
        let (lead_id, _) =
            insert_a_worker::<T, I>(OpeningType::Leader, 0, None);
        let opening_id = add_opening_helper::<T, I>(
            1,
            &T::Origin::from(RawOrigin::Signed(lead_id.clone())),
            &OpeningType::Regular
        );

    }: _ (RawOrigin::Signed(lead_id.clone()), opening_id)
    verify {
        assert!(!OpeningById::<T, I>::contains_key(opening_id), "Opening not removed");
        assert_last_event::<T, I>(RawEvent::OpeningCanceled(opening_id).into());
    }

    withdraw_application {

        let (caller_id, member_id) = member_funded_account::<T, I>("lead", 0);
        let (_, application_id) = add_and_apply_opening::<T, I>(0,
            &RawOrigin::Root.into(),
            &caller_id,
            &member_id,
            &OpeningType::Leader
        );

    }: _ (RawOrigin::Signed(caller_id.clone()), application_id)
    verify {
        assert!(!ApplicationById::<T, I>::contains_key(application_id), "Application not removed");
        assert_last_event::<T, I>(RawEvent::ApplicationWithdrawn(application_id).into());
    }

    // Regular worker is the worst case scenario since the checks
    // require access to the storage whilist that's not the case with a lead opening
    slash_stake {
        let i in 0 .. MAX_BYTES;

        let (lead_id, lead_worker_id) =
            insert_a_worker::<T, I>(OpeningType::Leader, 0, None);
        let (caller_id, worker_id) = insert_a_worker::<T, I>(
            OpeningType::Regular,
            1,
            Some(lead_id.clone())
        );
        let slashing_amount = One::one();
        let rationale = Some(vec![0u8; i.try_into().unwrap()]);
    }: _(
        RawOrigin::Signed(lead_id.clone()),
        worker_id,
        slashing_amount,
        rationale.clone()
    )
    verify {
        assert_last_event::<T, I>(RawEvent::StakeSlashed(
                worker_id,
                slashing_amount,
                slashing_amount,
                rationale
            ).into()
        );
    }

    terminate_role_worker {
        let i in 0 .. MAX_BYTES;

        let (lead_id, _) =
            insert_a_worker::<T, I>(OpeningType::Leader, 0, None);
        let (caller_id, worker_id) = insert_a_worker::<T, I>(
            OpeningType::Regular,
            1,
            Some(lead_id.clone())
        );
        // To be able to pay unpaid reward
        let current_budget = BalanceOf::<T>::max_value();
        WorkingGroup::<T, _>::set_budget(RawOrigin::Root.into(), current_budget).unwrap();
        let penalty = Some(One::one());
        let rationale = Some(vec![0u8; i.try_into().unwrap()]);
    }: terminate_role(
            RawOrigin::Signed(lead_id.clone()),
            worker_id,
            penalty,
            rationale.clone()
        )
    verify {
        assert!(!WorkerById::<T, I>::contains_key(worker_id), "Worker not terminated");
        assert_last_event::<T, I>(RawEvent::TerminatedWorker(worker_id, penalty, rationale).into());
    }

    terminate_role_lead {
        let i in 0 .. MAX_BYTES;

        let (_, lead_worker_id) =
            insert_a_worker::<T, I>(OpeningType::Leader, 0, None);
        let current_budget = BalanceOf::<T>::max_value();
        // To be able to pay unpaid reward
        WorkingGroup::<T, _>::set_budget(RawOrigin::Root.into(), current_budget).unwrap();
        let penalty = Some(One::one());
        let rationale = Some(vec![0u8; i.try_into().unwrap()]);
    }: terminate_role(
            RawOrigin::Root,
            lead_worker_id,
            penalty,
            rationale.clone()
        )
    verify {
        assert!(!WorkerById::<T, I>::contains_key(lead_worker_id), "Worker not terminated");
        assert_last_event::<T, I>(
            RawEvent::TerminatedLeader(lead_worker_id, penalty, rationale).into()
        );
    }

    // Regular worker is the worst case scenario since the checks
    // require access to the storage whilist that's not the case with a lead opening
    increase_stake {
        let (lead_id, _) =
            insert_a_worker::<T, I>(OpeningType::Leader, 0, None);
        let (caller_id, worker_id) = insert_a_worker::<T, I>(
            OpeningType::Regular,
            1,
            Some(lead_id.clone())
        );

        let old_stake = One::one();
        WorkingGroup::<T, _>::decrease_stake(
            RawOrigin::Signed(lead_id.clone()).into(), worker_id.clone(), old_stake).unwrap();
        let new_stake = old_stake + One::one();
    }: _ (RawOrigin::Signed(caller_id.clone()), worker_id.clone(), new_stake)
    verify {
        assert_last_event::<T, I>(RawEvent::StakeIncreased(worker_id, new_stake).into());
    }

    // Regular worker is the worst case scenario since the checks
    // require access to the storage whilist that's not the case with a lead opening
    decrease_stake {
        let (lead_id, _) =
            insert_a_worker::<T, I>(OpeningType::Leader, 0, None);
        let (_, worker_id) = insert_a_worker::<T, I>(
            OpeningType::Regular,
            1,
            Some(lead_id.clone())
        );

        // I'm assuming that we will usually have MaxBalance > 1
        let new_stake = One::one();
    }: _ (RawOrigin::Signed(lead_id), worker_id, new_stake)
    verify {
        assert_last_event::<T, I>(RawEvent::StakeDecreased(worker_id, new_stake).into());
    }

    spend_from_budget {
        let (lead_id, _) = insert_a_worker::<T, I>(
            OpeningType::Leader,
            0,
            None
        );

        let current_budget = BalanceOf::<T>::max_value();
        WorkingGroup::<T, _>::set_budget(RawOrigin::Root.into(), current_budget).unwrap();
    }: _ (RawOrigin::Signed(lead_id.clone()), lead_id.clone(), current_budget, None)
    verify {
        assert_eq!(WorkingGroup::<T, I>::budget(), Zero::zero(), "Budget not updated");
        assert_last_event::<T, I>(RawEvent::BudgetSpending(lead_id, current_budget, None).into());
    }

    fund_working_group_budget {
        let amount: BalanceOf<T> = 100u32.into();

        let (account_id, member_id) = member_funded_account::<T, I>("member", 0);

    }: _ (RawOrigin::Signed(account_id.clone()), member_id.clone(), amount, Vec::new())
    verify {
        assert_eq!(WorkingGroup::<T, I>::budget(), amount, "Budget not updated");
        assert_last_event::<T, I>(
            RawEvent::WorkingGroupBudgetFunded(member_id, amount, Vec::new()).into()
        );
    }

    // Regular worker is the worst case scenario since the checks
    // require access to the storage whilist that's not the case with a lead opening
    update_reward_amount {
        let (lead_id, _) =
            insert_a_worker::<T, I>(OpeningType::Leader, 0, None);
        let (_, worker_id) = insert_a_worker::<T, I>(
            OpeningType::Regular,
            1,
            Some(lead_id.clone())
        );

        let new_reward = Some(BalanceOf::<T>::max_value());
    }: _ (RawOrigin::Signed(lead_id.clone()), worker_id, new_reward)
    verify {
        assert_eq!(
            WorkingGroup::<T, I>::worker_by_id(worker_id).reward_per_block,
            new_reward,
            "Reward not updated"
        );

        assert_last_event::<T, I>(
            RawEvent::WorkerRewardAmountUpdated(worker_id, new_reward).into()
        );
    }

    set_status_text {
        let i in 0 .. MAX_BYTES;

        let (lead_id, _) =
            insert_a_worker::<T, I>(OpeningType::Leader, 0, None);
        let status_text = Some(vec![0u8; i.try_into().unwrap()]);

    }: _ (RawOrigin::Signed(lead_id), status_text.clone())
    verify {
        let status_text_hash = T::Hashing::hash(&status_text.clone().unwrap()).as_ref().to_vec();

        assert_eq!(
            WorkingGroup::<T, I>::status_text_hash(),
            status_text_hash,
            "Status text not updated"
        );

        assert_last_event::<T, I>(
            RawEvent::StatusTextChanged(status_text_hash, status_text).into()
        );
    }

    update_reward_account {
        let (caller_id, worker_id) =
            insert_a_worker::<T, I>(OpeningType::Leader, 0, None);
        let new_id = account::<T::AccountId>("new_id", 1, 0);

    }: _ (RawOrigin::Signed(caller_id), worker_id, new_id.clone())
    verify {
        assert_eq!(
            WorkingGroup::<T, I>::worker_by_id(worker_id).reward_account_id,
            new_id,
            "Reward account not updated"
        );

        assert_last_event::<T, I>(RawEvent::WorkerRewardAccountUpdated(worker_id, new_id).into());
    }

    set_budget {
        let new_budget = BalanceOf::<T>::max_value();

    }: _(RawOrigin::Root, new_budget)
    verify {
        assert_eq!(WorkingGroup::<T, I>::budget(), new_budget, "Budget isn't updated");
        assert_last_event::<T, I>(RawEvent::BudgetSet(new_budget).into());
    }

    // Regular opening is the worst case scenario since the checks
    // require access to the storage whilist that's not the case with a lead opening
    add_opening {
        let i in 0 .. MAX_BYTES;

        let (lead_id, _) =
            insert_a_worker::<T, I>(OpeningType::Leader, 0, None);

        let stake_policy = StakePolicy {
            stake_amount: BalanceOf::<T>::max_value(),
            leaving_unstaking_period: T::BlockNumber::max_value(),
        };

        let description = vec![0u8; i.try_into().unwrap()];

    }: _(
            RawOrigin::Signed(lead_id),
            description.clone(),
            OpeningType::Regular,
            stake_policy.clone(),
            Some(BalanceOf::<T>::max_value())
        )
    verify {
        assert!(OpeningById::<T, I>::contains_key(1));
        assert_last_event::<T, I>(RawEvent::OpeningAdded(
                1,
                description,
                OpeningType::Regular,
                stake_policy,
                Some(BalanceOf::<T>::max_value())
            ).into()
        );
    }

    leave_role {
        let i in 0 .. MAX_BYTES;
        // Workers with stake can't leave immediatly
        let (caller_id, caller_worker_id) = insert_a_worker::<T, I>(
            OpeningType::Leader,
            0,
            None
        );
    }: leave_role(
            RawOrigin::Signed(caller_id),
            caller_worker_id,
            Some(vec![0u8; i.try_into().unwrap()])
        )
    verify {
        assert_eq!(
            WorkingGroup::<T, _>::worker_by_id(caller_worker_id).started_leaving_at,
            Some(System::<T>::block_number()),
            "Worker hasn't started leaving"
        );
    }

    lead_remark {
        let (caller_id, _) = insert_a_worker::<T, I>(
            OpeningType::Leader,
            0,
            None
        );
        let msg = b"test".to_vec();
    }: _ (RawOrigin::Signed(caller_id), msg.clone())
        verify {
            assert_last_event::<T, I>(RawEvent::LeadRemarked(msg).into());
        }

    worker_remark {
        let (lead_id, _) =
            insert_a_worker::<T, I>(OpeningType::Leader, 0, None);
        let (caller_id, worker_id) = insert_a_worker::<T, I>(
            OpeningType::Regular,
            1,
            Some(lead_id.clone()));
        let msg = b"test".to_vec();
    }: _ (RawOrigin::Signed(caller_id), worker_id, msg.clone())
        verify {
            assert_last_event::<T, I>(RawEvent::WorkerRemarked(worker_id, msg).into());
    }
}

#[cfg(test)]
mod tests {
    use super::*;
    use crate::tests::{build_test_externalities, Test};
    use frame_support::assert_ok;

    #[test]
    fn test_leave_role() {
        build_test_externalities().execute_with(|| {
            assert_ok!(test_benchmark_leave_role::<Test>());
        });
    }

    #[test]
    fn test_add_opening() {
        build_test_externalities().execute_with(|| {
            assert_ok!(test_benchmark_add_opening::<Test>());
        });
    }

    #[test]
    fn test_set_budget() {
        build_test_externalities().execute_with(|| {
            assert_ok!(test_benchmark_set_budget::<Test>());
        });
    }

    #[test]
    fn test_update_reward_account() {
        build_test_externalities().execute_with(|| {
            assert_ok!(test_benchmark_update_reward_account::<Test>());
        });
    }

    #[test]
    fn test_set_status_text() {
        build_test_externalities().execute_with(|| {
            assert_ok!(test_benchmark_set_status_text::<Test>());
        });
    }

    #[test]
    fn test_update_reward_amount() {
        build_test_externalities().execute_with(|| {
            assert_ok!(test_benchmark_update_reward_amount::<Test>());
        });
    }

    #[test]
    fn test_spend_from_budget() {
        build_test_externalities().execute_with(|| {
            assert_ok!(test_benchmark_spend_from_budget::<Test>());
        });
    }

    #[test]
    fn test_decrease_stake() {
        build_test_externalities().execute_with(|| {
            assert_ok!(test_benchmark_decrease_stake::<Test>());
        });
    }

    #[test]
    fn test_increase_stake() {
        build_test_externalities().execute_with(|| {
            assert_ok!(test_benchmark_increase_stake::<Test>());
        });
    }

    #[test]
    fn test_terminate_role_lead() {
        build_test_externalities().execute_with(|| {
            assert_ok!(test_benchmark_terminate_role_lead::<Test>());
        });
    }

    #[test]
    fn test_terminate_role_worker() {
        build_test_externalities().execute_with(|| {
            assert_ok!(test_benchmark_terminate_role_worker::<Test>());
        });
    }

    #[test]
    fn test_slash_stake() {
        build_test_externalities().execute_with(|| {
            assert_ok!(test_benchmark_slash_stake::<Test>());
        });
    }

    #[test]
    fn test_withdraw_application() {
        build_test_externalities().execute_with(|| {
            assert_ok!(test_benchmark_withdraw_application::<Test>());
        });
    }

    #[test]
    fn test_cancel_opening() {
        build_test_externalities().execute_with(|| {
            assert_ok!(test_benchmark_cancel_opening::<Test>());
        });
    }

    #[test]
    fn test_update_role_account() {
        build_test_externalities().execute_with(|| {
            assert_ok!(test_benchmark_update_role_account::<Test>());
        });
    }

    #[test]
    fn test_fill_opening_worker() {
        build_test_externalities().execute_with(|| {
            assert_ok!(test_benchmark_fill_opening_worker::<Test>());
        });
    }

    #[test]
    fn test_fill_opening_lead() {
        build_test_externalities().execute_with(|| {
            assert_ok!(test_benchmark_fill_opening_lead::<Test>());
        });
    }

    #[test]
    fn test_apply_on_opening() {
        build_test_externalities().execute_with(|| {
            assert_ok!(test_benchmark_apply_on_opening::<Test>());
        });
    }

    #[test]
    fn test_on_inintialize_rewarding_without_missing_reward() {
        build_test_externalities().execute_with(|| {
            assert_ok!(test_benchmark_on_initialize_rewarding_without_missing_reward::<Test>());
        });
    }

    #[test]
    fn test_on_inintialize_rewarding_with_missing_reward_cant_pay() {
        build_test_externalities().execute_with(|| {
            assert_ok!(
                test_benchmark_on_initialize_rewarding_with_missing_reward_cant_pay::<Test>()
            );
        });
    }

    #[test]
    fn test_on_inintialize_rewarding_with_missing_reward() {
        build_test_externalities().execute_with(|| {
            assert_ok!(test_benchmark_on_initialize_rewarding_with_missing_reward::<Test>());
        });
    }

    #[test]
    fn test_on_inintialize_leaving() {
        build_test_externalities().execute_with(|| {
            assert_ok!(test_benchmark_on_initialize_leaving::<Test>());
        });
    }

    #[test]
<<<<<<< HEAD
    fn test_fund_working_group_budget() {
        build_test_externalities().execute_with(|| {
            assert_ok!(test_benchmark_fund_working_group_budget::<Test>());
=======
    fn test_lead_remark() {
        build_test_externalities().execute_with(|| {
            assert_ok!(test_benchmark_lead_remark::<Test>());
        });
    }

    #[test]
    fn test_worker_remark() {
        build_test_externalities().execute_with(|| {
            assert_ok!(test_benchmark_worker_remark::<Test>());
>>>>>>> 23f955b9
        });
    }
}<|MERGE_RESOLUTION|>--- conflicted
+++ resolved
@@ -1125,11 +1125,13 @@
     }
 
     #[test]
-<<<<<<< HEAD
     fn test_fund_working_group_budget() {
         build_test_externalities().execute_with(|| {
             assert_ok!(test_benchmark_fund_working_group_budget::<Test>());
-=======
+        });
+    }
+
+    #[test]
     fn test_lead_remark() {
         build_test_externalities().execute_with(|| {
             assert_ok!(test_benchmark_lead_remark::<Test>());
@@ -1140,7 +1142,6 @@
     fn test_worker_remark() {
         build_test_externalities().execute_with(|| {
             assert_ok!(test_benchmark_worker_remark::<Test>());
->>>>>>> 23f955b9
         });
     }
 }