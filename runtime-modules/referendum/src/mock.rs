--- conflicted
+++ resolved
@@ -234,12 +234,9 @@
     pub const DefaultMembershipPrice: u64 = 100;
     pub const DefaultInitialInvitationBalance: u64 = 100;
     pub const InvitedMemberLockId: [u8; 8] = [2; 8];
-<<<<<<< HEAD
     pub const ReferralCutMaximumPercent: u8 = 50;
-=======
     pub const StakingCandidateLockId: [u8; 8] = [3; 8];
     pub const CandidateStake: u64 = 100;
->>>>>>> 4f4fb3e7
 }
 
 impl membership::Trait for Runtime {
@@ -249,13 +246,10 @@
     type WeightInfo = Weights;
     type DefaultInitialInvitationBalance = DefaultInitialInvitationBalance;
     type InvitedMemberStakingHandler = staking_handler::StakingManager<Self, InvitedMemberLockId>;
-<<<<<<< HEAD
     type ReferralCutMaximumPercent = ReferralCutMaximumPercent;
-=======
     type StakingCandidateStakingHandler =
         staking_handler::StakingManager<Self, StakingCandidateLockId>;
     type CandidateStake = CandidateStake;
->>>>>>> 4f4fb3e7
 }
 
 impl pallet_timestamp::Trait for Runtime {
