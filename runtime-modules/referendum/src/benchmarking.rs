--- conflicted
+++ resolved
@@ -95,7 +95,6 @@
             option_id: option,
             vote_power: T::calculate_vote_power(&account_id, &stake),
         });
-<<<<<<< HEAD
         votes.push(Vote::<T, I> {
             account_id,
             hash: commitment,
@@ -103,9 +102,6 @@
             member_id: option,
             phantom_data: PhantomData,
         });
-=======
-        votes.push((account_id, commitment, salt, option));
->>>>>>> cb9e9295
     }
 
     MultipleVotes {
@@ -320,11 +316,7 @@
         vote_for::<T, I>(
             "caller",
             2 * number_of_voters + 1,
-<<<<<<< HEAD
             multiple_votes.intermediate_winners[extra_vote_option as usize].option_id,
-=======
-            intermediate_winners[extra_vote_option as usize].option_id,
->>>>>>> cb9e9295
             cycle_id,
             extra_stake,
         )
@@ -345,7 +337,6 @@
         target_stage,
     );
 
-<<<<<<< HEAD
     multiple_votes.votes.into_iter().for_each(|v| {
         Referendum::<T, I>::reveal_vote(
             RawOrigin::Signed(v.account_id).into(),
@@ -353,11 +344,6 @@
             v.member_id,
         )
         .unwrap();
-=======
-    votes.into_iter().for_each(|(account_id, _, salt, option)| {
-        Referendum::<T, I>::reveal_vote(RawOrigin::Signed(account_id).into(), salt, option)
-            .unwrap();
->>>>>>> cb9e9295
     });
 
     let current_stage = ReferendumStage::Revealing(ReferendumStageRevealingOf::<T, I> {
@@ -530,14 +516,9 @@
         multiple_votes_with_extra.intermediate_winners.insert(
             0,
             OptionResult{
-<<<<<<< HEAD
                 option_id: multiple_votes_with_extra.member_id,
                 vote_power:
                     T::calculate_vote_power(&multiple_votes_with_extra.account_id.clone(), &stake),
-=======
-                option_id,
-                vote_power: T::calculate_vote_power(&account_id.clone(), &stake),
->>>>>>> cb9e9295
             }
         );
 
@@ -612,11 +593,7 @@
                 commitment: multiple_votes_with_extra.commitment,
                 stake,
                 cycle_id,
-<<<<<<< HEAD
                 vote_for: Some(multiple_votes_with_extra.member_id),
-=======
-                vote_for: Some(option_id),
->>>>>>> cb9e9295
             },
             "Vote not revealed",
         );
@@ -654,16 +631,10 @@
 
         multiple_votes_with_extra.intermediate_winners.pop();
 
-<<<<<<< HEAD
         multiple_votes_with_extra.intermediate_winners.insert(0, OptionResult{
             option_id: multiple_votes_with_extra.member_id,
             vote_power:
                 T::calculate_vote_power(&multiple_votes_with_extra.account_id.clone(), &stake),
-=======
-        intermediate_winners.insert(0, OptionResult{
-            option_id,
-            vote_power: T::calculate_vote_power(&account_id.clone(), &stake),
->>>>>>> cb9e9295
         });
 
         assert_eq!(
@@ -723,13 +694,8 @@
         let stake = T::MinimumStake::get() + One::one();
         let cycle_id = 0;
 
-<<<<<<< HEAD
         multiple_votes_with_extra.intermediate_winners[i as usize] = OptionResult {
             option_id: multiple_votes_with_extra.member_id,
-=======
-        intermediate_winners[i as usize] = OptionResult {
-            option_id,
->>>>>>> cb9e9295
             vote_power: new_vote_power,
         };
 
