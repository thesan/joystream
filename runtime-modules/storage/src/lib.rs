//! # Storage module
//! Storage module for the Joystream platform.
//!
//! Initial spec links:
//! - [spec](https://github.com/Joystream/joystream/issues/2224)
//! - [utilization model](https://github.com/Joystream/joystream/issues/2359)
//!
//! Pallet functionality could be split in five distinct groups:
//! - extrinsics for the storage working group leader
//! - extrinsics for the distribution group leader
//! - extrinsics for the storage provider
//! - extrinsics for the distribution provider
//! - public methods for the pallet integration
//!
//! #### Storage working group leader extrinsics
//! - [create_storage_bucket](./struct.Module.html#method.create_storage_bucket) - creates storage
//! bucket.
//! - [update_storage_buckets_for_bag](./struct.Module.html#method.update_storage_buckets_for_bag) -
//! updates storage buckets for a bag.
//! - [delete_storage_bucket](./struct.Module.html#method.delete_storage_bucket) - deletes storage
//! bucket.
//! - [invite_storage_bucket_operator](./struct.Module.html#method.invite_storage_bucket_operator) -
//! invites storage bucket operator.
//! - [cancel_storage_bucket_operator_invite](./struct.Module.html#method.cancel_storage_bucket_operator_invite) -
//! cancels pending storage bucket invite.
//! - [remove_storage_bucket_operator](./struct.Module.html#method.remove_storage_bucket_operator) -
//! removes storage bucket operator.
//! - [update_uploading_blocked_status](./struct.Module.html#method.update_uploading_blocked_status) -
//! updates global uploading status.
//! - [update_data_size_fee](./struct.Module.html#method.update_data_size_fee) - updates size-based
//! pricing of new objects uploaded.
//! - [update_storage_buckets_per_bag_limit](./struct.Module.html#method.update_storage_buckets_per_bag_limit) -
//! updates "Storage buckets per bag" number limit.
//! - [update_storage_buckets_voucher_max_limits](./struct.Module.html#method.update_storage_buckets_voucher_max_limits) -
//! updates "Storage buckets voucher max limits".
//! - [update_number_of_storage_buckets_in_dynamic_bag_creation_policy](./struct.Module.html#method.update_number_of_storage_buckets_in_dynamic_bag_creation_policy) -
//! updates number of storage buckets used in given dynamic bag creation policy.
//! - [update_blacklist](./struct.Module.html#method.update_blacklist) - adds and removes hashes to
//! the current blacklist.
//! - [update_storage_bucket_status](./struct.Module.html#method.update_storage_bucket_status) -
//! updates whether new bags are being accepted for storage.
//! - [set_storage_bucket_voucher_limits](./struct.Module.html#method.set_storage_bucket_voucher_limits) -
//! sets storage bucket voucher limits.
//!
//!
//! #### Storage provider extrinsics
//! - [accept_storage_bucket_invitation](./struct.Module.html#method.accept_storage_bucket_invitation) -
//! accepts the storage bucket invitation.
//! - [set_storage_operator_metadata](./struct.Module.html#method.set_storage_operator_metadata) -
//! sets storage operator metadata.
//! - [accept_pending_data_objects](./struct.Module.html#method.accept_pending_data_objects) - a
//! storage provider signals that the data object was successfully uploaded to its storage.
//!
//! #### Distribution working group leader extrinsics
//! - [create_distribution_bucket_family](./struct.Module.html#method.create_distribution_bucket_family) -
//! creates distribution bucket family.
//! - [delete_distribution_bucket_family](./struct.Module.html#method.delete_distribution_bucket_family) -
//! deletes distribution bucket family.
//! - [create_distribution_bucket](./struct.Module.html#method.create_distribution_bucket) -
//! creates distribution bucket.
//! - [delete_distribution_bucket](./struct.Module.html#method.delete_distribution_bucket) -
//! deletes distribution bucket.
//! - [update_distribution_bucket_status](./struct.Module.html#method.update_distribution_bucket_status) -
//! updates distribution bucket status (accepting new bags).
//! - [update_distribution_buckets_for_bag](./struct.Module.html#method.update_distribution_buckets_for_bag) -
//! updates distribution buckets for a bag.
//! - [distribution_buckets_per_bag_limit](./struct.Module.html#method.distribution_buckets_per_bag_limit) -
//! updates "Distribution buckets per bag" number limit.
//! - [update_distribution_bucket_mode](./struct.Module.html#method.distribution_buckets_per_bag_limit) -
//! updates "distributing" flag for a distribution bucket.
//! - [update_families_in_dynamic_bag_creation_policy](./struct.Module.html#method.update_families_in_dynamic_bag_creation_policy) -
//!  updates distribution bucket families used in given dynamic bag creation policy.
//! - [invite_distribution_bucket_operator](./struct.Module.html#method.invite_distribution_bucket_operator) -
//!  invites a distribution bucket operator.
//! - [cancel_distribution_bucket_operator_invite](./struct.Module.html#method.cancel_distribution_bucket_operator_invite) -
//!  Cancels pending invite for a distribution bucket.
//! - [remove_distribution_bucket_operator](./struct.Module.html#method.remove_distribution_bucket_operator) -
//!  Removes a distribution bucket operator.
//! - [set_distribution_bucket_family_metadata](./struct.Module.html#method.set_distribution_bucket_family_metadata) -
//! Sets distribution bucket family metadata.
//!
//! #### Distribution provider extrinsics
//! - [accept_distribution_bucket_invitation](./struct.Module.html#method.accept_distribution_bucket_invitation) -
//!  Accepts pending invite for a distribution bucket.
//! - [set_distribution_operator_metadata](./struct.Module.html#method.set_distribution_operator_metadata) -
//!  Set distribution operator metadata for the distribution bucket.
//!
//! #### Public methods
//! Public integration methods are exposed via the [DataObjectStorage](./trait.DataObjectStorage.html)
//! - upload_data_objects
//! - can_move_data_objects
//! - move_data_objects
//! - delete_data_objects
//! - delete_dynamic_bag
//! - create_dynamic_bag
//! - upload_and_delete_data_objects

//!
//! ### Pallet constants
//! - DataObjectDeletionPrize
//! - BlacklistSizeLimit
//! - StorageBucketsPerBagValueConstraint
//! - DefaultMemberDynamicBagNumberOfStorageBuckets
//! - DefaultChannelDynamicBagNumberOfStorageBuckets
//! - MaxDistributionBucketFamilyNumber
//! - DistributionBucketsPerBagValueConstraint
//! - MaxNumberOfPendingInvitationsPerDistributionBucket

// Compiler demand.
#![recursion_limit = "256"]
// Ensure we're `no_std` when compiling for Wasm.
#![cfg_attr(not(feature = "std"), no_std)]
// #![warn(missing_docs)] // Cannot be enabled by default because of the Substrate issue.

// Internal Substrate warning (decl_event).
#![allow(clippy::unused_unit)]
// needed for step iteration over DataObjectId range
#![feature(step_trait)]
#[cfg(test)]
mod tests;

#[cfg(feature = "runtime-benchmarks")]
mod benchmarking;

//pub(crate) mod distribution_bucket_picker;
pub(crate) mod random_buckets;

use codec::{Codec, Decode, Encode};
use frame_support::dispatch::{DispatchError, DispatchResult};
use frame_support::traits::{Currency, ExistenceRequirement, Get, Randomness};
use frame_support::{
    decl_error, decl_event, decl_module, decl_storage, ensure, IterableStorageDoubleMap, Parameter,
};
use frame_system::{ensure_root, ensure_signed};
#[cfg(feature = "std")]
use serde::{Deserialize, Serialize};
use sp_arithmetic::traits::{AtLeast32BitUnsigned, BaseArithmetic, One, Unsigned, Zero};
use sp_runtime::traits::{AccountIdConversion, MaybeSerialize, Member, Saturating};
use sp_runtime::{ModuleId, SaturatedConversion};
use sp_std::collections::btree_map::BTreeMap;
use sp_std::collections::btree_set::BTreeSet;
use sp_std::iter;
use sp_std::marker::PhantomData;
use sp_std::vec::Vec;

use common::constraints::BoundedValueConstraint;
use common::working_group::WorkingGroup;
use common::working_group::WorkingGroupAuthenticator;

use random_buckets::DistributionBucketPicker;
use random_buckets::StorageBucketPicker;

/// Public interface for the storage module.
pub trait DataObjectStorage<T: Trait> {
    /// Upload new data objects.
    ///
    /// PRECONDITIONS:
    /// - params.object_creation_list is not empty or NoObjectsOnUpload error returned
    /// - params.expected_data_size_fee reflect the DataObjectPerMegabyteFee in storage or DataSizeFeeChanged error is returned
    /// - params.bag_id must exists or BagDoesntExist error returned
    /// - global uploading block not enabled or UploadingBlocked error returned
    /// - size of each objects less than MaxDataObjectSize or MaxDataObjectSizeExceeded error returned
    /// - size of each objects greater than 0 or ZeroObjectSize error returned
    /// - ipfs content id of each object not empty or EmptyContentId error returned
    /// - ipfs id of each object not black listed or DataObjectBlacklisted error returned
    /// - ALL storage bucket in the bag have enough size capacity for the new total objects size or StorageBucketObjectSizeLimitReached error  returned
    /// - ALL storage bucket in the bag have number capacity for the new total objects number or StorageBucketObjectNumberLimitReached error returned
    /// - caller must have enough balance to cover data size fee + deletion prize for each object otherwise InsufficientBalance error returned
    ///
    /// POSTCONDITIONS:
    /// - each storage bucket for the bag is updated
    /// - bag state is updated
    /// - balance of data size fee + total deletion prize is transferred from caller to treasury account
    fn upload_data_objects(params: UploadParameters<T>) -> DispatchResult;

    /// Validates moving objects parameters.
    /// Validates voucher usage for affected buckets.
    ///
    /// PRECONDITIONS
    /// - source bag id != destination bag id or SourceAndDestinationBagsAreEqual error returned
    /// - objects is not empty or DataObjectIdCollectionIsEmpty error returned
    /// - both specified source and destination bags must exists or BagDoesNotExist error returned in both cases
    /// - ALL objects ids specified must be valid or DataObjectDoesNotExist error returned
    /// - ALL storage bucket in the dest bag have enough size capacity for the new total objects size or StorageBucketObjectSizeLimitReached error  returned
    /// - ALL storage bucket in the dest bag have number capacity for the new total objects number or StorageBucketObjectNumberLimitReached error returned
    fn can_move_data_objects(
        src_bag_id: &BagId<T>,
        dest_bag_id: &BagId<T>,
        objects: &BTreeSet<T::DataObjectId>,
    ) -> DispatchResult;

    /// Move data objects to a new bag.
    /// PRECONDITIONS
    /// - can_move_data_objects::PRECONDITIONS
    ///
    /// POSTCONDITIONS:
    /// - specified objects are moved from source bag to destination bag
    fn move_data_objects(
        src_bag_id: BagId<T>,
        dest_bag_id: BagId<T>,
        objects: BTreeSet<T::DataObjectId>,
    ) -> DispatchResult;

    /// Delete storage objects. Transfer deletion prize to the provided account.
    ///
    /// PRECONDITIONS:
    /// - objects is not empty or DataObjectIdCollectionIsEmpty error returned
    /// - bag_id must exists or BagDoesntExist error returned
    /// - ALL specified data objects ids must be valid or DataObjectDoesntExist error returned
    /// - Storage Treasury must have sufficient balance for the cumulative deletion prize for all the object deleted or InsufficientTreasuryBalance error returned
    ///
    /// POSTCONDITIONS:
    /// - Data Objects are removed from storage
    /// - Bag state is updated as a result
    /// - Bag storage buckets are updated as a result
    /// - relevant balance is deposited from storage treasury to caller account
    fn delete_data_objects(
        deletion_prize_account_id: T::AccountId,
        bag_id: BagId<T>,
        objects: BTreeSet<T::DataObjectId>,
    ) -> DispatchResult;

    /// Delete dynamic bag. Updates related storage bucket vouchers.
    /// PRECONDITIONS:
    /// - bag_id must exists or BagDoesntExist error returned
    /// - Storage Treasury must have sufficient balance for the cumulative deletion prize for all the object deleted + bag deletion prize or InsufficientTreasuryBalance error returned
    ///
    /// POSTCONDITIONS:
    /// - All Data Objects stored by the bag are removed from storage
    /// - Bag is removed from storage
    /// - bag assignment is unregistered from storage buckets
    /// - bag assignment is unregistered from distribution buckets
    /// - relevant balance is deposited from storage treasury to caller account
    fn delete_dynamic_bag(
        deletion_prize_account_id: T::AccountId,
        bag_id: DynamicBagId<T>,
    ) -> DispatchResult;

    /// Creates dynamic bag. BagId should provide the caller
    /// PRECONDITIONS:
    /// - params.bag_id must not exist yet or DynamicBagExists error returned
    /// - if objects to upload are specified:
    ///   - global uploading block not enabled or UploadingBlocked error returned
    ///   - size of each objects less than MaxDataObjectSize or MaxDataObjectSizeExceeded error returned
    ///   - size of each objects greater than 0 or ZeroObjectSize error returned
    ///   - ipfs content id of each object not empty or EmptyContentId error returned
    ///   - ipfs id of each object not black listed or DataObjectBlacklisted error returned
    ///   - ALL storage bucket in the bag have enough size capacity for the new total objects size or StorageBucketObjectSizeLimitReached error  returned
    ///   - ALL storage bucket in the bag have number capacity for the new total objects size or StorageBucketObjectNumberLimitReached error returned
    /// - caller must have enough balance to cover dynamic bag deletion prize + eventual data size fee + deletion prize for each object otherwise InsufficientBalance error returned
    ///
    /// POSTCONDITIONS
    /// - bag added to storage with correct object size/num if objects specified
    /// - bag registered for storage buckets with enough resource to hold bag size/num
    /// - bag registered for distribution buckets
    /// - relevant amount transferred from caller account to treasury account
    fn create_dynamic_bag(
        params: DynBagCreationParameters<T>,
        deletion_prize: BalanceOf<T>,
    ) -> DispatchResult;

    /// Checks if a bag does exists and returns it. Static Always exists
    fn ensure_bag_exists(bag_id: &BagId<T>) -> Result<Bag<T>, DispatchError>;

    /// Get all objects id in a bag, without checking its existence
    fn get_data_objects_id(bag_id: &BagId<T>) -> BTreeSet<T::DataObjectId>;

    /// Upload and delete objects at the same time
    /// - params.object_creation_list is not empty or NoObjectsOnUpload error returned
    /// - params.expected_data_size_fee reflect the DataObjectPerMegabyteFee in storage or DataSizeFeeChanged error is returned
    /// - params.bag_id must exists or BagDoesntExist error returned
    /// - global uploading block not enabled or UploadingBlocked error returned
    /// - size of each objects less than MaxDataObjectSize or MaxDataObjectSizeExceeded error returned
    /// - size of each objects greater than 0 or ZeroObjectSize error returned
    /// - ipfs content id of each object not empty or EmptyContentId error returned
    /// - ipfs id of each object not black listed or DataObjectBlacklisted error returned
    /// - ALL specified data objects ids must be valid or DataObjectDoesntExist error returned
    /// - ALL storage bucket in the bag have enough size capacity for the new total NET objects size or StorageBucketObjectSizeLimitReached error  returned
    /// - ALL storage bucket in the bag have number capacity for the new total NET objects number or StorageBucketObjectNumberLimitReached error returned
    /// - caller or treasury account must have enough balance to cover the net expense
    ///
    /// POSTCONDITIONS:
    /// - each storage bucket for the bag is updated
    /// - bag state is updated
    /// - relevant net balance is transferred
    fn upload_and_delete_data_objects(
        upload_parameters: UploadParameters<T>,
        objects_to_remove: BTreeSet<T::DataObjectId>,
    ) -> DispatchResult;
}

/// Storage trait.
pub trait Trait: frame_system::Trait + balances::Trait + common::MembershipTypes {
    /// Storage event type.
    type Event: From<Event<Self>> + Into<<Self as frame_system::Trait>::Event>;

    /// Content id representation.
    type ContentId: Parameter + Member + Codec + Default + Copy + MaybeSerialize + Ord + PartialEq;

    /// Data object ID type.
    type DataObjectId: Parameter
        + Member
        + BaseArithmetic
        + Codec
        + Default
        + Copy
        + MaybeSerialize
        + PartialEq
        + iter::Step; // needed for iteration

    /// Storage bucket ID type.
    type StorageBucketId: Parameter
        + Member
        + BaseArithmetic
        + Codec
        + Default
        + Copy
        + MaybeSerialize
        + PartialEq
        + Into<u64>
        + From<u64>;

    /// Distribution bucket index within a distribution bucket family type.
    type DistributionBucketIndex: Parameter
        + Member
        + BaseArithmetic
        + Codec
        + Default
        + Copy
        + MaybeSerialize
        + PartialEq
        + Into<u64>
        + From<u64>;

    /// Distribution bucket family ID type.
    type DistributionBucketFamilyId: Parameter
        + Member
        + BaseArithmetic
        + Codec
        + Default
        + Copy
        + MaybeSerialize
        + PartialEq;

    /// Channel ID type (part of the dynamic bag ID).
    type ChannelId: Parameter
        + Member
        + BaseArithmetic
        + Codec
        + Default
        + Copy
        + MaybeSerialize
        + PartialEq
        + From<u64>
        + Into<u64>;

    /// Distribution bucket operator ID type (relationship between distribution bucket and
    /// distribution operator).
    type DistributionBucketOperatorId: Parameter
        + Member
        + BaseArithmetic
        + Codec
        + Default
        + Copy
        + MaybeSerialize
        + PartialEq;

    /// Defines a prize for a data object deletion.
    type DataObjectDeletionPrize: Get<BalanceOf<Self>>;

    /// Defines maximum size of the "hash blacklist" collection.
    type BlacklistSizeLimit: Get<u64>;

    /// The module id, used for deriving its sovereign account ID.
    type ModuleId: Get<ModuleId>;

    /// "Storage buckets per bag" value constraint.
    type StorageBucketsPerBagValueConstraint: Get<StorageBucketsPerBagValueConstraint>;

    /// "Distribution buckets per bag" value constraint.
    type DistributionBucketsPerBagValueConstraint: Get<DistributionBucketsPerBagValueConstraint>;

    /// Defines the default dynamic bag creation policy for members (storage bucket number).
    type DefaultMemberDynamicBagNumberOfStorageBuckets: Get<u64>;

    /// Defines the default dynamic bag creation policy for channels (storage bucket number).
    type DefaultChannelDynamicBagNumberOfStorageBuckets: Get<u64>;

    /// Defines max random iteration number (eg.: when picking the storage buckets).
    type MaxRandomIterationNumber: Get<u64>;

    /// Something that provides randomness in the runtime.
    type Randomness: Randomness<Self::Hash>;

    /// Defines max allowed distribution bucket family number.
    type MaxDistributionBucketFamilyNumber: Get<u64>;

    /// Max number of pending invitations per distribution bucket.
    type MaxNumberOfPendingInvitationsPerDistributionBucket: Get<u64>;

    /// Max data object size in bytes.
    type MaxDataObjectSize: Get<u64>;

    /// Storage working group pallet integration.
    type StorageWorkingGroup: common::working_group::WorkingGroupAuthenticator<Self>
        + common::working_group::WorkingGroupBudgetHandler<Self>;

    type DistributionWorkingGroup: common::working_group::WorkingGroupAuthenticator<Self>
        + common::working_group::WorkingGroupBudgetHandler<Self>;
}

/// Operations with local pallet account.
pub trait ModuleAccount<T: balances::Trait> {
    /// The module id, used for deriving its sovereign account ID.
    type ModuleId: Get<ModuleId>;

    /// The account ID of the module account.
    fn module_account_id() -> T::AccountId {
        Self::ModuleId::get().into_sub_account(Vec::<u8>::new())
    }

    /// Transfer tokens from the module account to the destination account (spends from
    /// module account).
    fn withdraw(dest_account_id: &T::AccountId, amount: BalanceOf<T>) -> DispatchResult {
        <Balances<T> as Currency<T::AccountId>>::transfer(
            &Self::module_account_id(),
            dest_account_id,
            amount,
            ExistenceRequirement::AllowDeath,
        )
    }

    /// Transfer tokens from the destination account to the module account (fills module account).
    fn deposit(src_account_id: &T::AccountId, amount: BalanceOf<T>) -> DispatchResult {
        <Balances<T> as Currency<T::AccountId>>::transfer(
            src_account_id,
            &Self::module_account_id(),
            amount,
            ExistenceRequirement::AllowDeath,
        )
    }

    /// Displays usable balance for the module account.
    fn usable_balance() -> BalanceOf<T> {
        <Balances<T>>::usable_balance(&Self::module_account_id())
    }
}

/// Implementation of the ModuleAccountHandler.
pub struct ModuleAccountHandler<T: balances::Trait, ModId: Get<ModuleId>> {
    /// Phantom marker for the trait.
    trait_marker: PhantomData<T>,

    /// Phantom marker for the module id type.
    module_id_marker: PhantomData<ModId>,
}

impl<T: balances::Trait, ModId: Get<ModuleId>> ModuleAccount<T> for ModuleAccountHandler<T, ModId> {
    type ModuleId = ModId;
}

/// Holds parameter values impacting how exactly the creation of a new dynamic bag occurs,
/// and there is one such policy for each type of dynamic bag.
/// It describes how many storage buckets should store the bag.
#[cfg_attr(feature = "std", derive(Serialize, Deserialize))]
#[derive(Encode, Decode, Default, Clone, PartialEq, Eq, Debug)]
pub struct DynamicBagCreationPolicy<DistributionBucketFamilyId: Ord> {
    /// The number of storage buckets which should replicate the new bag.
    pub number_of_storage_buckets: u64,

    /// The set of distribution bucket families which should be sampled
    /// to distribute bag, and for each the number of buckets in that family
    /// which should be used.
    pub families: BTreeMap<DistributionBucketFamilyId, u32>,
}

impl<DistributionBucketFamilyId: Ord> DynamicBagCreationPolicy<DistributionBucketFamilyId> {
    // Verifies non-zero number of storage buckets.
    pub(crate) fn no_storage_buckets_required(&self) -> bool {
        self.number_of_storage_buckets == 0
    }

    // Verifies non-zero number of required distribution buckets.
    pub(crate) fn no_distribution_buckets_required(&self) -> bool {
        self.families.iter().map(|(_, num)| num).sum::<u32>() == 0
    }
}

/// "Storage buckets per bag" value constraint type.
pub type StorageBucketsPerBagValueConstraint = BoundedValueConstraint<u64>;

/// "Distribution buckets per bag" value constraint type.
pub type DistributionBucketsPerBagValueConstraint = BoundedValueConstraint<u64>;

/// Local module account handler.
pub type StorageTreasury<T> = ModuleAccountHandler<T, <T as Trait>::ModuleId>;

/// IPFS hash type alias (content ID).
pub type Cid = Vec<u8>;

// Alias for the Substrate balances pallet.
type Balances<T> = balances::Module<T>;

/// Alias for the member id.
pub type MemberId<T> = <T as common::MembershipTypes>::MemberId;

/// Type identifier for worker role, which must be same as membership actor identifier
pub type WorkerId<T> = <T as common::MembershipTypes>::ActorId;

/// Balance alias for `balances` module.
pub type BalanceOf<T> = <T as balances::Trait>::Balance;

/// Type alias for the storage & distribution bucket ids pair
pub type BucketPair<T> = (
    BTreeSet<<T as Trait>::StorageBucketId>,
    BTreeSet<DistributionBucketId<T>>,
);

/// The fundamental concept in the system, which represents single static binary object in the
/// system. The main goal of the system is to retain an index of all such objects, including who
/// owns them, and information about what actors are currently tasked with storing and distributing
/// them to end users. The system is unaware of the underlying content represented by such an
/// object, as it is used by different parts of the Joystream system.
#[cfg_attr(feature = "std", derive(Serialize, Deserialize))]
#[derive(Encode, Decode, Default, Clone, PartialEq, Eq, Debug)]
pub struct DataObject<Balance> {
    /// Defines whether the data object was accepted by a liason.
    pub accepted: bool,

    /// A reward for the data object deletion.
    pub deletion_prize: Balance,

    /// Object size in bytes.
    pub size: u64,

    /// Content identifier presented as IPFS hash.
    pub ipfs_content_id: Vec<u8>,
}

/// Type alias for the BagRecord.
pub type Bag<T> = BagRecord<<T as Trait>::StorageBucketId, DistributionBucketId<T>, BalanceOf<T>>;

/// Bag container.
#[cfg_attr(feature = "std", derive(Serialize, Deserialize))]
#[derive(Encode, Decode, Default, Clone, PartialEq, Eq, Debug)]
pub struct BagRecord<StorageBucketId: Ord, DistributionBucketId: Ord, Balance> {
    /// Associated storage buckets.
    pub stored_by: BTreeSet<StorageBucketId>,

    /// Associated distribution buckets.
    pub distributed_by: BTreeSet<DistributionBucketId>,

    /// Bag deletion prize (valid for dynamic bags).
    pub deletion_prize: Option<Balance>,

    /// Total object size for bag.
    pub objects_total_size: u64,

    /// Total object number for bag.
    pub objects_number: u64,
}

impl<StorageBucketId: Ord, DistributionBucketId: Ord, Balance>
    BagRecord<StorageBucketId, DistributionBucketId, Balance>
{
    // Add and/or remove storage buckets.
    fn update_storage_buckets(
        &mut self,
        add_buckets: &mut BTreeSet<StorageBucketId>,
        remove_buckets: &BTreeSet<StorageBucketId>,
    ) {
        if !add_buckets.is_empty() {
            self.stored_by.append(add_buckets);
        }

        if !remove_buckets.is_empty() {
            for bucket_id in remove_buckets.iter() {
                self.stored_by.remove(bucket_id);
            }
        }
    }

    // Add and/or remove distribution buckets.
    fn update_distribution_buckets(
        &mut self,
        add_buckets: &mut BTreeSet<DistributionBucketId>,
        remove_buckets: &BTreeSet<DistributionBucketId>,
    ) {
        if !add_buckets.is_empty() {
            self.distributed_by.append(add_buckets);
        }

        if !remove_buckets.is_empty() {
            for bucket_id in remove_buckets.iter() {
                self.distributed_by.remove(bucket_id);
            }
        }
    }

    fn with_storage_buckets(self, stored_by: BTreeSet<StorageBucketId>) -> Self {
        Self { stored_by, ..self }
    }

    fn with_distribution_buckets(self, distributed_by: BTreeSet<DistributionBucketId>) -> Self {
        Self {
            distributed_by,
            ..self
        }
    }

    fn with_prize(self, deletion_prize: Balance) -> Self {
        // Option<T> defaults to None
        Self {
            deletion_prize: Some(deletion_prize),
            ..self
        }
    }
}

// Helper enum for performing bag operation: no default since it is non trivial
type ObjectsToUpload<DataObjectCreationParameters> = Vec<DataObjectCreationParameters>;
type ObjectsToRemove<ObjectId> = BTreeSet<ObjectId>;
#[derive(Clone, PartialEq, Eq, Debug)]
enum BagOperationParamsTypes<DeletionPrize: Unsigned, ObjectId: Clone> {
    /// Update operation: both upload and removal allowed
    Update(
        ObjectsToUpload<DataObjectCreationParameters>,
        ObjectsToRemove<ObjectId>,
    ),

    /// Create operation: Create bag with deletion prize & Upload Objects
    Create(DeletionPrize, ObjectsToUpload<DataObjectCreationParameters>),

    /// Delete Bag & its content
    Delete,
}

impl<Balance: Unsigned, ObjectId: Clone> BagOperationParamsTypes<Balance, ObjectId> {
    fn is_delete(&self) -> bool {
        matches!(self, Self::Delete)
    }
}

#[derive(Clone, PartialEq, Eq, Debug)]
struct BagOperationRecord<
    MemberId: Clone,
    ChannelId: Clone,
    DeletionPrize: Unsigned,
    ObjectId: Clone,
> {
    bag_id: BagIdType<MemberId, ChannelId>,
    params: BagOperationParamsTypes<DeletionPrize, ObjectId>,
}

impl<MemberId: Clone, ChannelId: Clone, DeletionPrize: Unsigned, ObjectId: Clone>
    BagOperationRecord<MemberId, ChannelId, DeletionPrize, ObjectId>
{
    fn ensure_bag_id_valid_for_op<T: Trait>(
        &self,
    ) -> Result<BagIdType<MemberId, ChannelId>, DispatchError> {
        match self.params {
            BagOperationParamsTypes::<DeletionPrize, ObjectId>::Update(..) => {
                Ok(self.bag_id.clone())
            }
            _ => {
                let dyn_bag_id = self.bag_id.clone().ensure_is_dynamic_bag::<T>()?;
                Ok(BagIdType::<MemberId, ChannelId>::Dynamic(dyn_bag_id))
            }
        }
    }
}

type BagOperationParams<T> = BagOperationParamsTypes<BalanceOf<T>, <T as Trait>::DataObjectId>;
type BagOperation<T> = BagOperationRecord<
    MemberId<T>,
    <T as Trait>::ChannelId,
    BalanceOf<T>,
    <T as Trait>::DataObjectId,
>;

/// Parameters for the data object creation.
#[cfg_attr(feature = "std", derive(Serialize, Deserialize))]
#[derive(Encode, Decode, Clone, PartialEq, Eq, Debug)]
pub struct DataObjectCreationParameters {
    /// Object size in bytes.
    pub size: u64,

    /// Content identifier presented as IPFS hash.
    pub ipfs_content_id: Vec<u8>,
}

/// Type alias for the BagIdType.
pub type BagId<T> = BagIdType<MemberId<T>, <T as Trait>::ChannelId>;

/// Identifier for a bag.
#[cfg_attr(feature = "std", derive(Serialize, Deserialize))]
#[derive(Encode, Decode, Clone, PartialEq, Eq, Debug, PartialOrd, Ord)]
pub enum BagIdType<MemberId, ChannelId> {
    /// Static bag type.
    Static(StaticBagId),

    /// Dynamic bag type.
    Dynamic(DynamicBagIdType<MemberId, ChannelId>),
}

impl<MemberId, ChannelId> Default for BagIdType<MemberId, ChannelId> {
    fn default() -> Self {
        Self::Static(Default::default())
    }
}

/// Define dynamic bag types.
#[cfg_attr(feature = "std", derive(Serialize, Deserialize))]
#[derive(Encode, Decode, Clone, PartialEq, Eq, Debug, PartialOrd, Ord, Copy)]
pub enum DynamicBagType {
    /// Member dynamic bag type.
    Member,

    /// Channel dynamic bag type.
    Channel,
    // Modify 'delete_distribution_bucket_family' on adding the new type!
}

impl Default for DynamicBagType {
    fn default() -> Self {
        Self::Member
    }
}

/// A type for static bags ID.
#[cfg_attr(feature = "std", derive(Serialize, Deserialize))]
#[derive(Encode, Decode, Clone, PartialEq, Eq, Debug, PartialOrd, Ord)]
pub enum StaticBagId {
    /// Dedicated bag for a council.
    Council,

    /// Dedicated bag for some working group.
    WorkingGroup(WorkingGroup),
}

impl Default for StaticBagId {
    fn default() -> Self {
        Self::Council
    }
}

impl<MemberId, ChannelId> From<StaticBagId> for BagIdType<MemberId, ChannelId> {
    fn from(static_bag_id: StaticBagId) -> Self {
        BagIdType::Static(static_bag_id)
    }
}

/// Type alias for the DynamicBagIdType.
pub type DynamicBagId<T> = DynamicBagIdType<MemberId<T>, <T as Trait>::ChannelId>;

/// A type for dynamic bags ID.
#[cfg_attr(feature = "std", derive(Serialize, Deserialize))]
#[derive(Encode, Decode, Clone, PartialEq, Eq, Debug, PartialOrd, Ord)]
pub enum DynamicBagIdType<MemberId, ChannelId> {
    /// Dynamic bag assigned to a member.
    Member(MemberId),

    /// Dynamic bag assigned to media channel.
    Channel(ChannelId),
}

impl<MemberId: Default, ChannelId> Default for DynamicBagIdType<MemberId, ChannelId> {
    fn default() -> Self {
        Self::Member(Default::default())
    }
}

impl<MemberId, ChannelId> From<DynamicBagIdType<MemberId, ChannelId>>
    for BagIdType<MemberId, ChannelId>
{
    fn from(dynamic_bag_id: DynamicBagIdType<MemberId, ChannelId>) -> Self {
        BagIdType::Dynamic(dynamic_bag_id)
    }
}

impl<MemberId, ChannelId> BagIdType<MemberId, ChannelId> {
    fn ensure_is_dynamic_bag<T: Trait>(
        self,
    ) -> Result<DynamicBagIdType<MemberId, ChannelId>, DispatchError> {
        if let Self::Dynamic(dyn_bag_id) = self {
            Ok(dyn_bag_id)
        } else {
            Err(Error::<T>::DynamicBagDoesntExist.into())
        }
    }
}

#[allow(clippy::from_over_into)] // Cannot implement From using these types.
impl<MemberId: Default, ChannelId> Into<DynamicBagType> for DynamicBagIdType<MemberId, ChannelId> {
    fn into(self) -> DynamicBagType {
        match self {
            DynamicBagIdType::Member(_) => DynamicBagType::Member,
            DynamicBagIdType::Channel(_) => DynamicBagType::Channel,
        }
    }
}

/// Alias for the parameter record used in upload data
pub type UploadParameters<T> = UploadParametersRecord<
    BagIdType<MemberId<T>, <T as Trait>::ChannelId>,
    <T as frame_system::Trait>::AccountId,
    BalanceOf<T>,
>;

/// Alias for the parameter record used in create bag
pub type DynBagCreationParameters<T> =
    UploadParametersRecord<DynamicBagId<T>, <T as frame_system::Trait>::AccountId, BalanceOf<T>>;

/// Data wrapper structure. Helps passing the parameters to the `upload` extrinsic.
#[cfg_attr(feature = "std", derive(Serialize, Deserialize))]
#[derive(Encode, Decode, Default, Clone, PartialEq, Eq, Debug)]
pub struct UploadParametersRecord<BagId, AccountId, Balance> {
    /// Static or dynamic bag to upload data.
    pub bag_id: BagId,

    /// Data object parameters.
    pub object_creation_list: Vec<DataObjectCreationParameters>,

    /// Account for the data object deletion prize.
    pub deletion_prize_source_account_id: AccountId,

    /// Expected data size fee value for this extrinsic call.
    pub expected_data_size_fee: Balance,
}

/// Alias for the DynamicBagDeletionPrizeRecord
pub type DynamicBagDeletionPrize<T> =
    DynamicBagDeletionPrizeRecord<<T as frame_system::Trait>::AccountId, BalanceOf<T>>;

/// Deletion prize data for the dynamic bag. Requires on the dynamic bag creation.
#[cfg_attr(feature = "std", derive(Serialize, Deserialize))]
#[derive(Encode, Decode, Default, Clone, PartialEq, Eq, Debug)]
pub struct DynamicBagDeletionPrizeRecord<AccountId, Balance> {
    /// Account ID to withdraw the deletion prize.
    pub account_id: AccountId,

    /// Deletion prize value.
    pub prize: Balance,
}

/// Defines storage bucket parameters.
#[cfg_attr(feature = "std", derive(Serialize, Deserialize))]
#[derive(Encode, Decode, Default, Clone, PartialEq, Eq, Debug)]
pub struct Voucher {
    /// Total size limit.
    pub size_limit: u64,

    /// Object number limit.
    pub objects_limit: u64,

    /// Current size.
    pub size_used: u64,

    /// Current object number.
    pub objects_used: u64,
}

impl Voucher {
    fn try_update<T: Trait>(self, new_voucher: VoucherUpdate) -> Result<Self, Error<T>> {
        ensure!(
            new_voucher.objects_number <= self.objects_limit,
            Error::<T>::StorageBucketObjectNumberLimitReached,
        );
        ensure!(
            new_voucher.objects_total_size <= self.size_limit,
            Error::<T>::StorageBucketObjectSizeLimitReached,
        );
        Ok(Self {
            objects_used: new_voucher.objects_number,
            size_used: new_voucher.objects_total_size,
            ..self
        })
    }
}

// Defines whether we should increase or decrease parameters during some operation.
#[derive(Clone, PartialEq, Eq, Debug, Copy)]
enum OperationType {
    // Increase parameters.
    Increase,

    // Decrease parameters.
    Decrease,
}

// Helper-struct - defines voucher changes.
#[derive(Clone, PartialEq, Eq, Debug, Copy, Default)]
struct VoucherUpdate {
    /// Total number.
    pub objects_number: u64,

    /// Total objects size sum.
    pub objects_total_size: u64,
}

impl VoucherUpdate {
    fn add_objects_list<Balance>(self, list: &[DataObject<Balance>]) -> Self {
        list.iter().fold(self, |acc, obj| acc.add_object(obj.size))
    }

    fn sub_objects_list<Balance>(self, list: &[DataObject<Balance>]) -> Self {
        list.iter().fold(self, |acc, obj| acc.sub_object(obj.size))
    }

    fn get_updated_voucher(&self, voucher: &Voucher, voucher_operation: OperationType) -> Voucher {
        let (objects_used, size_used) = match voucher_operation {
            OperationType::Increase => (
                voucher.objects_used.saturating_add(self.objects_number),
                voucher.size_used.saturating_add(self.objects_total_size),
            ),
            OperationType::Decrease => (
                voucher.objects_used.saturating_sub(self.objects_number),
                voucher.size_used.saturating_sub(self.objects_total_size),
            ),
        };

        Voucher {
            size_used,
            objects_used,
            ..voucher.clone()
        }
    }

    // Adds a single object data to the voucher update (updates objects size and number).
    fn add_object(self, size: u64) -> Self {
        Self {
            objects_number: self.objects_number.saturating_add(1),
            objects_total_size: self.objects_total_size.saturating_add(size),
        }
    }

    fn sub_object(self, size: u64) -> Self {
        Self {
            objects_number: self.objects_number.saturating_sub(1),
            objects_total_size: self.objects_total_size.saturating_sub(size),
        }
    }
}

/// Utility enum used for balance accounting
#[derive(Clone, Copy, PartialEq, Eq, Debug)]
enum NetDeletionPrizeTypes<Balance: AtLeast32BitUnsigned + Default> {
    /// Net Deletion Prize to be withdrawn
    Pos(Balance),
    /// Net Deletion Prize to be Deposited
    Neg(Balance),
}

impl<Balance: AtLeast32BitUnsigned + Default> Default for NetDeletionPrizeTypes<Balance> {
    fn default() -> Self {
        Self::Pos(Balance::zero())
    }
}

impl<Balance: AtLeast32BitUnsigned + Default> NetDeletionPrizeTypes<Balance> {
    fn add_balance(self, balance: Balance) -> Self {
        match self {
            Self::Pos(b) => Self::Pos(b.saturating_add(balance)),
            Self::Neg(b) => {
                if b > balance {
                    Self::Neg(b.saturating_sub(balance))
                } else {
                    Self::Pos(balance.saturating_sub(b))
                }
            }
        }
    }

    fn sub_balance(self, balance: Balance) -> Self {
        match self {
            Self::Neg(b) => Self::Neg(b.saturating_add(balance)),
            Self::Pos(b) => {
                if b > balance {
                    Self::Pos(b.saturating_sub(balance))
                } else {
                    Self::Neg(balance.saturating_sub(b))
                }
            }
        }
    }
}

impl<Balance: AtLeast32BitUnsigned + Default> From<Balance> for NetDeletionPrizeTypes<Balance> {
    fn from(balance: Balance) -> Self {
        Self::Pos(balance)
    }
}

type NetDeletionPrize<T> = NetDeletionPrizeTypes<BalanceOf<T>>;

/// Defines the storage bucket connection to the storage operator (storage WG worker).
#[cfg_attr(feature = "std", derive(Serialize, Deserialize))]
#[derive(Encode, Decode, Clone, PartialEq, Eq, Debug)]
pub enum StorageBucketOperatorStatus<WorkerId, AccountId> {
    /// No connection.
    Missing,

    /// Storage operator was invited.
    InvitedStorageWorker(WorkerId),

    /// Storage operator accepted the invitation.
    StorageWorker(WorkerId, AccountId),
}

impl<WorkerId, AccountId> Default for StorageBucketOperatorStatus<WorkerId, AccountId> {
    fn default() -> Self {
        Self::Missing
    }
}

/// Type alias for the StorageBucketRecord.
pub type StorageBucket<T> = StorageBucketRecord<WorkerId<T>, <T as frame_system::Trait>::AccountId>;

/// A commitment to hold some set of bags for long term storage. A bucket may have a bucket
/// operator, which is a single worker in the storage working group.
#[cfg_attr(feature = "std", derive(Serialize, Deserialize))]
#[derive(Encode, Decode, Default, Clone, PartialEq, Eq, Debug)]
pub struct StorageBucketRecord<WorkerId, AccountId> {
    /// Current storage operator status.
    pub operator_status: StorageBucketOperatorStatus<WorkerId, AccountId>,

    /// Defines whether the bucket accepts new bags.
    pub accepting_new_bags: bool,

    /// Defines limits for a bucket.
    pub voucher: Voucher,

    /// Number of assigned bags.
    pub assigned_bags: u64,
}

impl<WorkerId, AccountId> StorageBucketRecord<WorkerId, AccountId> {
    // Increment the assigned bags number.
    fn register_bag_assignment(&mut self) {
        self.assigned_bags = self.assigned_bags.saturating_add(1);
    }

    // Decrement the assigned bags number.
    fn unregister_bag_assignment(&mut self) {
        self.assigned_bags = self.assigned_bags.saturating_sub(1);
    }

    // Checks the bag assignment number. Returns true if it equals zero.
    fn no_bags_assigned(&self) -> bool {
        self.assigned_bags == 0
    }
}

// Helper-struct for the data object uploading.
#[derive(Default, Clone, Debug)]
struct DataObjectCandidates<T: Trait> {
    // next data object ID to be saved in the storage.
    next_data_object_id: T::DataObjectId,

    // 'ID-data object' map.
    data_objects_map: BTreeMap<T::DataObjectId, DataObject<BalanceOf<T>>>,
}

// Helper struct for the dynamic bag changing.
#[derive(Clone, PartialEq, Eq, Debug, Copy, Default)]
struct BagUpdate<Balance> {
    // Voucher update for data objects
    voucher_update: VoucherUpdate,

    // Total deletion prize for data objects.
    total_deletion_prize: Balance,
}

impl<Balance: Saturating + Copy> BagUpdate<Balance> {
    // Adds a single object data to the voucher update (updates objects size, number)
    // and deletion prize.
    fn add_object(&mut self, size: u64, deletion_prize: Balance) -> Self {
        self.voucher_update = self.voucher_update.add_object(size);
        self.total_deletion_prize = self.total_deletion_prize.saturating_add(deletion_prize);

        *self
    }
}

/// Type alias for the DistributionBucketFamilyRecord.
pub type DistributionBucketFamily<T> =
    DistributionBucketFamilyRecord<<T as Trait>::DistributionBucketIndex>;

/// Distribution bucket family.
#[cfg_attr(feature = "std", derive(Serialize, Deserialize))]
#[derive(Encode, Decode, Default, Clone, PartialEq, Eq, Debug)]
pub struct DistributionBucketFamilyRecord<DistributionBucketIndex> {
    /// Next distribution bucket index.
    pub next_distribution_bucket_index: DistributionBucketIndex,
}

impl<DistributionBucketIndex: BaseArithmetic>
    DistributionBucketFamilyRecord<DistributionBucketIndex>
{
    // Increments the next distribution bucket index variable.
    fn increment_next_distribution_bucket_index_counter(&mut self) {
        self.next_distribution_bucket_index += One::one()
    }
}

/// Type alias for the DistributionBucketIdRecord.
pub type DistributionBucketId<T> = DistributionBucketIdRecord<
    <T as Trait>::DistributionBucketFamilyId,
    <T as Trait>::DistributionBucketIndex,
>;

/// Complex distribution bucket ID type.
/// Joins a distribution bucket family ID and a distribution bucket index within the family.
#[cfg_attr(feature = "std", derive(Serialize, Deserialize))]
#[derive(Encode, Decode, Default, Clone, PartialEq, Eq, Debug, PartialOrd, Ord)]
pub struct DistributionBucketIdRecord<DistributionBucketFamilyId: Ord, DistributionBucketIndex: Ord>
{
    /// Distribution bucket family ID.
    pub distribution_bucket_family_id: DistributionBucketFamilyId,

    /// Distribution bucket ID.
    pub distribution_bucket_index: DistributionBucketIndex,
}

/// Type alias for the DistributionBucketRecord.
pub type DistributionBucket<T> = DistributionBucketRecord<WorkerId<T>>;

/// Distribution bucket.
#[cfg_attr(feature = "std", derive(Serialize, Deserialize))]
#[derive(Encode, Decode, Default, Clone, PartialEq, Eq, Debug)]
pub struct DistributionBucketRecord<WorkerId: Ord> {
    /// Distribution bucket accepts new bags.
    pub accepting_new_bags: bool,

    /// Distribution bucket serves objects.
    pub distributing: bool,

    /// Pending invitations for workers to distribute the bucket.
    pub pending_invitations: BTreeSet<WorkerId>,

    /// Active operators to distribute the bucket.
    pub operators: BTreeSet<WorkerId>,

    /// Number of assigned bags.
    pub assigned_bags: u64,
}

impl<WorkerId: Ord> DistributionBucketRecord<WorkerId> {
    // Increment the assigned bags number.
    fn register_bag_assignment(&mut self) {
        self.assigned_bags = self.assigned_bags.saturating_add(1);
    }

    // Decrement the assigned bags number.
    fn unregister_bag_assignment(&mut self) {
        self.assigned_bags = self.assigned_bags.saturating_sub(1);
    }

    // Checks the bag assignment number. Returns true if it equals zero.
    fn no_bags_assigned(&self) -> bool {
        self.assigned_bags == 0
    }
}

decl_storage! {
    trait Store for Module<T: Trait> as Storage {
        /// Defines whether all new uploads blocked
        pub UploadingBlocked get(fn uploading_blocked): bool;

        /// Bags storage map.
        pub Bags get(fn bag): map hasher(blake2_128_concat) BagId<T> => Bag<T>;

        /// Storage bucket id counter. Starts at zero.
        pub NextStorageBucketId get(fn next_storage_bucket_id): T::StorageBucketId;

        /// Data object id counter. Starts at zero.
        pub NextDataObjectId get(fn next_data_object_id): T::DataObjectId;

        /// Storage buckets.
        pub StorageBucketById get (fn storage_bucket_by_id): map hasher(blake2_128_concat)
            T::StorageBucketId => StorageBucket<T>;

        /// Blacklisted data object hashes.
        pub Blacklist get (fn blacklist): map hasher(blake2_128_concat) Cid => ();

        /// Blacklist collection counter.
        pub CurrentBlacklistSize get (fn current_blacklist_size): u64;

        /// Size based pricing of new objects uploaded.
        pub DataObjectPerMegabyteFee get (fn data_object_per_mega_byte_fee): BalanceOf<T>;

        /// "Storage buckets per bag" number limit.
        pub StorageBucketsPerBagLimit get (fn storage_buckets_per_bag_limit): u64;

        /// "Max objects size for a storage bucket voucher" number limit.
        pub VoucherMaxObjectsSizeLimit get (fn voucher_max_objects_size_limit): u64;

        /// "Max objects number for a storage  bucket voucher" number limit.
        pub VoucherMaxObjectsNumberLimit get (fn voucher_max_objects_number_limit): u64;

        /// DynamicBagCreationPolicy by bag type storage map.
        pub DynamicBagCreationPolicies get (fn dynamic_bag_creation_policy): map
            hasher(blake2_128_concat) DynamicBagType =>
            DynamicBagCreationPolicy<T::DistributionBucketFamilyId>;

        /// 'Data objects for bags' storage double map.
        pub DataObjectsById get (fn data_object_by_id): double_map
            hasher(blake2_128_concat) BagId<T>,
            hasher(blake2_128_concat) T::DataObjectId => DataObject<BalanceOf<T>>;

        /// Distribution bucket family id counter. Starts at zero.
        pub NextDistributionBucketFamilyId get(fn next_distribution_bucket_family_id): T::DistributionBucketFamilyId;

        /// Distribution bucket families.
        pub DistributionBucketFamilyById get (fn distribution_bucket_family_by_id): map
            hasher(blake2_128_concat) T::DistributionBucketFamilyId => DistributionBucketFamily<T>;

        /// 'Distribution bucket' storage double map.
        pub DistributionBucketByFamilyIdById get (fn distribution_bucket_by_family_id_by_index): double_map
            hasher(blake2_128_concat) T::DistributionBucketFamilyId,
            hasher(blake2_128_concat) T::DistributionBucketIndex => DistributionBucket<T>;

        /// Total number of distribution bucket families in the system.
        pub DistributionBucketFamilyNumber get(fn distribution_bucket_family_number): u64;

        /// "Distribution buckets per bag" number limit.
        pub DistributionBucketsPerBagLimit get (fn distribution_buckets_per_bag_limit): u64;
    }
}

decl_event! {
    /// Storage events
    pub enum Event<T>
    where
        <T as Trait>::StorageBucketId,
    WorkerId = WorkerId<T>,
    <T as Trait>::DataObjectId,
    UploadParameters = UploadParameters<T>,
    BagId = BagId<T>,
    DynamicBagId = DynamicBagId<T>,
    <T as frame_system::Trait>::AccountId,
    Balance = BalanceOf<T>,
    <T as Trait>::DistributionBucketFamilyId,
    DistributionBucketId = DistributionBucketId<T>,
    <T as Trait>::DistributionBucketIndex,
    {
        /// Emits on creating the storage bucket.
        /// Params
        /// - storage bucket ID
        /// - invited worker
        /// - flag "accepting_new_bags"
        /// - size limit for voucher,
        /// - objects limit for voucher,
        StorageBucketCreated(StorageBucketId, Option<WorkerId>, bool, u64, u64),

        /// Emits on accepting the storage bucket invitation.
        /// Params
        /// - storage bucket ID
        /// - invited worker ID
        /// - transactor account ID
        StorageBucketInvitationAccepted(StorageBucketId, WorkerId, AccountId),

        /// Emits on updating storage buckets for bag.
        /// Params
        /// - bag ID
        /// - storage buckets to add ID collection
        /// - storage buckets to remove ID collection
        StorageBucketsUpdatedForBag(BagId, BTreeSet<StorageBucketId>, BTreeSet<StorageBucketId>),

        /// Emits on uploading data objects.
        /// Params
        /// - data objects IDs
        /// - initial uploading parameters
        /// - deletion prize for objects
        DataObjectsUploaded(Vec<DataObjectId>, UploadParameters, Balance),

        /// Emits on setting the storage operator metadata.
        /// Params
        /// - storage bucket ID
        /// - invited worker ID
        /// - metadata
        StorageOperatorMetadataSet(StorageBucketId, WorkerId, Vec<u8>),

        /// Emits on setting the storage bucket voucher limits.
        /// Params
        /// - storage bucket ID
        /// - new total objects size limit
        /// - new total objects number limit
        StorageBucketVoucherLimitsSet(StorageBucketId, u64, u64),

        /// Emits on accepting pending data objects.
        /// Params
        /// - storage bucket ID
        /// - worker ID (storage provider ID)
        /// - bag ID
        /// - pending data objects
        PendingDataObjectsAccepted(StorageBucketId, WorkerId, BagId, BTreeSet<DataObjectId>),

        /// Emits on cancelling the storage bucket invitation.
        /// Params
        /// - storage bucket ID
        StorageBucketInvitationCancelled(StorageBucketId),

        /// Emits on the storage bucket operator invitation.
        /// Params
        /// - storage bucket ID
        /// - operator worker ID (storage provider ID)
        StorageBucketOperatorInvited(StorageBucketId, WorkerId),

        /// Emits on the storage bucket operator removal.
        /// Params
        /// - storage bucket ID
        StorageBucketOperatorRemoved(StorageBucketId),

        /// Emits on changing the size-based pricing of new objects uploaded.
        /// Params
        /// - new status
        UploadingBlockStatusUpdated(bool),

        /// Emits on changing the size-based pricing of new objects uploaded.
        /// Params
        /// - new data size fee
        DataObjectPerMegabyteFeeUpdated(Balance),

        /// Emits on changing the "Storage buckets per bag" number limit.
        /// Params
        /// - new limit
        StorageBucketsPerBagLimitUpdated(u64),

        /// Emits on changing the "Storage buckets voucher max limits".
        /// Params
        /// - new objects size limit
        /// - new objects number limit
        StorageBucketsVoucherMaxLimitsUpdated(u64, u64),

        /// Emits on moving data objects between bags.
        /// Params
        /// - source bag ID
        /// - destination bag ID
        /// - data object IDs
        DataObjectsMoved(BagId, BagId, BTreeSet<DataObjectId>),

        /// Emits on data objects deletion from bags.
        /// Params
        /// - account ID for the deletion prize
        /// - bag ID
        /// - data object IDs
        DataObjectsDeleted(AccountId, BagId, BTreeSet<DataObjectId>),

        /// Emits on storage bucket status update.
        /// Params
        /// - storage bucket ID
        /// - new status
        StorageBucketStatusUpdated(StorageBucketId, bool),

        /// Emits on updating the blacklist with data hashes.
        /// Params
        /// - hashes to remove from the blacklist
        /// - hashes to add to the blacklist
        UpdateBlacklist(BTreeSet<Cid>, BTreeSet<Cid>),

        /// Emits on deleting a dynamic bag.
        /// Params
        /// - account ID for the deletion prize
        /// - dynamic bag ID
        DynamicBagDeleted(AccountId, DynamicBagId),

        /// Emits on creating a dynamic bag.
        /// Params
        /// - dynamic bag ID
        /// - optional DynamicBagDeletionPrize instance
        /// - assigned storage buckets' IDs
        /// - assigned distribution buckets' IDs
        DynamicBagCreated(
            DynamicBagId,
            Balance,
            BTreeSet<StorageBucketId>,
            BTreeSet<DistributionBucketId>,
        ),

        /// Emits on changing the voucher for a storage bucket.
        /// Params
        /// - storage bucket ID
        /// - new voucher
        VoucherChanged(StorageBucketId, Voucher),

        /// Emits on storage bucket deleting.
        /// Params
        /// - storage bucket ID
        StorageBucketDeleted(StorageBucketId),

        /// Emits on updating the number of storage buckets in dynamic bag creation policy.
        /// Params
        /// - dynamic bag type
        /// - new number of storage buckets
        NumberOfStorageBucketsInDynamicBagCreationPolicyUpdated(DynamicBagType, u64),

        /// Bag objects changed.
        /// Params
        /// - bag id
        /// - new total objects size
        /// - new total objects number
        BagObjectsChanged(BagId, u64, u64),

        /// Emits on creating distribution bucket family.
        /// Params
        /// - distribution family bucket ID
        DistributionBucketFamilyCreated(DistributionBucketFamilyId),

        /// Emits on deleting distribution bucket family.
        /// Params
        /// - distribution family bucket ID
        DistributionBucketFamilyDeleted(DistributionBucketFamilyId),

        /// Emits on creating distribution bucket.
        /// Params
        /// - distribution bucket family ID
        /// - accepting new bags
        /// - distribution bucket ID
        DistributionBucketCreated(DistributionBucketFamilyId, bool, DistributionBucketId),

        /// Emits on storage bucket status update (accepting new bags).
        /// Params
        /// - distribution bucket ID
        /// - new status (accepting new bags)
        DistributionBucketStatusUpdated(DistributionBucketId, bool),

        /// Emits on deleting distribution bucket.
        /// Params
        /// - distribution bucket ID
        DistributionBucketDeleted(DistributionBucketId),

        /// Emits on updating distribution buckets for bag.
        /// Params
        /// - bag ID
        /// - storage buckets to add ID collection
        /// - storage buckets to remove ID collection
        DistributionBucketsUpdatedForBag(
            BagId,
            DistributionBucketFamilyId,
            BTreeSet<DistributionBucketIndex>,
            BTreeSet<DistributionBucketIndex>
        ),

        /// Emits on changing the "Distribution buckets per bag" number limit.
        /// Params
        /// - new limit
        DistributionBucketsPerBagLimitUpdated(u64),

        /// Emits on storage bucket mode update (distributing flag).
        /// Params
        /// - distribution bucket ID
        /// - distributing
        DistributionBucketModeUpdated(DistributionBucketId, bool),

        /// Emits on dynamic bag creation policy update (distribution bucket families).
        /// Params
        /// - dynamic bag type
        /// - families and bucket numbers
        FamiliesInDynamicBagCreationPolicyUpdated(
            DynamicBagType,
            BTreeMap<DistributionBucketFamilyId, u32>
        ),

        /// Emits on creating a distribution bucket invitation for the operator.
        /// Params
        /// - distribution bucket ID
        /// - worker ID
        DistributionBucketOperatorInvited(
            DistributionBucketId,
            WorkerId,
        ),

        /// Emits on canceling a distribution bucket invitation for the operator.
        /// Params
        /// - distribution bucket ID
        /// - operator worker ID
        DistributionBucketInvitationCancelled(
            DistributionBucketId,
            WorkerId,
        ),

        /// Emits on accepting a distribution bucket invitation for the operator.
        /// Params
        /// - worker ID
        /// - distribution bucket ID
        DistributionBucketInvitationAccepted(
            WorkerId,
            DistributionBucketId,
        ),

        /// Emits on setting the metadata by a distribution bucket operator.
        /// Params
        /// - worker ID
        /// - distribution bucket ID
        /// - metadata
        DistributionBucketMetadataSet(
            WorkerId,
            DistributionBucketId,
            Vec<u8>
        ),

        /// Emits on the distribution bucket operator removal.
        /// Params
        /// - distribution bucket ID
        /// - distribution bucket operator ID
        DistributionBucketOperatorRemoved(
            DistributionBucketId,
            WorkerId
        ),

        /// Emits on setting the metadata by a distribution bucket family.
        /// Params
        /// - distribution bucket family ID
        /// - metadata
        DistributionBucketFamilyMetadataSet(
            DistributionBucketFamilyId,
            Vec<u8>
        ),

<<<<<<< HEAD
        /// Emits on storage assets being uploaded and deleted at the same time
        /// Params
        /// - UploadParameters
        /// - Objects Id of assets to be removed
        DataObjectsUpdated(
            UploadParameters,
            BTreeSet<DataObjectId>,
        ),
=======
        /// Emits on Storage Operator making a remark
        /// Params
        /// - operator's worker id
        /// - storage bucket id
        /// - remark message
        StorageOperatorRemarked(
            WorkerId,
            StorageBucketId,
            Vec<u8>,
        ),

        /// Emits on Distribution Operator making a remark
        /// Params
        /// - operator's worker id
        /// - distribution bucket id
        /// - remark message
        DistributionOperatorRemarked(
            WorkerId,
            DistributionBucketId,
            Vec<u8>,
        ),


>>>>>>> 41d156c0
    }
}

decl_error! {
    /// Storage module predefined errors
    pub enum Error for Module<T: Trait>{
        /// Empty "data object creation" collection.
        NoObjectsOnUpload,

        /// The requested storage bucket doesn't exist.
        StorageBucketDoesntExist,

        /// The requested storage bucket is not bound to a bag.
        StorageBucketIsNotBoundToBag,

        /// The requested storage bucket is already bound to a bag.
        StorageBucketIsBoundToBag,

        /// Invalid operation with invites: there is no storage bucket invitation.
        NoStorageBucketInvitation,

        /// Invalid operation with invites: storage provider was already set.
        StorageProviderAlreadySet,

        /// Storage provider must be set.
        StorageProviderMustBeSet,

        /// Invalid operation with invites: another storage provider was invited.
        DifferentStorageProviderInvited,

        /// Invalid operation with invites: storage provider was already invited.
        InvitedStorageProvider,

        /// Storage bucket id collections are empty.
        StorageBucketIdCollectionsAreEmpty,

        /// Upload data error: empty content ID provided.
        EmptyContentId,

        /// Upload data error: zero object size.
        ZeroObjectSize,

        /// Upload data error: invalid deletion prize source account.
        InvalidDeletionPrizeSourceAccount,

        /// Invalid storage provider for bucket.
        InvalidStorageProvider,

        /// Insufficient balance for an operation.
        InsufficientBalance,

        /// Data object doesn't exist.
        DataObjectDoesntExist,

        /// Uploading of the new object is blocked.
        UploadingBlocked,

        /// Data object id collection is empty.
        DataObjectIdCollectionIsEmpty,

        /// Cannot move objects within the same bag.
        SourceAndDestinationBagsAreEqual,

        /// Data object hash is part of the blacklist.
        DataObjectBlacklisted,

        /// Blacklist size limit exceeded.
        BlacklistSizeLimitExceeded,

        /// Max object size limit exceeded for voucher.
        VoucherMaxObjectSizeLimitExceeded,

        /// Max object number limit exceeded for voucher.
        VoucherMaxObjectNumberLimitExceeded,

        /// Object number limit for the storage bucket reached.
        StorageBucketObjectNumberLimitReached,

        /// Objects total size limit for the storage bucket reached.
        StorageBucketObjectSizeLimitReached,

        /// Insufficient module treasury balance for an operation.
        InsufficientTreasuryBalance,

        /// Cannot delete a non-empty storage bucket.
        CannotDeleteNonEmptyStorageBucket,

        /// The `data_object_ids` extrinsic parameter collection is empty.
        DataObjectIdParamsAreEmpty,

        /// The new `StorageBucketsPerBagLimit` number is too low.
        StorageBucketsPerBagLimitTooLow,

        /// The new `StorageBucketsPerBagLimit` number is too high.
        StorageBucketsPerBagLimitTooHigh,

        /// `StorageBucketsPerBagLimit` was exceeded for a bag.
        StorageBucketPerBagLimitExceeded,

        /// The storage bucket doesn't accept new bags.
        StorageBucketDoesntAcceptNewBags,

        /// Cannot create the dynamic bag: dynamic bag exists.
        DynamicBagExists,

        /// Dynamic bag doesn't exist.
        DynamicBagDoesntExist,

        /// Storage provider operator doesn't exist.
        StorageProviderOperatorDoesntExist,

        /// Invalid extrinsic call: data size fee changed.
        DataSizeFeeChanged,

        /// Cannot delete non empty dynamic bag.
        CannotDeleteNonEmptyDynamicBag,

        /// Max distribution bucket family number limit exceeded.
        MaxDistributionBucketFamilyNumberLimitExceeded,

        /// Distribution bucket family doesn't exist.
        DistributionBucketFamilyDoesntExist,

        /// Distribution bucket doesn't exist.
        DistributionBucketDoesntExist,

        /// Distribution bucket id collections are empty.
        DistributionBucketIdCollectionsAreEmpty,

        /// Distribution bucket doesn't accept new bags.
        DistributionBucketDoesntAcceptNewBags,

        /// Max distribution bucket number per bag limit exceeded.
        MaxDistributionBucketNumberPerBagLimitExceeded,

        /// Distribution bucket is not bound to a bag.
        DistributionBucketIsNotBoundToBag,

        /// Distribution bucket is bound to a bag.
        DistributionBucketIsBoundToBag,

        /// The new `DistributionBucketsPerBagLimit` number is too low.
        DistributionBucketsPerBagLimitTooLow,

        /// The new `DistributionBucketsPerBagLimit` number is too high.
        DistributionBucketsPerBagLimitTooHigh,

        /// Distribution provider operator doesn't exist.
        DistributionProviderOperatorDoesntExist,

        /// Distribution provider operator already invited.
        DistributionProviderOperatorAlreadyInvited,

        /// Distribution provider operator already set.
        DistributionProviderOperatorSet,

        /// No distribution bucket invitation.
        NoDistributionBucketInvitation,

        /// Invalid operations: must be a distribution provider operator for a bucket.
        MustBeDistributionProviderOperatorForBucket,

        /// Max number of pending invitations limit for a distribution bucket reached.
        MaxNumberOfPendingInvitationsLimitForDistributionBucketReached,

        /// Distribution family bound to a bag creation policy.
        DistributionFamilyBoundToBagCreationPolicy,

        /// Max data object size exceeded.
        MaxDataObjectSizeExceeded,

        /// Invalid transactor account ID for this bucket.
        InvalidTransactorAccount,
    }
}

decl_module! {
    /// _Storage_ substrate module.
    pub struct Module<T: Trait> for enum Call where origin: T::Origin {
        /// Default deposit_event() handler
        fn deposit_event() = default;

        /// Predefined errors.
        type Error = Error<T>;

        /// Exports const - a prize for a data object deletion.
        const DataObjectDeletionPrize: BalanceOf<T> = T::DataObjectDeletionPrize::get();

        /// Exports const - maximum size of the "hash blacklist" collection.
        const BlacklistSizeLimit: u64 = T::BlacklistSizeLimit::get();

        /// Exports const - "Storage buckets per bag" value constraint.
        const StorageBucketsPerBagValueConstraint: StorageBucketsPerBagValueConstraint =
            T::StorageBucketsPerBagValueConstraint::get();

        /// Exports const - the default dynamic bag creation policy for members (storage bucket
        /// number).
        const DefaultMemberDynamicBagNumberOfStorageBuckets: u64 =
            T::DefaultMemberDynamicBagNumberOfStorageBuckets::get();

        /// Exports const - the default dynamic bag creation policy for channels (storage bucket
        /// number).
        const DefaultChannelDynamicBagNumberOfStorageBuckets: u64 =
            T::DefaultChannelDynamicBagNumberOfStorageBuckets::get();

        /// Exports const - max allowed distribution bucket family number.
        const MaxDistributionBucketFamilyNumber: u64 = T::MaxDistributionBucketFamilyNumber::get();

        /// Exports const - "Distribution buckets per bag" value constraint.
        const DistributionBucketsPerBagValueConstraint: StorageBucketsPerBagValueConstraint =
            T::DistributionBucketsPerBagValueConstraint::get();

        /// Exports const - max number of pending invitations per distribution bucket.
        const MaxNumberOfPendingInvitationsPerDistributionBucket: u64 =
            T::MaxNumberOfPendingInvitationsPerDistributionBucket::get();

        /// Exports const - max data object size in bytes.
        const MaxDataObjectSize: u64 = T::MaxDataObjectSize::get();

        // ===== Storage Lead actions =====

        /// Delete storage bucket. Must be empty. Storage operator must be missing.
        #[weight = 10_000_000] // TODO: adjust weight
        pub fn delete_storage_bucket(
            origin,
            storage_bucket_id: T::StorageBucketId,
        ){
            <T as Trait>::StorageWorkingGroup::ensure_leader_origin(origin)?;

            let bucket = Self::ensure_storage_bucket_exists(&storage_bucket_id)?;

            ensure!(
                bucket.voucher.objects_used == 0,
                Error::<T>::CannotDeleteNonEmptyStorageBucket
            );

            // Check that no assigned bags left.
            ensure!(bucket.no_bags_assigned(), Error::<T>::StorageBucketIsBoundToBag);

            //
            // == MUTATION SAFE ==
            //

            <StorageBucketById<T>>::remove(storage_bucket_id);

            Self::deposit_event(
                RawEvent::StorageBucketDeleted(storage_bucket_id)
            );
        }

        /// Updates global uploading flag.
        #[weight = 10_000_000] // TODO: adjust weight
        pub fn update_uploading_blocked_status(origin, new_status: bool) {
            <T as Trait>::StorageWorkingGroup::ensure_leader_origin(origin)?;

            //
            // == MUTATION SAFE ==
            //

            UploadingBlocked::put(new_status);

            Self::deposit_event(RawEvent::UploadingBlockStatusUpdated(new_status));
        }

        /// Updates size-based pricing of new objects uploaded.
        #[weight = 10_000_000] // TODO: adjust weight
        pub fn update_data_size_fee(origin, new_data_size_fee: BalanceOf<T>) {
            <T as Trait>::StorageWorkingGroup::ensure_leader_origin(origin)?;

            //
            // == MUTATION SAFE ==
            //

            DataObjectPerMegabyteFee::<T>::put(new_data_size_fee);

            Self::deposit_event(RawEvent::DataObjectPerMegabyteFeeUpdated(new_data_size_fee));
        }

        /// Updates "Storage buckets per bag" number limit.
        #[weight = 10_000_000] // TODO: adjust weight
        pub fn update_storage_buckets_per_bag_limit(origin, new_limit: u64) {
            <T as Trait>::StorageWorkingGroup::ensure_leader_origin(origin)?;

            T::StorageBucketsPerBagValueConstraint::get().ensure_valid(
                new_limit,
                Error::<T>::StorageBucketsPerBagLimitTooLow,
                Error::<T>::StorageBucketsPerBagLimitTooHigh,
            )?;

            //
            // == MUTATION SAFE ==
            //

            StorageBucketsPerBagLimit::put(new_limit);

            Self::deposit_event(RawEvent::StorageBucketsPerBagLimitUpdated(new_limit));
        }

        /// Updates "Storage buckets voucher max limits".
        #[weight = 10_000_000] // TODO: adjust weight
        pub fn update_storage_buckets_voucher_max_limits(
            origin,
            new_objects_size: u64,
            new_objects_number: u64,
        ) {
            <T as Trait>::StorageWorkingGroup::ensure_leader_origin(origin)?;

            //
            // == MUTATION SAFE ==
            //

            VoucherMaxObjectsSizeLimit::put(new_objects_size);
            VoucherMaxObjectsNumberLimit::put(new_objects_number);

            Self::deposit_event(
                RawEvent::StorageBucketsVoucherMaxLimitsUpdated(new_objects_size, new_objects_number)
            );
        }

        /// Update number of storage buckets used in given dynamic bag creation policy.
        #[weight = 10_000_000] // TODO: adjust weight
        pub fn update_number_of_storage_buckets_in_dynamic_bag_creation_policy(
            origin,
            dynamic_bag_type: DynamicBagType,
            number_of_storage_buckets: u64,
        ) {
            <T as Trait>::StorageWorkingGroup::ensure_leader_origin(origin)?;

            //
            // == MUTATION SAFE ==
            //

            let mut creation_policy = Self::get_dynamic_bag_creation_policy(dynamic_bag_type);

            creation_policy.number_of_storage_buckets = number_of_storage_buckets;

            DynamicBagCreationPolicies::<T>::insert(dynamic_bag_type, creation_policy);

            Self::deposit_event(
                RawEvent::NumberOfStorageBucketsInDynamicBagCreationPolicyUpdated(
                    dynamic_bag_type,
                    number_of_storage_buckets
                )
            );
        }

        /// Add and remove hashes to the current blacklist.
        #[weight = 10_000_000] // TODO: adjust weight
        pub fn update_blacklist(
            origin,
            remove_hashes: BTreeSet<Cid>,
            add_hashes: BTreeSet<Cid>
        ){
            <T as Trait>::StorageWorkingGroup::ensure_leader_origin(origin)?;

            // Get only hashes that exist in the blacklist.
            let verified_remove_hashes = Self::get_existing_hashes(&remove_hashes);

            // Get only hashes that doesn't exist in the blacklist.
            let verified_add_hashes = Self::get_nonexisting_hashes(&add_hashes);

            let updated_blacklist_size: u64 = Self::current_blacklist_size()
                .saturating_add(verified_add_hashes.len().saturated_into::<u64>())
                .saturating_sub(verified_remove_hashes.len().saturated_into::<u64>());

            ensure!(
                updated_blacklist_size <= T::BlacklistSizeLimit::get(),
                Error::<T>::BlacklistSizeLimitExceeded
            );

            //
            // == MUTATION SAFE ==
            //

            for cid in verified_remove_hashes.iter() {
                Blacklist::remove(cid);
            }

            for cid in verified_add_hashes.iter() {
                Blacklist::insert(cid, ());
            }

            CurrentBlacklistSize::put(updated_blacklist_size);

            Self::deposit_event(RawEvent::UpdateBlacklist(remove_hashes, add_hashes));
        }

        /// Create storage bucket.
        #[weight = 10_000_000] // TODO: adjust weight
        pub fn create_storage_bucket(
            origin,
            invite_worker: Option<WorkerId<T>>,
            accepting_new_bags: bool,
            size_limit: u64,
            objects_limit: u64,
        ) {
            <T as Trait>::StorageWorkingGroup::ensure_leader_origin(origin)?;

            let voucher = Voucher {
                size_limit,
                objects_limit,
                ..Default::default()
            };

            Self::can_create_storage_bucket(&voucher, &invite_worker)?;

            //
            // == MUTATION SAFE ==
            //

            let operator_status = invite_worker
                .map(StorageBucketOperatorStatus::InvitedStorageWorker)
                .unwrap_or(StorageBucketOperatorStatus::Missing);

            let storage_bucket = StorageBucket::<T> {
                operator_status,
                accepting_new_bags,
                voucher,
                assigned_bags: 0,
            };

            let storage_bucket_id = Self::next_storage_bucket_id();

            <NextStorageBucketId<T>>::put(storage_bucket_id + One::one());

            <StorageBucketById<T>>::insert(storage_bucket_id, storage_bucket);

            Self::deposit_event(
                RawEvent::StorageBucketCreated(
                    storage_bucket_id,
                    invite_worker,
                    accepting_new_bags,
                    size_limit,
                    objects_limit,
                )
            );
        }

        /// Updates storage buckets for a bag..
        #[weight = 10_000_000] // TODO: adjust weight
        pub fn update_storage_buckets_for_bag(
            origin,
            bag_id: BagId<T>,
            add_buckets: BTreeSet<T::StorageBucketId>,
            remove_buckets: BTreeSet<T::StorageBucketId>,
        ) {
            <T as Trait>::StorageWorkingGroup::ensure_leader_origin(origin)?;

            Self::ensure_bag_exists(&bag_id)?;

            let voucher_update = Self::validate_update_storage_buckets_for_bag_params(
                &bag_id,
                &add_buckets,
                &remove_buckets,
            )?;

            //
            // == MUTATION SAFE ==
            //

            // Update vouchers.
            if !add_buckets.is_empty() {
                Self::change_storage_buckets_vouchers(
                    &add_buckets,
                    &voucher_update,
                    OperationType::Increase
                );
            }
            if !remove_buckets.is_empty() {
                Self::change_storage_buckets_vouchers(
                    &remove_buckets,
                    &voucher_update,
                    OperationType::Decrease
                );
            }

            // Update bag counters.
            Self::change_bag_assignments_for_storage_buckets(&add_buckets, &remove_buckets);

            Bags::<T>::mutate(&bag_id, |bag| {
                bag.update_storage_buckets(&mut add_buckets.clone(), &remove_buckets);
            });

            Self::deposit_event(
                RawEvent::StorageBucketsUpdatedForBag(bag_id, add_buckets, remove_buckets)
            );
        }

        /// Cancel pending storage bucket invite. An invitation must be pending.
        #[weight = 10_000_000] // TODO: adjust weight
        pub fn cancel_storage_bucket_operator_invite(origin, storage_bucket_id: T::StorageBucketId){
            <T as Trait>::StorageWorkingGroup::ensure_leader_origin(origin)?;

            let bucket = Self::ensure_storage_bucket_exists(&storage_bucket_id)?;

            Self::ensure_bucket_pending_invitation_status(&bucket)?;

            //
            // == MUTATION SAFE ==
            //

            <StorageBucketById<T>>::mutate(storage_bucket_id, |bucket| {
                bucket.operator_status = StorageBucketOperatorStatus::Missing;
            });

            Self::deposit_event(
                RawEvent::StorageBucketInvitationCancelled(storage_bucket_id)
            );
        }

        /// Invite storage bucket operator. Must be missing.
        #[weight = 10_000_000] // TODO: adjust weight
        pub fn invite_storage_bucket_operator(
            origin,
            storage_bucket_id: T::StorageBucketId,
            operator_id: WorkerId<T>,
        ){
            <T as Trait>::StorageWorkingGroup::ensure_leader_origin(origin)?;

            let bucket = Self::ensure_storage_bucket_exists(&storage_bucket_id)?;

            Self::ensure_bucket_missing_invitation_status(&bucket)?;

            Self::ensure_storage_provider_operator_exists(&operator_id)?;

            //
            // == MUTATION SAFE ==
            //

            <StorageBucketById<T>>::mutate(storage_bucket_id, |bucket| {
                bucket.operator_status =
                    StorageBucketOperatorStatus::InvitedStorageWorker(operator_id);
            });

            Self::deposit_event(
                RawEvent::StorageBucketOperatorInvited(storage_bucket_id, operator_id)
            );
        }

        /// Removes storage bucket operator.
        #[weight = 10_000_000] // TODO: adjust weight
        pub fn remove_storage_bucket_operator(
            origin,
            storage_bucket_id: T::StorageBucketId,
        ){
            <T as Trait>::StorageWorkingGroup::ensure_leader_origin(origin)?;

            let bucket = Self::ensure_storage_bucket_exists(&storage_bucket_id)?;

            Self::ensure_bucket_storage_provider_invitation_status_for_removal(&bucket)?;

            //
            // == MUTATION SAFE ==
            //

            <StorageBucketById<T>>::mutate(storage_bucket_id, |bucket| {
                bucket.operator_status =
                    StorageBucketOperatorStatus::Missing;
            });

            Self::deposit_event(
                RawEvent::StorageBucketOperatorRemoved(storage_bucket_id)
            );
        }

        /// Update whether new bags are being accepted for storage.
        #[weight = 10_000_000] // TODO: adjust weight
        pub fn update_storage_bucket_status(
            origin,
            storage_bucket_id: T::StorageBucketId,
            accepting_new_bags: bool
        ) {
            <T as Trait>::StorageWorkingGroup::ensure_leader_origin(origin)?;

            Self::ensure_storage_bucket_exists(&storage_bucket_id)?;

            //
            // == MUTATION SAFE ==
            //

            <StorageBucketById<T>>::mutate(storage_bucket_id, |bucket| {
                bucket.accepting_new_bags = accepting_new_bags;
            });

            Self::deposit_event(
                RawEvent::StorageBucketStatusUpdated(storage_bucket_id, accepting_new_bags)
            );
        }

        /// Sets storage bucket voucher limits.
        #[weight = 10_000_000] // TODO: adjust weight
        pub fn set_storage_bucket_voucher_limits(
            origin,
            storage_bucket_id: T::StorageBucketId,
            new_objects_size_limit: u64,
            new_objects_number_limit: u64,
        ) {
            <T as Trait>::StorageWorkingGroup::ensure_leader_origin(origin)?;

            Self::ensure_storage_bucket_exists(&storage_bucket_id)?;

            ensure!(
                new_objects_size_limit <= Self::voucher_max_objects_size_limit(),
                Error::<T>::VoucherMaxObjectSizeLimitExceeded
            );

            ensure!(
                new_objects_number_limit <= Self::voucher_max_objects_number_limit(),
                Error::<T>::VoucherMaxObjectNumberLimitExceeded
            );

            //
            // == MUTATION SAFE ==
            //

            <StorageBucketById<T>>::mutate(storage_bucket_id, |bucket| {
                bucket.voucher = Voucher{
                    size_limit: new_objects_size_limit,
                    objects_limit: new_objects_number_limit,
                    ..bucket.voucher
                };
            });

            Self::deposit_event(
                RawEvent::StorageBucketVoucherLimitsSet(
                    storage_bucket_id,
                    new_objects_size_limit,
                    new_objects_number_limit
                )
            );
        }

        // ===== Storage Operator actions =====

        /// Accept the storage bucket invitation. An invitation must match the worker_id parameter.
        /// It accepts an additional account ID (transactor) for accepting data objects to prevent
        /// transaction nonce collisions.
        #[weight = 10_000_000] // TODO: adjust weight
        pub fn accept_storage_bucket_invitation(
            origin,
            worker_id: WorkerId<T>,
            storage_bucket_id: T::StorageBucketId,
            transactor_account_id: T::AccountId,
        ) {
            <T as Trait>::StorageWorkingGroup::ensure_worker_origin(origin, &worker_id)?;

            let bucket = Self::ensure_storage_bucket_exists(&storage_bucket_id)?;

            Self::ensure_bucket_storage_provider_invitation_status(&bucket, worker_id)?;

            //
            // == MUTATION SAFE ==
            //

            <StorageBucketById<T>>::mutate(storage_bucket_id, |bucket| {
                bucket.operator_status =
                    StorageBucketOperatorStatus::StorageWorker(
                        worker_id,
                        transactor_account_id.clone()
                    );
            });

            Self::deposit_event(
                RawEvent::StorageBucketInvitationAccepted(
                    storage_bucket_id,
                    worker_id,
                    transactor_account_id
                )
            );
        }

        /// Sets storage operator metadata (eg.: storage node URL).
        #[weight = 10_000_000] // TODO: adjust weight
        pub fn set_storage_operator_metadata(
            origin,
            worker_id: WorkerId<T>,
            storage_bucket_id: T::StorageBucketId,
            metadata: Vec<u8>
        ) {
            <T as Trait>::StorageWorkingGroup::ensure_worker_origin(origin, &worker_id)?;

            let bucket = Self::ensure_storage_bucket_exists(&storage_bucket_id)?;

            Self::ensure_bucket_invitation_accepted(&bucket, worker_id)?;

            //
            // == MUTATION SAFE ==
            //

            Self::deposit_event(
                RawEvent::StorageOperatorMetadataSet(storage_bucket_id, worker_id, metadata)
            );
        }

        /// A storage provider signals that the data object was successfully uploaded to its storage.
        #[weight = 10_000_000] // TODO: adjust weight
        pub fn accept_pending_data_objects(
            origin,
            worker_id: WorkerId<T>,
            storage_bucket_id: T::StorageBucketId,
            bag_id: BagId<T>,
            data_objects: BTreeSet<T::DataObjectId>,
        ) {
            let transactor_account_id = ensure_signed(origin)?;

            let bucket = Self::ensure_storage_bucket_exists(&storage_bucket_id)?;

            Self::ensure_bucket_transactor_access(&bucket, worker_id, transactor_account_id)?;

            Self::ensure_bag_exists(&bag_id)?;

            Self::validate_accept_pending_data_objects_params(
                &bag_id,
                &data_objects,
                &storage_bucket_id
            )?;

            //
            // == MUTATION SAFE ==
            //

            // Accept data objects for a bag.
            for data_object_id in data_objects.iter() {
                DataObjectsById::<T>::mutate(&bag_id, data_object_id, |data_object| {
                    data_object.accepted = true;
                });
            }

            Self::deposit_event(
                RawEvent::PendingDataObjectsAccepted(
                    storage_bucket_id,
                    worker_id,
                    bag_id,
                    data_objects
                )
            );
        }

        // ===== Distribution Lead actions =====

        /// Create a distribution bucket family.
        #[weight = 10_000_000] // TODO: adjust weight
        pub fn create_distribution_bucket_family(origin) {
            <T as Trait>::DistributionWorkingGroup::ensure_leader_origin(origin)?;

            ensure!(
                Self::distribution_bucket_family_number() <
                    T::MaxDistributionBucketFamilyNumber::get(),
                Error::<T>::MaxDistributionBucketFamilyNumberLimitExceeded
            );

            //
            // == MUTATION SAFE ==
            //

            Self::increment_distribution_family_number();

            let family = DistributionBucketFamily::<T>::default();

            let family_id = Self::next_distribution_bucket_family_id();

            <NextDistributionBucketFamilyId<T>>::put(family_id + One::one());

            <DistributionBucketFamilyById<T>>::insert(family_id, family);

            Self::deposit_event(RawEvent::DistributionBucketFamilyCreated(family_id));
        }

        /// Deletes a distribution bucket family.
        #[weight = 10_000_000] // TODO: adjust weight
        pub fn delete_distribution_bucket_family(origin, family_id: T::DistributionBucketFamilyId) {
            <T as Trait>::DistributionWorkingGroup::ensure_leader_origin(origin)?;

            Self::ensure_distribution_bucket_family_exists(&family_id)?;

            // Check that no assigned bags left.
            ensure!(Self::no_bags_assigned(&family_id), Error::<T>::DistributionBucketIsBoundToBag);

            Self::check_dynamic_bag_creation_policy_for_dependencies(
                &family_id,
                DynamicBagType::Member
            )?;
            Self::check_dynamic_bag_creation_policy_for_dependencies(
                &family_id,
                DynamicBagType::Channel
            )?;

            //
            // == MUTATION SAFE ==
            //

            Self::decrement_distribution_family_number();

            <DistributionBucketFamilyById<T>>::remove(family_id);

            Self::deposit_event(RawEvent::DistributionBucketFamilyDeleted(family_id));
        }

        /// Create a distribution bucket.
        #[weight = 10_000_000] // TODO: adjust weight
        pub fn create_distribution_bucket(
            origin,
            family_id: T::DistributionBucketFamilyId,
            accepting_new_bags: bool,
        ) {
            <T as Trait>::DistributionWorkingGroup::ensure_leader_origin(origin)?;

            let family = Self::ensure_distribution_bucket_family_exists(&family_id)?;

            //
            // == MUTATION SAFE ==
            //

            let bucket = DistributionBucket::<T> {
                accepting_new_bags,
                distributing: true,
                pending_invitations: BTreeSet::new(),
                operators: BTreeSet::new(),
                assigned_bags: 0,
            };

            let bucket_index = family.next_distribution_bucket_index;
            let bucket_id = Self::create_distribution_bucket_id(family_id, bucket_index);

            <DistributionBucketFamilyById<T>>::mutate(family_id, |family|{
                family.increment_next_distribution_bucket_index_counter();
            });

            <DistributionBucketByFamilyIdById<T>>::insert(family_id, bucket_index, bucket);

            Self::deposit_event(
                RawEvent::DistributionBucketCreated(family_id, accepting_new_bags, bucket_id)
            );
        }

        /// Updates a distribution bucket 'accepts new bags' flag.
        #[weight = 10_000_000] // TODO: adjust weight
        pub fn update_distribution_bucket_status(
            origin,
            bucket_id: DistributionBucketId<T>,
            accepting_new_bags: bool
        ) {
            <T as Trait>::DistributionWorkingGroup::ensure_leader_origin(origin)?;

            Self::ensure_distribution_bucket_exists(&bucket_id)?;

            //
            // == MUTATION SAFE ==
            //

            <DistributionBucketByFamilyIdById<T>>::mutate(
                bucket_id.distribution_bucket_family_id,
                bucket_id.distribution_bucket_index,
                |bucket| {
                    bucket.accepting_new_bags = accepting_new_bags;
                }
            );

            Self::deposit_event(
                RawEvent::DistributionBucketStatusUpdated(bucket_id, accepting_new_bags)
            );
        }

        /// Delete distribution bucket. Must be empty.
        #[weight = 10_000_000] // TODO: adjust weight
        pub fn delete_distribution_bucket(
            origin,
            bucket_id: DistributionBucketId<T>,
        ){
            <T as Trait>::DistributionWorkingGroup::ensure_leader_origin(origin)?;

            let bucket = Self::ensure_distribution_bucket_exists(&bucket_id)?;

            // Check that no assigned bags left.
            ensure!(bucket.no_bags_assigned(), Error::<T>::DistributionBucketIsBoundToBag);

            // Check that all operators were removed.
            ensure!(bucket.operators.is_empty(), Error::<T>::DistributionProviderOperatorSet);

            //
            // == MUTATION SAFE ==
            //

            <DistributionBucketByFamilyIdById<T>>::remove(
                &bucket_id.distribution_bucket_family_id,
                &bucket_id.distribution_bucket_index
            );

            Self::deposit_event(
                RawEvent::DistributionBucketDeleted(bucket_id)
            );
        }

        /// Updates distribution buckets for a bag.
        #[weight = 10_000_000] // TODO: adjust weight
        pub fn update_distribution_buckets_for_bag(
            origin,
            bag_id: BagId<T>,
            family_id: T::DistributionBucketFamilyId,
            add_buckets_indices: BTreeSet<T::DistributionBucketIndex>,
            remove_buckets_indices: BTreeSet<T::DistributionBucketIndex>,
        ) {
            <T as Trait>::DistributionWorkingGroup::ensure_leader_origin(origin)?;

            Self::validate_update_distribution_buckets_for_bag_params(
                &bag_id,
                &family_id,
                &add_buckets_indices,
                &remove_buckets_indices,
            )?;

            //
            // == MUTATION SAFE ==
            //

            let add_buckets_ids = add_buckets_indices
                .iter()
                .map(|idx| Self::create_distribution_bucket_id(family_id, *idx))
                .collect::<BTreeSet<_>>();

            let remove_buckets_ids = remove_buckets_indices
                .iter()
                .map(|idx| Self::create_distribution_bucket_id(family_id, *idx))
                .collect::<BTreeSet<_>>();

            Bags::<T>::mutate(&bag_id, |bag| {
                bag.update_distribution_buckets(&mut add_buckets_ids.clone(), &remove_buckets_ids);
            });

            Self::change_bag_assignments_for_distribution_buckets(
                &add_buckets_ids,
                &remove_buckets_ids
            );

            Self::deposit_event(
                RawEvent::DistributionBucketsUpdatedForBag(
                    bag_id,
                    family_id,
                    add_buckets_indices,
                    remove_buckets_indices
                )
            );
        }

        /// Updates "Distribution buckets per bag" number limit.
        #[weight = 10_000_000] // TODO: adjust weight
        pub fn update_distribution_buckets_per_bag_limit(origin, new_limit: u64) {
            <T as Trait>::DistributionWorkingGroup::ensure_leader_origin(origin)?;

            T::DistributionBucketsPerBagValueConstraint::get().ensure_valid(
                new_limit,
                Error::<T>::DistributionBucketsPerBagLimitTooLow,
                Error::<T>::DistributionBucketsPerBagLimitTooHigh,
            )?;

            //
            // == MUTATION SAFE ==
            //

            DistributionBucketsPerBagLimit::put(new_limit);

            Self::deposit_event(RawEvent::DistributionBucketsPerBagLimitUpdated(new_limit));
        }

        /// Updates 'distributing' flag for the distributing flag.
        #[weight = 10_000_000] // TODO: adjust weight
        pub fn update_distribution_bucket_mode(
            origin,
            bucket_id: DistributionBucketId<T>,
            distributing: bool
        ) {
            <T as Trait>::DistributionWorkingGroup::ensure_leader_origin(origin)?;

            Self::ensure_distribution_bucket_exists(&bucket_id)?;

            //
            // == MUTATION SAFE ==
            //

            <DistributionBucketByFamilyIdById<T>>::mutate(
                bucket_id.distribution_bucket_family_id,
                bucket_id.distribution_bucket_index,
                |bucket| {
                    bucket.distributing = distributing;
                }
            );

            Self::deposit_event(
                RawEvent::DistributionBucketModeUpdated(bucket_id, distributing)
            );
        }

        /// Update number of distributed buckets used in given dynamic bag creation policy.
        #[weight = 10_000_000] // TODO: adjust weight
        pub fn update_families_in_dynamic_bag_creation_policy(
            origin,
            dynamic_bag_type: DynamicBagType,
            families: BTreeMap<T::DistributionBucketFamilyId, u32>
        ) {
            <T as Trait>::DistributionWorkingGroup::ensure_leader_origin(origin)?;

            Self::validate_update_families_in_dynamic_bag_creation_policy_params(&families)?;

            //
            // == MUTATION SAFE ==
            //

            // We initialize the default storage bucket number here if no policy exists.
            let mut new_policy = Self::get_dynamic_bag_creation_policy(dynamic_bag_type);
            new_policy.families = families.clone();

            DynamicBagCreationPolicies::<T>::insert(dynamic_bag_type, new_policy);

            Self::deposit_event(
                RawEvent::FamiliesInDynamicBagCreationPolicyUpdated(
                    dynamic_bag_type,
                    families
                )
            );
        }

        /// Invite an operator. Must be missing.
        #[weight = 10_000_000] // TODO: adjust weight
        pub fn invite_distribution_bucket_operator(
            origin,
            bucket_id: DistributionBucketId<T>,
            operator_worker_id: WorkerId<T>
        ) {
            <T as Trait>::DistributionWorkingGroup::ensure_leader_origin(origin)?;

            let bucket = Self::ensure_distribution_bucket_exists(&bucket_id)?;

            Self::ensure_distribution_provider_can_be_invited(&bucket, &operator_worker_id)?;

            //
            // == MUTATION SAFE ==
            //

            <DistributionBucketByFamilyIdById<T>>::mutate(
                bucket_id.distribution_bucket_family_id,
                bucket_id.distribution_bucket_index,
                |bucket| {
                    bucket.pending_invitations.insert(operator_worker_id);
                }
            );

            Self::deposit_event(
                RawEvent::DistributionBucketOperatorInvited(bucket_id, operator_worker_id)
            );
        }

        /// Cancel pending invite. Must be pending.
        #[weight = 10_000_000] // TODO: adjust weight
        pub fn cancel_distribution_bucket_operator_invite(
            origin,
            bucket_id: DistributionBucketId<T>,
            operator_worker_id: WorkerId<T>
        ) {
            <T as Trait>::DistributionWorkingGroup::ensure_leader_origin(origin)?;

            let bucket = Self::ensure_distribution_bucket_exists(&bucket_id)?;

            ensure!(
                bucket.pending_invitations.contains(&operator_worker_id),
                Error::<T>::NoDistributionBucketInvitation
            );

            //
            // == MUTATION SAFE ==
            //

            <DistributionBucketByFamilyIdById<T>>::mutate(
                bucket_id.distribution_bucket_family_id,
                bucket_id.distribution_bucket_index,
                |bucket| {
                    bucket.pending_invitations.remove(&operator_worker_id);
                }
            );

            Self::deposit_event(
                RawEvent::DistributionBucketInvitationCancelled(
                    bucket_id,
                    operator_worker_id
                )
            );
        }

        /// Removes distribution bucket operator.
        #[weight = 10_000_000] // TODO: adjust weight
        pub fn remove_distribution_bucket_operator(
            origin,
            bucket_id: DistributionBucketId<T>,
            operator_worker_id: WorkerId<T>,
        ){
            <T as Trait>::DistributionWorkingGroup::ensure_leader_origin(origin)?;

            let bucket = Self::ensure_distribution_bucket_exists(&bucket_id)?;

            ensure!(
                bucket.operators.contains(&operator_worker_id),
                Error::<T>::MustBeDistributionProviderOperatorForBucket
            );


            //
            // == MUTATION SAFE ==
            //

            <DistributionBucketByFamilyIdById<T>>::mutate(
                bucket_id.distribution_bucket_family_id,
                bucket_id.distribution_bucket_index,
                |bucket| {
                    bucket.operators.remove(&operator_worker_id);
                }
            );

            Self::deposit_event(
                RawEvent::DistributionBucketOperatorRemoved(bucket_id, operator_worker_id)
            );
        }

        /// Set distribution bucket family metadata.
        #[weight = 10_000_000] // TODO: adjust weight
        pub fn set_distribution_bucket_family_metadata(
            origin,
            family_id: T::DistributionBucketFamilyId,
            metadata: Vec<u8>,
        ) {
            <T as Trait>::DistributionWorkingGroup::ensure_leader_origin(origin)?;

            Self::ensure_distribution_bucket_family_exists(&family_id)?;

            //
            // == MUTATION SAFE ==
            //

            Self::deposit_event(
                RawEvent::DistributionBucketFamilyMetadataSet(
                    family_id,
                    metadata
                )
            );
        }


        // ===== Distribution Operator actions =====

        /// Accept pending invite.
        #[weight = 10_000_000] // TODO: adjust weight
        pub fn accept_distribution_bucket_invitation(
            origin,
            worker_id: WorkerId<T>,
            bucket_id: DistributionBucketId<T>,
        ) {
            <T as Trait>::DistributionWorkingGroup::ensure_worker_origin(origin, &worker_id)?;

            let bucket = Self::ensure_distribution_bucket_exists(&bucket_id)?;

            ensure!(
                bucket.pending_invitations.contains(&worker_id),
                Error::<T>::NoDistributionBucketInvitation
            );

            //
            // == MUTATION SAFE ==
            //

            <DistributionBucketByFamilyIdById<T>>::mutate(
                bucket_id.distribution_bucket_family_id,
                bucket_id.distribution_bucket_index,
                |bucket| {
                    bucket.pending_invitations.remove(&worker_id);
                    bucket.operators.insert(worker_id);
                }
            );

            Self::deposit_event(
                RawEvent::DistributionBucketInvitationAccepted(worker_id, bucket_id)
            );
        }

        /// Set distribution operator metadata for the distribution bucket.
        #[weight = 10_000_000] // TODO: adjust weight
        pub fn set_distribution_operator_metadata(
            origin,
            worker_id: WorkerId<T>,
            bucket_id: DistributionBucketId<T>,
            metadata: Vec<u8>,
        ) {
            <T as Trait>::DistributionWorkingGroup::ensure_worker_origin(origin, &worker_id)?;

            let bucket = Self::ensure_distribution_bucket_exists(&bucket_id)?;

            ensure!(
                bucket.operators.contains(&worker_id),
                Error::<T>::MustBeDistributionProviderOperatorForBucket
            );

            //
            // == MUTATION SAFE ==
            //

            Self::deposit_event(
                RawEvent::DistributionBucketMetadataSet(worker_id, bucket_id, metadata)
            );
        }

        // ===== Sudo actions (development mode) =====

        /// Upload new data objects. Development mode.
        #[weight = 10_000_000] // TODO: adjust weight
        pub fn sudo_upload_data_objects(origin, params: UploadParameters<T>) {
            ensure_root(origin)?;

            Self::upload_data_objects(params)?;
        }

        /// Create a dynamic bag. Development mode.
        #[weight = 10_000_000] // TODO: adjust weight
        pub fn sudo_create_dynamic_bag(
            origin,
            params: DynBagCreationParameters<T>,
            deletion_prize: BalanceOf<T>,
        ) {
            ensure_root(origin)?;

            Self::create_dynamic_bag(params, deletion_prize)?;
        }

        /// Create a dynamic bag. Development mode.
        #[weight = 10_000_000] // TODO: adjust weight
        pub fn storage_operator_remark(
            origin,
            worker_id: WorkerId<T>,
            storage_bucket_id: T::StorageBucketId,
            msg: Vec<u8>,
        ) {
            <T as Trait>::StorageWorkingGroup::ensure_worker_origin(origin, &worker_id)?;
            let bucket = Self::ensure_storage_bucket_exists(&storage_bucket_id)?;
            Self::ensure_bucket_invitation_accepted(&bucket, worker_id)?;

            //
            // == MUTATION SAFE ==
            //

            Self::deposit_event(RawEvent::StorageOperatorRemarked(worker_id, storage_bucket_id, msg));
        }

        /// Create a dynamic bag. Development mode.
        #[weight = 10_000_000] // TODO: adjust weight
        pub fn distribution_operator_remark(
            origin,
            worker_id: WorkerId<T>,
            distribution_bucket_id: DistributionBucketId<T>,
            msg: Vec<u8>,
        ) {
            <T as Trait>::DistributionWorkingGroup::ensure_worker_origin(origin, &worker_id)?;
            let bucket = Self::ensure_distribution_bucket_exists(&distribution_bucket_id)?;
            ensure!(
                bucket.operators.contains(&worker_id),
                Error::<T>::MustBeDistributionProviderOperatorForBucket
            );

            //
            // == MUTATION SAFE ==
            //

            Self::deposit_event(RawEvent::DistributionOperatorRemarked(worker_id, distribution_bucket_id, msg));
        }

    }
}

// Public methods
impl<T: Trait> DataObjectStorage<T> for Module<T> {
    fn upload_data_objects(params: UploadParameters<T>) -> DispatchResult {
        // size check:
        ensure!(
            !params.object_creation_list.is_empty(),
            Error::<T>::NoObjectsOnUpload
        );

        // ensure specified data fee == storage data fee
        ensure!(
            params.expected_data_size_fee == DataObjectPerMegabyteFee::<T>::get(),
            Error::<T>::DataSizeFeeChanged,
        );

        let start = NextDataObjectId::<T>::get();
        Self::try_mutating_storage_state(
            params.deletion_prize_source_account_id.clone(),
            BagOperation::<T> {
                bag_id: params.bag_id.clone(),
                params: BagOperationParams::<T>::Update(
                    params.object_creation_list.clone(),
                    Default::default(),
                ),
            },
        )?;
        let end = NextDataObjectId::<T>::get();

        Self::deposit_event(RawEvent::DataObjectsUploaded(
            (start..end).collect(),
            params,
            T::DataObjectDeletionPrize::get(),
        ));

        Ok(())
    }

    fn can_move_data_objects(
        src_bag_id: &BagId<T>,
        dest_bag_id: &BagId<T>,
        objects: &BTreeSet<<T as Trait>::DataObjectId>,
    ) -> DispatchResult {
        Self::validate_data_objects_on_moving(src_bag_id, dest_bag_id, objects).map(|_| ())
    }

    fn move_data_objects(
        src_bag_id: BagId<T>,
        dest_bag_id: BagId<T>,
        objects: BTreeSet<T::DataObjectId>,
    ) -> DispatchResult {
        let src_bag = Self::ensure_bag_exists(&src_bag_id)?;
        let dest_bag = Self::ensure_bag_exists(&dest_bag_id)?;

        let bag_change =
            Self::validate_data_objects_on_moving(&src_bag_id, &dest_bag_id, &objects)?;

        //
        // == MUTATION SAFE ==
        //

        for object_id in objects.iter() {
            DataObjectsById::<T>::swap(&src_bag_id, &object_id, &dest_bag_id, &object_id);
        }

        // Change source bag.
        Self::change_storage_bucket_vouchers_for_bag(
            &src_bag_id,
            &src_bag,
            &bag_change.voucher_update,
            OperationType::Decrease,
        );

        // Change destination bag.
        Self::change_storage_bucket_vouchers_for_bag(
            &dest_bag_id,
            &dest_bag,
            &bag_change.voucher_update,
            OperationType::Increase,
        );

        Self::deposit_event(RawEvent::DataObjectsMoved(src_bag_id, dest_bag_id, objects));

        Ok(())
    }

    fn delete_data_objects(
        deletion_prize_account_id: T::AccountId,
        bag_id: BagId<T>,
        objects: BTreeSet<T::DataObjectId>,
    ) -> DispatchResult {
        ensure!(
            !objects.is_empty(),
            Error::<T>::DataObjectIdCollectionIsEmpty
        );

        Self::try_mutating_storage_state(
            deletion_prize_account_id.clone(),
            BagOperation::<T> {
                bag_id: bag_id.clone(),
                params: BagOperationParams::<T>::Update(Default::default(), objects.clone()),
            },
        )?;

        Self::deposit_event(RawEvent::DataObjectsDeleted(
            deletion_prize_account_id,
            bag_id,
            objects,
        ));

        Ok(())
    }

    fn upload_and_delete_data_objects(
        upload_parameters: UploadParameters<T>,
        objects_to_remove: BTreeSet<T::DataObjectId>,
    ) -> DispatchResult {
        if !upload_parameters.object_creation_list.is_empty() {
            ensure!(
                upload_parameters.expected_data_size_fee == DataObjectPerMegabyteFee::<T>::get(),
                Error::<T>::DataSizeFeeChanged,
            );
        }
        Self::try_mutating_storage_state(
            upload_parameters.deletion_prize_source_account_id.clone(),
            BagOperation::<T> {
                bag_id: upload_parameters.bag_id.clone(),
                params: BagOperationParams::<T>::Update(
                    upload_parameters.object_creation_list.clone(),
                    objects_to_remove.clone(),
                ),
            },
        )?;

        Self::deposit_event(RawEvent::DataObjectsUpdated(
            upload_parameters,
            objects_to_remove,
        ));
        Ok(())
    }

    fn delete_dynamic_bag(
        deletion_prize_account_id: T::AccountId,
        dynamic_bag_id: DynamicBagId<T>,
    ) -> DispatchResult {
        let bag_id: BagId<T> = dynamic_bag_id.clone().into();
        Self::try_mutating_storage_state(
            deletion_prize_account_id.clone(),
            BagOperation::<T> {
                bag_id,
                params: BagOperationParams::<T>::Delete,
            },
        )?;

        Self::deposit_event(RawEvent::DynamicBagDeleted(
            deletion_prize_account_id,
            dynamic_bag_id,
        ));

        Ok(())
    }

    fn create_dynamic_bag(
        params: DynBagCreationParameters<T>,
        deletion_prize: BalanceOf<T>,
    ) -> DispatchResult {
        let bag_id: BagId<T> = params.bag_id.clone().into();

        // ensure specified data fee == storage data fee
        ensure!(
            params.expected_data_size_fee == DataObjectPerMegabyteFee::<T>::get(),
            Error::<T>::DataSizeFeeChanged,
        );

        Self::try_mutating_storage_state(
            params.deletion_prize_source_account_id.clone(),
            BagOperation::<T> {
                bag_id: bag_id.clone(),
                params: BagOperationParams::<T>::Create(
                    deletion_prize,
                    params.object_creation_list,
                ),
            },
        )?;

        let Bag::<T> {
            stored_by,
            distributed_by,
            ..
        } = Bags::<T>::get(&bag_id);

        Self::deposit_event(RawEvent::DynamicBagCreated(
            params.bag_id,
            deletion_prize,
            stored_by,
            distributed_by,
        ));

        Ok(())
    }

    fn ensure_bag_exists(bag_id: &BagId<T>) -> Result<Bag<T>, DispatchError> {
        Self::ensure_bag_exists(bag_id)
    }

    fn get_data_objects_id(bag_id: &BagId<T>) -> BTreeSet<T::DataObjectId> {
        DataObjectsById::<T>::iter_prefix(&bag_id)
            .map(|x| x.0)
            .collect()
    }
}

impl<T: Trait> Module<T> {
    // Increment distribution family number in the storage.
    fn increment_distribution_family_number() {
        DistributionBucketFamilyNumber::put(Self::distribution_bucket_family_number() + 1);
    }

    // Decrement distribution family number in the storage. No effect on zero number.
    fn decrement_distribution_family_number() {
        if Self::distribution_bucket_family_number() > 0 {
            DistributionBucketFamilyNumber::put(Self::distribution_bucket_family_number() - 1);
        }
    }

    // Ensures the existence of the storage bucket.
    // Returns the StorageBucket object or error.
    fn ensure_storage_bucket_exists(
        storage_bucket_id: &T::StorageBucketId,
    ) -> Result<StorageBucket<T>, Error<T>> {
        ensure!(
            <StorageBucketById<T>>::contains_key(storage_bucket_id),
            Error::<T>::StorageBucketDoesntExist
        );

        Ok(Self::storage_bucket_by_id(storage_bucket_id))
    }

    // Ensures the correct invitation for the storage bucket and storage provider. Storage provider
    // must be invited.
    fn ensure_bucket_storage_provider_invitation_status(
        bucket: &StorageBucket<T>,
        worker_id: WorkerId<T>,
    ) -> DispatchResult {
        match bucket.operator_status {
            StorageBucketOperatorStatus::Missing => {
                Err(Error::<T>::NoStorageBucketInvitation.into())
            }
            StorageBucketOperatorStatus::StorageWorker(..) => {
                Err(Error::<T>::StorageProviderAlreadySet.into())
            }
            StorageBucketOperatorStatus::InvitedStorageWorker(invited_worker_id) => {
                ensure!(
                    worker_id == invited_worker_id,
                    Error::<T>::DifferentStorageProviderInvited
                );

                Ok(())
            }
        }
    }

    // Ensures the correct invitation for the storage bucket and storage provider for removal.
    // Must be invited storage provider.
    fn ensure_bucket_storage_provider_invitation_status_for_removal(
        bucket: &StorageBucket<T>,
    ) -> DispatchResult {
        if let StorageBucketOperatorStatus::StorageWorker(..) = bucket.operator_status {
            Ok(())
        } else {
            Err(Error::<T>::StorageProviderMustBeSet.into())
        }
    }

    // Ensures the correct invitation for the storage bucket and storage provider. Must be pending.
    fn ensure_bucket_pending_invitation_status(bucket: &StorageBucket<T>) -> DispatchResult {
        match bucket.operator_status {
            StorageBucketOperatorStatus::Missing => {
                Err(Error::<T>::NoStorageBucketInvitation.into())
            }
            StorageBucketOperatorStatus::StorageWorker(..) => {
                Err(Error::<T>::StorageProviderAlreadySet.into())
            }
            StorageBucketOperatorStatus::InvitedStorageWorker(_) => Ok(()),
        }
    }

    // Ensures the missing invitation for the storage bucket and storage provider.
    fn ensure_bucket_missing_invitation_status(bucket: &StorageBucket<T>) -> DispatchResult {
        match bucket.operator_status {
            StorageBucketOperatorStatus::Missing => Ok(()),
            StorageBucketOperatorStatus::StorageWorker(..) => {
                Err(Error::<T>::StorageProviderAlreadySet.into())
            }
            StorageBucketOperatorStatus::InvitedStorageWorker(_) => {
                Err(Error::<T>::InvitedStorageProvider.into())
            }
        }
    }

    // Ensures correct storage provider for the storage bucket.
    fn ensure_bucket_invitation_accepted(
        bucket: &StorageBucket<T>,
        worker_id: WorkerId<T>,
    ) -> DispatchResult {
        match bucket.operator_status {
            StorageBucketOperatorStatus::Missing => {
                Err(Error::<T>::StorageProviderMustBeSet.into())
            }
            StorageBucketOperatorStatus::InvitedStorageWorker(_) => {
                Err(Error::<T>::InvalidStorageProvider.into())
            }
            StorageBucketOperatorStatus::StorageWorker(invited_worker_id, _) => {
                ensure!(
                    worker_id == invited_worker_id,
                    Error::<T>::InvalidStorageProvider
                );

                Ok(())
            }
        }
    }

    // Ensures correct storage provider transactor account for the storage bucket.
    fn ensure_bucket_transactor_access(
        bucket: &StorageBucket<T>,
        worker_id: WorkerId<T>,
        transactor_account_id: T::AccountId,
    ) -> DispatchResult {
        match bucket.operator_status.clone() {
            StorageBucketOperatorStatus::Missing => {
                Err(Error::<T>::StorageProviderMustBeSet.into())
            }
            StorageBucketOperatorStatus::InvitedStorageWorker(_) => {
                Err(Error::<T>::InvalidStorageProvider.into())
            }
            StorageBucketOperatorStatus::StorageWorker(
                invited_worker_id,
                bucket_transactor_account_id,
            ) => {
                ensure!(
                    worker_id == invited_worker_id,
                    Error::<T>::InvalidStorageProvider
                );

                ensure!(
                    transactor_account_id == bucket_transactor_account_id,
                    Error::<T>::InvalidTransactorAccount
                );

                Ok(())
            }
        }
    }

    // Ensures validity of the `accept_pending_data_objects` extrinsic parameters
    fn validate_accept_pending_data_objects_params(
        bag_id: &BagId<T>,
        data_objects: &BTreeSet<T::DataObjectId>,
        storage_bucket_id: &T::StorageBucketId,
    ) -> DispatchResult {
        ensure!(
            !data_objects.is_empty(),
            Error::<T>::DataObjectIdParamsAreEmpty
        );

        let bag = Self::ensure_bag_exists(bag_id)?;
        Self::ensure_storage_bucket_bound(&bag, storage_bucket_id)?;

        for data_object_id in data_objects.iter() {
            Self::ensure_data_object_exists(bag_id, data_object_id)?;
        }

        Ok(())
    }

    // Ensures validity of the `update_storage_buckets_for_bag` extrinsic parameters
    fn validate_update_storage_buckets_for_bag_params(
        bag_id: &BagId<T>,
        add_buckets: &BTreeSet<T::StorageBucketId>,
        remove_buckets: &BTreeSet<T::StorageBucketId>,
    ) -> Result<VoucherUpdate, DispatchError> {
        ensure!(
            !add_buckets.is_empty() || !remove_buckets.is_empty(),
            Error::<T>::StorageBucketIdCollectionsAreEmpty
        );

        let bag = Self::ensure_bag_exists(&bag_id)?;

        let new_bucket_number = bag
            .stored_by
            .len()
            .saturating_add(add_buckets.len())
            .saturating_sub(remove_buckets.len())
            .saturated_into::<u64>();

        ensure!(
            new_bucket_number <= Self::storage_buckets_per_bag_limit(),
            Error::<T>::StorageBucketPerBagLimitExceeded
        );

        for bucket_id in remove_buckets.iter() {
            ensure!(
                <StorageBucketById<T>>::contains_key(&bucket_id),
                Error::<T>::StorageBucketDoesntExist
            );

            ensure!(
                bag.stored_by.contains(&bucket_id),
                Error::<T>::StorageBucketIsNotBoundToBag
            );
        }

        for bucket_id in add_buckets.iter() {
            let bucket = Self::ensure_storage_bucket_exists(bucket_id)?;

            ensure!(
                bucket.accepting_new_bags,
                Error::<T>::StorageBucketDoesntAcceptNewBags
            );

            ensure!(
                !bag.stored_by.contains(&bucket_id),
                Error::<T>::StorageBucketIsBoundToBag
            );
        }

        let voucher_update = VoucherUpdate {
            objects_number: bag.objects_number,
            objects_total_size: bag.objects_total_size,
        };

        Self::check_buckets_for_overflow(&add_buckets, &voucher_update)?;

        Ok(voucher_update)
    }

    // Validate the "Move data objects between bags" operation data.
    fn validate_data_objects_on_moving(
        src_bag_id: &BagId<T>,
        dest_bag_id: &BagId<T>,
        object_ids: &BTreeSet<T::DataObjectId>,
    ) -> Result<BagUpdate<BalanceOf<T>>, DispatchError> {
        ensure!(
            *src_bag_id != *dest_bag_id,
            Error::<T>::SourceAndDestinationBagsAreEqual
        );

        ensure!(
            !object_ids.is_empty(),
            Error::<T>::DataObjectIdCollectionIsEmpty
        );

        Self::ensure_bag_exists(&src_bag_id)?;
        let dest_bag = Self::ensure_bag_exists(&dest_bag_id)?;

        let mut bag_change = BagUpdate::<BalanceOf<T>>::default();

        for object_id in object_ids.iter() {
            let data_object = Self::ensure_data_object_exists(&src_bag_id, object_id)?;

            bag_change.add_object(data_object.size, data_object.deletion_prize);
        }

        Self::check_bag_for_buckets_overflow(&dest_bag, &bag_change.voucher_update)?;

        Ok(bag_change)
    }

    // Returns only existing hashes in the blacklist from the original collection.
    #[allow(clippy::redundant_closure)] // doesn't work with Substrate storage functions.
    fn get_existing_hashes(hashes: &BTreeSet<Cid>) -> BTreeSet<Cid> {
        Self::get_hashes_by_predicate(hashes, |cid| Blacklist::contains_key(cid))
    }

    // Returns only nonexisting hashes in the blacklist from the original collection.
    fn get_nonexisting_hashes(hashes: &BTreeSet<Cid>) -> BTreeSet<Cid> {
        Self::get_hashes_by_predicate(hashes, |cid| !Blacklist::contains_key(cid))
    }

    // Returns hashes from the original collection selected by predicate.
    fn get_hashes_by_predicate<P: FnMut(&&Cid) -> bool>(
        hashes: &BTreeSet<Cid>,
        predicate: P,
    ) -> BTreeSet<Cid> {
        hashes
            .iter()
            .filter(predicate)
            .cloned()
            .collect::<BTreeSet<_>>()
    }

    // Ensure the new bucket could be created. It also validates some parameters.
    fn can_create_storage_bucket(
        voucher: &Voucher,
        invited_worker: &Option<WorkerId<T>>,
    ) -> DispatchResult {
        ensure!(
            voucher.size_limit <= Self::voucher_max_objects_size_limit(),
            Error::<T>::VoucherMaxObjectSizeLimitExceeded
        );

        ensure!(
            voucher.objects_limit <= Self::voucher_max_objects_number_limit(),
            Error::<T>::VoucherMaxObjectNumberLimitExceeded
        );

        if let Some(operator_id) = invited_worker {
            Self::ensure_storage_provider_operator_exists(operator_id)?;
        }

        Ok(())
    }

    // Update total objects size and number for all storage buckets assigned to a bag
    // and bag counters.
    fn change_storage_bucket_vouchers_for_bag(
        bag_id: &BagId<T>,
        bag: &Bag<T>,
        voucher_update: &VoucherUpdate,
        voucher_operation: OperationType,
    ) {
        // Change bag object and size counters.
        Bags::<T>::mutate(&bag_id, |bag| {
            match voucher_operation {
                OperationType::Increase => {
                    bag.objects_total_size = bag
                        .objects_total_size
                        .saturating_add(voucher_update.objects_total_size);
                    bag.objects_number = bag
                        .objects_number
                        .saturating_add(voucher_update.objects_number);
                }
                OperationType::Decrease => {
                    bag.objects_total_size = bag
                        .objects_total_size
                        .saturating_sub(voucher_update.objects_total_size);
                    bag.objects_number = bag
                        .objects_number
                        .saturating_sub(voucher_update.objects_number);
                }
            }

            Self::deposit_event(RawEvent::BagObjectsChanged(
                bag_id.clone(),
                bag.objects_total_size,
                bag.objects_number,
            ));
        });

        // Change related buckets' vouchers.
        Self::change_storage_buckets_vouchers(&bag.stored_by, voucher_update, voucher_operation);
    }

    // Update total objects size and number for provided storage buckets.
    fn change_storage_buckets_vouchers(
        bucket_ids: &BTreeSet<T::StorageBucketId>,
        voucher_update: &VoucherUpdate,
        voucher_operation: OperationType,
    ) {
        for bucket_id in bucket_ids.iter() {
            <StorageBucketById<T>>::mutate(bucket_id, |bucket| {
                bucket.voucher =
                    voucher_update.get_updated_voucher(&bucket.voucher, voucher_operation);

                Self::deposit_event(RawEvent::VoucherChanged(*bucket_id, bucket.voucher.clone()));
            });
        }
    }

    fn upload_data_objects_checks(obj: &DataObjectCreationParameters) -> DispatchResult {
        ensure!(!Self::uploading_blocked(), Error::<T>::UploadingBlocked);
        ensure!(
            obj.size <= T::MaxDataObjectSize::get(),
            Error::<T>::MaxDataObjectSizeExceeded,
        );
        ensure!(obj.size != 0, Error::<T>::ZeroObjectSize,);
        ensure!(!obj.ipfs_content_id.is_empty(), Error::<T>::EmptyContentId);
        ensure!(
            !Blacklist::contains_key(obj.ipfs_content_id.clone()),
            Error::<T>::DataObjectBlacklisted,
        );
        Ok(())
    }

    // objects number and total objects size.
    fn check_bag_for_buckets_overflow(
        bag: &Bag<T>,
        voucher_update: &VoucherUpdate,
    ) -> DispatchResult {
        Self::check_buckets_for_overflow(&bag.stored_by, voucher_update)
    }

    // Iterates through buckets. Verifies voucher parameters to fit the new limits:
    // objects number and total objects size.
    fn check_buckets_for_overflow(
        bucket_ids: &BTreeSet<T::StorageBucketId>,
        voucher_update: &VoucherUpdate,
    ) -> DispatchResult {
        for bucket_id in bucket_ids.iter() {
            let bucket = Self::storage_bucket_by_id(bucket_id);

            // Total object number limit is not exceeded.
            ensure!(
                voucher_update.objects_number + bucket.voucher.objects_used
                    <= bucket.voucher.objects_limit,
                Error::<T>::StorageBucketObjectNumberLimitReached
            );

            // Total object size limit is not exceeded.
            ensure!(
                voucher_update.objects_total_size + bucket.voucher.size_used
                    <= bucket.voucher.size_limit,
                Error::<T>::StorageBucketObjectSizeLimitReached
            );
        }

        Ok(())
    }

    // Calculate data storage fee based on size. Fee-value uses megabytes as measure value.
    // Data size will be rounded to nearest greater MB integer.
    pub(crate) fn calculate_data_storage_fee(bytes: u64) -> BalanceOf<T> {
        let mb_fee = Self::data_object_per_mega_byte_fee();

        const ONE_MB: u64 = 1_048_576;

        let mut megabytes = bytes / ONE_MB;

        if bytes % ONE_MB > 0 {
            megabytes += 1; // rounding to the nearest greater integer
        }

        mb_fee.saturating_mul(megabytes.saturated_into())
    }

    // Get default dynamic bag policy by bag type.
    fn get_default_dynamic_bag_creation_policy(
        bag_type: DynamicBagType,
    ) -> DynamicBagCreationPolicy<T::DistributionBucketFamilyId> {
        let number_of_storage_buckets = match bag_type {
            DynamicBagType::Member => T::DefaultMemberDynamicBagNumberOfStorageBuckets::get(),
            DynamicBagType::Channel => T::DefaultChannelDynamicBagNumberOfStorageBuckets::get(),
        };

        DynamicBagCreationPolicy::<T::DistributionBucketFamilyId> {
            number_of_storage_buckets,
            ..Default::default()
        }
    }

    // Loads dynamic bag creation policy or use default values.
    pub(crate) fn get_dynamic_bag_creation_policy(
        bag_type: DynamicBagType,
    ) -> DynamicBagCreationPolicy<T::DistributionBucketFamilyId> {
        if DynamicBagCreationPolicies::<T>::contains_key(bag_type) {
            return Self::dynamic_bag_creation_policy(bag_type);
        }

        Self::get_default_dynamic_bag_creation_policy(bag_type)
    }

    // Verifies storage operator existence.
    fn ensure_storage_provider_operator_exists(operator_id: &WorkerId<T>) -> DispatchResult {
        ensure!(
            <T as Trait>::StorageWorkingGroup::worker_exists(&operator_id),
            Error::<T>::StorageProviderOperatorDoesntExist
        );

        Ok(())
    }

    // Returns the bag by the static bag id.
    #[cfg(test)]
    pub(crate) fn static_bag(static_bag_id: &StaticBagId) -> Bag<T> {
        let bag_id: BagId<T> = static_bag_id.clone().into();

        Self::bag(&bag_id)
    }

    // Check the dynamic bag existence. Static bags always exist.
    fn ensure_bag_exists(bag_id: &BagId<T>) -> Result<Bag<T>, DispatchError> {
        if let BagId::<T>::Dynamic(_) = &bag_id {
            ensure!(
                <Bags<T>>::contains_key(&bag_id),
                Error::<T>::DynamicBagDoesntExist
            );
        }

        Ok(Self::bag(&bag_id))
    }

    // Check the storage bucket binding for a bag.
    fn ensure_storage_bucket_bound(
        bag: &Bag<T>,
        storage_bucket_id: &T::StorageBucketId,
    ) -> DispatchResult {
        ensure!(
            bag.stored_by.contains(storage_bucket_id),
            Error::<T>::StorageBucketIsNotBoundToBag
        );

        Ok(())
    }

    // Check the data object existence inside a bag.
    pub(crate) fn ensure_data_object_exists(
        bag_id: &BagId<T>,
        data_object_id: &T::DataObjectId,
    ) -> Result<DataObject<BalanceOf<T>>, DispatchError> {
        ensure!(
            <DataObjectsById<T>>::contains_key(bag_id, data_object_id),
            Error::<T>::DataObjectDoesntExist
        );

        Ok(Self::data_object_by_id(bag_id, data_object_id))
    }

    // Ensures the existence of the distribution bucket family.
    // Returns the DistributionBucketFamily object or error.
    fn ensure_distribution_bucket_family_exists(
        family_id: &T::DistributionBucketFamilyId,
    ) -> Result<DistributionBucketFamily<T>, Error<T>> {
        ensure!(
            <DistributionBucketFamilyById<T>>::contains_key(family_id),
            Error::<T>::DistributionBucketFamilyDoesntExist
        );

        Ok(Self::distribution_bucket_family_by_id(family_id))
    }

    // Ensures the existence of the distribution bucket.
    // Returns the DistributionBucket object or error.
    fn ensure_distribution_bucket_exists(
        bucket_id: &DistributionBucketId<T>,
    ) -> Result<DistributionBucket<T>, Error<T>> {
        ensure!(
            <DistributionBucketByFamilyIdById<T>>::contains_key(
                bucket_id.distribution_bucket_family_id,
                bucket_id.distribution_bucket_index
            ),
            Error::<T>::DistributionBucketDoesntExist
        );

        Ok(Self::distribution_bucket_by_family_id_by_index(
            bucket_id.distribution_bucket_family_id,
            bucket_id.distribution_bucket_index,
        ))
    }

    // Ensures validity of the `update_distribution_buckets_for_bag` extrinsic parameters
    fn validate_update_distribution_buckets_for_bag_params(
        bag_id: &BagId<T>,
        family_id: &T::DistributionBucketFamilyId,
        add_buckets: &BTreeSet<T::DistributionBucketIndex>,
        remove_buckets: &BTreeSet<T::DistributionBucketIndex>,
    ) -> DispatchResult {
        ensure!(
            !add_buckets.is_empty() || !remove_buckets.is_empty(),
            Error::<T>::DistributionBucketIdCollectionsAreEmpty
        );

        let bag = Self::ensure_bag_exists(bag_id)?;

        Self::ensure_distribution_bucket_family_exists(family_id)?;

        let new_bucket_number = bag
            .distributed_by
            .len()
            .saturating_add(add_buckets.len())
            .saturating_sub(remove_buckets.len())
            .saturated_into::<u64>();

        ensure!(
            new_bucket_number <= Self::distribution_buckets_per_bag_limit(),
            Error::<T>::MaxDistributionBucketNumberPerBagLimitExceeded
        );

        for bucket_index in remove_buckets.iter() {
            let bucket_id = Self::create_distribution_bucket_id(*family_id, *bucket_index);
            Self::ensure_distribution_bucket_exists(&bucket_id)?;

            ensure!(
                bag.distributed_by.contains(&bucket_id),
                Error::<T>::DistributionBucketIsNotBoundToBag
            );
        }

        for bucket_index in add_buckets.iter() {
            let bucket_id = Self::create_distribution_bucket_id(*family_id, *bucket_index);
            let bucket = Self::ensure_distribution_bucket_exists(&bucket_id)?;

            ensure!(
                bucket.accepting_new_bags,
                Error::<T>::DistributionBucketDoesntAcceptNewBags
            );

            ensure!(
                !bag.distributed_by.contains(&bucket_id),
                Error::<T>::DistributionBucketIsBoundToBag
            );
        }

        Ok(())
    }

    // Ensures validity of the `update_families_in_dynamic_bag_creation_policy` extrinsic parameters
    fn validate_update_families_in_dynamic_bag_creation_policy_params(
        families: &BTreeMap<T::DistributionBucketFamilyId, u32>,
    ) -> DispatchResult {
        for (family_id, _) in families.iter() {
            Self::ensure_distribution_bucket_family_exists(family_id)?;
        }

        Ok(())
    }

    // Generate random number from zero to upper_bound (excluding).
    pub(crate) fn random_index(seed: &[u8], upper_bound: u64) -> u64 {
        if upper_bound == 0 {
            return upper_bound;
        }

        let mut rand: u64 = 0;
        for (offset, byte) in seed.iter().enumerate().take(8) {
            rand += (*byte as u64) << offset;
        }
        rand % upper_bound
    }

    // Get initial random seed. It handles the error on the initial block.
    pub(crate) fn get_initial_random_seed() -> T::Hash {
        // Cannot create randomness in the initial block (Substrate error).
        if <frame_system::Module<T>>::block_number() == Zero::zero() {
            Default::default()
        } else {
            T::Randomness::random_seed()
        }
    }

    // Verify parameters for the `invite_distribution_bucket_operator` extrinsic.
    fn ensure_distribution_provider_can_be_invited(
        bucket: &DistributionBucket<T>,
        worker_id: &WorkerId<T>,
    ) -> DispatchResult {
        ensure!(
            <T as Trait>::DistributionWorkingGroup::worker_exists(worker_id),
            Error::<T>::DistributionProviderOperatorDoesntExist
        );

        ensure!(
            !bucket.pending_invitations.contains(worker_id),
            Error::<T>::DistributionProviderOperatorAlreadyInvited
        );

        ensure!(
            !bucket.operators.contains(worker_id),
            Error::<T>::DistributionProviderOperatorSet
        );

        ensure!(
            bucket.pending_invitations.len().saturated_into::<u64>()
                < T::MaxNumberOfPendingInvitationsPerDistributionBucket::get(),
            Error::<T>::MaxNumberOfPendingInvitationsLimitForDistributionBucketReached
        );

        Ok(())
    }

    // Verify that dynamic bag creation policies has no dependencies on given distribution bucket
    // family for all bag types.
    fn check_dynamic_bag_creation_policy_for_dependencies(
        family_id: &T::DistributionBucketFamilyId,
        dynamic_bag_type: DynamicBagType,
    ) -> DispatchResult {
        let creation_policy = Self::get_dynamic_bag_creation_policy(dynamic_bag_type);

        ensure!(
            !creation_policy.families.contains_key(family_id),
            Error::<T>::DistributionFamilyBoundToBagCreationPolicy
        );

        Ok(())
    }

    // Add and/or remove distribution buckets assignments to bags.
    fn change_bag_assignments_for_distribution_buckets(
        add_buckets: &BTreeSet<DistributionBucketId<T>>,
        remove_buckets: &BTreeSet<DistributionBucketId<T>>,
    ) {
        for bucket_id in add_buckets.iter() {
            if DistributionBucketByFamilyIdById::<T>::contains_key(
                bucket_id.distribution_bucket_family_id,
                bucket_id.distribution_bucket_index,
            ) {
                DistributionBucketByFamilyIdById::<T>::mutate(
                    bucket_id.distribution_bucket_family_id,
                    bucket_id.distribution_bucket_index,
                    |bucket| {
                        bucket.register_bag_assignment();
                    },
                )
            }
        }

        for bucket_id in remove_buckets.iter() {
            if DistributionBucketByFamilyIdById::<T>::contains_key(
                bucket_id.distribution_bucket_family_id,
                bucket_id.distribution_bucket_index,
            ) {
                DistributionBucketByFamilyIdById::<T>::mutate(
                    bucket_id.distribution_bucket_family_id,
                    bucket_id.distribution_bucket_index,
                    |bucket| {
                        bucket.unregister_bag_assignment();
                    },
                )
            }
        }
    }

    // Add and/or remove storage buckets assignments to bags.
    fn change_bag_assignments_for_storage_buckets(
        add_buckets: &BTreeSet<T::StorageBucketId>,
        remove_buckets: &BTreeSet<T::StorageBucketId>,
    ) {
        for bucket_id in add_buckets.iter() {
            if StorageBucketById::<T>::contains_key(bucket_id) {
                StorageBucketById::<T>::mutate(bucket_id, |bucket| {
                    bucket.register_bag_assignment();
                })
            }
        }

        for bucket_id in remove_buckets.iter() {
            if StorageBucketById::<T>::contains_key(bucket_id) {
                StorageBucketById::<T>::mutate(bucket_id, |bucket| {
                    bucket.unregister_bag_assignment();
                })
            }
        }
    }

    // Checks distribution buckets for bag assignment number. Returns true only if all 'assigned_bags' are
    // zero.
    fn no_bags_assigned(family_id: &T::DistributionBucketFamilyId) -> bool {
        DistributionBucketByFamilyIdById::<T>::iter_prefix_values(family_id)
            .all(|b| b.no_bags_assigned())
    }

    // Creates distribution bucket ID from family ID and bucket index.
    pub(crate) fn create_distribution_bucket_id(
        distribution_bucket_family_id: T::DistributionBucketFamilyId,
        distribution_bucket_index: T::DistributionBucketIndex,
    ) -> DistributionBucketId<T> {
        DistributionBucketId::<T> {
            distribution_bucket_family_id,
            distribution_bucket_index,
        }
    }

    fn update_storage_buckets(
        bucket_ids: &BTreeSet<T::StorageBucketId>,
        new_voucher_update: VoucherUpdate,
        op: &BagOperationParams<T>,
    ) -> Result<BTreeMap<T::StorageBucketId, StorageBucket<T>>, Error<T>> {
        // create temporary iterator of bucket
        let tmp = bucket_ids
            .iter()
            // discard non existing bucket and build a (bucket_id, bucket) map
            .filter_map(|id| {
                Self::ensure_storage_bucket_exists(&id)
                    .map(|bk| (*id, bk))
                    .ok()
            })
            // attempt to update bucket voucher
            .map(|(id, bk)| {
                bk.voucher
                    .clone()
                    .try_update(new_voucher_update)
                    .map(|voucher| (id, StorageBucket::<T> { voucher, ..bk }))
            });

        match op {
            BagOperationParams::<T>::Create(..) => {
                let correct = tmp
                    .filter_map(|r| {
                        r.map(|(id, mut bk)| {
                            bk.register_bag_assignment();
                            (id, bk)
                        })
                        .ok()
                    })
                    .collect::<BTreeMap<_, _>>();
                ensure!(
                    !correct.is_empty(),
                    Error::<T>::StorageBucketIdCollectionsAreEmpty
                );
                Ok(correct)
            }
            BagOperationParams::<T>::Update(..) => tmp.collect(),
            BagOperationParams::<T>::Delete => tmp
                .map(|r| {
                    r.map(|(id, mut bk)| {
                        bk.unregister_bag_assignment();
                        (id, bk)
                    })
                })
                .collect(),
        }
    }

    fn update_distribution_buckets(
        bucket_ids: &BTreeSet<DistributionBucketId<T>>,
        op: &BagOperationParams<T>,
    ) -> BTreeMap<DistributionBucketId<T>, DistributionBucket<T>> {
        bucket_ids
            .iter()
            .filter_map(|id| {
                Self::ensure_distribution_bucket_exists(id)
                    .map(|mut bk| match op {
                        BagOperationParams::<T>::Create(..) => {
                            bk.register_bag_assignment();
                            (id.clone(), bk)
                        }
                        BagOperationParams::<T>::Delete => {
                            bk.unregister_bag_assignment();
                            (id.clone(), bk)
                        }
                        _ => (id.clone(), bk), // no op in case of objects upload/delete operation
                    })
                    .ok()
            })
            .collect()
    }

    fn compute_net_prize(
        init_value: NetDeletionPrize<T>,
        num_obj_to_create: usize,
        num_obj_to_delete: usize,
    ) -> NetDeletionPrize<T> {
        let amnt = T::DataObjectDeletionPrize::get();
        init_value
            .add_balance(
                iter::repeat(amnt)
                    .take(num_obj_to_create)
                    .fold(BalanceOf::<T>::zero(), |acc, x| acc.saturating_add(x)),
            )
            .sub_balance(
                iter::repeat(amnt)
                    .take(num_obj_to_delete)
                    .fold(BalanceOf::<T>::zero(), |acc, x| acc.saturating_add(x)),
            )
    }

    /// Utility function that checks existence for bag deletion / update &
    /// verifies that dynamic bag does not exists in case of bag creation
    /// returning a new one
    fn retrieve_dynamic_bag(bag_op: &BagOperation<T>) -> Result<Bag<T>, DispatchError> {
        if let BagOperationParams::<T>::Create(deletion_prize, _) = bag_op.params {
            let dyn_bag_id = bag_op.bag_id.clone().ensure_is_dynamic_bag::<T>()?;

            Self::ensure_bag_exists(&bag_op.bag_id).map_or_else(
                |_| {
                    Ok(Bag::<T>::default()
                        .with_prize(deletion_prize)
                        .with_storage_buckets(StorageBucketPicker::<T>::pick_storage_buckets(
                            dyn_bag_id.clone().into(),
                        ))
                        .with_distribution_buckets(
                            DistributionBucketPicker::<T>::pick_distribution_buckets(
                                dyn_bag_id.into(),
                            ),
                        ))
                },
                |_| Err(Error::<T>::DynamicBagExists.into()),
            )
        } else {
            Self::ensure_bag_exists(&bag_op.bag_id)
        }
    }

    /// Utility function that does the bulk of bag / data objects operation
    fn try_mutating_storage_state(
        account_id: T::AccountId,
        bag_op: BagOperation<T>,
    ) -> DispatchResult {
        // attempt retrieve existing or create new one if operation is create
        let Bag::<T> {
            stored_by,
            distributed_by,
            deletion_prize,
            objects_total_size,
            objects_number,
        } = Self::retrieve_dynamic_bag(&bag_op)?;

        let bag_id_variant = bag_op.ensure_bag_id_valid_for_op::<T>()?;
        let dyn_bag_id = bag_id_variant.ensure_is_dynamic_bag::<T>().ok();

        // check and generate any objects to add/remove from storage
        let object_creation_list = Self::construct_objects_to_upload(&bag_op)?;
        let objects_removal_list = Self::construct_objects_to_remove(&bag_op)?;

        // new candidate voucher
        let new_voucher_update = VoucherUpdate {
            objects_total_size,
            objects_number,
        }
        .add_objects_list(object_creation_list.as_slice())
        .sub_objects_list(objects_removal_list.as_slice());

        // new candidate storage buckets
        let new_storage_buckets =
            Self::update_storage_buckets(&stored_by, new_voucher_update, &bag_op.params)?;
        // new candidate distribution buckets
        let new_distribution_buckets =
            Self::update_distribution_buckets(&distributed_by, &bag_op.params);

        // check that user or treasury account have enough balance
        let (net_prize, storage_fee) = Self::ensure_sufficient_balance(
            &bag_op,
            new_voucher_update,
            deletion_prize,
            &account_id,
        )?;

        //
        // == MUTATION SAFE ==
        //

        // insert candidate storage buckets: no op if new_storage_buckets is empty
        new_storage_buckets.iter().for_each(|(id, bucket)| {
            StorageBucketById::<T>::insert(&id, bucket.clone());
            Self::deposit_event(RawEvent::VoucherChanged(*id, bucket.voucher.clone()));
        });

        // insert candidate distribution buckets: no op if new_distribution_buckets is empty
        new_distribution_buckets.iter().for_each(|(id, bucket)| {
            DistributionBucketByFamilyIdById::<T>::insert(
                &id.distribution_bucket_family_id,
                &id.distribution_bucket_index,
                bucket,
            )
        });

        // FIRST refund or request deletion prize first: no-op if amnt = 0
        match net_prize {
            NetDeletionPrize::<T>::Neg(amnt) => <StorageTreasury<T>>::withdraw(&account_id, amnt)?,
            NetDeletionPrize::<T>::Pos(amnt) => <StorageTreasury<T>>::deposit(&account_id, amnt)?,
        }

        // THEN slash: no-op if storage_fee = 0
        let _ = Balances::<T>::slash(&account_id, storage_fee);

        // remove objects: no-op if list.is_empty() or during bag creation
        match &bag_op.params {
            BagOperationParams::<T>::Delete => DataObjectsById::<T>::remove_prefix(&bag_op.bag_id),
            BagOperationParams::<T>::Update(_, list) => list
                .iter()
                .for_each(|id| DataObjectsById::<T>::remove(&bag_op.bag_id, id)),
            _ => (),
        }

        // add objects: no-op if list is_empty() or during bag deletion
        if !bag_op.params.is_delete() {
            object_creation_list.iter().for_each(|obj| {
                let obj_id = NextDataObjectId::<T>::get();
                DataObjectsById::<T>::insert(&bag_op.bag_id, obj_id, obj);
                NextDataObjectId::<T>::put(obj_id.saturating_add(One::one()));
            })
        };

        // mutate bags set
        if bag_op.params.is_delete() {
            // remove bag for deletion: guaranteed to be Some(..)
            if let Some(dyn_id) = dyn_bag_id {
                Bags::<T>::remove(&bag_op.bag_id);
                Self::deposit_event(RawEvent::DynamicBagDeleted(account_id, dyn_id));
            }
        } else {
            // else insert candidate bag
            Bags::<T>::insert(
                &bag_op.bag_id,
                Bag::<T> {
                    stored_by: new_storage_buckets
                        .into_iter()
                        .map(|(id, _)| id)
                        .collect::<BTreeSet<_>>(),
                    distributed_by: new_distribution_buckets
                        .into_iter()
                        .map(|(id, _)| id)
                        .collect::<BTreeSet<_>>(),
                    deletion_prize,
                    objects_total_size: new_voucher_update.objects_total_size,
                    objects_number: new_voucher_update.objects_number,
                },
            );

            Self::deposit_event(RawEvent::BagObjectsChanged(
                bag_op.bag_id,
                new_voucher_update.objects_total_size,
                new_voucher_update.objects_number,
            ));
        };

        Ok(())
    }

    fn construct_objects_to_upload(
        op: &BagOperation<T>,
    ) -> Result<Vec<DataObject<BalanceOf<T>>>, DispatchError> {
        match &op.params {
            BagOperationParams::<T>::Delete => Ok(Default::default()),
            BagOperationParams::<T>::Create(_, list) => Self::construct_objects_from_list(list),
            BagOperationParams::<T>::Update(list, _) => Self::construct_objects_from_list(list),
        }
    }

    fn construct_objects_from_list(
        list: &[DataObjectCreationParameters],
    ) -> Result<Vec<DataObject<BalanceOf<T>>>, DispatchError> {
        list.iter()
            .map(|param| {
                Self::upload_data_objects_checks(param).and({
                    Ok(DataObject {
                        accepted: false,
                        deletion_prize: T::DataObjectDeletionPrize::get(),
                        size: param.size,
                        ipfs_content_id: param.ipfs_content_id.clone(),
                    })
                })
            })
            .collect()
    }

    fn construct_objects_to_remove(
        op: &BagOperation<T>,
    ) -> Result<Vec<DataObject<BalanceOf<T>>>, DispatchError> {
        match &op.params {
            BagOperationParams::<T>::Delete => Ok(DataObjectsById::<T>::iter_prefix(&op.bag_id)
                .map(|(_, obj)| obj)
                .collect()),
            BagOperationParams::<T>::Create(..) => Ok(Default::default()),
            BagOperationParams::<T>::Update(_, list) => list
                .iter()
                .map(|id| Self::ensure_data_object_exists(&op.bag_id, id))
                .collect(),
        }
    }

    fn ensure_sufficient_balance(
        op: &BagOperation<T>,
        new_voucher_update: VoucherUpdate,
        deletion_prize: Option<BalanceOf<T>>,
        account_id: &T::AccountId,
    ) -> Result<(NetDeletionPrize<T>, BalanceOf<T>), DispatchError> {
        let init_net_prize = deletion_prize.map_or(Default::default(), |dp| match &op.params {
            BagOperationParams::<T>::Delete => NetDeletionPrize::<T>::Neg(dp),
            BagOperationParams::<T>::Create(..) => NetDeletionPrize::<T>::Pos(dp),
            _ => Default::default(),
        });

        let net_prize = match &op.params {
            BagOperationParams::<T>::Create(_, list) => {
                Self::compute_net_prize(init_net_prize, list.len(), 0)
            }
            BagOperationParams::<T>::Update(creation_list, removal_list) => {
                Self::compute_net_prize(init_net_prize, creation_list.len(), removal_list.len())
            }
            BagOperationParams::<T>::Delete => Self::compute_net_prize(
                init_net_prize,
                0,
                Bags::<T>::get(&op.bag_id).objects_number as usize,
            ),
        };

        // storage fee: zero if VoucherUpdate is default
        let storage_fee = Self::calculate_data_storage_fee(new_voucher_update.objects_total_size);
        match net_prize.add_balance(storage_fee) {
            NetDeletionPrize::<T>::Pos(b) => ensure!(
                Balances::<T>::usable_balance(account_id) >= b,
                Error::<T>::InsufficientBalance
            ),
            NetDeletionPrize::<T>::Neg(b) => {
                ensure!(
                    <StorageTreasury<T>>::usable_balance() >= b,
                    Error::<T>::InsufficientTreasuryBalance
                )
            }
        }
        Ok((net_prize, storage_fee))
    }
}<|MERGE_RESOLUTION|>--- conflicted
+++ resolved
@@ -1518,7 +1518,6 @@
             Vec<u8>
         ),
 
-<<<<<<< HEAD
         /// Emits on storage assets being uploaded and deleted at the same time
         /// Params
         /// - UploadParameters
@@ -1527,7 +1526,7 @@
             UploadParameters,
             BTreeSet<DataObjectId>,
         ),
-=======
+
         /// Emits on Storage Operator making a remark
         /// Params
         /// - operator's worker id
@@ -1551,7 +1550,6 @@
         ),
 
 
->>>>>>> 41d156c0
     }
 }
 
