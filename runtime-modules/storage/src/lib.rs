//! # Storage module
//! Storage module for the Joystream platform.
//!
//! Initial spec links:
//! - [spec](https://github.com/Joystream/joystream/issues/2224)
//! - [utilization model](https://github.com/Joystream/joystream/issues/2359)
//!
//! Pallet functionality could be split in five distinct groups:
//! - extrinsics for the storage working group leader
//! - extrinsics for the distribution group leader
//! - extrinsics for the storage provider
//! - extrinsics for the distribution provider
//! - public methods for the pallet integration
//!
//! #### Storage working group leader extrinsics
//! - [create_storage_bucket](./struct.Module.html#method.create_storage_bucket) - creates storage
//! bucket.
//! - [update_storage_buckets_for_bag](./struct.Module.html#method.update_storage_buckets_for_bag) -
//! updates storage buckets for a bag.
//! - [delete_storage_bucket](./struct.Module.html#method.delete_storage_bucket) - deletes storage
//! bucket.
//! - [invite_storage_bucket_operator](./struct.Module.html#method.invite_storage_bucket_operator) -
//! invites storage bucket operator.
//! - [cancel_storage_bucket_operator_invite](./struct.Module.html#method.cancel_storage_bucket_operator_invite) -
//! cancels pending storage bucket invite.
//! - [remove_storage_bucket_operator](./struct.Module.html#method.remove_storage_bucket_operator) -
//! removes storage bucket operator.
//! - [update_uploading_blocked_status](./struct.Module.html#method.update_uploading_blocked_status) -
//! updates global uploading status.
//! - [update_data_size_fee](./struct.Module.html#method.update_data_size_fee) - updates size-based
//! pricing of new objects uploaded.
//! - [update_storage_buckets_per_bag_limit](./struct.Module.html#method.update_storage_buckets_per_bag_limit) -
//! updates "Storage buckets per bag" number limit.
//! - [update_storage_buckets_voucher_max_limits](./struct.Module.html#method.update_storage_buckets_voucher_max_limits) -
//! updates "Storage buckets voucher max limits".
//! - [update_number_of_storage_buckets_in_dynamic_bag_creation_policy](./struct.Module.html#method.update_number_of_storage_buckets_in_dynamic_bag_creation_policy) -
//! updates number of storage buckets used in given dynamic bag creation policy.
//! - [update_blacklist](./struct.Module.html#method.update_blacklist) - adds and removes hashes to
//! the current blacklist.
//! - [update_storage_bucket_status](./struct.Module.html#method.update_storage_bucket_status) -
//! updates whether new bags are being accepted for storage.
//! - [set_storage_bucket_voucher_limits](./struct.Module.html#method.set_storage_bucket_voucher_limits) -
//! sets storage bucket voucher limits.
//!
//!
//! #### Storage provider extrinsics
//! - [accept_storage_bucket_invitation](./struct.Module.html#method.accept_storage_bucket_invitation) -
//! accepts the storage bucket invitation.
//! - [set_storage_operator_metadata](./struct.Module.html#method.set_storage_operator_metadata) -
//! sets storage operator metadata.
//! - [accept_pending_data_objects](./struct.Module.html#method.accept_pending_data_objects) - a
//! storage provider signals that the data object was successfully uploaded to its storage.
//!
//! #### Distribution working group leader extrinsics
//! - [create_distribution_bucket_family](./struct.Module.html#method.create_distribution_bucket_family) -
//! creates distribution bucket family.
//! - [delete_distribution_bucket_family](./struct.Module.html#method.delete_distribution_bucket_family) -
//! deletes distribution bucket family.
//! - [create_distribution_bucket](./struct.Module.html#method.create_distribution_bucket) -
//! creates distribution bucket.
//! - [delete_distribution_bucket](./struct.Module.html#method.delete_distribution_bucket) -
//! deletes distribution bucket.
//! - [update_distribution_bucket_status](./struct.Module.html#method.update_distribution_bucket_status) -
//! updates distribution bucket status (accepting new bags).
//! - [update_distribution_buckets_for_bag](./struct.Module.html#method.update_distribution_buckets_for_bag) -
//! updates distribution buckets for a bag.
//! - [distribution_buckets_per_bag_limit](./struct.Module.html#method.distribution_buckets_per_bag_limit) -
//! updates "Distribution buckets per bag" number limit.
//! - [update_distribution_bucket_mode](./struct.Module.html#method.distribution_buckets_per_bag_limit) -
//! updates "distributing" flag for a distribution bucket.
//! - [update_families_in_dynamic_bag_creation_policy](./struct.Module.html#method.update_families_in_dynamic_bag_creation_policy) -
//!  updates distribution bucket families used in given dynamic bag creation policy.
//! - [invite_distribution_bucket_operator](./struct.Module.html#method.invite_distribution_bucket_operator) -
//!  invites a distribution bucket operator.
//! - [cancel_distribution_bucket_operator_invite](./struct.Module.html#method.cancel_distribution_bucket_operator_invite) -
//!  Cancels pending invite for a distribution bucket.
//! - [remove_distribution_bucket_operator](./struct.Module.html#method.remove_distribution_bucket_operator) -
//!  Removes a distribution bucket operator.
//! - [set_distribution_bucket_family_metadata](./struct.Module.html#method.set_distribution_bucket_family_metadata) -
//! Sets distribution bucket family metadata.
//!
//! #### Distribution provider extrinsics
//! - [accept_distribution_bucket_invitation](./struct.Module.html#method.accept_distribution_bucket_invitation) -
//!  Accepts pending invite for a distribution bucket.
//! - [set_distribution_operator_metadata](./struct.Module.html#method.set_distribution_operator_metadata) -
//!  Set distribution operator metadata for the distribution bucket.
//!
//! #### Public methods
//! Public integration methods are exposed via the [DataObjectStorage](./trait.DataObjectStorage.html)
//! - can_upload_data_objects
//! - upload_data_objects
//! - can_move_data_objects
//! - move_data_objects
//! - can_delete_data_objects
//! - delete_data_objects
//! - can_delete_dynamic_bag
//! - delete_dynamic_bag
//! - can_create_dynamic_bag
//! - create_dynamic_bag
//! - can_create_dynamic_bag_with_objects_constraints
//! - create_dynamic_bag_with_objects_constraints
//! - can_delete_non_empty_dynamic_bag

//!
//! ### Pallet constants
//! - DataObjectDeletionPrize
//! - BlacklistSizeLimit
//! - StorageBucketsPerBagValueConstraint
//! - DefaultMemberDynamicBagNumberOfStorageBuckets
//! - DefaultChannelDynamicBagNumberOfStorageBuckets
//! - MaxDistributionBucketFamilyNumber
//! - DistributionBucketsPerBagValueConstraint
//! - MaxNumberOfPendingInvitationsPerDistributionBucket

// Compiler demand.
#![recursion_limit = "256"]
// Ensure we're `no_std` when compiling for Wasm.
#![cfg_attr(not(feature = "std"), no_std)]
// #![warn(missing_docs)] // Cannot be enabled by default because of the Substrate issue.

// Internal Substrate warning (decl_event).
#![allow(clippy::unused_unit)]
// needed for step iteration over DataObjectId range
#![feature(step_trait)]
#[cfg(test)]
mod tests;

#[cfg(feature = "runtime-benchmarks")]
mod benchmarking;

//pub(crate) mod distribution_bucket_picker;
pub(crate) mod random_buckets;

use codec::{Codec, Decode, Encode};
use frame_support::dispatch::{DispatchError, DispatchResult};
use frame_support::traits::{Currency, ExistenceRequirement, Get, Randomness};
use frame_support::{
    decl_error, decl_event, decl_module, decl_storage, ensure, IterableStorageDoubleMap, Parameter,
};
use frame_system::{ensure_root, ensure_signed};
#[cfg(feature = "std")]
use serde::{Deserialize, Serialize};
use sp_arithmetic::traits::{BaseArithmetic, One, Zero};
use sp_runtime::traits::{AccountIdConversion, MaybeSerialize, Member, Saturating};
use sp_runtime::{ModuleId, SaturatedConversion};
use sp_std::collections::btree_map::BTreeMap;
use sp_std::collections::btree_set::BTreeSet;
use sp_std::iter;
use sp_std::marker::PhantomData;
use sp_std::vec::Vec;

use common::constraints::BoundedValueConstraint;
use common::origin::ActorOriginValidator;
use common::working_group::WorkingGroup;

use random_buckets::DistributionBucketPicker;
use random_buckets::StorageBucketPicker;

/// Public interface for the storage module.
pub trait DataObjectStorage<T: Trait> {
    /// Validates upload parameters and conditions (like global uploading block).
    /// Validates voucher usage for affected buckets.
    fn can_upload_data_objects(params: &UploadParameters<T>) -> DispatchResult;

    /// Upload new data objects.
    fn upload_data_objects(params: UploadParameters<T>) -> DispatchResult;

    /// Validates moving objects parameters.
    /// Validates voucher usage for affected buckets.
    fn can_move_data_objects(
        src_bag_id: &BagId<T>,
        dest_bag_id: &BagId<T>,
        objects: &BTreeSet<T::DataObjectId>,
    ) -> DispatchResult;

    /// Move data objects to a new bag.
    fn move_data_objects(
        src_bag_id: BagId<T>,
        dest_bag_id: BagId<T>,
        objects: BTreeSet<T::DataObjectId>,
    ) -> DispatchResult;

    /// Validates `delete_data_objects` parameters.
    /// Validates voucher usage for affected buckets.
    fn can_delete_data_objects(
        bag_id: &BagId<T>,
        objects: &BTreeSet<T::DataObjectId>,
    ) -> DispatchResult;

    /// Delete storage objects. Transfer deletion prize to the provided account.
    fn delete_data_objects(
        deletion_prize_account_id: T::AccountId,
        bag_id: BagId<T>,
        objects: BTreeSet<T::DataObjectId>,
    ) -> DispatchResult;

    /// Delete dynamic bag. Updates related storage bucket vouchers.
    fn delete_dynamic_bag(
        deletion_prize_account_id: T::AccountId,
        bag_id: DynamicBagId<T>,
    ) -> DispatchResult;

    /// Validates `delete_dynamic_bag` parameters and conditions.
    fn can_delete_dynamic_bag(bag_id: &DynamicBagId<T>) -> DispatchResult;

    /// Validates `delete_dynamic_bag` without checking for num objects == 0
    fn can_delete_dynamic_bag_with_objects(bag_id: &DynamicBagId<T>) -> DispatchResult;

    /// Creates dynamic bag. BagId should provide the caller.
    fn create_dynamic_bag(
        bag_id: DynamicBagId<T>,
        deletion_prize: Option<DynamicBagDeletionPrize<T>>,
    ) -> DispatchResult;

    /// Validates `create_dynamic_bag` parameters and conditions.
    fn can_create_dynamic_bag(
        bag_id: &DynamicBagId<T>,
        deletion_prize: &Option<DynamicBagDeletionPrize<T>>,
    ) -> DispatchResult;

    /// Same as create_dynamic_bag but with caller provided objects/data
    fn create_dynamic_bag_with_objects_constraints(
        bag_id: DynamicBagId<T>,
        deletion_prize: Option<DynamicBagDeletionPrize<T>>,
        params: UploadParameters<T>,
    ) -> DispatchResult;

    /// Same as can_create_dynamic_bag but with caller provided objects/data
    fn can_create_dynamic_bag_with_objects_constraints(
        bag_id: &DynamicBagId<T>,
        deletion_prize: &Option<DynamicBagDeletionPrize<T>>,
        params: &UploadParameters<T>,
    ) -> DispatchResult;

    /// Checks if a bag does exists and returns it. Static Always exists
    fn ensure_bag_exists(bag_id: &BagId<T>) -> Result<Bag<T>, DispatchError>;

    /// Get all objects id in a bag, without checking its existence
    fn get_data_objects_id(bag_id: &BagId<T>) -> BTreeSet<T::DataObjectId>;
}

/// Storage trait.
pub trait Trait: frame_system::Trait + balances::Trait + membership::Trait {
    /// Storage event type.
    type Event: From<Event<Self>> + Into<<Self as frame_system::Trait>::Event>;

    /// Content id representation.
    type ContentId: Parameter + Member + Codec + Default + Copy + MaybeSerialize + Ord + PartialEq;

    /// Data object ID type.
    type DataObjectId: Parameter
        + Member
        + BaseArithmetic
        + Codec
        + Default
        + Copy
        + MaybeSerialize
        + PartialEq
        + iter::Step; // needed for iteration

    /// Storage bucket ID type.
    type StorageBucketId: Parameter
        + Member
        + BaseArithmetic
        + Codec
        + Default
        + Copy
        + MaybeSerialize
        + PartialEq
        + Into<u64>
        + From<u64>;

    /// Distribution bucket index within a distribution bucket family type.
    type DistributionBucketIndex: Parameter
        + Member
        + BaseArithmetic
        + Codec
        + Default
        + Copy
        + MaybeSerialize
        + PartialEq
        + Into<u64>
        + From<u64>;

    /// Distribution bucket family ID type.
    type DistributionBucketFamilyId: Parameter
        + Member
        + BaseArithmetic
        + Codec
        + Default
        + Copy
        + MaybeSerialize
        + PartialEq;

    /// Channel ID type (part of the dynamic bag ID).
    type ChannelId: Parameter
        + Member
        + BaseArithmetic
        + Codec
        + Default
        + Copy
        + MaybeSerialize
        + PartialEq;

    /// Distribution bucket operator ID type (relationship between distribution bucket and
    /// distribution operator).
    type DistributionBucketOperatorId: Parameter
        + Member
        + BaseArithmetic
        + Codec
        + Default
        + Copy
        + MaybeSerialize
        + PartialEq;

    /// Defines a prize for a data object deletion.
    type DataObjectDeletionPrize: Get<BalanceOf<Self>>;

    /// Defines maximum size of the "hash blacklist" collection.
    type BlacklistSizeLimit: Get<u64>;

    /// The module id, used for deriving its sovereign account ID.
    type ModuleId: Get<ModuleId>;

    /// Validates member id and origin combination.
    type MemberOriginValidator: ActorOriginValidator<Self::Origin, MemberId<Self>, Self::AccountId>;

    /// "Storage buckets per bag" value constraint.
    type StorageBucketsPerBagValueConstraint: Get<StorageBucketsPerBagValueConstraint>;

    /// "Distribution buckets per bag" value constraint.
    type DistributionBucketsPerBagValueConstraint: Get<DistributionBucketsPerBagValueConstraint>;

    /// Defines the default dynamic bag creation policy for members (storage bucket number).
    type DefaultMemberDynamicBagNumberOfStorageBuckets: Get<u64>;

    /// Defines the default dynamic bag creation policy for channels (storage bucket number).
    type DefaultChannelDynamicBagNumberOfStorageBuckets: Get<u64>;

    /// Defines max random iteration number (eg.: when picking the storage buckets).
    type MaxRandomIterationNumber: Get<u64>;

    /// Something that provides randomness in the runtime.
    type Randomness: Randomness<Self::Hash>;

    /// Defines max allowed distribution bucket family number.
    type MaxDistributionBucketFamilyNumber: Get<u64>;

    /// Max number of pending invitations per distribution bucket.
    type MaxNumberOfPendingInvitationsPerDistributionBucket: Get<u64>;

    /// Max data object size in bytes.
    type MaxDataObjectSize: Get<u64>;

    /// Demand the storage working group leader authorization.
    /// TODO: Refactor after merging with the Olympia release.
    fn ensure_storage_working_group_leader_origin(origin: Self::Origin) -> DispatchResult;

    /// Validate origin for the storage worker.
    /// TODO: Refactor after merging with the Olympia release.
    fn ensure_storage_worker_origin(
        origin: Self::Origin,
        worker_id: WorkerId<Self>,
    ) -> DispatchResult;

    /// Validate storage worker existence.
    /// TODO: Refactor after merging with the Olympia release.
    fn ensure_storage_worker_exists(worker_id: &WorkerId<Self>) -> DispatchResult;

    /// Demand the distribution group leader authorization.
    /// TODO: Refactor after merging with the Olympia release.
    fn ensure_distribution_working_group_leader_origin(origin: Self::Origin) -> DispatchResult;

    /// Validate origin for the distribution worker.
    /// TODO: Refactor after merging with the Olympia release.
    fn ensure_distribution_worker_origin(
        origin: Self::Origin,
        worker_id: WorkerId<Self>,
    ) -> DispatchResult;

    /// Validate distribution worker existence.
    /// TODO: Refactor after merging with the Olympia release.
    fn ensure_distribution_worker_exists(worker_id: &WorkerId<Self>) -> DispatchResult;
}

/// Operations with local pallet account.
pub trait ModuleAccount<T: balances::Trait> {
    /// The module id, used for deriving its sovereign account ID.
    type ModuleId: Get<ModuleId>;

    /// The account ID of the module account.
    fn module_account_id() -> T::AccountId {
        Self::ModuleId::get().into_sub_account(Vec::<u8>::new())
    }

    /// Transfer tokens from the module account to the destination account (spends from
    /// module account).
    fn withdraw(dest_account_id: &T::AccountId, amount: BalanceOf<T>) -> DispatchResult {
        <Balances<T> as Currency<T::AccountId>>::transfer(
            &Self::module_account_id(),
            dest_account_id,
            amount,
            ExistenceRequirement::AllowDeath,
        )
    }

    /// Transfer tokens from the destination account to the module account (fills module account).
    fn deposit(src_account_id: &T::AccountId, amount: BalanceOf<T>) -> DispatchResult {
        <Balances<T> as Currency<T::AccountId>>::transfer(
            src_account_id,
            &Self::module_account_id(),
            amount,
            ExistenceRequirement::AllowDeath,
        )
    }

    /// Displays usable balance for the module account.
    fn usable_balance() -> BalanceOf<T> {
        <Balances<T>>::usable_balance(&Self::module_account_id())
    }
}

/// Implementation of the ModuleAccountHandler.
pub struct ModuleAccountHandler<T: balances::Trait, ModId: Get<ModuleId>> {
    /// Phantom marker for the trait.
    trait_marker: PhantomData<T>,

    /// Phantom marker for the module id type.
    module_id_marker: PhantomData<ModId>,
}

impl<T: balances::Trait, ModId: Get<ModuleId>> ModuleAccount<T> for ModuleAccountHandler<T, ModId> {
    type ModuleId = ModId;
}

/// Holds parameter values impacting how exactly the creation of a new dynamic bag occurs,
/// and there is one such policy for each type of dynamic bag.
/// It describes how many storage buckets should store the bag.
#[cfg_attr(feature = "std", derive(Serialize, Deserialize))]
#[derive(Encode, Decode, Default, Clone, PartialEq, Eq, Debug)]
pub struct DynamicBagCreationPolicy<DistributionBucketFamilyId: Ord> {
    /// The number of storage buckets which should replicate the new bag.
    pub number_of_storage_buckets: u64,

    /// The set of distribution bucket families which should be sampled
    /// to distribute bag, and for each the number of buckets in that family
    /// which should be used.
    pub families: BTreeMap<DistributionBucketFamilyId, u32>,
}

impl<DistributionBucketFamilyId: Ord> DynamicBagCreationPolicy<DistributionBucketFamilyId> {
    // Verifies non-zero number of storage buckets.
    pub(crate) fn no_storage_buckets_required(&self) -> bool {
        self.number_of_storage_buckets == 0
    }

    // Verifies non-zero number of required distribution buckets.
    pub(crate) fn no_distribution_buckets_required(&self) -> bool {
        self.families.iter().map(|(_, num)| num).sum::<u32>() == 0
    }
}

/// "Storage buckets per bag" value constraint type.
pub type StorageBucketsPerBagValueConstraint = BoundedValueConstraint<u64>;

/// "Distribution buckets per bag" value constraint type.
pub type DistributionBucketsPerBagValueConstraint = BoundedValueConstraint<u64>;

/// Local module account handler.
pub type StorageTreasury<T> = ModuleAccountHandler<T, <T as Trait>::ModuleId>;

/// IPFS hash type alias (content ID).
pub type Cid = Vec<u8>;

// Alias for the Substrate balances pallet.
type Balances<T> = balances::Module<T>;

/// Alias for the member id.
pub type MemberId<T> = <T as common::MembershipTypes>::MemberId;

/// Type identifier for worker role, which must be same as membership actor identifier
pub type WorkerId<T> = <T as common::MembershipTypes>::ActorId;

/// Balance alias for `balances` module.
pub type BalanceOf<T> = <T as balances::Trait>::Balance;

/// Type alias for the storage & distribution bucket ids pair
pub type BucketPair<T> = (
    BTreeSet<<T as Trait>::StorageBucketId>,
    BTreeSet<DistributionBucketId<T>>,
);

/// The fundamental concept in the system, which represents single static binary object in the
/// system. The main goal of the system is to retain an index of all such objects, including who
/// owns them, and information about what actors are currently tasked with storing and distributing
/// them to end users. The system is unaware of the underlying content represented by such an
/// object, as it is used by different parts of the Joystream system.
#[cfg_attr(feature = "std", derive(Serialize, Deserialize))]
#[derive(Encode, Decode, Default, Clone, PartialEq, Eq, Debug)]
pub struct DataObject<Balance> {
    /// Defines whether the data object was accepted by a liason.
    pub accepted: bool,

    /// A reward for the data object deletion.
    pub deletion_prize: Balance,

    /// Object size in bytes.
    pub size: u64,

    /// Content identifier presented as IPFS hash.
    pub ipfs_content_id: Vec<u8>,
}

/// Type alias for the BagRecord.
pub type Bag<T> = BagRecord<<T as Trait>::StorageBucketId, DistributionBucketId<T>, BalanceOf<T>>;

/// Bag container.
#[cfg_attr(feature = "std", derive(Serialize, Deserialize))]
#[derive(Encode, Decode, Default, Clone, PartialEq, Eq, Debug)]
pub struct BagRecord<StorageBucketId: Ord, DistributionBucketId: Ord, Balance> {
    /// Associated storage buckets.
    pub stored_by: BTreeSet<StorageBucketId>,

    /// Associated distribution buckets.
    pub distributed_by: BTreeSet<DistributionBucketId>,

    /// Bag deletion prize (valid for dynamic bags).
    pub deletion_prize: Option<Balance>,

    /// Total object size for bag.
    pub objects_total_size: u64,

    /// Total object number for bag.
    pub objects_number: u64,
}

impl<StorageBucketId: Ord, DistributionBucketId: Ord, Balance>
    BagRecord<StorageBucketId, DistributionBucketId, Balance>
{
    // Add and/or remove storage buckets.
    fn update_storage_buckets(
        &mut self,
        add_buckets: &mut BTreeSet<StorageBucketId>,
        remove_buckets: &BTreeSet<StorageBucketId>,
    ) {
        if !add_buckets.is_empty() {
            self.stored_by.append(add_buckets);
        }

        if !remove_buckets.is_empty() {
            for bucket_id in remove_buckets.iter() {
                self.stored_by.remove(bucket_id);
            }
        }
    }

    // Add and/or remove distribution buckets.
    fn update_distribution_buckets(
        &mut self,
        add_buckets: &mut BTreeSet<DistributionBucketId>,
        remove_buckets: &BTreeSet<DistributionBucketId>,
    ) {
        if !add_buckets.is_empty() {
            self.distributed_by.append(add_buckets);
        }

        if !remove_buckets.is_empty() {
            for bucket_id in remove_buckets.iter() {
                self.distributed_by.remove(bucket_id);
            }
        }
    }
}

/// Parameters for the data object creation.
#[cfg_attr(feature = "std", derive(Serialize, Deserialize))]
#[derive(Encode, Decode, Clone, PartialEq, Eq, Debug)]
pub struct DataObjectCreationParameters {
    /// Object size in bytes.
    pub size: u64,

    /// Content identifier presented as IPFS hash.
    pub ipfs_content_id: Vec<u8>,
}

/// Type alias for the BagIdType.
pub type BagId<T> = BagIdType<MemberId<T>, <T as Trait>::ChannelId>;

/// Identifier for a bag.
#[cfg_attr(feature = "std", derive(Serialize, Deserialize))]
#[derive(Encode, Decode, Clone, PartialEq, Eq, Debug, PartialOrd, Ord)]
pub enum BagIdType<MemberId, ChannelId> {
    /// Static bag type.
    Static(StaticBagId),

    /// Dynamic bag type.
    Dynamic(DynamicBagIdType<MemberId, ChannelId>),
}

impl<MemberId, ChannelId> Default for BagIdType<MemberId, ChannelId> {
    fn default() -> Self {
        Self::Static(Default::default())
    }
}

/// Define dynamic bag types.
#[cfg_attr(feature = "std", derive(Serialize, Deserialize))]
#[derive(Encode, Decode, Clone, PartialEq, Eq, Debug, PartialOrd, Ord, Copy)]
pub enum DynamicBagType {
    /// Member dynamic bag type.
    Member,

    /// Channel dynamic bag type.
    Channel,
    // Modify 'delete_distribution_bucket_family' on adding the new type!
}

impl Default for DynamicBagType {
    fn default() -> Self {
        Self::Member
    }
}

/// A type for static bags ID.
#[cfg_attr(feature = "std", derive(Serialize, Deserialize))]
#[derive(Encode, Decode, Clone, PartialEq, Eq, Debug, PartialOrd, Ord)]
pub enum StaticBagId {
    /// Dedicated bag for a council.
    Council,

    /// Dedicated bag for some working group.
    WorkingGroup(WorkingGroup),
}

impl Default for StaticBagId {
    fn default() -> Self {
        Self::Council
    }
}

impl<MemberId, ChannelId> From<StaticBagId> for BagIdType<MemberId, ChannelId> {
    fn from(static_bag_id: StaticBagId) -> Self {
        BagIdType::Static(static_bag_id)
    }
}

/// Type alias for the DynamicBagIdType.
pub type DynamicBagId<T> = DynamicBagIdType<MemberId<T>, <T as Trait>::ChannelId>;

/// A type for dynamic bags ID.
#[cfg_attr(feature = "std", derive(Serialize, Deserialize))]
#[derive(Encode, Decode, Clone, PartialEq, Eq, Debug, PartialOrd, Ord)]
pub enum DynamicBagIdType<MemberId, ChannelId> {
    /// Dynamic bag assigned to a member.
    Member(MemberId),

    /// Dynamic bag assigned to media channel.
    Channel(ChannelId),
}

impl<MemberId: Default, ChannelId> Default for DynamicBagIdType<MemberId, ChannelId> {
    fn default() -> Self {
        Self::Member(Default::default())
    }
}

impl<MemberId, ChannelId> From<DynamicBagIdType<MemberId, ChannelId>>
    for BagIdType<MemberId, ChannelId>
{
    fn from(dynamic_bag_id: DynamicBagIdType<MemberId, ChannelId>) -> Self {
        BagIdType::Dynamic(dynamic_bag_id)
    }
}

#[allow(clippy::from_over_into)] // Cannot implement From using these types.
impl<MemberId: Default, ChannelId> Into<DynamicBagType> for DynamicBagIdType<MemberId, ChannelId> {
    fn into(self) -> DynamicBagType {
        match self {
            DynamicBagIdType::Member(_) => DynamicBagType::Member,
            DynamicBagIdType::Channel(_) => DynamicBagType::Channel,
        }
    }
}

/// Alias for the UploadParametersRecord
pub type UploadParameters<T> = UploadParametersRecord<
    MemberId<T>,
    <T as Trait>::ChannelId,
    <T as frame_system::Trait>::AccountId,
    BalanceOf<T>,
>;

/// Data wrapper structure. Helps passing the parameters to the `upload` extrinsic.
#[cfg_attr(feature = "std", derive(Serialize, Deserialize))]
#[derive(Encode, Decode, Default, Clone, PartialEq, Eq, Debug)]
pub struct UploadParametersRecord<MemberId, ChannelId, AccountId, Balance> {
    /// Static or dynamic bag to upload data.
    pub bag_id: BagIdType<MemberId, ChannelId>,

    /// Data object parameters.
    pub object_creation_list: Vec<DataObjectCreationParameters>,

    /// Account for the data object deletion prize.
    pub deletion_prize_source_account_id: AccountId,

    /// Expected data size fee value for this extrinsic call.
    pub expected_data_size_fee: Balance,
}

/// Alias for the DynamicBagDeletionPrizeRecord
pub type DynamicBagDeletionPrize<T> =
    DynamicBagDeletionPrizeRecord<<T as frame_system::Trait>::AccountId, BalanceOf<T>>;

/// Deletion prize data for the dynamic bag. Requires on the dynamic bag creation.
#[cfg_attr(feature = "std", derive(Serialize, Deserialize))]
#[derive(Encode, Decode, Default, Clone, PartialEq, Eq, Debug)]
pub struct DynamicBagDeletionPrizeRecord<AccountId, Balance> {
    /// Account ID to withdraw the deletion prize.
    pub account_id: AccountId,

    /// Deletion prize value.
    pub prize: Balance,
}

/// Defines storage bucket parameters.
#[cfg_attr(feature = "std", derive(Serialize, Deserialize))]
#[derive(Encode, Decode, Default, Clone, PartialEq, Eq, Debug)]
pub struct Voucher {
    /// Total size limit.
    pub size_limit: u64,

    /// Object number limit.
    pub objects_limit: u64,

    /// Current size.
    pub size_used: u64,

    /// Current object number.
    pub objects_used: u64,
}

// Defines whether we should increase or decrease parameters during some operation.
#[derive(Clone, PartialEq, Eq, Debug, Copy)]
enum OperationType {
    // Increase parameters.
    Increase,

    // Decrease parameters.
    Decrease,
}

// Helper-struct - defines voucher changes.
#[derive(Clone, PartialEq, Eq, Debug, Copy, Default)]
struct VoucherUpdate {
    /// Total number.
    pub objects_number: u64,

    /// Total objects size sum.
    pub objects_total_size: u64,
}

impl VoucherUpdate {
    fn get_updated_voucher(&self, voucher: &Voucher, voucher_operation: OperationType) -> Voucher {
        let (objects_used, size_used) = match voucher_operation {
            OperationType::Increase => (
                voucher.objects_used.saturating_add(self.objects_number),
                voucher.size_used.saturating_add(self.objects_total_size),
            ),
            OperationType::Decrease => (
                voucher.objects_used.saturating_sub(self.objects_number),
                voucher.size_used.saturating_sub(self.objects_total_size),
            ),
        };

        Voucher {
            size_used,
            objects_used,
            ..voucher.clone()
        }
    }

    // Adds a single object data to the voucher update (updates objects size and number).
    fn add_object(&mut self, size: u64) {
        self.objects_number = self.objects_number.saturating_add(1);
        self.objects_total_size = self.objects_total_size.saturating_add(size);
    }
}

/// Defines the storage bucket connection to the storage operator (storage WG worker).
#[cfg_attr(feature = "std", derive(Serialize, Deserialize))]
#[derive(Encode, Decode, Clone, PartialEq, Eq, Debug)]
pub enum StorageBucketOperatorStatus<WorkerId, AccountId> {
    /// No connection.
    Missing,

    /// Storage operator was invited.
    InvitedStorageWorker(WorkerId),

    /// Storage operator accepted the invitation.
    StorageWorker(WorkerId, AccountId),
}

impl<WorkerId, AccountId> Default for StorageBucketOperatorStatus<WorkerId, AccountId> {
    fn default() -> Self {
        Self::Missing
    }
}

/// Type alias for the StorageBucketRecord.
pub type StorageBucket<T> = StorageBucketRecord<WorkerId<T>, <T as frame_system::Trait>::AccountId>;

/// A commitment to hold some set of bags for long term storage. A bucket may have a bucket
/// operator, which is a single worker in the storage working group.
#[cfg_attr(feature = "std", derive(Serialize, Deserialize))]
#[derive(Encode, Decode, Default, Clone, PartialEq, Eq, Debug)]
pub struct StorageBucketRecord<WorkerId, AccountId> {
    /// Current storage operator status.
    pub operator_status: StorageBucketOperatorStatus<WorkerId, AccountId>,

    /// Defines whether the bucket accepts new bags.
    pub accepting_new_bags: bool,

    /// Defines limits for a bucket.
    pub voucher: Voucher,
}

// Helper-struct for the data object uploading.
#[derive(Default, Clone, Debug)]
struct DataObjectCandidates<T: Trait> {
    // next data object ID to be saved in the storage.
    next_data_object_id: T::DataObjectId,

    // 'ID-data object' map.
    data_objects_map: BTreeMap<T::DataObjectId, DataObject<BalanceOf<T>>>,
}

// Helper struct for the dynamic bag changing.
#[derive(Clone, PartialEq, Eq, Debug, Copy, Default)]
struct BagUpdate<Balance> {
    // Voucher update for data objects
    voucher_update: VoucherUpdate,

    // Total deletion prize for data objects.
    total_deletion_prize: Balance,
}

impl<Balance: Saturating + Copy> BagUpdate<Balance> {
    // Adds a single object data to the voucher update (updates objects size, number)
    // and deletion prize.
    fn add_object(&mut self, size: u64, deletion_prize: Balance) -> Self {
        self.voucher_update.add_object(size);
        self.total_deletion_prize = self.total_deletion_prize.saturating_add(deletion_prize);

        *self
    }
}

/// Type alias for the DistributionBucketFamilyRecord.
pub type DistributionBucketFamily<T> =
    DistributionBucketFamilyRecord<<T as Trait>::DistributionBucketIndex>;

/// Distribution bucket family.
#[cfg_attr(feature = "std", derive(Serialize, Deserialize))]
#[derive(Encode, Decode, Default, Clone, PartialEq, Eq, Debug)]
pub struct DistributionBucketFamilyRecord<DistributionBucketIndex> {
    /// Next distribution bucket index.
    pub next_distribution_bucket_index: DistributionBucketIndex,
}

impl<DistributionBucketIndex: BaseArithmetic>
    DistributionBucketFamilyRecord<DistributionBucketIndex>
{
    // Increments the next distribution bucket index variable.
    fn increment_next_distribution_bucket_index_counter(&mut self) {
        self.next_distribution_bucket_index += One::one()
    }
}

/// Type alias for the DistributionBucketIdRecord.
pub type DistributionBucketId<T> = DistributionBucketIdRecord<
    <T as Trait>::DistributionBucketFamilyId,
    <T as Trait>::DistributionBucketIndex,
>;

/// Complex distribution bucket ID type.
/// Joins a distribution bucket family ID and a distribution bucket index within the family.
#[cfg_attr(feature = "std", derive(Serialize, Deserialize))]
#[derive(Encode, Decode, Default, Clone, PartialEq, Eq, Debug, PartialOrd, Ord)]
pub struct DistributionBucketIdRecord<DistributionBucketFamilyId: Ord, DistributionBucketIndex: Ord>
{
    /// Distribution bucket family ID.
    pub distribution_bucket_family_id: DistributionBucketFamilyId,

    /// Distribution bucket ID.
    pub distribution_bucket_index: DistributionBucketIndex,
}

/// Type alias for the DistributionBucketRecord.
pub type DistributionBucket<T> = DistributionBucketRecord<WorkerId<T>>;

/// Distribution bucket.
#[cfg_attr(feature = "std", derive(Serialize, Deserialize))]
#[derive(Encode, Decode, Default, Clone, PartialEq, Eq, Debug)]
pub struct DistributionBucketRecord<WorkerId: Ord> {
    /// Distribution bucket accepts new bags.
    pub accepting_new_bags: bool,

    /// Distribution bucket serves objects.
    pub distributing: bool,

    /// Pending invitations for workers to distribute the bucket.
    pub pending_invitations: BTreeSet<WorkerId>,

    /// Active operators to distribute the bucket.
    pub operators: BTreeSet<WorkerId>,

    /// Number of assigned bags.
    pub assigned_bags: u64,
}

impl<WorkerId: Ord> DistributionBucketRecord<WorkerId> {
    // Increment the assigned bags number.
    fn register_bag_assignment(&mut self) {
        self.assigned_bags = self.assigned_bags.saturating_add(1);
    }

    // Decrement the assigned bags number.
    fn unregister_bag_assignment(&mut self) {
        self.assigned_bags = self.assigned_bags.saturating_sub(1);
    }

    // Checks the bag assignment number. Returns true if it equals zero.
    fn no_bags_assigned(&self) -> bool {
        self.assigned_bags == 0
    }
}

decl_storage! {
    trait Store for Module<T: Trait> as Storage {
        /// Defines whether all new uploads blocked
        pub UploadingBlocked get(fn uploading_blocked): bool;

        /// Bags storage map.
        pub Bags get(fn bag): map hasher(blake2_128_concat) BagId<T> => Bag<T>;

        /// Storage bucket id counter. Starts at zero.
        pub NextStorageBucketId get(fn next_storage_bucket_id): T::StorageBucketId;

        /// Data object id counter. Starts at zero.
        pub NextDataObjectId get(fn next_data_object_id): T::DataObjectId;

        /// Storage buckets.
        pub StorageBucketById get (fn storage_bucket_by_id): map hasher(blake2_128_concat)
            T::StorageBucketId => StorageBucket<T>;

        /// Blacklisted data object hashes.
        pub Blacklist get (fn blacklist): map hasher(blake2_128_concat) Cid => ();

        /// Blacklist collection counter.
        pub CurrentBlacklistSize get (fn current_blacklist_size): u64;

        /// Size based pricing of new objects uploaded.
        pub DataObjectPerMegabyteFee get (fn data_object_per_mega_byte_fee): BalanceOf<T>;

        /// "Storage buckets per bag" number limit.
        pub StorageBucketsPerBagLimit get (fn storage_buckets_per_bag_limit): u64;

        /// "Max objects size for a storage bucket voucher" number limit.
        pub VoucherMaxObjectsSizeLimit get (fn voucher_max_objects_size_limit): u64;

        /// "Max objects number for a storage  bucket voucher" number limit.
        pub VoucherMaxObjectsNumberLimit get (fn voucher_max_objects_number_limit): u64;

        /// DynamicBagCreationPolicy by bag type storage map.
        pub DynamicBagCreationPolicies get (fn dynamic_bag_creation_policy):
            map hasher(blake2_128_concat) DynamicBagType =>
            DynamicBagCreationPolicy<T::DistributionBucketFamilyId>;

        /// 'Data objects for bags' storage double map.
        pub DataObjectsById get (fn data_object_by_id): double_map
            hasher(blake2_128_concat) BagId<T>,
            hasher(blake2_128_concat) T::DataObjectId => DataObject<BalanceOf<T>>;

        /// Distribution bucket family id counter. Starts at zero.
        pub NextDistributionBucketFamilyId get(fn next_distribution_bucket_family_id):
            T::DistributionBucketFamilyId;

        /// Distribution bucket families.
        pub DistributionBucketFamilyById get (fn distribution_bucket_family_by_id):
            map hasher(blake2_128_concat) T::DistributionBucketFamilyId =>
            DistributionBucketFamily<T>;

        /// 'Distribution bucket' storage double map.
        pub DistributionBucketByFamilyIdById get (fn distribution_bucket_by_family_id_by_index):
            double_map
            hasher(blake2_128_concat) T::DistributionBucketFamilyId,
            hasher(blake2_128_concat) T::DistributionBucketIndex => DistributionBucket<T>;

        /// Total number of distribution bucket families in the system.
        pub DistributionBucketFamilyNumber get(fn distribution_bucket_family_number): u64;

        /// "Distribution buckets per bag" number limit.
        pub DistributionBucketsPerBagLimit get (fn distribution_buckets_per_bag_limit): u64;
    }
}

decl_event! {
    /// Storage events
 pub enum Event<T>
    where
        <T as Trait>::StorageBucketId,
        WorkerId = WorkerId<T>,
        <T as Trait>::DataObjectId,
        UploadParameters = UploadParameters<T>,
        BagId = BagId<T>,
        DynamicBagId = DynamicBagId<T>,
        <T as frame_system::Trait>::AccountId,
        Balance = BalanceOf<T>,
        <T as Trait>::DistributionBucketFamilyId,
        DistributionBucketId = DistributionBucketId<T>,
        <T as Trait>::DistributionBucketIndex,
    {
        /// Emits on creating the storage bucket.
        /// Params
        /// - storage bucket ID
        /// - invited worker
        /// - flag "accepting_new_bags"
        /// - size limit for voucher,
        /// - objects limit for voucher,
        StorageBucketCreated(StorageBucketId, Option<WorkerId>, bool, u64, u64),

        /// Emits on accepting the storage bucket invitation.
        /// Params
        /// - storage bucket ID
        /// - invited worker ID
        /// - transactor account ID
        StorageBucketInvitationAccepted(StorageBucketId, WorkerId, AccountId),

        /// Emits on updating storage buckets for bag.
        /// Params
        /// - bag ID
        /// - storage buckets to add ID collection
        /// - storage buckets to remove ID collection
        StorageBucketsUpdatedForBag(BagId, BTreeSet<StorageBucketId>, BTreeSet<StorageBucketId>),

        /// Emits on uploading data objects.
        /// Params
        /// - data objects IDs
        /// - initial uploading parameters
        /// - deletion prize for objects
        DataObjectsUploaded(Vec<DataObjectId>, UploadParameters, Balance),

        /// Emits on setting the storage operator metadata.
        /// Params
        /// - storage bucket ID
        /// - invited worker ID
        /// - metadata
        StorageOperatorMetadataSet(StorageBucketId, WorkerId, Vec<u8>),

        /// Emits on setting the storage bucket voucher limits.
        /// Params
        /// - storage bucket ID
        /// - new total objects size limit
        /// - new total objects number limit
        StorageBucketVoucherLimitsSet(StorageBucketId, u64, u64),

        /// Emits on accepting pending data objects.
        /// Params
        /// - storage bucket ID
        /// - worker ID (storage provider ID)
        /// - bag ID
        /// - pending data objects
        PendingDataObjectsAccepted(StorageBucketId, WorkerId, BagId, BTreeSet<DataObjectId>),

        /// Emits on cancelling the storage bucket invitation.
        /// Params
        /// - storage bucket ID
        StorageBucketInvitationCancelled(StorageBucketId),

        /// Emits on the storage bucket operator invitation.
        /// Params
        /// - storage bucket ID
        /// - operator worker ID (storage provider ID)
        StorageBucketOperatorInvited(StorageBucketId, WorkerId),

        /// Emits on the storage bucket operator removal.
        /// Params
        /// - storage bucket ID
        StorageBucketOperatorRemoved(StorageBucketId),

        /// Emits on changing the size-based pricing of new objects uploaded.
        /// Params
        /// - new status
        UploadingBlockStatusUpdated(bool),

        /// Emits on changing the size-based pricing of new objects uploaded.
        /// Params
        /// - new data size fee
        DataObjectPerMegabyteFeeUpdated(Balance),

        /// Emits on changing the "Storage buckets per bag" number limit.
        /// Params
        /// - new limit
        StorageBucketsPerBagLimitUpdated(u64),

        /// Emits on changing the "Storage buckets voucher max limits".
        /// Params
        /// - new objects size limit
        /// - new objects number limit
        StorageBucketsVoucherMaxLimitsUpdated(u64, u64),

        /// Emits on moving data objects between bags.
        /// Params
        /// - source bag ID
        /// - destination bag ID
        /// - data object IDs
        DataObjectsMoved(BagId, BagId, BTreeSet<DataObjectId>),

        /// Emits on data objects deletion from bags.
        /// Params
        /// - account ID for the deletion prize
        /// - bag ID
        /// - data object IDs
        DataObjectsDeleted(AccountId, BagId, BTreeSet<DataObjectId>),

        /// Emits on storage bucket status update.
        /// Params
        /// - storage bucket ID
        /// - new status
        StorageBucketStatusUpdated(StorageBucketId, bool),

        /// Emits on updating the blacklist with data hashes.
        /// Params
        /// - hashes to remove from the blacklist
        /// - hashes to add to the blacklist
        UpdateBlacklist(BTreeSet<Cid>, BTreeSet<Cid>),

        /// Emits on deleting a dynamic bag.
        /// Params
        /// - account ID for the deletion prize
        /// - dynamic bag ID
        DynamicBagDeleted(AccountId, DynamicBagId),

        /// Emits on creating a dynamic bag.
        /// Params
        /// - dynamic bag ID
        /// - optional DynamicBagDeletionPrize instance
        /// - assigned storage buckets' IDs
        /// - assigned distribution buckets' IDs
        DynamicBagCreated(
            DynamicBagId,
            Option<DynamicBagDeletionPrizeRecord<AccountId, Balance>>,
            BTreeSet<StorageBucketId>,
            BTreeSet<DistributionBucketId>,
        ),

        /// Emits on changing the voucher for a storage bucket.
        /// Params
        /// - storage bucket ID
        /// - new voucher
        VoucherChanged(StorageBucketId, Voucher),

        /// Emits on storage bucket deleting.
        /// Params
        /// - storage bucket ID
        StorageBucketDeleted(StorageBucketId),

        /// Emits on updating the number of storage buckets in dynamic bag creation policy.
        /// Params
        /// - dynamic bag type
        /// - new number of storage buckets
        NumberOfStorageBucketsInDynamicBagCreationPolicyUpdated(DynamicBagType, u64),

        /// Bag objects changed.
        /// Params
        /// - bag id
        /// - new total objects size
        /// - new total objects number
        BagObjectsChanged(BagId, u64, u64),

        /// Emits on creating distribution bucket family.
        /// Params
        /// - distribution family bucket ID
        DistributionBucketFamilyCreated(DistributionBucketFamilyId),

        /// Emits on deleting distribution bucket family.
        /// Params
        /// - distribution family bucket ID
        DistributionBucketFamilyDeleted(DistributionBucketFamilyId),

        /// Emits on creating distribution bucket.
        /// Params
        /// - distribution bucket family ID
        /// - accepting new bags
        /// - distribution bucket ID
        DistributionBucketCreated(DistributionBucketFamilyId, bool, DistributionBucketId),

        /// Emits on storage bucket status update (accepting new bags).
        /// Params
        /// - distribution bucket ID
        /// - new status (accepting new bags)
        DistributionBucketStatusUpdated(DistributionBucketId, bool),

        /// Emits on deleting distribution bucket.
        /// Params
        /// - distribution bucket ID
        DistributionBucketDeleted(DistributionBucketId),

        /// Emits on updating distribution buckets for bag.
        /// Params
        /// - bag ID
        /// - storage buckets to add ID collection
        /// - storage buckets to remove ID collection
        DistributionBucketsUpdatedForBag(
            BagId,
            DistributionBucketFamilyId,
            BTreeSet<DistributionBucketIndex>,
            BTreeSet<DistributionBucketIndex>
        ),

        /// Emits on changing the "Distribution buckets per bag" number limit.
        /// Params
        /// - new limit
        DistributionBucketsPerBagLimitUpdated(u64),

        /// Emits on storage bucket mode update (distributing flag).
        /// Params
        /// - distribution bucket ID
        /// - distributing
        DistributionBucketModeUpdated(DistributionBucketId, bool),

        /// Emits on dynamic bag creation policy update (distribution bucket families).
        /// Params
        /// - dynamic bag type
        /// - families and bucket numbers
        FamiliesInDynamicBagCreationPolicyUpdated(
            DynamicBagType,
            BTreeMap<DistributionBucketFamilyId, u32>
        ),

        /// Emits on creating a distribution bucket invitation for the operator.
        /// Params
        /// - distribution bucket ID
        /// - worker ID
        DistributionBucketOperatorInvited(
            DistributionBucketId,
            WorkerId,
        ),

        /// Emits on canceling a distribution bucket invitation for the operator.
        /// Params
        /// - distribution bucket ID
        /// - operator worker ID
        DistributionBucketInvitationCancelled(
            DistributionBucketId,
            WorkerId,
        ),

        /// Emits on accepting a distribution bucket invitation for the operator.
        /// Params
        /// - worker ID
        /// - distribution bucket ID
        DistributionBucketInvitationAccepted(
            WorkerId,
            DistributionBucketId,
        ),

        /// Emits on setting the metadata by a distribution bucket operator.
        /// Params
        /// - worker ID
        /// - distribution bucket ID
        /// - metadata
        DistributionBucketMetadataSet(
            WorkerId,
            DistributionBucketId,
            Vec<u8>
        ),

        /// Emits on the distribution bucket operator removal.
        /// Params
        /// - distribution bucket ID
        /// - distribution bucket operator ID
        DistributionBucketOperatorRemoved(
            DistributionBucketId,
            WorkerId
        ),

        /// Emits on setting the metadata by a distribution bucket family.
        /// Params
        /// - distribution bucket family ID
        /// - metadata
        DistributionBucketFamilyMetadataSet(
            DistributionBucketFamilyId,
            Vec<u8>
        ),
    }
}

decl_error! {
    /// Storage module predefined errors
    pub enum Error for Module<T: Trait>{
        /// Empty "data object creation" collection.
        NoObjectsOnUpload,

        /// The requested storage bucket doesn't exist.
        StorageBucketDoesntExist,

        /// The requested storage bucket is not bound to a bag.
        StorageBucketIsNotBoundToBag,

        /// The requested storage bucket is already bound to a bag.
        StorageBucketIsBoundToBag,

        /// Invalid operation with invites: there is no storage bucket invitation.
        NoStorageBucketInvitation,

        /// Invalid operation with invites: storage provider was already set.
        StorageProviderAlreadySet,

        /// Storage provider must be set.
        StorageProviderMustBeSet,

        /// Invalid operation with invites: another storage provider was invited.
        DifferentStorageProviderInvited,

        /// Invalid operation with invites: storage provider was already invited.
        InvitedStorageProvider,

        /// Storage bucket id collections are empty.
        StorageBucketIdCollectionsAreEmpty,

        /// Upload data error: empty content ID provided.
        EmptyContentId,

        /// Upload data error: zero object size.
        ZeroObjectSize,

        /// Upload data error: invalid deletion prize source account.
        InvalidDeletionPrizeSourceAccount,

        /// Invalid storage provider for bucket.
        InvalidStorageProvider,

        /// Insufficient balance for an operation.
        InsufficientBalance,

        /// Data object doesn't exist.
        DataObjectDoesntExist,

        /// Uploading of the new object is blocked.
        UploadingBlocked,

        /// Data object id collection is empty.
        DataObjectIdCollectionIsEmpty,

        /// Cannot move objects within the same bag.
        SourceAndDestinationBagsAreEqual,

        /// Data object hash is part of the blacklist.
        DataObjectBlacklisted,

        /// Blacklist size limit exceeded.
        BlacklistSizeLimitExceeded,

        /// Max object size limit exceeded for voucher.
        VoucherMaxObjectSizeLimitExceeded,

        /// Max object number limit exceeded for voucher.
        VoucherMaxObjectNumberLimitExceeded,

        /// Object number limit for the storage bucket reached.
        StorageBucketObjectNumberLimitReached,

        /// Objects total size limit for the storage bucket reached.
        StorageBucketObjectSizeLimitReached,

        /// Insufficient module treasury balance for an operation.
        InsufficientTreasuryBalance,

        /// Cannot delete a non-empty storage bucket.
        CannotDeleteNonEmptyStorageBucket,

        /// The `data_object_ids` extrinsic parameter collection is empty.
        DataObjectIdParamsAreEmpty,

        /// The new `StorageBucketsPerBagLimit` number is too low.
        StorageBucketsPerBagLimitTooLow,

        /// The new `StorageBucketsPerBagLimit` number is too high.
        StorageBucketsPerBagLimitTooHigh,

        /// `StorageBucketsPerBagLimit` was exceeded for a bag.
        StorageBucketPerBagLimitExceeded,

        /// The storage bucket doesn't accept new bags.
        StorageBucketDoesntAcceptNewBags,

        /// Cannot create the dynamic bag: dynamic bag exists.
        DynamicBagExists,

        /// Dynamic bag doesn't exist.
        DynamicBagDoesntExist,

        /// Storage provider operator doesn't exist.
        StorageProviderOperatorDoesntExist,

        /// Invalid extrinsic call: data size fee changed.
        DataSizeFeeChanged,

        /// Cannot delete non empty dynamic bag.
        CannotDeleteNonEmptyDynamicBag,

        /// Max distribution bucket family number limit exceeded.
        MaxDistributionBucketFamilyNumberLimitExceeded,

        /// Distribution bucket family doesn't exist.
        DistributionBucketFamilyDoesntExist,

        /// Distribution bucket doesn't exist.
        DistributionBucketDoesntExist,

        /// Distribution bucket id collections are empty.
        DistributionBucketIdCollectionsAreEmpty,

        /// Distribution bucket doesn't accept new bags.
        DistributionBucketDoesntAcceptNewBags,

        /// Max distribution bucket number per bag limit exceeded.
        MaxDistributionBucketNumberPerBagLimitExceeded,

        /// Distribution bucket is not bound to a bag.
        DistributionBucketIsNotBoundToBag,

        /// Distribution bucket is bound to a bag.
        DistributionBucketIsBoundToBag,

        /// The new `DistributionBucketsPerBagLimit` number is too low.
        DistributionBucketsPerBagLimitTooLow,

        /// The new `DistributionBucketsPerBagLimit` number is too high.
        DistributionBucketsPerBagLimitTooHigh,

        /// Distribution provider operator doesn't exist.
        DistributionProviderOperatorDoesntExist,

        /// Distribution provider operator already invited.
        DistributionProviderOperatorAlreadyInvited,

        /// Distribution provider operator already set.
        DistributionProviderOperatorSet,

        /// No distribution bucket invitation.
        NoDistributionBucketInvitation,

        /// Invalid operations: must be a distribution provider operator for a bucket.
        MustBeDistributionProviderOperatorForBucket,

        /// Max number of pending invitations limit for a distribution bucket reached.
        MaxNumberOfPendingInvitationsLimitForDistributionBucketReached,

        /// Distribution family bound to a bag creation policy.
        DistributionFamilyBoundToBagCreationPolicy,

        /// Max data object size exceeded.
        MaxDataObjectSizeExceeded,

<<<<<<< HEAD
        /// Different Accounts for dynamic bag deletion prize and upload fees
        AccountsNotCoherent,

=======
        /// Invalid transactor account ID for this bucket.
        InvalidTransactorAccount,
>>>>>>> 6921c4fe
    }
}

decl_module! {
    /// _Storage_ substrate module.
    pub struct Module<T: Trait> for enum Call where origin: T::Origin {
        /// Default deposit_event() handler
        fn deposit_event() = default;

        /// Predefined errors.
        type Error = Error<T>;

        /// Exports const - a prize for a data object deletion.
        const DataObjectDeletionPrize: BalanceOf<T> = T::DataObjectDeletionPrize::get();

        /// Exports const - maximum size of the "hash blacklist" collection.
        const BlacklistSizeLimit: u64 = T::BlacklistSizeLimit::get();

        /// Exports const - "Storage buckets per bag" value constraint.
        const StorageBucketsPerBagValueConstraint: StorageBucketsPerBagValueConstraint =
            T::StorageBucketsPerBagValueConstraint::get();

        /// Exports const - the default dynamic bag creation policy for members (storage bucket
        /// number).
        const DefaultMemberDynamicBagNumberOfStorageBuckets: u64 =
            T::DefaultMemberDynamicBagNumberOfStorageBuckets::get();

        /// Exports const - the default dynamic bag creation policy for channels (storage bucket
        /// number).
        const DefaultChannelDynamicBagNumberOfStorageBuckets: u64 =
            T::DefaultChannelDynamicBagNumberOfStorageBuckets::get();

        /// Exports const - max allowed distribution bucket family number.
        const MaxDistributionBucketFamilyNumber: u64 = T::MaxDistributionBucketFamilyNumber::get();

        /// Exports const - "Distribution buckets per bag" value constraint.
        const DistributionBucketsPerBagValueConstraint: StorageBucketsPerBagValueConstraint =
            T::DistributionBucketsPerBagValueConstraint::get();

        /// Exports const - max number of pending invitations per distribution bucket.
        const MaxNumberOfPendingInvitationsPerDistributionBucket: u64 =
            T::MaxNumberOfPendingInvitationsPerDistributionBucket::get();

        /// Exports const - max data object size in bytes.
        const MaxDataObjectSize: u64 = T::MaxDataObjectSize::get();

        // ===== Storage Lead actions =====

        /// Delete storage bucket. Must be empty. Storage operator must be missing.
        #[weight = 10_000_000] // TODO: adjust weight
        pub fn delete_storage_bucket(
            origin,
            storage_bucket_id: T::StorageBucketId,
        ){
            T::ensure_storage_working_group_leader_origin(origin)?;

            let bucket = Self::ensure_storage_bucket_exists(&storage_bucket_id)?;

            ensure!(
                bucket.voucher.objects_used == 0,
                Error::<T>::CannotDeleteNonEmptyStorageBucket
            );

            //
            // == MUTATION SAFE ==
            //

            <StorageBucketById<T>>::remove(storage_bucket_id);

            Self::deposit_event(
                RawEvent::StorageBucketDeleted(storage_bucket_id)
            );
        }

        /// Updates global uploading flag.
        #[weight = 10_000_000] // TODO: adjust weight
        pub fn update_uploading_blocked_status(origin, new_status: bool) {
            T::ensure_storage_working_group_leader_origin(origin)?;

            //
            // == MUTATION SAFE ==
            //

            UploadingBlocked::put(new_status);

            Self::deposit_event(RawEvent::UploadingBlockStatusUpdated(new_status));
        }

        /// Updates size-based pricing of new objects uploaded.
        #[weight = 10_000_000] // TODO: adjust weight
        pub fn update_data_size_fee(origin, new_data_size_fee: BalanceOf<T>) {
            T::ensure_storage_working_group_leader_origin(origin)?;

            //
            // == MUTATION SAFE ==
            //

            DataObjectPerMegabyteFee::<T>::put(new_data_size_fee);

            Self::deposit_event(RawEvent::DataObjectPerMegabyteFeeUpdated(new_data_size_fee));
        }

        /// Updates "Storage buckets per bag" number limit.
        #[weight = 10_000_000] // TODO: adjust weight
        pub fn update_storage_buckets_per_bag_limit(origin, new_limit: u64) {
            T::ensure_storage_working_group_leader_origin(origin)?;

            T::StorageBucketsPerBagValueConstraint::get().ensure_valid(
                new_limit,
                Error::<T>::StorageBucketsPerBagLimitTooLow,
                Error::<T>::StorageBucketsPerBagLimitTooHigh,
            )?;

            //
            // == MUTATION SAFE ==
            //

            StorageBucketsPerBagLimit::put(new_limit);

            Self::deposit_event(RawEvent::StorageBucketsPerBagLimitUpdated(new_limit));
        }

        /// Updates "Storage buckets voucher max limits".
        #[weight = 10_000_000] // TODO: adjust weight
        pub fn update_storage_buckets_voucher_max_limits(
            origin,
            new_objects_size: u64,
            new_objects_number: u64,
        ) {
            T::ensure_storage_working_group_leader_origin(origin)?;

            //
            // == MUTATION SAFE ==
            //

            VoucherMaxObjectsSizeLimit::put(new_objects_size);
            VoucherMaxObjectsNumberLimit::put(new_objects_number);

            Self::deposit_event(
                RawEvent::StorageBucketsVoucherMaxLimitsUpdated(new_objects_size, new_objects_number)
            );
        }

        /// Update number of storage buckets used in given dynamic bag creation policy.
        #[weight = 10_000_000] // TODO: adjust weight
        pub fn update_number_of_storage_buckets_in_dynamic_bag_creation_policy(
            origin,
            dynamic_bag_type: DynamicBagType,
            number_of_storage_buckets: u64,
        ) {
            T::ensure_storage_working_group_leader_origin(origin)?;

            //
            // == MUTATION SAFE ==
            //

            let mut creation_policy = Self::get_dynamic_bag_creation_policy(dynamic_bag_type);

            creation_policy.number_of_storage_buckets = number_of_storage_buckets;

            DynamicBagCreationPolicies::<T>::insert(dynamic_bag_type, creation_policy);

            Self::deposit_event(
                RawEvent::NumberOfStorageBucketsInDynamicBagCreationPolicyUpdated(
                    dynamic_bag_type,
                    number_of_storage_buckets
                )
            );
        }

        /// Add and remove hashes to the current blacklist.
        #[weight = 10_000_000] // TODO: adjust weight
        pub fn update_blacklist(
            origin,
            remove_hashes: BTreeSet<Cid>,
            add_hashes: BTreeSet<Cid>
        ){
            T::ensure_storage_working_group_leader_origin(origin)?;

            // Get only hashes that exist in the blacklist.
            let verified_remove_hashes = Self::get_existing_hashes(&remove_hashes);

            // Get only hashes that doesn't exist in the blacklist.
            let verified_add_hashes = Self::get_nonexisting_hashes(&add_hashes);

            let updated_blacklist_size: u64 = Self::current_blacklist_size()
                .saturating_add(verified_add_hashes.len().saturated_into::<u64>())
                .saturating_sub(verified_remove_hashes.len().saturated_into::<u64>());

            ensure!(
                updated_blacklist_size <= T::BlacklistSizeLimit::get(),
                Error::<T>::BlacklistSizeLimitExceeded
            );

            //
            // == MUTATION SAFE ==
            //

            for cid in verified_remove_hashes.iter() {
                Blacklist::remove(cid);
            }

            for cid in verified_add_hashes.iter() {
                Blacklist::insert(cid, ());
            }

            CurrentBlacklistSize::put(updated_blacklist_size);

            Self::deposit_event(RawEvent::UpdateBlacklist(remove_hashes, add_hashes));
        }

        /// Create storage bucket.
        #[weight = 10_000_000] // TODO: adjust weight
        pub fn create_storage_bucket(
            origin,
            invite_worker: Option<WorkerId<T>>,
            accepting_new_bags: bool,
            size_limit: u64,
            objects_limit: u64,
        ) {
            T::ensure_storage_working_group_leader_origin(origin)?;

            let voucher = Voucher {
                size_limit,
                objects_limit,
                ..Default::default()
            };

            Self::can_create_storage_bucket(&voucher, &invite_worker)?;

            //
            // == MUTATION SAFE ==
            //

            let operator_status = invite_worker
                .map(StorageBucketOperatorStatus::InvitedStorageWorker)
                .unwrap_or(StorageBucketOperatorStatus::Missing);

            let storage_bucket = StorageBucket::<T> {
                operator_status,
                accepting_new_bags,
                voucher,
            };

            let storage_bucket_id = Self::next_storage_bucket_id();

            <NextStorageBucketId<T>>::put(storage_bucket_id + One::one());

            <StorageBucketById<T>>::insert(storage_bucket_id, storage_bucket);

            Self::deposit_event(
                RawEvent::StorageBucketCreated(
                    storage_bucket_id,
                    invite_worker,
                    accepting_new_bags,
                    size_limit,
                    objects_limit,
                )
            );
        }

        /// Updates storage buckets for a bag..
        #[weight = 10_000_000] // TODO: adjust weight
        pub fn update_storage_buckets_for_bag(
            origin,
            bag_id: BagId<T>,
            add_buckets: BTreeSet<T::StorageBucketId>,
            remove_buckets: BTreeSet<T::StorageBucketId>,
        ) {
            T::ensure_storage_working_group_leader_origin(origin)?;

            Self::ensure_bag_exists(&bag_id)?;

            let voucher_update = Self::validate_update_storage_buckets_for_bag_params(
                &bag_id,
                &add_buckets,
                &remove_buckets,
            )?;

            //
            // == MUTATION SAFE ==
            //

            // Update vouchers.
            if !add_buckets.is_empty() {
                Self::change_storage_buckets_vouchers(
                    &add_buckets,
                    &voucher_update,
                    OperationType::Increase
                );
            }
            if !remove_buckets.is_empty() {
                Self::change_storage_buckets_vouchers(
                    &remove_buckets,
                    &voucher_update,
                    OperationType::Decrease
                );
            }

            Bags::<T>::mutate(&bag_id, |bag| {
                bag.update_storage_buckets(&mut add_buckets.clone(), &remove_buckets);
            });

            Self::deposit_event(
                RawEvent::StorageBucketsUpdatedForBag(bag_id, add_buckets, remove_buckets)
            );
        }

        /// Cancel pending storage bucket invite. An invitation must be pending.
        #[weight = 10_000_000] // TODO: adjust weight
        pub fn cancel_storage_bucket_operator_invite(origin, storage_bucket_id: T::StorageBucketId){
            T::ensure_storage_working_group_leader_origin(origin)?;

            let bucket = Self::ensure_storage_bucket_exists(&storage_bucket_id)?;

            Self::ensure_bucket_pending_invitation_status(&bucket)?;

            //
            // == MUTATION SAFE ==
            //

            <StorageBucketById<T>>::mutate(storage_bucket_id, |bucket| {
                bucket.operator_status = StorageBucketOperatorStatus::Missing;
            });

            Self::deposit_event(
                RawEvent::StorageBucketInvitationCancelled(storage_bucket_id)
            );
        }

        /// Invite storage bucket operator. Must be missing.
        #[weight = 10_000_000] // TODO: adjust weight
        pub fn invite_storage_bucket_operator(
            origin,
            storage_bucket_id: T::StorageBucketId,
            operator_id: WorkerId<T>,
        ){
            T::ensure_storage_working_group_leader_origin(origin)?;

            let bucket = Self::ensure_storage_bucket_exists(&storage_bucket_id)?;

            Self::ensure_bucket_missing_invitation_status(&bucket)?;

            Self::ensure_storage_provider_operator_exists(&operator_id)?;

            //
            // == MUTATION SAFE ==
            //

            <StorageBucketById<T>>::mutate(storage_bucket_id, |bucket| {
                bucket.operator_status =
                    StorageBucketOperatorStatus::InvitedStorageWorker(operator_id);
            });

            Self::deposit_event(
                RawEvent::StorageBucketOperatorInvited(storage_bucket_id, operator_id)
            );
        }

        /// Removes storage bucket operator.
        #[weight = 10_000_000] // TODO: adjust weight
        pub fn remove_storage_bucket_operator(
            origin,
            storage_bucket_id: T::StorageBucketId,
        ){
            T::ensure_storage_working_group_leader_origin(origin)?;

            let bucket = Self::ensure_storage_bucket_exists(&storage_bucket_id)?;

            Self::ensure_bucket_storage_provider_invitation_status_for_removal(&bucket)?;

            //
            // == MUTATION SAFE ==
            //

            <StorageBucketById<T>>::mutate(storage_bucket_id, |bucket| {
                bucket.operator_status =
                    StorageBucketOperatorStatus::Missing;
            });

            Self::deposit_event(
                RawEvent::StorageBucketOperatorRemoved(storage_bucket_id)
            );
        }

        /// Update whether new bags are being accepted for storage.
        #[weight = 10_000_000] // TODO: adjust weight
        pub fn update_storage_bucket_status(
            origin,
            storage_bucket_id: T::StorageBucketId,
            accepting_new_bags: bool
        ) {
            T::ensure_storage_working_group_leader_origin(origin)?;

            Self::ensure_storage_bucket_exists(&storage_bucket_id)?;

            //
            // == MUTATION SAFE ==
            //

            <StorageBucketById<T>>::mutate(storage_bucket_id, |bucket| {
                bucket.accepting_new_bags = accepting_new_bags;
            });

            Self::deposit_event(
                RawEvent::StorageBucketStatusUpdated(storage_bucket_id, accepting_new_bags)
            );
        }

        /// Sets storage bucket voucher limits.
        #[weight = 10_000_000] // TODO: adjust weight
        pub fn set_storage_bucket_voucher_limits(
            origin,
            storage_bucket_id: T::StorageBucketId,
            new_objects_size_limit: u64,
            new_objects_number_limit: u64,
        ) {
            T::ensure_storage_working_group_leader_origin(origin)?;

            Self::ensure_storage_bucket_exists(&storage_bucket_id)?;

            ensure!(
                new_objects_size_limit <= Self::voucher_max_objects_size_limit(),
                Error::<T>::VoucherMaxObjectSizeLimitExceeded
            );

            ensure!(
                new_objects_number_limit <= Self::voucher_max_objects_number_limit(),
                Error::<T>::VoucherMaxObjectNumberLimitExceeded
            );

            //
            // == MUTATION SAFE ==
            //

            <StorageBucketById<T>>::mutate(storage_bucket_id, |bucket| {
                bucket.voucher = Voucher{
                    size_limit: new_objects_size_limit,
                    objects_limit: new_objects_number_limit,
                    ..bucket.voucher
                };
            });

            Self::deposit_event(
                RawEvent::StorageBucketVoucherLimitsSet(
                    storage_bucket_id,
                    new_objects_size_limit,
                    new_objects_number_limit
                )
            );
        }

        // ===== Storage Operator actions =====

        /// Accept the storage bucket invitation. An invitation must match the worker_id parameter.
        /// It accepts an additional account ID (transactor) for accepting data objects to prevent
        /// transaction nonce collisions.
        #[weight = 10_000_000] // TODO: adjust weight
        pub fn accept_storage_bucket_invitation(
            origin,
            worker_id: WorkerId<T>,
            storage_bucket_id: T::StorageBucketId,
            transactor_account_id: T::AccountId,
        ) {
            T::ensure_storage_worker_origin(origin, worker_id)?;

            let bucket = Self::ensure_storage_bucket_exists(&storage_bucket_id)?;

            Self::ensure_bucket_storage_provider_invitation_status(&bucket, worker_id)?;

            //
            // == MUTATION SAFE ==
            //

            <StorageBucketById<T>>::mutate(storage_bucket_id, |bucket| {
                bucket.operator_status =
                    StorageBucketOperatorStatus::StorageWorker(
                        worker_id,
                        transactor_account_id.clone()
                );
            });

            Self::deposit_event(
                RawEvent::StorageBucketInvitationAccepted(
                    storage_bucket_id,
                    worker_id,
                    transactor_account_id
                )
            );
        }

        /// Sets storage operator metadata (eg.: storage node URL).
        #[weight = 10_000_000] // TODO: adjust weight
        pub fn set_storage_operator_metadata(
            origin,
            worker_id: WorkerId<T>,
            storage_bucket_id: T::StorageBucketId,
            metadata: Vec<u8>
        ) {
            T::ensure_storage_worker_origin(origin, worker_id)?;

            let bucket = Self::ensure_storage_bucket_exists(&storage_bucket_id)?;

            Self::ensure_bucket_invitation_accepted(&bucket, worker_id)?;

            //
            // == MUTATION SAFE ==
            //

            Self::deposit_event(
                RawEvent::StorageOperatorMetadataSet(storage_bucket_id, worker_id, metadata)
            );
        }

        /// A storage provider signals that the data object was successfully uploaded to its storage.
        #[weight = 10_000_000] // TODO: adjust weight
        pub fn accept_pending_data_objects(
            origin,
            worker_id: WorkerId<T>,
            storage_bucket_id: T::StorageBucketId,
            bag_id: BagId<T>,
            data_objects: BTreeSet<T::DataObjectId>,
        ) {
            let transactor_account_id = ensure_signed(origin)?;

            let bucket = Self::ensure_storage_bucket_exists(&storage_bucket_id)?;

            Self::ensure_bucket_transactor_access(&bucket, worker_id, transactor_account_id)?;

            Self::ensure_bag_exists(&bag_id)?;

            Self::validate_accept_pending_data_objects_params(
                &bag_id,
                &data_objects,
                &storage_bucket_id
            )?;

            //
            // == MUTATION SAFE ==
            //

            // Accept data objects for a bag.
            for data_object_id in data_objects.iter() {
                DataObjectsById::<T>::mutate(&bag_id, data_object_id, |data_object| {
                    data_object.accepted = true;
                });
            }

            Self::deposit_event(
                RawEvent::PendingDataObjectsAccepted(
                    storage_bucket_id,
                    worker_id,
                    bag_id,
                    data_objects
                )
            );
        }

        // ===== Distribution Lead actions =====

        /// Create a distribution bucket family.
        #[weight = 10_000_000] // TODO: adjust weight
        pub fn create_distribution_bucket_family(origin) {
            T::ensure_distribution_working_group_leader_origin(origin)?;

            ensure!(
                Self::distribution_bucket_family_number() <
                    T::MaxDistributionBucketFamilyNumber::get(),
                Error::<T>::MaxDistributionBucketFamilyNumberLimitExceeded
            );

            //
            // == MUTATION SAFE ==
            //

            Self::increment_distribution_family_number();

            let family = DistributionBucketFamily::<T>::default();

            let family_id = Self::next_distribution_bucket_family_id();

            <NextDistributionBucketFamilyId<T>>::put(family_id + One::one());

            <DistributionBucketFamilyById<T>>::insert(family_id, family);

            Self::deposit_event(RawEvent::DistributionBucketFamilyCreated(family_id));
        }

        /// Deletes a distribution bucket family.
        #[weight = 10_000_000] // TODO: adjust weight
        pub fn delete_distribution_bucket_family(origin, family_id: T::DistributionBucketFamilyId) {
            T::ensure_distribution_working_group_leader_origin(origin)?;

            Self::ensure_distribution_bucket_family_exists(&family_id)?;

            // Check that no assigned bags left.
            ensure!(Self::no_bags_assigned(&family_id), Error::<T>::DistributionBucketIsBoundToBag);

            Self::check_dynamic_bag_creation_policy_for_dependencies(
                &family_id,
                DynamicBagType::Member
            )?;
            Self::check_dynamic_bag_creation_policy_for_dependencies(
                &family_id,
                DynamicBagType::Channel
            )?;

            //
            // == MUTATION SAFE ==
            //

            Self::decrement_distribution_family_number();

            <DistributionBucketFamilyById<T>>::remove(family_id);

            Self::deposit_event(RawEvent::DistributionBucketFamilyDeleted(family_id));
        }

        /// Create a distribution bucket.
        #[weight = 10_000_000] // TODO: adjust weight
        pub fn create_distribution_bucket(
            origin,
            family_id: T::DistributionBucketFamilyId,
            accepting_new_bags: bool,
        ) {
            T::ensure_distribution_working_group_leader_origin(origin)?;

            let family = Self::ensure_distribution_bucket_family_exists(&family_id)?;

            //
            // == MUTATION SAFE ==
            //

            let bucket = DistributionBucket::<T> {
                accepting_new_bags,
                distributing: true,
                pending_invitations: BTreeSet::new(),
                operators: BTreeSet::new(),
                assigned_bags: 0,
            };

            let bucket_index = family.next_distribution_bucket_index;
            let bucket_id = Self::create_distribution_bucket_id(family_id, bucket_index);

            <DistributionBucketFamilyById<T>>::mutate(family_id, |family|{
                family.increment_next_distribution_bucket_index_counter();
            });

            <DistributionBucketByFamilyIdById<T>>::insert(family_id, bucket_index, bucket);

            Self::deposit_event(
                RawEvent::DistributionBucketCreated(family_id, accepting_new_bags, bucket_id)
            );
        }

        /// Updates a distribution bucket 'accepts new bags' flag.
        #[weight = 10_000_000] // TODO: adjust weight
        pub fn update_distribution_bucket_status(
            origin,
            bucket_id: DistributionBucketId<T>,
            accepting_new_bags: bool
        ) {
            T::ensure_distribution_working_group_leader_origin(origin)?;

            Self::ensure_distribution_bucket_exists(&bucket_id)?;

            //
            // == MUTATION SAFE ==
            //

            <DistributionBucketByFamilyIdById<T>>::mutate(
                bucket_id.distribution_bucket_family_id,
                bucket_id.distribution_bucket_index,
                |bucket| {
                    bucket.accepting_new_bags = accepting_new_bags;
                }
            );

            Self::deposit_event(
                RawEvent::DistributionBucketStatusUpdated(bucket_id, accepting_new_bags)
            );
        }

        /// Delete distribution bucket. Must be empty.
        #[weight = 10_000_000] // TODO: adjust weight
        pub fn delete_distribution_bucket(
            origin,
            bucket_id: DistributionBucketId<T>,
        ){
            T::ensure_distribution_working_group_leader_origin(origin)?;

            let bucket = Self::ensure_distribution_bucket_exists(&bucket_id)?;

            // Check that no assigned bags left.
            ensure!(bucket.no_bags_assigned(), Error::<T>::DistributionBucketIsBoundToBag);

            // Check that all operators were removed.
            ensure!(bucket.operators.is_empty(), Error::<T>::DistributionProviderOperatorSet);

            //
            // == MUTATION SAFE ==
            //

            <DistributionBucketByFamilyIdById<T>>::remove(
                &bucket_id.distribution_bucket_family_id,
                &bucket_id.distribution_bucket_index
            );

            Self::deposit_event(
                RawEvent::DistributionBucketDeleted(bucket_id)
            );
        }

        /// Updates distribution buckets for a bag.
        #[weight = 10_000_000] // TODO: adjust weight
        pub fn update_distribution_buckets_for_bag(
            origin,
            bag_id: BagId<T>,
            family_id: T::DistributionBucketFamilyId,
            add_buckets_indices: BTreeSet<T::DistributionBucketIndex>,
            remove_buckets_indices: BTreeSet<T::DistributionBucketIndex>,
        ) {
            T::ensure_distribution_working_group_leader_origin(origin)?;

            Self::validate_update_distribution_buckets_for_bag_params(
                &bag_id,
                &family_id,
                &add_buckets_indices,
                &remove_buckets_indices,
            )?;

            //
            // == MUTATION SAFE ==
            //

            let add_buckets_ids = add_buckets_indices
                .iter()
                .map(|idx| Self::create_distribution_bucket_id(family_id, *idx))
                .collect::<BTreeSet<_>>();

            let remove_buckets_ids = remove_buckets_indices
                .iter()
                .map(|idx| Self::create_distribution_bucket_id(family_id, *idx))
                .collect::<BTreeSet<_>>();

            Bags::<T>::mutate(&bag_id, |bag| {
                bag.update_distribution_buckets(&mut add_buckets_ids.clone(), &remove_buckets_ids);
            });

            Self::change_bag_assignments(&add_buckets_ids, &remove_buckets_ids);

            Self::deposit_event(
                RawEvent::DistributionBucketsUpdatedForBag(
                    bag_id,
                    family_id,
                    add_buckets_indices,
                    remove_buckets_indices
                )
            );
        }

        /// Updates "Distribution buckets per bag" number limit.
        #[weight = 10_000_000] // TODO: adjust weight
        pub fn update_distribution_buckets_per_bag_limit(origin, new_limit: u64) {
            T::ensure_distribution_working_group_leader_origin(origin)?;

            T::DistributionBucketsPerBagValueConstraint::get().ensure_valid(
                new_limit,
                Error::<T>::DistributionBucketsPerBagLimitTooLow,
                Error::<T>::DistributionBucketsPerBagLimitTooHigh,
            )?;

            //
            // == MUTATION SAFE ==
            //

            DistributionBucketsPerBagLimit::put(new_limit);

            Self::deposit_event(RawEvent::DistributionBucketsPerBagLimitUpdated(new_limit));
        }

        /// Updates 'distributing' flag for the distributing flag.
        #[weight = 10_000_000] // TODO: adjust weight
        pub fn update_distribution_bucket_mode(
            origin,
            bucket_id: DistributionBucketId<T>,
            distributing: bool
        ) {
            T::ensure_distribution_working_group_leader_origin(origin)?;

            Self::ensure_distribution_bucket_exists(&bucket_id)?;

            //
            // == MUTATION SAFE ==
            //

            <DistributionBucketByFamilyIdById<T>>::mutate(
                bucket_id.distribution_bucket_family_id,
                bucket_id.distribution_bucket_index,
                |bucket| {
                    bucket.distributing = distributing;
                }
            );

            Self::deposit_event(
                RawEvent::DistributionBucketModeUpdated(bucket_id, distributing)
            );
        }

        /// Update number of distributed buckets used in given dynamic bag creation policy.
        #[weight = 10_000_000] // TODO: adjust weight
        pub fn update_families_in_dynamic_bag_creation_policy(
            origin,
            dynamic_bag_type: DynamicBagType,
            families: BTreeMap<T::DistributionBucketFamilyId, u32>
        ) {
            T::ensure_distribution_working_group_leader_origin(origin)?;

            Self::validate_update_families_in_dynamic_bag_creation_policy_params(&families)?;

            //
            // == MUTATION SAFE ==
            //

            // We initialize the default storage bucket number here if no policy exists.
            let mut new_policy = Self::get_dynamic_bag_creation_policy(dynamic_bag_type);
            new_policy.families = families.clone();

            DynamicBagCreationPolicies::<T>::insert(dynamic_bag_type, new_policy);

            Self::deposit_event(
                RawEvent::FamiliesInDynamicBagCreationPolicyUpdated(
                    dynamic_bag_type,
                    families
                )
            );
        }

        /// Invite an operator. Must be missing.
        #[weight = 10_000_000] // TODO: adjust weight
        pub fn invite_distribution_bucket_operator(
            origin,
            bucket_id: DistributionBucketId<T>,
            operator_worker_id: WorkerId<T>
        ) {
            T::ensure_distribution_working_group_leader_origin(origin)?;

            let bucket = Self::ensure_distribution_bucket_exists(&bucket_id)?;

            Self::ensure_distribution_provider_can_be_invited(&bucket, &operator_worker_id)?;

            //
            // == MUTATION SAFE ==
            //

            <DistributionBucketByFamilyIdById<T>>::mutate(
                bucket_id.distribution_bucket_family_id,
                bucket_id.distribution_bucket_index,
                |bucket| {
                    bucket.pending_invitations.insert(operator_worker_id);
                }
            );

            Self::deposit_event(
                RawEvent::DistributionBucketOperatorInvited(bucket_id, operator_worker_id)
            );
        }

        /// Cancel pending invite. Must be pending.
        #[weight = 10_000_000] // TODO: adjust weight
        pub fn cancel_distribution_bucket_operator_invite(
            origin,
            bucket_id: DistributionBucketId<T>,
            operator_worker_id: WorkerId<T>
        ) {
            T::ensure_distribution_working_group_leader_origin(origin)?;

            let bucket = Self::ensure_distribution_bucket_exists(&bucket_id)?;

            ensure!(
                bucket.pending_invitations.contains(&operator_worker_id),
                Error::<T>::NoDistributionBucketInvitation
            );

            //
            // == MUTATION SAFE ==
            //

            <DistributionBucketByFamilyIdById<T>>::mutate(
                bucket_id.distribution_bucket_family_id,
                bucket_id.distribution_bucket_index,
                |bucket| {
                    bucket.pending_invitations.remove(&operator_worker_id);
                }
            );

            Self::deposit_event(
                RawEvent::DistributionBucketInvitationCancelled(
                    bucket_id,
                    operator_worker_id
                )
            );
        }

        /// Removes distribution bucket operator.
        #[weight = 10_000_000] // TODO: adjust weight
        pub fn remove_distribution_bucket_operator(
            origin,
            bucket_id: DistributionBucketId<T>,
            operator_worker_id: WorkerId<T>,
        ){
            T::ensure_distribution_working_group_leader_origin(origin)?;

            let bucket = Self::ensure_distribution_bucket_exists(&bucket_id)?;

            ensure!(
                bucket.operators.contains(&operator_worker_id),
                Error::<T>::MustBeDistributionProviderOperatorForBucket
            );


            //
            // == MUTATION SAFE ==
            //

            <DistributionBucketByFamilyIdById<T>>::mutate(
                bucket_id.distribution_bucket_family_id,
                bucket_id.distribution_bucket_index,
                |bucket| {
                    bucket.operators.remove(&operator_worker_id);
                }
            );

            Self::deposit_event(
                RawEvent::DistributionBucketOperatorRemoved(bucket_id, operator_worker_id)
            );
        }

        /// Set distribution bucket family metadata.
        #[weight = 10_000_000] // TODO: adjust weight
        pub fn set_distribution_bucket_family_metadata(
            origin,
            family_id: T::DistributionBucketFamilyId,
            metadata: Vec<u8>,
        ) {
            T::ensure_distribution_working_group_leader_origin(origin)?;

            Self::ensure_distribution_bucket_family_exists(&family_id)?;

            //
            // == MUTATION SAFE ==
            //

            Self::deposit_event(
                RawEvent::DistributionBucketFamilyMetadataSet(
                    family_id,
                    metadata
                )
            );
        }


        // ===== Distribution Operator actions =====

        /// Accept pending invite.
        #[weight = 10_000_000] // TODO: adjust weight
        pub fn accept_distribution_bucket_invitation(
            origin,
            worker_id: WorkerId<T>,
            bucket_id: DistributionBucketId<T>,
        ) {
            T::ensure_distribution_worker_origin(origin, worker_id)?;

            let bucket = Self::ensure_distribution_bucket_exists(&bucket_id)?;

            ensure!(
                bucket.pending_invitations.contains(&worker_id),
                Error::<T>::NoDistributionBucketInvitation
            );

            //
            // == MUTATION SAFE ==
            //

            <DistributionBucketByFamilyIdById<T>>::mutate(
                bucket_id.distribution_bucket_family_id,
                bucket_id.distribution_bucket_index,
                |bucket| {
                    bucket.pending_invitations.remove(&worker_id);
                    bucket.operators.insert(worker_id);
                }
            );

            Self::deposit_event(
                RawEvent::DistributionBucketInvitationAccepted(worker_id, bucket_id)
            );
        }

        /// Set distribution operator metadata for the distribution bucket.
        #[weight = 10_000_000] // TODO: adjust weight
        pub fn set_distribution_operator_metadata(
            origin,
            worker_id: WorkerId<T>,
            bucket_id: DistributionBucketId<T>,
            metadata: Vec<u8>,
        ) {
            T::ensure_distribution_worker_origin(origin, worker_id)?;

            let bucket = Self::ensure_distribution_bucket_exists(&bucket_id)?;

            ensure!(
                bucket.operators.contains(&worker_id),
                Error::<T>::MustBeDistributionProviderOperatorForBucket
            );

            //
            // == MUTATION SAFE ==
            //

            Self::deposit_event(
                RawEvent::DistributionBucketMetadataSet(worker_id, bucket_id, metadata)
            );
        }

        // ===== Sudo actions (development mode) =====

        /// Upload new data objects. Development mode.
        #[weight = 10_000_000] // TODO: adjust weight
        pub fn sudo_upload_data_objects(origin, params: UploadParameters<T>) {
            ensure_root(origin)?;

            Self::upload_data_objects(params)?;
        }

        /// Create a dynamic bag. Development mode.
        #[weight = 10_000_000] // TODO: adjust weight
        pub fn sudo_create_dynamic_bag(
            origin,
            bag_id: DynamicBagId<T>,
            deletion_prize: Option<DynamicBagDeletionPrize<T>>,
        ) {
            ensure_root(origin)?;

            Self::create_dynamic_bag(bag_id, deletion_prize)?;
        }
    }
}

// Public methods
impl<T: Trait> DataObjectStorage<T> for Module<T> {
    fn can_upload_data_objects(params: &UploadParameters<T>) -> DispatchResult {
        Self::validate_upload_data_objects_parameters(params).map(|_| ())
    }

    fn upload_data_objects(params: UploadParameters<T>) -> DispatchResult {
        let bag = Self::ensure_bag_exists(&params.bag_id)?;
        let bag_change = Self::validate_upload_data_objects_parameters(&params)?;
        Self::upload_data_objects_inner(&params, &bag_change, &bag)?;
        Ok(())
    }

    fn can_move_data_objects(
        src_bag_id: &BagId<T>,
        dest_bag_id: &BagId<T>,
        objects: &BTreeSet<<T as Trait>::DataObjectId>,
    ) -> DispatchResult {
        Self::validate_data_objects_on_moving(src_bag_id, dest_bag_id, objects).map(|_| ())
    }

    fn move_data_objects(
        src_bag_id: BagId<T>,
        dest_bag_id: BagId<T>,
        objects: BTreeSet<T::DataObjectId>,
    ) -> DispatchResult {
        let src_bag = Self::ensure_bag_exists(&src_bag_id)?;
        let dest_bag = Self::ensure_bag_exists(&dest_bag_id)?;

        let bag_change =
            Self::validate_data_objects_on_moving(&src_bag_id, &dest_bag_id, &objects)?;

        //
        // == MUTATION SAFE ==
        //

        for object_id in objects.iter() {
            DataObjectsById::<T>::swap(&src_bag_id, &object_id, &dest_bag_id, &object_id);
        }

        // Change source bag.
        Self::change_storage_bucket_vouchers_for_bag(
            &src_bag_id,
            &src_bag,
            &bag_change.voucher_update,
            OperationType::Decrease,
        );

        // Change destination bag.
        Self::change_storage_bucket_vouchers_for_bag(
            &dest_bag_id,
            &dest_bag,
            &bag_change.voucher_update,
            OperationType::Increase,
        );

        Self::deposit_event(RawEvent::DataObjectsMoved(src_bag_id, dest_bag_id, objects));

        Ok(())
    }

    fn can_delete_data_objects(
        bag_id: &BagId<T>,
        objects: &BTreeSet<T::DataObjectId>,
    ) -> DispatchResult {
        Self::validate_delete_data_objects_params(bag_id, objects).map(|_| ())
    }

    fn delete_data_objects(
        deletion_prize_account_id: T::AccountId,
        bag_id: BagId<T>,
        objects: BTreeSet<T::DataObjectId>,
    ) -> DispatchResult {
        let bag = Self::ensure_bag_exists(&bag_id)?;

        let bag_change = Self::validate_delete_data_objects_params(&bag_id, &objects)?;

        //
        // == MUTATION SAFE ==
        //

        <StorageTreasury<T>>::withdraw(
            &deletion_prize_account_id,
            bag_change.total_deletion_prize,
        )?;

        for data_object_id in objects.iter() {
            DataObjectsById::<T>::remove(&bag_id, &data_object_id);
        }

        Self::change_storage_bucket_vouchers_for_bag(
            &bag_id,
            &bag,
            &bag_change.voucher_update,
            OperationType::Decrease,
        );

        Self::deposit_event(RawEvent::DataObjectsDeleted(
            deletion_prize_account_id,
            bag_id,
            objects,
        ));

        Ok(())
    }

    fn can_delete_dynamic_bag(dynamic_bag_id: &DynamicBagId<T>) -> DispatchResult {
        Self::validate_delete_dynamic_bag_params(dynamic_bag_id, false).map(|_| ())
    }

    fn can_delete_dynamic_bag_with_objects(dynamic_bag_id: &DynamicBagId<T>) -> DispatchResult {
        Self::validate_delete_dynamic_bag_params(dynamic_bag_id, true).map(|_| ())
    }

    fn delete_dynamic_bag(
        deletion_prize_account_id: T::AccountId,
        dynamic_bag_id: DynamicBagId<T>,
    ) -> DispatchResult {
        // make deletion always be performed on an empty bag
        let deletion_prize = Self::validate_delete_dynamic_bag_params(&dynamic_bag_id, false)?;

        let bag_id: BagId<T> = dynamic_bag_id.clone().into();

        //
        // == MUTATION SAFE ==
        //

        if let Some(deletion_prize) = deletion_prize {
            <StorageTreasury<T>>::withdraw(&deletion_prize_account_id, deletion_prize)?;
        }

        <Bags<T>>::remove(&bag_id);

        Self::deposit_event(RawEvent::DynamicBagDeleted(
            deletion_prize_account_id,
            dynamic_bag_id,
        ));

        Ok(())
    }

    fn create_dynamic_bag(
        dynamic_bag_id: DynamicBagId<T>,
        deletion_prize: Option<DynamicBagDeletionPrize<T>>,
    ) -> DispatchResult {
        // validate params and get storage & distribution buckets
        let bag_change =
            Self::validate_create_dynamic_bag_params(&dynamic_bag_id, &deletion_prize, &None)?;

        let (storage_bucket_ids, distribution_bucket_ids) =
            Self::pick_buckets_for_bag(dynamic_bag_id.clone(), &bag_change)?;

        //
        // == MUTATION SAFE ==
        //

        Self::create_dynamic_bag_inner(
            &dynamic_bag_id,
            &deletion_prize,
            &storage_bucket_ids,
            &distribution_bucket_ids,
        )?;
        Ok(())
    }

    fn create_dynamic_bag_with_objects_constraints(
        dynamic_bag_id: DynamicBagId<T>,
        deletion_prize: Option<DynamicBagDeletionPrize<T>>,
        params: UploadParameters<T>,
    ) -> DispatchResult {
        let bag_change = Self::validate_create_dynamic_bag_params(
            &dynamic_bag_id,
            &deletion_prize,
            &Some(params),
        )?;

        let (storage_bucket_ids, distribution_bucket_ids) =
            Self::pick_buckets_for_bag(dynamic_bag_id.clone(), &bag_change)?;

        //
        // == MUTATION SAFE ==
        //
        Self::create_dynamic_bag_inner(
            &dynamic_bag_id,
            &deletion_prize,
            &storage_bucket_ids,
            &distribution_bucket_ids,
        )?;
        Ok(())
    }

    fn can_create_dynamic_bag(
        bag_id: &DynamicBagId<T>,
        deletion_prize: &Option<DynamicBagDeletionPrize<T>>,
    ) -> DispatchResult {
        Self::validate_create_dynamic_bag_params(bag_id, deletion_prize, &None).map(|_| ())
    }

    fn can_create_dynamic_bag_with_objects_constraints(
        dynamic_bag_id: &DynamicBagId<T>,
        deletion_prize: &Option<DynamicBagDeletionPrize<T>>,
        params: &UploadParameters<T>,
    ) -> DispatchResult {
        let bag_change = Self::validate_create_dynamic_bag_params(
            dynamic_bag_id,
            deletion_prize,
            &Some(params.clone()),
        )?;

        Self::pick_buckets_for_bag(dynamic_bag_id.clone(), &bag_change).map(|_| ())
    }

    fn ensure_bag_exists(bag_id: &BagId<T>) -> Result<Bag<T>, DispatchError> {
        Self::ensure_bag_exists(bag_id)
    }

    fn get_data_objects_id(bag_id: &BagId<T>) -> BTreeSet<T::DataObjectId> {
        DataObjectsById::<T>::iter_prefix(&bag_id)
            .map(|x| x.0)
            .collect()
    }
}

impl<T: Trait> Module<T> {
    // dynamic bag creation logic
    fn create_dynamic_bag_inner(
        dynamic_bag_id: &DynamicBagId<T>,
        deletion_prize: &Option<DynamicBagDeletionPrize<T>>,
        storage_buckets: &BTreeSet<T::StorageBucketId>,
        distribution_buckets: &BTreeSet<DistributionBucketId<T>>,
    ) -> DispatchResult {
        //
        // = MUTATION SAFE =
        //

        if let Some(deletion_prize) = deletion_prize.clone() {
            <StorageTreasury<T>>::deposit(&deletion_prize.account_id, deletion_prize.prize)?;
        }

        let bag = Bag::<T> {
            stored_by: storage_buckets.clone(),
            deletion_prize: deletion_prize.clone().map(|dp| dp.prize),
            distributed_by: distribution_buckets.clone(),
            ..Default::default()
        };

        let bag_id: BagId<T> = dynamic_bag_id.clone().into();

        <Bags<T>>::insert(&bag_id, bag);

        Self::deposit_event(RawEvent::DynamicBagCreated(
            dynamic_bag_id.clone(),
            deletion_prize.clone(),
            storage_buckets.clone(),
            distribution_buckets.clone(),
        ));

        Ok(())
    }

    fn upload_data_objects_inner(
        params: &UploadParameters<T>,
        bag_change: &BagUpdate<BalanceOf<T>>,
        bag: &Bag<T>,
    ) -> DispatchResult {
        let data = Self::create_data_objects(params.object_creation_list.clone());

        //
        // == MUTATION SAFE ==
        //

        <StorageTreasury<T>>::deposit(
            &params.deletion_prize_source_account_id,
            bag_change.total_deletion_prize,
        )?;

        Self::slash_data_size_fee(
            &params.deletion_prize_source_account_id,
            bag_change.voucher_update.objects_total_size,
        );

        // Save next object id.
        <NextDataObjectId<T>>::put(data.next_data_object_id);

        // Insert new objects.
        for (data_object_id, data_object) in data.data_objects_map.iter() {
            DataObjectsById::<T>::insert(&params.bag_id, &data_object_id, data_object);
        }

        Self::change_storage_bucket_vouchers_for_bag(
            &params.bag_id,
            &bag,
            &bag_change.voucher_update,
            OperationType::Increase,
        );

        Self::deposit_event(RawEvent::DataObjectsUploaded(
            data.data_objects_map.keys().cloned().collect(),
            params.clone(),
            T::DataObjectDeletionPrize::get(),
        ));

        Ok(())
    }

    // Increment distribution family number in the storage.
    fn increment_distribution_family_number() {
        DistributionBucketFamilyNumber::put(Self::distribution_bucket_family_number() + 1);
    }

    // Decrement distribution family number in the storage. No effect on zero number.
    fn decrement_distribution_family_number() {
        if Self::distribution_bucket_family_number() > 0 {
            DistributionBucketFamilyNumber::put(Self::distribution_bucket_family_number() - 1);
        }
    }

    // Validates dynamic bag creation params and conditions.
    fn validate_create_dynamic_bag_params(
        dynamic_bag_id: &DynamicBagId<T>,
        deletion_prize: &Option<DynamicBagDeletionPrize<T>>,
        upload_params: &Option<UploadParameters<T>>,
    ) -> Result<Option<BagUpdate<BalanceOf<T>>>, DispatchError> {
        let bag_id: BagId<T> = dynamic_bag_id.clone().into();
        ensure!(
            !<Bags<T>>::contains_key(bag_id),
            Error::<T>::DynamicBagExists
        );

        // call can upload data explicitly
        let bag_change = upload_params
            .as_ref()
            .map(|params| {
                // ensure coherent account ids for prize
                if let Some(deletion_prize) = deletion_prize {
                    ensure!(
                        params.deletion_prize_source_account_id == deletion_prize.account_id,
                        Error::<T>::AccountsNotCoherent,
                    );
                }
                Self::validate_bag_change(params)
            })
            .transpose()?;

        // check that fees are sufficient
        let total_upload_fee = deletion_prize
            .as_ref()
            .map_or(Zero::zero(), |del_prize| del_prize.prize)
            .saturating_add(bag_change.as_ref().map_or(Zero::zero(), |bag_change| {
                Self::compute_upload_fees(bag_change)
            }));

        Self::ensure_sufficient_balance_for_upload(
            deletion_prize
                .as_ref()
                .map(|deletion_prize| deletion_prize.account_id.clone()),
            total_upload_fee,
        )?;

        Ok(bag_change)
    }

    fn ensure_sufficient_balance_for_upload(
        deletion_prize_source_account_id: Option<T::AccountId>,
        required_balance: BalanceOf<T>,
    ) -> DispatchResult {
        let usable_balance = deletion_prize_source_account_id.map_or(Zero::zero(), |account_id| {
            Balances::<T>::usable_balance(account_id)
        });

        ensure!(
            usable_balance >= required_balance,
            Error::<T>::InsufficientBalance
        );
        Ok(())
    }

    // Validates dynamic bag deletion params and conditions. Returns bag's deletion prize.
    fn validate_delete_dynamic_bag_params(
        dynamic_bag_id: &DynamicBagId<T>,
        with_objects: bool,
    ) -> Result<Option<BalanceOf<T>>, DispatchError> {
        Self::ensure_dynamic_bag_exists(dynamic_bag_id)?;

        let dynamic_bag = Self::dynamic_bag(dynamic_bag_id);

        // deletion prize = bag.deletion_prize + total_objects fees if any
        let deletion_prize = if !with_objects {
            ensure!(
                dynamic_bag.objects_number == 0,
                Error::<T>::CannotDeleteNonEmptyDynamicBag
            );
            dynamic_bag.deletion_prize.unwrap_or_else(Zero::zero)
        } else {
            dynamic_bag
                .deletion_prize
                .unwrap_or_else(Zero::zero)
                .saturating_add(Self::calculate_data_storage_fee(
                    dynamic_bag.objects_total_size,
                ))
        };

        ensure!(
            <StorageTreasury<T>>::usable_balance() >= deletion_prize,
            Error::<T>::InsufficientTreasuryBalance
        );

        Ok(dynamic_bag.deletion_prize)
    }

    // Ensures the existence of the storage bucket.
    // Returns the StorageBucket object or error.
    fn ensure_storage_bucket_exists(
        storage_bucket_id: &T::StorageBucketId,
    ) -> Result<StorageBucket<T>, Error<T>> {
        ensure!(
            <StorageBucketById<T>>::contains_key(storage_bucket_id),
            Error::<T>::StorageBucketDoesntExist
        );

        Ok(Self::storage_bucket_by_id(storage_bucket_id))
    }

    // Ensures the correct invitation for the storage bucket and storage provider. Storage provider
    // must be invited.
    fn ensure_bucket_storage_provider_invitation_status(
        bucket: &StorageBucket<T>,
        worker_id: WorkerId<T>,
    ) -> DispatchResult {
        match bucket.operator_status {
            StorageBucketOperatorStatus::Missing => {
                Err(Error::<T>::NoStorageBucketInvitation.into())
            }
            StorageBucketOperatorStatus::StorageWorker(..) => {
                Err(Error::<T>::StorageProviderAlreadySet.into())
            }
            StorageBucketOperatorStatus::InvitedStorageWorker(invited_worker_id) => {
                ensure!(
                    worker_id == invited_worker_id,
                    Error::<T>::DifferentStorageProviderInvited
                );

                Ok(())
            }
        }
    }

    // Ensures the correct invitation for the storage bucket and storage provider for removal.
    // Must be invited storage provider.
    fn ensure_bucket_storage_provider_invitation_status_for_removal(
        bucket: &StorageBucket<T>,
    ) -> DispatchResult {
        if let StorageBucketOperatorStatus::StorageWorker(..) = bucket.operator_status {
            Ok(())
        } else {
            Err(Error::<T>::StorageProviderMustBeSet.into())
        }
    }

    // Ensures the correct invitation for the storage bucket and storage provider. Must be pending.
    fn ensure_bucket_pending_invitation_status(bucket: &StorageBucket<T>) -> DispatchResult {
        match bucket.operator_status {
            StorageBucketOperatorStatus::Missing => {
                Err(Error::<T>::NoStorageBucketInvitation.into())
            }
            StorageBucketOperatorStatus::StorageWorker(..) => {
                Err(Error::<T>::StorageProviderAlreadySet.into())
            }
            StorageBucketOperatorStatus::InvitedStorageWorker(_) => Ok(()),
        }
    }

    // Ensures the missing invitation for the storage bucket and storage provider.
    fn ensure_bucket_missing_invitation_status(bucket: &StorageBucket<T>) -> DispatchResult {
        match bucket.operator_status {
            StorageBucketOperatorStatus::Missing => Ok(()),
            StorageBucketOperatorStatus::StorageWorker(..) => {
                Err(Error::<T>::StorageProviderAlreadySet.into())
            }
            StorageBucketOperatorStatus::InvitedStorageWorker(_) => {
                Err(Error::<T>::InvitedStorageProvider.into())
            }
        }
    }

    // Ensures correct storage provider for the storage bucket.
    fn ensure_bucket_invitation_accepted(
        bucket: &StorageBucket<T>,
        worker_id: WorkerId<T>,
    ) -> DispatchResult {
        match bucket.operator_status {
            StorageBucketOperatorStatus::Missing => {
                Err(Error::<T>::StorageProviderMustBeSet.into())
            }
            StorageBucketOperatorStatus::InvitedStorageWorker(_) => {
                Err(Error::<T>::InvalidStorageProvider.into())
            }
            StorageBucketOperatorStatus::StorageWorker(invited_worker_id, _) => {
                ensure!(
                    worker_id == invited_worker_id,
                    Error::<T>::InvalidStorageProvider
                );

                Ok(())
            }
        }
    }

    // Ensures correct storage provider transactor account for the storage bucket.
    fn ensure_bucket_transactor_access(
        bucket: &StorageBucket<T>,
        worker_id: WorkerId<T>,
        transactor_account_id: T::AccountId,
    ) -> DispatchResult {
        match bucket.operator_status.clone() {
            StorageBucketOperatorStatus::Missing => {
                Err(Error::<T>::StorageProviderMustBeSet.into())
            }
            StorageBucketOperatorStatus::InvitedStorageWorker(_) => {
                Err(Error::<T>::InvalidStorageProvider.into())
            }
            StorageBucketOperatorStatus::StorageWorker(
                invited_worker_id,
                bucket_transactor_account_id,
            ) => {
                ensure!(
                    worker_id == invited_worker_id,
                    Error::<T>::InvalidStorageProvider
                );

                ensure!(
                    transactor_account_id == bucket_transactor_account_id,
                    Error::<T>::InvalidTransactorAccount
                );

                Ok(())
            }
        }
    }

    // Create data objects from the creation data.
    fn create_data_objects(
        object_creation_list: Vec<DataObjectCreationParameters>,
    ) -> DataObjectCandidates<T> {
        let deletion_prize = T::DataObjectDeletionPrize::get();

        let data_objects = object_creation_list.iter().cloned().map(|obj| DataObject {
            accepted: false,
            deletion_prize,
            size: obj.size,
            ipfs_content_id: obj.ipfs_content_id,
        });

        let mut next_data_object_id = Self::next_data_object_id();
        let ids = iter::repeat_with(|| {
            let id = next_data_object_id;
            next_data_object_id += One::one();

            id
        })
        .take(data_objects.len());

        let data_objects_map = ids.zip(data_objects).collect::<BTreeMap<_, _>>();

        DataObjectCandidates {
            next_data_object_id,
            data_objects_map,
        }
    }

    // Ensures validity of the `accept_pending_data_objects` extrinsic parameters
    fn validate_accept_pending_data_objects_params(
        bag_id: &BagId<T>,
        data_objects: &BTreeSet<T::DataObjectId>,
        storage_bucket_id: &T::StorageBucketId,
    ) -> DispatchResult {
        ensure!(
            !data_objects.is_empty(),
            Error::<T>::DataObjectIdParamsAreEmpty
        );

        let bag = Self::ensure_bag_exists(bag_id)?;
        Self::ensure_storage_bucket_bound(&bag, storage_bucket_id)?;

        for data_object_id in data_objects.iter() {
            Self::ensure_data_object_exists(bag_id, data_object_id)?;
        }

        Ok(())
    }

    // Ensures validity of the `update_storage_buckets_for_bag` extrinsic parameters
    fn validate_update_storage_buckets_for_bag_params(
        bag_id: &BagId<T>,
        add_buckets: &BTreeSet<T::StorageBucketId>,
        remove_buckets: &BTreeSet<T::StorageBucketId>,
    ) -> Result<VoucherUpdate, DispatchError> {
        ensure!(
            !add_buckets.is_empty() || !remove_buckets.is_empty(),
            Error::<T>::StorageBucketIdCollectionsAreEmpty
        );

        let bag = Self::ensure_bag_exists(&bag_id)?;

        let new_bucket_number = bag
            .stored_by
            .len()
            .saturating_add(add_buckets.len())
            .saturating_sub(remove_buckets.len())
            .saturated_into::<u64>();

        ensure!(
            new_bucket_number <= Self::storage_buckets_per_bag_limit(),
            Error::<T>::StorageBucketPerBagLimitExceeded
        );

        for bucket_id in remove_buckets.iter() {
            ensure!(
                <StorageBucketById<T>>::contains_key(&bucket_id),
                Error::<T>::StorageBucketDoesntExist
            );

            ensure!(
                bag.stored_by.contains(&bucket_id),
                Error::<T>::StorageBucketIsNotBoundToBag
            );
        }

        for bucket_id in add_buckets.iter() {
            let bucket = Self::ensure_storage_bucket_exists(bucket_id)?;

            ensure!(
                bucket.accepting_new_bags,
                Error::<T>::StorageBucketDoesntAcceptNewBags
            );

            ensure!(
                !bag.stored_by.contains(&bucket_id),
                Error::<T>::StorageBucketIsBoundToBag
            );
        }

        let voucher_update = VoucherUpdate {
            objects_number: bag.objects_number,
            objects_total_size: bag.objects_total_size,
        };

        Self::check_buckets_for_overflow(&add_buckets, &voucher_update)?;

        Ok(voucher_update)
    }

    // Validate the "Move data objects between bags" operation data.
    fn validate_data_objects_on_moving(
        src_bag_id: &BagId<T>,
        dest_bag_id: &BagId<T>,
        object_ids: &BTreeSet<T::DataObjectId>,
    ) -> Result<BagUpdate<BalanceOf<T>>, DispatchError> {
        ensure!(
            *src_bag_id != *dest_bag_id,
            Error::<T>::SourceAndDestinationBagsAreEqual
        );

        ensure!(
            !object_ids.is_empty(),
            Error::<T>::DataObjectIdCollectionIsEmpty
        );

        Self::ensure_bag_exists(&src_bag_id)?;
        let dest_bag = Self::ensure_bag_exists(&dest_bag_id)?;

        let mut bag_change = BagUpdate::<BalanceOf<T>>::default();

        for object_id in object_ids.iter() {
            let data_object = Self::ensure_data_object_exists(&src_bag_id, object_id)?;

            bag_change.add_object(data_object.size, data_object.deletion_prize);
        }

        Self::check_bag_for_buckets_overflow(&dest_bag, &bag_change.voucher_update)?;

        Ok(bag_change)
    }

    // Returns only existing hashes in the blacklist from the original collection.
    #[allow(clippy::redundant_closure)] // doesn't work with Substrate storage functions.
    fn get_existing_hashes(hashes: &BTreeSet<Cid>) -> BTreeSet<Cid> {
        Self::get_hashes_by_predicate(hashes, |cid| Blacklist::contains_key(cid))
    }

    // Returns only nonexisting hashes in the blacklist from the original collection.
    fn get_nonexisting_hashes(hashes: &BTreeSet<Cid>) -> BTreeSet<Cid> {
        Self::get_hashes_by_predicate(hashes, |cid| !Blacklist::contains_key(cid))
    }

    // Returns hashes from the original collection selected by predicate.
    fn get_hashes_by_predicate<P: FnMut(&&Cid) -> bool>(
        hashes: &BTreeSet<Cid>,
        predicate: P,
    ) -> BTreeSet<Cid> {
        hashes
            .iter()
            .filter(predicate)
            .cloned()
            .collect::<BTreeSet<_>>()
    }

    // Ensure the new bucket could be created. It also validates some parameters.
    fn can_create_storage_bucket(
        voucher: &Voucher,
        invited_worker: &Option<WorkerId<T>>,
    ) -> DispatchResult {
        ensure!(
            voucher.size_limit <= Self::voucher_max_objects_size_limit(),
            Error::<T>::VoucherMaxObjectSizeLimitExceeded
        );

        ensure!(
            voucher.objects_limit <= Self::voucher_max_objects_number_limit(),
            Error::<T>::VoucherMaxObjectNumberLimitExceeded
        );

        if let Some(operator_id) = invited_worker {
            Self::ensure_storage_provider_operator_exists(operator_id)?;
        }

        Ok(())
    }

    // Update total objects size and number for all storage buckets assigned to a bag
    // and bag counters.
    fn change_storage_bucket_vouchers_for_bag(
        bag_id: &BagId<T>,
        bag: &Bag<T>,
        voucher_update: &VoucherUpdate,
        voucher_operation: OperationType,
    ) {
        // Change bag object and size counters.
        Bags::<T>::mutate(&bag_id, |bag| {
            match voucher_operation {
                OperationType::Increase => {
                    bag.objects_total_size = bag
                        .objects_total_size
                        .saturating_add(voucher_update.objects_total_size);
                    bag.objects_number = bag
                        .objects_number
                        .saturating_add(voucher_update.objects_number);
                }
                OperationType::Decrease => {
                    bag.objects_total_size = bag
                        .objects_total_size
                        .saturating_sub(voucher_update.objects_total_size);
                    bag.objects_number = bag
                        .objects_number
                        .saturating_sub(voucher_update.objects_number);
                }
            }

            Self::deposit_event(RawEvent::BagObjectsChanged(
                bag_id.clone(),
                bag.objects_total_size,
                bag.objects_number,
            ));
        });

        // Change related buckets' vouchers.
        Self::change_storage_buckets_vouchers(&bag.stored_by, voucher_update, voucher_operation);
    }

    // Update total objects size and number for provided storage buckets.
    fn change_storage_buckets_vouchers(
        bucket_ids: &BTreeSet<T::StorageBucketId>,
        voucher_update: &VoucherUpdate,
        voucher_operation: OperationType,
    ) {
        for bucket_id in bucket_ids.iter() {
            <StorageBucketById<T>>::mutate(bucket_id, |bucket| {
                bucket.voucher =
                    voucher_update.get_updated_voucher(&bucket.voucher, voucher_operation);

                Self::deposit_event(RawEvent::VoucherChanged(*bucket_id, bucket.voucher.clone()));
            });
        }
    }

    // Validates upload parameters and conditions (like global uploading block).
    // Returns voucher update parameters for the storage buckets.
    fn validate_upload_data_objects_parameters(
        params: &UploadParameters<T>,
    ) -> Result<BagUpdate<BalanceOf<T>>, DispatchError> {
        let bag_change = Self::validate_bag_change(params)?;
        Self::ensure_sufficient_balance_for_upload(
            Some(params.deletion_prize_source_account_id.clone()),
            Self::compute_upload_fees(&bag_change),
        )?;
        Self::ensure_upload_bag_validity(&params.bag_id, &bag_change.voucher_update)?;
        Ok(bag_change)
    }

    // construct bag change after validating the inputs
    fn validate_bag_change(
        params: &UploadParameters<T>,
    ) -> Result<BagUpdate<BalanceOf<T>>, DispatchError> {
        Self::check_global_uploading_block()?;

        Self::ensure_objects_creation_list_validity(&params.object_creation_list)?;

        let bag_change = Self::construct_bag_change(&params.object_creation_list)?;

        ensure!(
            params.expected_data_size_fee == Self::data_object_per_mega_byte_fee(),
            Error::<T>::DataSizeFeeChanged
        );
        Ok(bag_change)
    }

    // Validates `delete_data_objects` parameters.
    // Returns voucher update for an affected bag.
    fn validate_delete_data_objects_params(
        bag_id: &BagId<T>,
        data_object_ids: &BTreeSet<T::DataObjectId>,
    ) -> Result<BagUpdate<BalanceOf<T>>, DispatchError> {
        ensure!(
            !data_object_ids.is_empty(),
            Error::<T>::DataObjectIdParamsAreEmpty
        );

        Self::ensure_bag_exists(bag_id)?;

        let bag_change = data_object_ids
            .iter()
            .try_fold::<_, _, Result<_, DispatchError>>(
                BagUpdate::default(),
                |acc, data_object_id| {
                    let data_object = Self::ensure_data_object_exists(bag_id, data_object_id)?;

                    let bag_change = acc
                        .clone()
                        .add_object(data_object.size, data_object.deletion_prize);

                    Ok(bag_change)
                },
            )?;

        ensure!(
            <StorageTreasury<T>>::usable_balance() >= bag_change.total_deletion_prize,
            Error::<T>::InsufficientTreasuryBalance
        );

        Ok(bag_change)
    }

    fn ensure_upload_bag_validity(
        bag_id: &BagId<T>,
        voucher_update: &VoucherUpdate,
    ) -> DispatchResult {
        let bag = Self::ensure_bag_exists(bag_id)?;
        // Check buckets.
        Self::check_bag_for_buckets_overflow(&bag, voucher_update)?;
        Ok(())
    }

    fn compute_upload_fees(bag_change: &BagUpdate<BalanceOf<T>>) -> BalanceOf<T> {
        let size_fee =
            Self::calculate_data_storage_fee(bag_change.voucher_update.objects_total_size);

        bag_change.total_deletion_prize.saturating_add(size_fee)
    }

    // Check global uploading block.
    fn check_global_uploading_block() -> DispatchResult {
        ensure!(!Self::uploading_blocked(), Error::<T>::UploadingBlocked);
        Ok(())
    }

    fn construct_bag_change(
        object_creation_list: &[DataObjectCreationParameters],
    ) -> Result<BagUpdate<BalanceOf<T>>, DispatchError> {
        let bag_change = object_creation_list
            .iter()
            .try_fold::<_, _, Result<_, DispatchError>>(
                BagUpdate::default(),
                |acc, object_params| {
                    // Should be non-empty hash.
                    ensure!(
                        !object_params.ipfs_content_id.is_empty(),
                        Error::<T>::EmptyContentId
                    );
                    // Should be non-zero size.
                    ensure!(object_params.size != 0, Error::<T>::ZeroObjectSize);

                    // Should not be blacklisted.
                    ensure!(
                        !Blacklist::contains_key(&object_params.ipfs_content_id),
                        Error::<T>::DataObjectBlacklisted,
                    );

                    let bag_change = acc
                        .clone()
                        .add_object(object_params.size, T::DataObjectDeletionPrize::get());

                    Ok(bag_change)
                },
            )?;

        Ok(bag_change)
    }

    // objects creation list validity
    fn ensure_objects_creation_list_validity(
        object_creation_list: &[DataObjectCreationParameters],
    ) -> DispatchResult {
        // Check object creation list is not empty
        ensure!(
            !object_creation_list.is_empty(),
            Error::<T>::NoObjectsOnUpload
        );

        // Check data objects' max size.
        ensure!(
            object_creation_list
                .iter()
                .all(|obj| obj.size <= T::MaxDataObjectSize::get()),
            Error::<T>::MaxDataObjectSizeExceeded
        );
        Ok(())
    }

    // Iterates through buckets in the bag. Verifies voucher parameters to fit the new limits:
    // objects number and total objects size.
    fn check_bag_for_buckets_overflow(
        bag: &Bag<T>,
        voucher_update: &VoucherUpdate,
    ) -> DispatchResult {
        Self::check_buckets_for_overflow(&bag.stored_by, voucher_update)
    }

    // Iterates through buckets. Verifies voucher parameters to fit the new limits:
    // objects number and total objects size.
    fn check_buckets_for_overflow(
        bucket_ids: &BTreeSet<T::StorageBucketId>,
        voucher_update: &VoucherUpdate,
    ) -> DispatchResult {
        for bucket_id in bucket_ids.iter() {
            let bucket = Self::storage_bucket_by_id(bucket_id);

            // Total object number limit is not exceeded.
            ensure!(
                voucher_update.objects_number + bucket.voucher.objects_used
                    <= bucket.voucher.objects_limit,
                Error::<T>::StorageBucketObjectNumberLimitReached
            );

            // Total object size limit is not exceeded.
            ensure!(
                voucher_update.objects_total_size + bucket.voucher.size_used
                    <= bucket.voucher.size_limit,
                Error::<T>::StorageBucketObjectSizeLimitReached
            );
        }

        Ok(())
    }

    // Calculate data storage fee based on size. Fee-value uses megabytes as measure value.
    // Data size will be rounded to nearest greater MB integer.
    pub(crate) fn calculate_data_storage_fee(bytes: u64) -> BalanceOf<T> {
        let mb_fee = Self::data_object_per_mega_byte_fee();

        const ONE_MB: u64 = 1_048_576;

        let mut megabytes = bytes / ONE_MB;

        if bytes % ONE_MB > 0 {
            megabytes += 1; // rounding to the nearest greater integer
        }

        mb_fee.saturating_mul(megabytes.saturated_into())
    }

    // Slash data size fee if fee value is set to non-zero.
    fn slash_data_size_fee(account_id: &T::AccountId, bytes: u64) {
        let fee = Self::calculate_data_storage_fee(bytes);

        if fee != Zero::zero() {
            let _ = Balances::<T>::slash(account_id, fee);
        }
    }

    // helper pick buckets for bag
    fn pick_buckets_for_bag(
        dynamic_bag_id: DynamicBagId<T>,
        bag_change: &Option<BagUpdate<BalanceOf<T>>>,
    ) -> Result<BucketPair<T>, DispatchError> {
        let bag_type: DynamicBagType = dynamic_bag_id.into();

        let storage_bucket_ids = Self::pick_storage_buckets_for_dynamic_bag(
            bag_type,
            bag_change.map(|bag_change| bag_change.voucher_update),
        );

        let distribution_bucket_ids = Self::pick_distribution_buckets_for_dynamic_bag(bag_type);

        if bag_change.is_some() {
            ensure!(
                !storage_bucket_ids.is_empty(),
                Error::<T>::StorageBucketIdCollectionsAreEmpty
            );
        }

        Ok((storage_bucket_ids, distribution_bucket_ids))
    }

    // Selects storage bucket ID sets to assign to the dynamic bag.
    pub(crate) fn pick_storage_buckets_for_dynamic_bag(
        bag_type: DynamicBagType,
        voucher_update: Option<VoucherUpdate>,
    ) -> BTreeSet<T::StorageBucketId> {
        StorageBucketPicker::<T>::pick_storage_buckets(bag_type, voucher_update)
    }

    // Selects distributed bucket ID sets to assign to the dynamic bag.
    pub(crate) fn pick_distribution_buckets_for_dynamic_bag(
        bag_type: DynamicBagType,
    ) -> BTreeSet<DistributionBucketId<T>> {
        DistributionBucketPicker::<T>::pick_distribution_buckets(bag_type)
    }

    // Get default dynamic bag policy by bag type.
    fn get_default_dynamic_bag_creation_policy(
        bag_type: DynamicBagType,
    ) -> DynamicBagCreationPolicy<T::DistributionBucketFamilyId> {
        let number_of_storage_buckets = match bag_type {
            DynamicBagType::Member => T::DefaultMemberDynamicBagNumberOfStorageBuckets::get(),
            DynamicBagType::Channel => T::DefaultChannelDynamicBagNumberOfStorageBuckets::get(),
        };

        DynamicBagCreationPolicy::<T::DistributionBucketFamilyId> {
            number_of_storage_buckets,
            ..Default::default()
        }
    }

    // Loads dynamic bag creation policy or use default values.
    pub(crate) fn get_dynamic_bag_creation_policy(
        bag_type: DynamicBagType,
    ) -> DynamicBagCreationPolicy<T::DistributionBucketFamilyId> {
        if DynamicBagCreationPolicies::<T>::contains_key(bag_type) {
            return Self::dynamic_bag_creation_policy(bag_type);
        }

        Self::get_default_dynamic_bag_creation_policy(bag_type)
    }

    // Verifies storage operator existence.
    fn ensure_storage_provider_operator_exists(operator_id: &WorkerId<T>) -> DispatchResult {
        ensure!(
            T::ensure_storage_worker_exists(operator_id).is_ok(),
            Error::<T>::StorageProviderOperatorDoesntExist
        );

        Ok(())
    }

    // Returns the bag by the static bag id.
    #[cfg(test)]
    pub(crate) fn static_bag(static_bag_id: &StaticBagId) -> Bag<T> {
        let bag_id: BagId<T> = static_bag_id.clone().into();

        Self::bag(&bag_id)
    }

    // Returns the bag by the dynamic bag id.
    pub(crate) fn dynamic_bag(dynamic_bag_id: &DynamicBagId<T>) -> Bag<T> {
        let bag_id: BagId<T> = dynamic_bag_id.clone().into();

        Self::bag(&bag_id)
    }

    // Check the dynamic bag existence.
    fn ensure_dynamic_bag_exists(
        dynamic_bag_id: &DynamicBagId<T>,
    ) -> Result<Bag<T>, DispatchError> {
        let bag_id: BagId<T> = dynamic_bag_id.clone().into();

        Self::ensure_bag_exists(&bag_id)
    }

    // Check the dynamic bag existence. Static bags always exist.
    fn ensure_bag_exists(bag_id: &BagId<T>) -> Result<Bag<T>, DispatchError> {
        if let BagId::<T>::Dynamic(_) = &bag_id {
            ensure!(
                <Bags<T>>::contains_key(&bag_id),
                Error::<T>::DynamicBagDoesntExist
            );
        }

        Ok(Self::bag(&bag_id))
    }

    // Check the storage bucket binding for a bag.
    fn ensure_storage_bucket_bound(
        bag: &Bag<T>,
        storage_bucket_id: &T::StorageBucketId,
    ) -> DispatchResult {
        ensure!(
            bag.stored_by.contains(storage_bucket_id),
            Error::<T>::StorageBucketIsNotBoundToBag
        );

        Ok(())
    }

    // Check the data object existence inside a bag.
    pub(crate) fn ensure_data_object_exists(
        bag_id: &BagId<T>,
        data_object_id: &T::DataObjectId,
    ) -> Result<DataObject<BalanceOf<T>>, DispatchError> {
        ensure!(
            <DataObjectsById<T>>::contains_key(bag_id, data_object_id),
            Error::<T>::DataObjectDoesntExist
        );

        Ok(Self::data_object_by_id(bag_id, data_object_id))
    }

    // Ensures the existence of the distribution bucket family.
    // Returns the DistributionBucketFamily object or error.
    fn ensure_distribution_bucket_family_exists(
        family_id: &T::DistributionBucketFamilyId,
    ) -> Result<DistributionBucketFamily<T>, Error<T>> {
        ensure!(
            <DistributionBucketFamilyById<T>>::contains_key(family_id),
            Error::<T>::DistributionBucketFamilyDoesntExist
        );

        Ok(Self::distribution_bucket_family_by_id(family_id))
    }

    // Ensures the existence of the distribution bucket.
    // Returns the DistributionBucket object or error.
    fn ensure_distribution_bucket_exists(
        bucket_id: &DistributionBucketId<T>,
    ) -> Result<DistributionBucket<T>, Error<T>> {
        ensure!(
            <DistributionBucketByFamilyIdById<T>>::contains_key(
                bucket_id.distribution_bucket_family_id,
                bucket_id.distribution_bucket_index
            ),
            Error::<T>::DistributionBucketDoesntExist
        );

        Ok(Self::distribution_bucket_by_family_id_by_index(
            bucket_id.distribution_bucket_family_id,
            bucket_id.distribution_bucket_index,
        ))
    }

    // Ensures validity of the `update_distribution_buckets_for_bag` extrinsic parameters
    fn validate_update_distribution_buckets_for_bag_params(
        bag_id: &BagId<T>,
        family_id: &T::DistributionBucketFamilyId,
        add_buckets: &BTreeSet<T::DistributionBucketIndex>,
        remove_buckets: &BTreeSet<T::DistributionBucketIndex>,
    ) -> DispatchResult {
        ensure!(
            !add_buckets.is_empty() || !remove_buckets.is_empty(),
            Error::<T>::DistributionBucketIdCollectionsAreEmpty
        );

        let bag = Self::ensure_bag_exists(bag_id)?;

        Self::ensure_distribution_bucket_family_exists(family_id)?;

        let new_bucket_number = bag
            .distributed_by
            .len()
            .saturating_add(add_buckets.len())
            .saturating_sub(remove_buckets.len())
            .saturated_into::<u64>();

        ensure!(
            new_bucket_number <= Self::distribution_buckets_per_bag_limit(),
            Error::<T>::MaxDistributionBucketNumberPerBagLimitExceeded
        );

        for bucket_index in remove_buckets.iter() {
            let bucket_id = Self::create_distribution_bucket_id(*family_id, *bucket_index);
            Self::ensure_distribution_bucket_exists(&bucket_id)?;

            ensure!(
                bag.distributed_by.contains(&bucket_id),
                Error::<T>::DistributionBucketIsNotBoundToBag
            );
        }

        for bucket_index in add_buckets.iter() {
            let bucket_id = Self::create_distribution_bucket_id(*family_id, *bucket_index);
            let bucket = Self::ensure_distribution_bucket_exists(&bucket_id)?;

            ensure!(
                bucket.accepting_new_bags,
                Error::<T>::DistributionBucketDoesntAcceptNewBags
            );

            ensure!(
                !bag.distributed_by.contains(&bucket_id),
                Error::<T>::DistributionBucketIsBoundToBag
            );
        }

        Ok(())
    }

    // Ensures validity of the `update_families_in_dynamic_bag_creation_policy` extrinsic parameters
    fn validate_update_families_in_dynamic_bag_creation_policy_params(
        families: &BTreeMap<T::DistributionBucketFamilyId, u32>,
    ) -> DispatchResult {
        for (family_id, _) in families.iter() {
            Self::ensure_distribution_bucket_family_exists(family_id)?;
        }

        Ok(())
    }

    // Generate random number from zero to upper_bound (excluding).
    pub(crate) fn random_index(seed: &[u8], upper_bound: u64) -> u64 {
        if upper_bound == 0 {
            return upper_bound;
        }

        let mut rand: u64 = 0;
        for (offset, byte) in seed.iter().enumerate().take(8) {
            rand += (*byte as u64) << offset;
        }
        rand % upper_bound
    }

    // Get initial random seed. It handles the error on the initial block.
    pub(crate) fn get_initial_random_seed() -> T::Hash {
        // Cannot create randomness in the initial block (Substrate error).
        if <frame_system::Module<T>>::block_number() == Zero::zero() {
            Default::default()
        } else {
            T::Randomness::random_seed()
        }
    }

    // Verify parameters for the `invite_distribution_bucket_operator` extrinsic.
    fn ensure_distribution_provider_can_be_invited(
        bucket: &DistributionBucket<T>,
        worker_id: &WorkerId<T>,
    ) -> DispatchResult {
        ensure!(
            T::ensure_distribution_worker_exists(worker_id).is_ok(),
            Error::<T>::DistributionProviderOperatorDoesntExist
        );

        ensure!(
            !bucket.pending_invitations.contains(worker_id),
            Error::<T>::DistributionProviderOperatorAlreadyInvited
        );

        ensure!(
            !bucket.operators.contains(worker_id),
            Error::<T>::DistributionProviderOperatorSet
        );

        ensure!(
            bucket.pending_invitations.len().saturated_into::<u64>()
                < T::MaxNumberOfPendingInvitationsPerDistributionBucket::get(),
            Error::<T>::MaxNumberOfPendingInvitationsLimitForDistributionBucketReached
        );

        Ok(())
    }

    // Verify that dynamic bag creation policies has no dependencies on given distribution bucket
    // family for all bag types.
    fn check_dynamic_bag_creation_policy_for_dependencies(
        family_id: &T::DistributionBucketFamilyId,
        dynamic_bag_type: DynamicBagType,
    ) -> DispatchResult {
        let creation_policy = Self::get_dynamic_bag_creation_policy(dynamic_bag_type);

        ensure!(
            !creation_policy.families.contains_key(family_id),
            Error::<T>::DistributionFamilyBoundToBagCreationPolicy
        );

        Ok(())
    }

    // Add and/or remove distribution buckets assignments to bags.
    fn change_bag_assignments(
        add_buckets: &BTreeSet<DistributionBucketId<T>>,
        remove_buckets: &BTreeSet<DistributionBucketId<T>>,
    ) {
        for bucket_id in add_buckets.iter() {
            if DistributionBucketByFamilyIdById::<T>::contains_key(
                bucket_id.distribution_bucket_family_id,
                bucket_id.distribution_bucket_index,
            ) {
                DistributionBucketByFamilyIdById::<T>::mutate(
                    bucket_id.distribution_bucket_family_id,
                    bucket_id.distribution_bucket_index,
                    |bucket| {
                        bucket.register_bag_assignment();
                    },
                )
            }
        }

        for bucket_id in remove_buckets.iter() {
            if DistributionBucketByFamilyIdById::<T>::contains_key(
                bucket_id.distribution_bucket_family_id,
                bucket_id.distribution_bucket_index,
            ) {
                DistributionBucketByFamilyIdById::<T>::mutate(
                    bucket_id.distribution_bucket_family_id,
                    bucket_id.distribution_bucket_index,
                    |bucket| {
                        bucket.unregister_bag_assignment();
                    },
                )
            }
        }
    }

    // Checks distribution buckets for bag assignment number. Returns true only if all 'assigned_bags' are
    // zero.
    fn no_bags_assigned(family_id: &T::DistributionBucketFamilyId) -> bool {
        DistributionBucketByFamilyIdById::<T>::iter_prefix_values(family_id)
            .all(|b| b.no_bags_assigned())
    }

    // Creates distribution bucket ID from family ID and bucket index.
    pub(crate) fn create_distribution_bucket_id(
        distribution_bucket_family_id: T::DistributionBucketFamilyId,
        distribution_bucket_index: T::DistributionBucketIndex,
    ) -> DistributionBucketId<T> {
        DistributionBucketId::<T> {
            distribution_bucket_family_id,
            distribution_bucket_index,
        }
    }
}<|MERGE_RESOLUTION|>--- conflicted
+++ resolved
@@ -1464,14 +1464,11 @@
         /// Max data object size exceeded.
         MaxDataObjectSizeExceeded,
 
-<<<<<<< HEAD
         /// Different Accounts for dynamic bag deletion prize and upload fees
         AccountsNotCoherent,
 
-=======
         /// Invalid transactor account ID for this bucket.
         InvalidTransactorAccount,
->>>>>>> 6921c4fe
     }
 }
 
