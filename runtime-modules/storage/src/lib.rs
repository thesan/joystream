--- conflicted
+++ resolved
@@ -414,17 +414,10 @@
 
     /// Minimum number of storage buckets per bag
     type MinStorageBucketsPerBag: Get<u32>;
-<<<<<<< HEAD
 
     /// Maximum number of storage buckets per bag
     type MaxStorageBucketsPerBag: Get<u32>;
 
-=======
-
-    /// Maximum number of storage buckets per bag
-    type MaxStorageBucketsPerBag: Get<u32>;
-
->>>>>>> 83495133
     /// Minimum number of distribution buckets per bag
     type MinDistributionBucketsPerBag: Get<u32>;
 
