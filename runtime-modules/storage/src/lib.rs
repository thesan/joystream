--- conflicted
+++ resolved
@@ -188,7 +188,7 @@
     fn distribution_operator_remark(i: u32) -> Weight;
 }
 
-type WeightInfoStorage<T> = <T as Trait>::WeightInfo;
+type WeightInfoStorage<T> = <T as Config>::WeightInfo;
 
 type DataObjAndStateBloatBondAndObjSize<T> =
     Result<(Vec<DataObject<BalanceOf<T>>>, BalanceOf<T>, u64), DispatchError>;
@@ -197,15 +197,7 @@
 pub const CID_LENGTH: usize = 46;
 
 /// Public interface for the storage module.
-<<<<<<< HEAD
-pub trait DataObjectStorage<T: Trait> {
-=======
 pub trait DataObjectStorage<T: Config> {
-    /// Validates upload parameters and conditions (like global uploading block).
-    /// Validates voucher usage for affected buckets.
-    fn can_upload_data_objects(params: &UploadParameters<T>) -> DispatchResult;
-
->>>>>>> cb9e9295
     /// Upload new data objects.
     ///
     /// PRECONDITIONS:
@@ -445,15 +437,6 @@
     /// Defines the default dynamic bag creation policy for channels (storage bucket number).
     type DefaultChannelDynamicBagNumberOfStorageBuckets: Get<u64>;
 
-<<<<<<< HEAD
-=======
-    /// Defines max random iteration number (eg.: when picking the storage buckets).
-    type MaxRandomIterationNumber: Get<u64>;
-
-    /// Something that provides randomness in the runtime.
-    type Randomness: Randomness<Self::Hash, Self::BlockNumber>;
-
->>>>>>> cb9e9295
     /// Defines max allowed distribution bucket family number.
     type MaxDistributionBucketFamilyNumber: Get<u64>;
 
@@ -596,21 +579,12 @@
 }
 
 /// Type alias for the BagRecord.
-<<<<<<< HEAD
-pub type Bag<T> = BagRecord<<T as Trait>::StorageBucketId, DistributionBucketId<T>>;
-
-/// Bag container.
-#[cfg_attr(feature = "std", derive(Serialize, Deserialize))]
-#[derive(Encode, Decode, Default, Clone, PartialEq, Eq, Debug)]
-pub struct BagRecord<StorageBucketId: Ord, DistributionBucketId: Ord> {
-=======
-pub type Bag<T> = BagRecord<<T as Config>::StorageBucketId, DistributionBucketId<T>, BalanceOf<T>>;
+pub type Bag<T> = BagRecord<<T as Config>::StorageBucketId, DistributionBucketId<T>>;
 
 /// Bag container.
 #[cfg_attr(feature = "std", derive(Serialize, Deserialize))]
 #[derive(Encode, Decode, Default, Clone, PartialEq, Eq, Debug, TypeInfo)]
-pub struct BagRecord<StorageBucketId: Ord, DistributionBucketId: Ord, Balance> {
->>>>>>> cb9e9295
+pub struct BagRecord<StorageBucketId: Ord, DistributionBucketId: Ord> {
     /// Associated storage buckets.
     pub stored_by: BTreeSet<StorageBucketId>,
 
@@ -719,15 +693,15 @@
 }
 
 type BagOperationParams<T> = BagOperationParamsTypes<
-    <T as Trait>::DataObjectId,
-    <T as Trait>::StorageBucketId,
+    <T as Config>::DataObjectId,
+    <T as Config>::StorageBucketId,
     DistributionBucketId<T>,
 >;
 type BagOperation<T> = BagOperationRecord<
     MemberId<T>,
-    <T as Trait>::ChannelId,
-    <T as Trait>::DataObjectId,
-    <T as Trait>::StorageBucketId,
+    <T as Config>::ChannelId,
+    <T as Config>::DataObjectId,
+    <T as Config>::StorageBucketId,
     DistributionBucketId<T>,
 >;
 
@@ -832,7 +806,7 @@
 }
 
 impl<MemberId, ChannelId> BagIdType<MemberId, ChannelId> {
-    fn ensure_is_dynamic_bag<T: Trait>(
+    fn ensure_is_dynamic_bag<T: Config>(
         self,
     ) -> Result<DynamicBagIdType<MemberId, ChannelId>, DispatchError> {
         if let Self::Dynamic(dyn_bag_id) = self {
@@ -855,32 +829,25 @@
 
 /// Alias for the parameter record used in upload data
 pub type UploadParameters<T> = UploadParametersRecord<
-<<<<<<< HEAD
-    BagIdType<MemberId<T>, <T as Trait>::ChannelId>,
-    <T as frame_system::Trait>::AccountId,
+    BagIdType<MemberId<T>, <T as Config>::ChannelId>,
+    <T as frame_system::Config>::AccountId,
     BalanceOf<T>,
-    <T as Trait>::StorageBucketId,
+    <T as Config>::StorageBucketId,
     DistributionBucketId<T>,
 >;
 
 /// Alias for the parameter record used in create bag
 pub type DynBagCreationParameters<T> = UploadParametersRecord<
     DynamicBagId<T>,
-    <T as frame_system::Trait>::AccountId,
-=======
-    MemberId<T>,
-    <T as Config>::ChannelId,
     <T as frame_system::Config>::AccountId,
->>>>>>> cb9e9295
     BalanceOf<T>,
-    <T as Trait>::StorageBucketId,
+    <T as Config>::StorageBucketId,
     DistributionBucketId<T>,
 >;
 
 /// Data wrapper structure. Helps passing the parameters to the `upload` extrinsic.
 #[cfg_attr(feature = "std", derive(Serialize, Deserialize))]
-<<<<<<< HEAD
-#[derive(Encode, Decode, Default, Clone, PartialEq, Eq, Debug)]
+#[derive(Encode, Decode, Default, Clone, PartialEq, Eq, Debug, TypeInfo)]
 pub struct UploadParametersRecord<
     BagId,
     AccountId,
@@ -888,10 +855,6 @@
     StorageBucketId: Ord,
     DistributionBucketId: Ord,
 > {
-=======
-#[derive(Encode, Decode, Clone, PartialEq, Eq, Debug, TypeInfo)]
-pub struct UploadParametersRecord<MemberId, ChannelId, AccountId, Balance> {
->>>>>>> cb9e9295
     /// Static or dynamic bag to upload data.
     pub bag_id: BagId,
 
@@ -904,24 +867,11 @@
     /// Expected data size fee value for this extrinsic call.
     pub expected_data_size_fee: Balance,
 
-<<<<<<< HEAD
     /// Expected for the data object state bloat bond for the storage pallet.
     pub expected_data_object_state_bloat_bond: Balance,
 
     /// Chosen storage buckets to assign on the dynamic bag creation.
     pub storage_buckets: BTreeSet<StorageBucketId>,
-=======
-/// Alias for the DynamicBagDeletionPrizeRecord
-pub type DynamicBagDeletionPrize<T> =
-    DynamicBagDeletionPrizeRecord<<T as frame_system::Config>::AccountId, BalanceOf<T>>;
-
-/// Deletion prize data for the dynamic bag. Requires on the dynamic bag creation.
-#[cfg_attr(feature = "std", derive(Serialize, Deserialize))]
-#[derive(Encode, Decode, Clone, PartialEq, Eq, Debug, TypeInfo)]
-pub struct DynamicBagDeletionPrizeRecord<AccountId, Balance> {
-    /// Account ID to withdraw the deletion prize.
-    pub account_id: AccountId,
->>>>>>> cb9e9295
 
     /// Chosen distribution buckets to assign on the dynamic bag creation.
     pub distribution_buckets: BTreeSet<DistributionBucketId>,
@@ -945,7 +895,7 @@
 }
 
 impl Voucher {
-    fn try_update<T: Trait>(self, new_voucher: VoucherUpdate) -> Result<Self, Error<T>> {
+    fn try_update<T: Config>(self, new_voucher: VoucherUpdate) -> Result<Self, Error<T>> {
         ensure!(
             new_voucher.objects_number <= self.objects_limit,
             Error::<T>::StorageBucketObjectNumberLimitReached,
@@ -1270,19 +1220,6 @@
     /// Storage events
     pub enum Event<T>
     where
-<<<<<<< HEAD
-        <T as Trait>::StorageBucketId,
-    WorkerId = WorkerId<T>,
-    <T as Trait>::DataObjectId,
-    UploadParameters = UploadParameters<T>,
-    BagId = BagId<T>,
-    DynamicBagId = DynamicBagId<T>,
-    <T as frame_system::Trait>::AccountId,
-    Balance = BalanceOf<T>,
-    <T as Trait>::DistributionBucketFamilyId,
-    DistributionBucketId = DistributionBucketId<T>,
-    <T as Trait>::DistributionBucketIndex,
-=======
         <T as Config>::StorageBucketId,
         WorkerId = WorkerId<T>,
         <T as Config>::DataObjectId,
@@ -1294,7 +1231,6 @@
         <T as Config>::DistributionBucketFamilyId,
         DistributionBucketId = DistributionBucketId<T>,
         <T as Config>::DistributionBucketIndex,
->>>>>>> cb9e9295
     {
         /// Emits on creating the storage bucket.
         /// Params
@@ -1610,14 +1546,10 @@
 
 decl_error! {
     /// Storage module predefined errors
-<<<<<<< HEAD
-    pub enum Error for Module<T: Trait>{
+    pub enum Error for Module<T: Config>{
         /// Invalid CID length (must be 46 bytes)
         InvalidCidLength,
 
-=======
-    pub enum Error for Module<T: Config>{
->>>>>>> cb9e9295
         /// Empty "data object creation" collection.
         NoObjectsOnUpload,
 
@@ -2430,12 +2362,8 @@
                     StorageBucketOperatorStatus::StorageWorker(
                         worker_id,
                         transactor_account_id.clone()
-<<<<<<< HEAD
-                    );
-=======
                     ),
                 ..bucket
->>>>>>> cb9e9295
             });
 
             Self::deposit_event(
@@ -3211,15 +3139,7 @@
 }
 
 // Public methods
-<<<<<<< HEAD
-impl<T: Trait> DataObjectStorage<T> for Module<T> {
-=======
 impl<T: Config> DataObjectStorage<T> for Module<T> {
-    fn can_upload_data_objects(params: &UploadParameters<T>) -> DispatchResult {
-        Self::validate_upload_data_objects_parameters(params).map(|_| ())
-    }
-
->>>>>>> cb9e9295
     fn upload_data_objects(params: UploadParameters<T>) -> DispatchResult {
         // size check:
         ensure!(
@@ -3466,7 +3386,6 @@
             .collect()
     }
 
-<<<<<<< HEAD
     fn funds_needed_for_upload(
         num_of_objs_to_upload: usize,
         objs_total_size_in_bytes: u64,
@@ -3474,27 +3393,14 @@
         let num_of_objs_to_upload = num_of_objs_to_upload.saturated_into();
         let deletion_fee =
             Self::data_object_state_bloat_bond_value().saturating_mul(num_of_objs_to_upload);
-=======
+
+        let storage_fee = Self::calculate_data_storage_fee(objs_total_size_in_bytes);
+
+        deletion_fee.saturating_add(storage_fee)
+    }
+}
+
 impl<T: Config> Module<T> {
-    // dynamic bag creation logic
-    fn create_dynamic_bag_inner(
-        dynamic_bag_id: &DynamicBagId<T>,
-        deletion_prize: &Option<DynamicBagDeletionPrize<T>>,
-        storage_buckets: &BTreeSet<T::StorageBucketId>,
-        distribution_buckets: &BTreeSet<DistributionBucketId<T>>,
-    ) -> DispatchResult {
-        if let Some(deletion_prize) = deletion_prize.clone() {
-            <StorageTreasury<T>>::deposit(&deletion_prize.account_id, deletion_prize.prize)?;
-        }
->>>>>>> cb9e9295
-
-        let storage_fee = Self::calculate_data_storage_fee(objs_total_size_in_bytes);
-
-        deletion_fee.saturating_add(storage_fee)
-    }
-}
-
-impl<T: Trait> Module<T> {
     // Increment distribution family number in the storage.
     fn increment_distribution_family_number() {
         DistributionBucketFamilyNumber::put(Self::distribution_bucket_family_number() + 1);
@@ -4115,32 +4021,6 @@
         Ok(())
     }
 
-<<<<<<< HEAD
-=======
-    // Generate random number from zero to upper_bound (excluding).
-    pub(crate) fn random_index(seed: &[u8], upper_bound: u64) -> u64 {
-        if upper_bound == 0 {
-            return upper_bound;
-        }
-
-        let mut rand: u64 = 0;
-        for (offset, byte) in seed.iter().enumerate().take(8) {
-            rand += (*byte as u64) << offset;
-        }
-        rand % upper_bound
-    }
-
-    // Get initial random seed. It handles the error on the initial block.
-    pub(crate) fn get_initial_random_seed() -> T::Hash {
-        // Cannot create randomness in the initial block (Substrate error).
-        if <frame_system::Pallet<T>>::block_number() == Zero::zero() {
-            Default::default()
-        } else {
-            T::Randomness::random_seed().0
-        }
-    }
-
->>>>>>> cb9e9295
     // Verify parameters for the `invite_distribution_bucket_operator` extrinsic.
     fn ensure_distribution_provider_can_be_invited(
         bucket: &DistributionBucket<T>,
