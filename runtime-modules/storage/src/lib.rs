//! # Storage module
//! Storage module for the Joystream platform.
//!
//! Initial spec links:
//! - [spec](https://github.com/Joystream/joystream/issues/2224)
//! - [utilization model](https://github.com/Joystream/joystream/issues/2359)
//!
//! Pallet functionality could be split in five distinct groups:
//! - extrinsics for the storage working group leader
//! - extrinsics for the distribution group leader
//! - extrinsics for the storage provider
//! - extrinsics for the distribution provider
//! - public methods for the pallet integration
//!
//! #### Storage working group leader extrinsics
//! - [create_storage_bucket](./struct.Module.html#method.create_storage_bucket) - creates storage
//! bucket.
//! - [update_storage_buckets_for_bag](./struct.Module.html#method.update_storage_buckets_for_bag) -
//! updates storage buckets for a bag.
//! - [delete_storage_bucket](./struct.Module.html#method.delete_storage_bucket) - deletes storage
//! bucket.
//! - [invite_storage_bucket_operator](./struct.Module.html#method.invite_storage_bucket_operator) -
//! invites storage bucket operator.
//! - [cancel_storage_bucket_operator_invite](./struct.Module.html#method.cancel_storage_bucket_operator_invite) -
//! cancels pending storage bucket invite.
//! - [remove_storage_bucket_operator](./struct.Module.html#method.remove_storage_bucket_operator) -
//! removes storage bucket operator.
//! - [update_uploading_blocked_status](./struct.Module.html#method.update_uploading_blocked_status) -
//! updates global uploading status.
//! - [update_data_size_fee](./struct.Module.html#method.update_data_size_fee) - updates size-based
//! pricing of new objects uploaded.
//! - [update_storage_buckets_per_bag_limit](./struct.Module.html#method.update_storage_buckets_per_bag_limit) -
//! updates "Storage buckets per bag" number limit.
//! - [update_storage_buckets_voucher_max_limits](./struct.Module.html#method.update_storage_buckets_voucher_max_limits) -
//! updates "Storage buckets voucher max limits".
//! - [update_number_of_storage_buckets_in_dynamic_bag_creation_policy](./struct.Module.html#method.update_number_of_storage_buckets_in_dynamic_bag_creation_policy) -
//! updates number of storage buckets used in given dynamic bag creation policy.
//! - [update_blacklist](./struct.Module.html#method.update_blacklist) - adds and removes hashes to
//! the current blacklist.
//! - [update_storage_bucket_status](./struct.Module.html#method.update_storage_bucket_status) -
//! updates whether new bags are being accepted for storage.
//! - [set_storage_bucket_voucher_limits](./struct.Module.html#method.set_storage_bucket_voucher_limits) -
//! sets storage bucket voucher limits.
//!
//!
//! #### Storage provider extrinsics
//! - [accept_storage_bucket_invitation](./struct.Module.html#method.accept_storage_bucket_invitation) -
//! accepts the storage bucket invitation.
//! - [set_storage_operator_metadata](./struct.Module.html#method.set_storage_operator_metadata) -
//! sets storage operator metadata.
//! - [accept_pending_data_objects](./struct.Module.html#method.accept_pending_data_objects) - a
//! storage provider signals that the data object was successfully uploaded to its storage.
//!
//! #### Distribution working group leader extrinsics
//! - [create_distribution_bucket_family](./struct.Module.html#method.create_distribution_bucket_family) -
//! creates distribution bucket family.
//! - [delete_distribution_bucket_family](./struct.Module.html#method.delete_distribution_bucket_family) -
//! deletes distribution bucket family.
//! - [create_distribution_bucket](./struct.Module.html#method.create_distribution_bucket) -
//! creates distribution bucket.
//! - [delete_distribution_bucket](./struct.Module.html#method.delete_distribution_bucket) -
//! deletes distribution bucket.
//! - [update_distribution_bucket_status](./struct.Module.html#method.update_distribution_bucket_status) -
//! updates distribution bucket status (accepting new bags).
//! - [update_distribution_buckets_for_bag](./struct.Module.html#method.update_distribution_buckets_for_bag) -
//! updates distribution buckets for a bag.
//! - [distribution_buckets_per_bag_limit](./struct.Module.html#method.distribution_buckets_per_bag_limit) -
//! updates "Distribution buckets per bag" number limit.
//! - [update_distribution_bucket_mode](./struct.Module.html#method.distribution_buckets_per_bag_limit) -
//! updates "distributing" flag for a distribution bucket.
//! - [update_families_in_dynamic_bag_creation_policy](./struct.Module.html#method.update_families_in_dynamic_bag_creation_policy) -
//!  updates distribution bucket families used in given dynamic bag creation policy.
//! - [invite_distribution_bucket_operator](./struct.Module.html#method.invite_distribution_bucket_operator) -
//!  invites a distribution bucket operator.
//! - [cancel_distribution_bucket_operator_invite](./struct.Module.html#method.cancel_distribution_bucket_operator_invite) -
//!  Cancels pending invite for a distribution bucket.
//! - [remove_distribution_bucket_operator](./struct.Module.html#method.remove_distribution_bucket_operator) -
//!  Removes a distribution bucket operator.
//! - [set_distribution_bucket_family_metadata](./struct.Module.html#method.set_distribution_bucket_family_metadata) -
//! Sets distribution bucket family metadata.
//!
//! #### Distribution provider extrinsics
//! - [accept_distribution_bucket_invitation](./struct.Module.html#method.accept_distribution_bucket_invitation) -
//!  Accepts pending invite for a distribution bucket.
//! - [set_distribution_operator_metadata](./struct.Module.html#method.set_distribution_operator_metadata) -
//!  Set distribution operator metadata for the distribution bucket.
//!
//! #### Public methods
//! Public integration methods are exposed via the [DataObjectStorage](./trait.DataObjectStorage.html)
//! - can_upload_data_objects
//! - upload_data_objects
//! - can_move_data_objects
//! - move_data_objects
//! - can_delete_data_objects
//! - delete_data_objects
//! - can_delete_dynamic_bag
//! - delete_dynamic_bag
//! - can_create_dynamic_bag
//! - create_dynamic_bag
//!
//! ### Pallet constants
//! - MaxNumberOfDataObjectsPerBag
//! - DataObjectDeletionPrize
//! - BlacklistSizeLimit
//! - StorageBucketsPerBagValueConstraint
//! - DefaultMemberDynamicBagNumberOfStorageBuckets
//! - DefaultChannelDynamicBagNumberOfStorageBuckets
//! - MaxDistributionBucketFamilyNumber
//! - MaxDistributionBucketNumberPerFamily
//! - DistributionBucketsPerBagValueConstraint
//! - MaxNumberOfPendingInvitationsPerDistributionBucket

// Compiler demand.
#![recursion_limit = "256"]
// Ensure we're `no_std` when compiling for Wasm.
#![cfg_attr(not(feature = "std"), no_std)]
// #![warn(missing_docs)] // Cannot be enabled by default because of the Substrate issue.

#[cfg(test)]
mod tests;

<<<<<<< HEAD
#[cfg(feature = "runtime-benchmarks")]
mod benchmarking;

pub(crate) mod distribution_bucket_picker;
pub(crate) mod storage_bucket_picker;

use codec::{Codec, Decode, Encode};
use frame_support::dispatch::{DispatchError, DispatchResult};
use frame_support::traits::{Currency, ExistenceRequirement, Get, Randomness};
use frame_support::{decl_error, decl_event, decl_module, decl_storage, ensure, Parameter};
use frame_system::ensure_root;
#[cfg(feature = "std")]
use serde::{Deserialize, Serialize};
use sp_arithmetic::traits::{BaseArithmetic, One, Zero};
use sp_runtime::traits::{AccountIdConversion, MaybeSerialize, Member, Saturating};
use sp_runtime::{ModuleId, SaturatedConversion};
use sp_std::collections::btree_map::BTreeMap;
use sp_std::collections::btree_set::BTreeSet;
use sp_std::iter;
use sp_std::marker::PhantomData;
use sp_std::vec::Vec;

use common::constraints::BoundedValueConstraint;
use common::origin::ActorOriginValidator;
use common::working_group::WorkingGroup;

use distribution_bucket_picker::DistributionBucketPicker;
use storage_bucket_picker::StorageBucketPicker;

/// Public interface for the storage module.
pub trait DataObjectStorage<T: Trait> {
    /// Validates upload parameters and conditions (like global uploading block).
    /// Validates voucher usage for affected buckets.
    fn can_upload_data_objects(params: &UploadParameters<T>) -> DispatchResult;

    /// Upload new data objects.
    fn upload_data_objects(params: UploadParameters<T>) -> DispatchResult;

    /// Validates moving objects parameters.
    /// Validates voucher usage for affected buckets.
    fn can_move_data_objects(
        src_bag_id: &BagId<T>,
        dest_bag_id: &BagId<T>,
        objects: &BTreeSet<T::DataObjectId>,
    ) -> DispatchResult;

    /// Move data objects to a new bag.
    fn move_data_objects(
        src_bag_id: BagId<T>,
        dest_bag_id: BagId<T>,
        objects: BTreeSet<T::DataObjectId>,
    ) -> DispatchResult;

    /// Validates `delete_data_objects` parameters.
    /// Validates voucher usage for affected buckets.
    fn can_delete_data_objects(
        bag_id: &BagId<T>,
        objects: &BTreeSet<T::DataObjectId>,
    ) -> DispatchResult;

    /// Delete storage objects. Transfer deletion prize to the provided account.
    fn delete_data_objects(
        deletion_prize_account_id: T::AccountId,
        bag_id: BagId<T>,
        objects: BTreeSet<T::DataObjectId>,
    ) -> DispatchResult;

    /// Delete dynamic bag. Updates related storage bucket vouchers.
    fn delete_dynamic_bag(
        deletion_prize_account_id: T::AccountId,
        bag_id: DynamicBagId<T>,
    ) -> DispatchResult;

    /// Validates `delete_dynamic_bag` parameters and conditions.
    fn can_delete_dynamic_bag(bag_id: &DynamicBagId<T>) -> DispatchResult;

    /// Creates dynamic bag. BagId should provide the caller.
    fn create_dynamic_bag(
        bag_id: DynamicBagId<T>,
        deletion_prize: Option<DynamicBagDeletionPrize<T>>,
    ) -> DispatchResult;

    /// Validates `create_dynamic_bag` parameters and conditions.
    fn can_create_dynamic_bag(
        bag_id: &DynamicBagId<T>,
        deletion_prize: &Option<DynamicBagDeletionPrize<T>>,
    ) -> DispatchResult;
}

/// Storage trait.
pub trait Trait: frame_system::Trait + balances::Trait + membership::Trait {
    /// Storage event type.
    type Event: From<Event<Self>> + Into<<Self as frame_system::Trait>::Event>;

    /// Data object ID type.
    type DataObjectId: Parameter
        + Member
        + BaseArithmetic
        + Codec
        + Default
        + Copy
        + MaybeSerialize
        + PartialEq;

    /// Storage bucket ID type.
    type StorageBucketId: Parameter
        + Member
        + BaseArithmetic
        + Codec
        + Default
        + Copy
        + MaybeSerialize
        + PartialEq;

    /// Distribution bucket ID type.
    type DistributionBucketId: Parameter
        + Member
        + BaseArithmetic
        + Codec
        + Default
        + Copy
        + MaybeSerialize
        + PartialEq;

    /// Distribution bucket family ID type.
    type DistributionBucketFamilyId: Parameter
        + Member
        + BaseArithmetic
        + Codec
        + Default
        + Copy
        + MaybeSerialize
        + PartialEq;

    /// Channel ID type (part of the dynamic bag ID).
    type ChannelId: Parameter
        + Member
        + BaseArithmetic
        + Codec
        + Default
        + Copy
        + MaybeSerialize
        + PartialEq;

    /// Distribution bucket operator ID type (relationship between distribution bucket and
    /// distribution operator).
    type DistributionBucketOperatorId: Parameter
        + Member
        + BaseArithmetic
        + Codec
        + Default
        + Copy
        + MaybeSerialize
        + PartialEq;

    /// Defines max number of data objects per bag.
    type MaxNumberOfDataObjectsPerBag: Get<u64>;

    /// Defines a prize for a data object deletion.
    type DataObjectDeletionPrize: Get<BalanceOf<Self>>;

    /// Defines maximum size of the "hash blacklist" collection.
    type BlacklistSizeLimit: Get<u64>;

    /// The module id, used for deriving its sovereign account ID.
    type ModuleId: Get<ModuleId>;

    /// Validates member id and origin combination.
    type MemberOriginValidator: ActorOriginValidator<Self::Origin, MemberId<Self>, Self::AccountId>;

    /// "Storage buckets per bag" value constraint.
    type StorageBucketsPerBagValueConstraint: Get<StorageBucketsPerBagValueConstraint>;

    /// "Distribution buckets per bag" value constraint.
    type DistributionBucketsPerBagValueConstraint: Get<DistributionBucketsPerBagValueConstraint>;

    /// Defines the default dynamic bag creation policy for members (storage bucket number).
    type DefaultMemberDynamicBagNumberOfStorageBuckets: Get<u64>;

    /// Defines the default dynamic bag creation policy for channels (storage bucket number).
    type DefaultChannelDynamicBagNumberOfStorageBuckets: Get<u64>;

    /// Defines max random iteration number (eg.: when picking the storage buckets).
    type MaxRandomIterationNumber: Get<u64>;

    /// Something that provides randomness in the runtime.
    type Randomness: Randomness<Self::Hash>;

    /// Defines max allowed distribution bucket family number.
    type MaxDistributionBucketFamilyNumber: Get<u64>;

    /// Defines max allowed distribution bucket number per family.
    type MaxDistributionBucketNumberPerFamily: Get<u64>;

    /// Max number of pending invitations per distribution bucket.
    type MaxNumberOfPendingInvitationsPerDistributionBucket: Get<u64>;

    /// Demand the storage working group leader authorization.
    /// TODO: Refactor after merging with the Olympia release.
    fn ensure_storage_working_group_leader_origin(origin: Self::Origin) -> DispatchResult;

    /// Validate origin for the storage worker.
    /// TODO: Refactor after merging with the Olympia release.
    fn ensure_storage_worker_origin(
        origin: Self::Origin,
        worker_id: WorkerId<Self>,
    ) -> DispatchResult;

    /// Validate storage worker existence.
    /// TODO: Refactor after merging with the Olympia release.
    fn ensure_storage_worker_exists(worker_id: &WorkerId<Self>) -> DispatchResult;

    /// Demand the distribution group leader authorization.
    /// TODO: Refactor after merging with the Olympia release.
    fn ensure_distribution_working_group_leader_origin(origin: Self::Origin) -> DispatchResult;

    /// Validate origin for the distribution worker.
    /// TODO: Refactor after merging with the Olympia release.
    fn ensure_distribution_worker_origin(
        origin: Self::Origin,
        worker_id: WorkerId<Self>,
    ) -> DispatchResult;

    /// Validate distribution worker existence.
    /// TODO: Refactor after merging with the Olympia release.
    fn ensure_distribution_worker_exists(worker_id: &WorkerId<Self>) -> DispatchResult;
}

/// Operations with local pallet account.
pub trait ModuleAccount<T: balances::Trait> {
    /// The module id, used for deriving its sovereign account ID.
    type ModuleId: Get<ModuleId>;

    /// The account ID of the module account.
    fn module_account_id() -> T::AccountId {
        Self::ModuleId::get().into_sub_account(Vec::<u8>::new())
    }

    /// Transfer tokens from the module account to the destination account (spends from
    /// module account).
    fn withdraw(dest_account_id: &T::AccountId, amount: BalanceOf<T>) -> DispatchResult {
        <Balances<T> as Currency<T::AccountId>>::transfer(
            &Self::module_account_id(),
            dest_account_id,
            amount,
            ExistenceRequirement::AllowDeath,
        )
    }

    /// Transfer tokens from the destination account to the module account (fills module account).
    fn deposit(src_account_id: &T::AccountId, amount: BalanceOf<T>) -> DispatchResult {
        <Balances<T> as Currency<T::AccountId>>::transfer(
            src_account_id,
            &Self::module_account_id(),
            amount,
            ExistenceRequirement::AllowDeath,
        )
    }

    /// Displays usable balance for the module account.
    fn usable_balance() -> BalanceOf<T> {
        <Balances<T>>::usable_balance(&Self::module_account_id())
    }
}

/// Implementation of the ModuleAccountHandler.
pub struct ModuleAccountHandler<T: balances::Trait, ModId: Get<ModuleId>> {
    /// Phantom marker for the trait.
    trait_marker: PhantomData<T>,

    /// Phantom marker for the module id type.
    module_id_marker: PhantomData<ModId>,
}

impl<T: balances::Trait, ModId: Get<ModuleId>> ModuleAccount<T> for ModuleAccountHandler<T, ModId> {
    type ModuleId = ModId;
}

/// Holds parameter values impacting how exactly the creation of a new dynamic bag occurs,
/// and there is one such policy for each type of dynamic bag.
/// It describes how many storage buckets should store the bag.
#[cfg_attr(feature = "std", derive(Serialize, Deserialize))]
#[derive(Encode, Decode, Default, Clone, PartialEq, Eq, Debug)]
pub struct DynamicBagCreationPolicy<DistributionBucketFamilyId: Ord> {
    /// The number of storage buckets which should replicate the new bag.
    pub number_of_storage_buckets: u64,

    /// The set of distribution bucket families which should be sampled
    /// to distribute bag, and for each the number of buckets in that family
    /// which should be used.
    pub families: BTreeMap<DistributionBucketFamilyId, u32>,
}

impl<DistributionBucketFamilyId: Ord> DynamicBagCreationPolicy<DistributionBucketFamilyId> {
    // Verifies non-zero number of storage buckets.
    pub(crate) fn no_storage_buckets_required(&self) -> bool {
        self.number_of_storage_buckets == 0
    }

    // Verifies non-zero number of required distribution buckets.
    pub(crate) fn no_distribution_buckets_required(&self) -> bool {
        self.families.iter().map(|(_, num)| num).sum::<u32>() == 0
    }
}

/// "Storage buckets per bag" value constraint type.
pub type StorageBucketsPerBagValueConstraint = BoundedValueConstraint<u64>;

/// "Distribution buckets per bag" value constraint type.
pub type DistributionBucketsPerBagValueConstraint = BoundedValueConstraint<u64>;

/// Local module account handler.
pub type StorageTreasury<T> = ModuleAccountHandler<T, <T as Trait>::ModuleId>;

/// IPFS hash type alias (content ID).
pub type Cid = Vec<u8>;

// Alias for the Substrate balances pallet.
type Balances<T> = balances::Module<T>;

/// Alias for the member id.
pub type MemberId<T> = <T as membership::Trait>::MemberId;

/// Type identifier for worker role, which must be same as membership actor identifier
pub type WorkerId<T> = <T as membership::Trait>::ActorId;

/// Balance alias for `balances` module.
pub type BalanceOf<T> = <T as balances::Trait>::Balance;

/// The fundamental concept in the system, which represents single static binary object in the
/// system. The main goal of the system is to retain an index of all such objects, including who
/// owns them, and information about what actors are currently tasked with storing and distributing
/// them to end users. The system is unaware of the underlying content represented by such an
/// object, as it is used by different parts of the Joystream system.
#[cfg_attr(feature = "std", derive(Serialize, Deserialize))]
#[derive(Encode, Decode, Default, Clone, PartialEq, Eq, Debug)]
pub struct DataObject<Balance> {
    /// Defines whether the data object was accepted by a liaison.
    pub accepted: bool,

    /// A reward for the data object deletion.
    pub deletion_prize: Balance,

    /// Object size in bytes.
    pub size: u64,
}

/// Type alias for the BagRecord.
pub type Bag<T> =
    BagRecord<<T as Trait>::StorageBucketId, <T as Trait>::DistributionBucketId, BalanceOf<T>>;

/// Bag container.
#[cfg_attr(feature = "std", derive(Serialize, Deserialize))]
#[derive(Encode, Decode, Default, Clone, PartialEq, Eq, Debug)]
pub struct BagRecord<StorageBucketId: Ord, DistributionBucketId: Ord, Balance> {
    /// Associated storage buckets.
    pub stored_by: BTreeSet<StorageBucketId>,

    /// Associated distribution buckets.
    pub distributed_by: BTreeSet<DistributionBucketId>,

    /// Bag deletion prize (valid for dynamic bags).
    pub deletion_prize: Option<Balance>,

    /// Total object size for bag.
    pub objects_total_size: u64,

    /// Total object number for bag.
    pub objects_number: u64,
}

impl<StorageBucketId: Ord, DistributionBucketId: Ord, Balance>
    BagRecord<StorageBucketId, DistributionBucketId, Balance>
{
    // Add and/or remove storage buckets.
    fn update_storage_buckets(
        &mut self,
        add_buckets: &mut BTreeSet<StorageBucketId>,
        remove_buckets: &BTreeSet<StorageBucketId>,
    ) {
        if !add_buckets.is_empty() {
            self.stored_by.append(add_buckets);
        }

        if !remove_buckets.is_empty() {
            for bucket_id in remove_buckets.iter() {
                self.stored_by.remove(bucket_id);
            }
        }
    }

    // Add and/or remove distribution buckets.
    fn update_distribution_buckets(
        &mut self,
        add_buckets: &mut BTreeSet<DistributionBucketId>,
        remove_buckets: &BTreeSet<DistributionBucketId>,
    ) {
        if !add_buckets.is_empty() {
            self.distributed_by.append(add_buckets);
        }

        if !remove_buckets.is_empty() {
            for bucket_id in remove_buckets.iter() {
                self.distributed_by.remove(bucket_id);
            }
        }
    }
}

/// Parameters for the data object creation.
#[cfg_attr(feature = "std", derive(Serialize, Deserialize))]
#[derive(Encode, Decode, Clone, PartialEq, Eq, Debug)]
pub struct DataObjectCreationParameters {
    /// Object size in bytes.
    pub size: u64,

    /// Content identifier presented as IPFS hash.
    pub ipfs_content_id: Vec<u8>,
}

/// Type alias for the BagIdType.
pub type BagId<T> = BagIdType<MemberId<T>, <T as Trait>::ChannelId>;

/// Identifier for a bag.
#[cfg_attr(feature = "std", derive(Serialize, Deserialize))]
#[derive(Encode, Decode, Clone, PartialEq, Eq, Debug, PartialOrd, Ord)]
pub enum BagIdType<MemberId, ChannelId> {
    /// Static bag type.
    Static(StaticBagId),

    /// Dynamic bag type.
    Dynamic(DynamicBagIdType<MemberId, ChannelId>),
}

impl<MemberId, ChannelId> Default for BagIdType<MemberId, ChannelId> {
    fn default() -> Self {
        Self::Static(Default::default())
    }
}

/// Define dynamic bag types.
#[cfg_attr(feature = "std", derive(Serialize, Deserialize))]
#[derive(Encode, Decode, Clone, PartialEq, Eq, Debug, PartialOrd, Ord, Copy)]
pub enum DynamicBagType {
    /// Member dynamic bag type.
    Member,

    /// Channel dynamic bag type.
    Channel,
}

impl Default for DynamicBagType {
    fn default() -> Self {
        Self::Member
    }
}

/// A type for static bags ID.
#[cfg_attr(feature = "std", derive(Serialize, Deserialize))]
#[derive(Encode, Decode, Clone, PartialEq, Eq, Debug, PartialOrd, Ord)]
pub enum StaticBagId {
    /// Dedicated bag for a council.
    Council,

    /// Dedicated bag for some working group.
    WorkingGroup(WorkingGroup),
}

impl Default for StaticBagId {
    fn default() -> Self {
        Self::Council
    }
}

impl<MemberId, ChannelId> From<StaticBagId> for BagIdType<MemberId, ChannelId> {
    fn from(static_bag_id: StaticBagId) -> Self {
        BagIdType::Static(static_bag_id)
    }
}

/// Type alias for the DynamicBagIdType.
pub type DynamicBagId<T> = DynamicBagIdType<MemberId<T>, <T as Trait>::ChannelId>;

/// A type for dynamic bags ID.
#[cfg_attr(feature = "std", derive(Serialize, Deserialize))]
#[derive(Encode, Decode, Clone, PartialEq, Eq, Debug, PartialOrd, Ord)]
pub enum DynamicBagIdType<MemberId, ChannelId> {
    /// Dynamic bag assigned to a member.
    Member(MemberId),

    /// Dynamic bag assigned to media channel.
    Channel(ChannelId),
}

impl<MemberId: Default, ChannelId> Default for DynamicBagIdType<MemberId, ChannelId> {
    fn default() -> Self {
        Self::Member(Default::default())
    }
}

impl<MemberId, ChannelId> From<DynamicBagIdType<MemberId, ChannelId>>
    for BagIdType<MemberId, ChannelId>
{
    fn from(dynamic_bag_id: DynamicBagIdType<MemberId, ChannelId>) -> Self {
        BagIdType::Dynamic(dynamic_bag_id)
    }
}

#[allow(clippy::from_over_into)] // Cannot implement From using these types.
impl<MemberId: Default, ChannelId> Into<DynamicBagType> for DynamicBagIdType<MemberId, ChannelId> {
    fn into(self) -> DynamicBagType {
        match self {
            DynamicBagIdType::Member(_) => DynamicBagType::Member,
            DynamicBagIdType::Channel(_) => DynamicBagType::Channel,
        }
    }
}

/// Alias for the UploadParametersRecord
pub type UploadParameters<T> = UploadParametersRecord<
    MemberId<T>,
    <T as Trait>::ChannelId,
    <T as frame_system::Trait>::AccountId,
    BalanceOf<T>,
>;

/// Data wrapper structure. Helps passing the parameters to the `upload` extrinsic.
#[cfg_attr(feature = "std", derive(Serialize, Deserialize))]
#[derive(Encode, Decode, Default, Clone, PartialEq, Eq, Debug)]
pub struct UploadParametersRecord<MemberId, ChannelId, AccountId, Balance> {
    /// Public key used authentication in upload to liaison.
    pub authentication_key: Vec<u8>,

    /// Static or dynamic bag to upload data.
    pub bag_id: BagIdType<MemberId, ChannelId>,

    /// Data object parameters.
    pub object_creation_list: Vec<DataObjectCreationParameters>,

    /// Account for the data object deletion prize.
    pub deletion_prize_source_account_id: AccountId,

    /// Expected data size fee value for this extrinsic call.
    pub expected_data_size_fee: Balance,
}

/// Alias for the DynamicBagDeletionPrizeRecord
pub type DynamicBagDeletionPrize<T> =
    DynamicBagDeletionPrizeRecord<<T as frame_system::Trait>::AccountId, BalanceOf<T>>;

/// Deletion prize data for the dynamic bag. Requires on the dynamic bag creation.
#[cfg_attr(feature = "std", derive(Serialize, Deserialize))]
#[derive(Encode, Decode, Default, Clone, PartialEq, Eq, Debug)]
pub struct DynamicBagDeletionPrizeRecord<AccountId, Balance> {
    /// Account ID to withdraw the deletion prize.
    pub account_id: AccountId,

    /// Deletion prize value.
    pub prize: Balance,
}

/// Defines storage bucket parameters.
#[cfg_attr(feature = "std", derive(Serialize, Deserialize))]
#[derive(Encode, Decode, Default, Clone, PartialEq, Eq, Debug)]
pub struct Voucher {
    /// Total size limit.
    pub size_limit: u64,

    /// Object number limit.
    pub objects_limit: u64,

    /// Current size.
    pub size_used: u64,

    /// Current object number.
    pub objects_used: u64,
}

// Defines whether we should increase or decrease parameters during some operation.
#[derive(Clone, PartialEq, Eq, Debug, Copy)]
enum OperationType {
    // Increase parameters.
    Increase,

    // Decrease parameters.
    Decrease,
}

// Helper-struct - defines voucher changes.
#[derive(Clone, PartialEq, Eq, Debug, Copy, Default)]
struct VoucherUpdate {
    /// Total number.
    pub objects_number: u64,

    /// Total objects size sum.
    pub objects_total_size: u64,
}

impl VoucherUpdate {
    fn get_updated_voucher(&self, voucher: &Voucher, voucher_operation: OperationType) -> Voucher {
        let (objects_used, size_used) = match voucher_operation {
            OperationType::Increase => (
                voucher.objects_used.saturating_add(self.objects_number),
                voucher.size_used.saturating_add(self.objects_total_size),
            ),
            OperationType::Decrease => (
                voucher.objects_used.saturating_sub(self.objects_number),
                voucher.size_used.saturating_sub(self.objects_total_size),
            ),
        };

        Voucher {
            size_used,
            objects_used,
            ..voucher.clone()
        }
    }

    // Adds a single object data to the voucher update (updates objects size and number).
    fn add_object(&mut self, size: u64) {
        self.objects_number = self.objects_number.saturating_add(1);
        self.objects_total_size = self.objects_total_size.saturating_add(size);
    }
}

/// Defines the storage bucket connection to the storage operator (storage WG worker).
#[cfg_attr(feature = "std", derive(Serialize, Deserialize))]
#[derive(Encode, Decode, Clone, PartialEq, Eq, Debug)]
pub enum StorageBucketOperatorStatus<WorkerId> {
    /// No connection.
    Missing,

    /// Storage operator was invited.
    InvitedStorageWorker(WorkerId),

    /// Storage operator accepted the invitation.
    StorageWorker(WorkerId),
}

impl<WorkerId> Default for StorageBucketOperatorStatus<WorkerId> {
    fn default() -> Self {
        Self::Missing
    }
}

/// A commitment to hold some set of bags for long term storage. A bucket may have a bucket
/// operator, which is a single worker in the storage working group.
#[cfg_attr(feature = "std", derive(Serialize, Deserialize))]
#[derive(Encode, Decode, Default, Clone, PartialEq, Eq, Debug)]
pub struct StorageBucket<WorkerId> {
    /// Current storage operator status.
    pub operator_status: StorageBucketOperatorStatus<WorkerId>,

    /// Defines whether the bucket accepts new bags.
    pub accepting_new_bags: bool,

    /// Defines limits for a bucket.
    pub voucher: Voucher,
}

// Helper-struct for the data object uploading.
#[derive(Default, Clone, Debug)]
struct DataObjectCandidates<T: Trait> {
    // next data object ID to be saved in the storage.
    next_data_object_id: T::DataObjectId,

    // 'ID-data object' map.
    data_objects_map: BTreeMap<T::DataObjectId, DataObject<BalanceOf<T>>>,
}

// Helper struct for the dynamic bag changing.
#[derive(Clone, PartialEq, Eq, Debug, Copy, Default)]
struct BagUpdate<Balance> {
    // Voucher update for data objects
    voucher_update: VoucherUpdate,

    // Total deletion prize for data objects.
    total_deletion_prize: Balance,
}

impl<Balance: Saturating + Copy> BagUpdate<Balance> {
    // Adds a single object data to the voucher update (updates objects size, number)
    // and deletion prize.
    fn add_object(&mut self, size: u64, deletion_prize: Balance) -> Self {
        self.voucher_update.add_object(size);
        self.total_deletion_prize = self.total_deletion_prize.saturating_add(deletion_prize);

        *self
    }
}

/// Type alias for the DistributionBucketFamilyRecord.
pub type DistributionBucketFamily<T> =
    DistributionBucketFamilyRecord<<T as Trait>::DistributionBucketId, WorkerId<T>>;

/// Distribution bucket family.
#[cfg_attr(feature = "std", derive(Serialize, Deserialize))]
#[derive(Encode, Decode, Default, Clone, PartialEq, Eq, Debug)]
pub struct DistributionBucketFamilyRecord<DistributionBucketId: Ord, WorkerId: Ord> {
    /// Distribution bucket map.
    pub distribution_buckets: BTreeMap<DistributionBucketId, DistributionBucketRecord<WorkerId>>,
}

impl<DistributionBucketId: Ord, WorkerId: Ord>
    DistributionBucketFamilyRecord<DistributionBucketId, WorkerId>
{
    // Add and/or remove distribution buckets assignments to bags.
    fn change_bag_assignments(
        &mut self,
        add_buckets: &BTreeSet<DistributionBucketId>,
        remove_buckets: &BTreeSet<DistributionBucketId>,
    ) {
        for bucket_id in add_buckets.iter() {
            if let Some(bucket) = self.distribution_buckets.get_mut(bucket_id) {
                bucket.register_bag_assignment();
            }
        }

        for bucket_id in remove_buckets.iter() {
            if let Some(bucket) = self.distribution_buckets.get_mut(bucket_id) {
                bucket.unregister_bag_assignment();
            }
        }
    }

    // Checks inner buckets for bag assignment number. Returns true only if all 'assigned_bags' are
    // zero.
    fn no_bags_assigned(&self) -> bool {
        self.distribution_buckets
            .values()
            .all(|b| b.no_bags_assigned())
    }
}

/// Type alias for the DistributionBucketRecord.
pub type DistributionBucket<T> = DistributionBucketRecord<WorkerId<T>>;

/// Distribution bucket.
#[cfg_attr(feature = "std", derive(Serialize, Deserialize))]
#[derive(Encode, Decode, Default, Clone, PartialEq, Eq, Debug)]
pub struct DistributionBucketRecord<WorkerId: Ord> {
    /// Distribution bucket accepts new bags.
    pub accepting_new_bags: bool,

    /// Distribution bucket serves objects.
    pub distributing: bool,

    /// Pending invitations for workers to distribute the bucket.
    pub pending_invitations: BTreeSet<WorkerId>,

    /// Active operators to distribute the bucket.
    pub operators: BTreeSet<WorkerId>,

    /// Number of assigned bags.
    pub assigned_bags: u64,
}

impl<WorkerId: Ord> DistributionBucketRecord<WorkerId> {
    // Increment the assigned bags number.
    fn register_bag_assignment(&mut self) {
        self.assigned_bags = self.assigned_bags.saturating_add(1);
    }

    // Decrement the assigned bags number.
    fn unregister_bag_assignment(&mut self) {
        self.assigned_bags = self.assigned_bags.saturating_sub(1);
    }

    // Checks the bag assignment number. Returns true if it equals zero.
    fn no_bags_assigned(&self) -> bool {
        self.assigned_bags == 0
    }
}

decl_storage! {
    trait Store for Module<T: Trait> as Storage {
        /// Defines whether all new uploads blocked
        pub UploadingBlocked get(fn uploading_blocked): bool;

        /// Bags storage map.
        pub Bags get(fn bag): map hasher(blake2_128_concat) BagId<T> => Bag<T>;

        /// Storage bucket id counter. Starts at zero.
        pub NextStorageBucketId get(fn next_storage_bucket_id): T::StorageBucketId;

        /// Data object id counter. Starts at zero.
        pub NextDataObjectId get(fn next_data_object_id): T::DataObjectId;

        /// Storage buckets.
        pub StorageBucketById get (fn storage_bucket_by_id): map hasher(blake2_128_concat)
            T::StorageBucketId => StorageBucket<WorkerId<T>>;

        /// Blacklisted data object hashes.
        pub Blacklist get (fn blacklist): map hasher(blake2_128_concat) Cid => ();

        /// Blacklist collection counter.
        pub CurrentBlacklistSize get (fn current_blacklist_size): u64;

        /// Size based pricing of new objects uploaded.
        pub DataObjectPerMegabyteFee get (fn data_object_per_mega_byte_fee): BalanceOf<T>;

        /// "Storage buckets per bag" number limit.
        pub StorageBucketsPerBagLimit get (fn storage_buckets_per_bag_limit): u64;

        /// "Max objects size for a storage bucket voucher" number limit.
        pub VoucherMaxObjectsSizeLimit get (fn voucher_max_objects_size_limit): u64;

        /// "Max objects number for a storage bucket voucher" number limit.
        pub VoucherMaxObjectsNumberLimit get (fn voucher_max_objects_number_limit): u64;

        /// DynamicBagCreationPolicy by bag type storage map.
        pub DynamicBagCreationPolicies get (fn dynamic_bag_creation_policy):
            map hasher(blake2_128_concat) DynamicBagType =>
            DynamicBagCreationPolicy<T::DistributionBucketFamilyId>;

        /// 'Data objects for bags' storage double map.
        pub DataObjectsById get (fn data_object_by_id): double_map
            hasher(blake2_128_concat) BagId<T>,
            hasher(blake2_128_concat) T::DataObjectId => DataObject<BalanceOf<T>>;

        /// Distribution bucket family id counter. Starts at zero.
        pub NextDistributionBucketFamilyId get(fn next_distribution_bucket_family_id):
            T::DistributionBucketFamilyId;

        /// Distribution bucket families.
        pub DistributionBucketFamilyById get (fn distribution_bucket_family_by_id):
            map hasher(blake2_128_concat) T::DistributionBucketFamilyId =>
            DistributionBucketFamily<T>;

        /// Total number of distribution bucket families in the system.
        pub DistributionBucketFamilyNumber get(fn distribution_bucket_family_number): u64;

        /// Distribution bucket id counter. Starts at zero.
        pub NextDistributionBucketId get(fn next_distribution_bucket_id): T::DistributionBucketId;

        /// "Distribution buckets per bag" number limit.
        pub DistributionBucketsPerBagLimit get (fn distribution_buckets_per_bag_limit): u64;
    }
}

decl_event! {
    /// Storage events
 pub enum Event<T>
    where
        <T as Trait>::StorageBucketId,
        WorkerId = WorkerId<T>,
        <T as Trait>::DataObjectId,
        UploadParameters = UploadParameters<T>,
        BagId = BagId<T>,
        DynamicBagId = DynamicBagId<T>,
        <T as frame_system::Trait>::AccountId,
        Balance = BalanceOf<T>,
        <T as Trait>::DistributionBucketFamilyId,
        <T as Trait>::DistributionBucketId,
    {
        /// Emits on creating the storage bucket.
        /// Params
        /// - storage bucket ID
        /// - invited worker
        /// - flag "accepting_new_bags"
        /// - size limit for voucher,
        /// - objects limit for voucher,
        StorageBucketCreated(StorageBucketId, Option<WorkerId>, bool, u64, u64),

        /// Emits on accepting the storage bucket invitation.
        /// Params
        /// - storage bucket ID
        /// - invited worker ID
        StorageBucketInvitationAccepted(StorageBucketId, WorkerId),

        /// Emits on updating storage buckets for bag.
        /// Params
        /// - bag ID
        /// - storage buckets to add ID collection
        /// - storage buckets to remove ID collection
        StorageBucketsUpdatedForBag(BagId, BTreeSet<StorageBucketId>, BTreeSet<StorageBucketId>),

        /// Emits on uploading data objects.
        /// Params
        /// - data objects IDs
        /// - initial uploading parameters
        DataObjectsUploaded(Vec<DataObjectId>, UploadParameters),

        /// Emits on setting the storage operator metadata.
        /// Params
        /// - storage bucket ID
        /// - invited worker ID
        /// - metadata
        StorageOperatorMetadataSet(StorageBucketId, WorkerId, Vec<u8>),

        /// Emits on setting the storage bucket voucher limits.
        /// Params
        /// - storage bucket ID
        /// - new total objects size limit
        /// - new total objects number limit
        StorageBucketVoucherLimitsSet(StorageBucketId, u64, u64),

        /// Emits on accepting pending data objects.
        /// Params
        /// - storage bucket ID
        /// - worker ID (storage provider ID)
        /// - bag ID
        /// - pending data objects
        PendingDataObjectsAccepted(StorageBucketId, WorkerId, BagId, BTreeSet<DataObjectId>),

        /// Emits on cancelling the storage bucket invitation.
        /// Params
        /// - storage bucket ID
        StorageBucketInvitationCancelled(StorageBucketId),

        /// Emits on the storage bucket operator invitation.
        /// Params
        /// - storage bucket ID
        /// - operator worker ID (storage provider ID)
        StorageBucketOperatorInvited(StorageBucketId, WorkerId),

        /// Emits on the storage bucket operator removal.
        /// Params
        /// - storage bucket ID
        StorageBucketOperatorRemoved(StorageBucketId),

        /// Emits on changing the size-based pricing of new objects uploaded.
        /// Params
        /// - new status
        UploadingBlockStatusUpdated(bool),

        /// Emits on changing the size-based pricing of new objects uploaded.
        /// Params
        /// - new data size fee
        DataObjectPerMegabyteFeeUpdated(Balance),

        /// Emits on changing the "Storage buckets per bag" number limit.
        /// Params
        /// - new limit
        StorageBucketsPerBagLimitUpdated(u64),

        /// Emits on changing the "Storage buckets voucher max limits".
        /// Params
        /// - new objects size limit
        /// - new objects number limit
        StorageBucketsVoucherMaxLimitsUpdated(u64, u64),

        /// Emits on moving data objects between bags.
        /// Params
        /// - source bag ID
        /// - destination bag ID
        /// - data object IDs
        DataObjectsMoved(BagId, BagId, BTreeSet<DataObjectId>),

        /// Emits on data objects deletion from bags.
        /// Params
        /// - account ID for the deletion prize
        /// - bag ID
        /// - data object IDs
        DataObjectsDeleted(AccountId, BagId, BTreeSet<DataObjectId>),

        /// Emits on storage bucket status update.
        /// Params
        /// - storage bucket ID
        /// - new status
        StorageBucketStatusUpdated(StorageBucketId, bool),

        /// Emits on updating the blacklist with data hashes.
        /// Params
        /// - hashes to remove from the blacklist
        /// - hashes to add to the blacklist
        UpdateBlacklist(BTreeSet<Cid>, BTreeSet<Cid>),

        /// Emits on deleting a dynamic bag.
        /// Params
        /// - account ID for the deletion prize
        /// - dynamic bag ID
        DynamicBagDeleted(AccountId, DynamicBagId),

        /// Emits on creating a dynamic bag.
        /// Params
        /// - dynamic bag ID
        /// - optional DynamicBagDeletionPrize instance
        DynamicBagCreated(DynamicBagId, Option<DynamicBagDeletionPrizeRecord<AccountId, Balance>>),

        /// Emits on changing the voucher for a storage bucket.
        /// Params
        /// - storage bucket ID
        /// - new voucher
        VoucherChanged(StorageBucketId, Voucher),

        /// Emits on storage bucket deleting.
        /// Params
        /// - storage bucket ID
        StorageBucketDeleted(StorageBucketId),

        /// Emits on updating the number of storage buckets in dynamic bag creation policy.
        /// Params
        /// - dynamic bag type
        /// - new number of storage buckets
        NumberOfStorageBucketsInDynamicBagCreationPolicyUpdated(DynamicBagType, u64),

        /// Bag objects changed.
        /// Params
        /// - bag id
        /// - new total objects size
        /// - new total objects number
        BagObjectsChanged(BagId, u64, u64),

        /// Emits on creating distribution bucket family.
        /// Params
        /// - distribution family bucket ID
        DistributionBucketFamilyCreated(DistributionBucketFamilyId),

        /// Emits on deleting distribution bucket family.
        /// Params
        /// - distribution family bucket ID
        DistributionBucketFamilyDeleted(DistributionBucketFamilyId),

        /// Emits on creating distribution bucket.
        /// Params
        /// - distribution bucket family ID
        /// - accepting new bags
        /// - distribution bucket ID
        DistributionBucketCreated(DistributionBucketFamilyId, bool, DistributionBucketId),

        /// Emits on storage bucket status update (accepting new bags).
        /// Params
        /// - distribution bucket family ID
        /// - distribution bucket ID
        /// - new status (accepting new bags)
        DistributionBucketStatusUpdated(DistributionBucketFamilyId, DistributionBucketId, bool),

        /// Emits on deleting distribution bucket.
        /// Params
        /// - distribution bucket family ID
        /// - distribution bucket ID
        DistributionBucketDeleted(DistributionBucketFamilyId, DistributionBucketId),

        /// Emits on updating distribution buckets for bag.
        /// Params
        /// - bag ID
        /// - storage buckets to add ID collection
        /// - storage buckets to remove ID collection
        DistributionBucketsUpdatedForBag(
            BagId,
            DistributionBucketFamilyId,
            BTreeSet<DistributionBucketId>,
            BTreeSet<DistributionBucketId>
        ),

        /// Emits on changing the "Distribution buckets per bag" number limit.
        /// Params
        /// - new limit
        DistributionBucketsPerBagLimitUpdated(u64),

        /// Emits on storage bucket mode update (distributing flag).
        /// Params
        /// - distribution bucket family ID
        /// - distribution bucket ID
        /// - distributing
        DistributionBucketModeUpdated(DistributionBucketFamilyId, DistributionBucketId, bool),

        /// Emits on dynamic bag creation policy update (distribution bucket families).
        /// Params
        /// - dynamic bag type
        /// - families and bucket numbers
        FamiliesInDynamicBagCreationPolicyUpdated(
            DynamicBagType,
            BTreeMap<DistributionBucketFamilyId, u32>
        ),

        /// Emits on creating a distribution bucket invitation for the operator.
        /// Params
        /// - distribution bucket family ID
        /// - distribution bucket ID
        /// - worker ID
        DistributionBucketOperatorInvited(
            DistributionBucketFamilyId,
            DistributionBucketId,
            WorkerId,
        ),

        /// Emits on canceling a distribution bucket invitation for the operator.
        /// Params
        /// - distribution bucket family ID
        /// - distribution bucket ID
        /// - operator worker ID
        DistributionBucketInvitationCancelled(
            DistributionBucketFamilyId,
            DistributionBucketId,
            WorkerId,
        ),

        /// Emits on accepting a distribution bucket invitation for the operator.
        /// Params
        /// - worker ID
        /// - distribution bucket family ID
        /// - distribution bucket ID
        DistributionBucketInvitationAccepted(
            WorkerId,
            DistributionBucketFamilyId,
            DistributionBucketId,
        ),

        /// Emits on setting the metadata by a distribution bucket operator.
        /// Params
        /// - worker ID
        /// - distribution bucket family ID
        /// - distribution bucket ID
        /// - metadata
        DistributionBucketMetadataSet(
            WorkerId,
            DistributionBucketFamilyId,
            DistributionBucketId,
            Vec<u8>
        ),

        /// Emits on the distribution bucket operator removal.
        /// Params
        /// - distribution bucket family ID
        /// - distribution bucket ID
        /// - distribution bucket operator ID
        DistributionBucketOperatorRemoved(
            DistributionBucketFamilyId,
            DistributionBucketId,
            WorkerId
        ),

        /// Emits on setting the metadata by a distribution bucket family.
        /// Params
        /// - distribution bucket family ID
        /// - metadata
        DistributionBucketFamilyMetadataSet(
            DistributionBucketFamilyId,
            Vec<u8>
        ),
    }
}

decl_error! {
    /// Storage module predefined errors
    pub enum Error for Module<T: Trait>{
        /// Empty "data object creation" collection.
        NoObjectsOnUpload,

        /// The requested storage bucket doesn't exist.
        StorageBucketDoesntExist,

        /// The requested storage bucket is not bound to a bag.
        StorageBucketIsNotBoundToBag,

        /// The requested storage bucket is already bound to a bag.
        StorageBucketIsBoundToBag,

        /// Invalid operation with invites: there is no storage bucket invitation.
        NoStorageBucketInvitation,

        /// Invalid operation with invites: storage provider was already set.
        StorageProviderAlreadySet,

        /// Storage provider must be set.
        StorageProviderMustBeSet,

        /// Invalid operation with invites: another storage provider was invited.
        DifferentStorageProviderInvited,

        /// Invalid operation with invites: storage provider was already invited.
        InvitedStorageProvider,

        /// Storage bucket id collections are empty.
        StorageBucketIdCollectionsAreEmpty,

        /// Upload data error: empty content ID provided.
        EmptyContentId,

        /// Upload data error: zero object size.
        ZeroObjectSize,

        /// Upload data error: invalid deletion prize source account.
        InvalidDeletionPrizeSourceAccount,

        /// Upload data error: data objects per bag limit exceeded.
        DataObjectsPerBagLimitExceeded,

        /// Invalid storage provider for bucket.
        InvalidStorageProvider,

        /// Insufficient balance for an operation.
        InsufficientBalance,

        /// Data object doesn't exist.
        DataObjectDoesntExist,

        /// Uploading of the new object is blocked.
        UploadingBlocked,

        /// Data object id collection is empty.
        DataObjectIdCollectionIsEmpty,

        /// Cannot move objects within the same bag.
        SourceAndDestinationBagsAreEqual,

        /// Data object hash is part of the blacklist.
        DataObjectBlacklisted,

        /// Blacklist size limit exceeded.
        BlacklistSizeLimitExceeded,

        /// Max object size limit exceeded for voucher.
        VoucherMaxObjectSizeLimitExceeded,

        /// Max object number limit exceeded for voucher.
        VoucherMaxObjectNumberLimitExceeded,

        /// Object number limit for the storage bucket reached.
        StorageBucketObjectNumberLimitReached,

        /// Objects total size limit for the storage bucket reached.
        StorageBucketObjectSizeLimitReached,

        /// Insufficient module treasury balance for an operation.
        InsufficientTreasuryBalance,

        /// Cannot delete a non-empty storage bucket.
        CannotDeleteNonEmptyStorageBucket,

        /// The `data_object_ids` extrinsic parameter collection is empty.
        DataObjectIdParamsAreEmpty,

        /// The new `StorageBucketsPerBagLimit` number is too low.
        StorageBucketsPerBagLimitTooLow,

        /// The new `StorageBucketsPerBagLimit` number is too high.
        StorageBucketsPerBagLimitTooHigh,

        /// `StorageBucketsPerBagLimit` was exceeded for a bag.
        StorageBucketPerBagLimitExceeded,

        /// The storage bucket doesn't accept new bags.
        StorageBucketDoesntAcceptNewBags,

        /// Cannot create the dynamic bag: dynamic bag exists.
        DynamicBagExists,

        /// Dynamic bag doesn't exist.
        DynamicBagDoesntExist,

        /// Storage provider operator doesn't exist.
        StorageProviderOperatorDoesntExist,

        /// Invalid extrinsic call: data size fee changed.
        DataSizeFeeChanged,

        /// Cannot delete non empty dynamic bag.
        CannotDeleteNonEmptyDynamicBag,

        /// Max distribution bucket family number limit exceeded.
        MaxDistributionBucketFamilyNumberLimitExceeded,

        /// Distribution bucket family doesn't exist.
        DistributionBucketFamilyDoesntExist,

        /// Max distribution bucket number per family limit exceeded.
        MaxDistributionBucketNumberPerFamilyLimitExceeded,

        /// Distribution bucket doesn't exist.
        DistributionBucketDoesntExist,

        /// Distribution bucket id collections are empty.
        DistributionBucketIdCollectionsAreEmpty,

        /// Distribution bucket doesn't accept new bags.
        DistributionBucketDoesntAcceptNewBags,

        /// Max distribution bucket number per bag limit exceeded.
        MaxDistributionBucketNumberPerBagLimitExceeded,

        /// Distribution bucket is not bound to a bag.
        DistributionBucketIsNotBoundToBag,

        /// Distribution bucket is bound to a bag.
        DistributionBucketIsBoundToBag,

        /// The new `DistributionBucketsPerBagLimit` number is too low.
        DistributionBucketsPerBagLimitTooLow,

        /// The new `DistributionBucketsPerBagLimit` number is too high.
        DistributionBucketsPerBagLimitTooHigh,

        /// Distribution provider operator doesn't exist.
        DistributionProviderOperatorDoesntExist,

        /// Distribution provider operator already invited.
        DistributionProviderOperatorAlreadyInvited,

        /// Distribution provider operator already set.
        DistributionProviderOperatorSet,

        /// No distribution bucket invitation.
        NoDistributionBucketInvitation,

        /// Invalid operations: must be a distribution provider operator for a bucket.
        MustBeDistributionProviderOperatorForBucket,

        /// Max number of pending invitations limit for a distribution bucket reached.
        MaxNumberOfPendingInvitationsLimitForDistributionBucketReached,

        /// Distribution family bound to a bag creation policy.
        DistributionFamilyBoundToBagCreationPolicy,
    }
}

decl_module! {
    /// _Storage_ substrate module.
    pub struct Module<T: Trait> for enum Call where origin: T::Origin {
        /// Default deposit_event() handler
        fn deposit_event() = default;

        /// Predefined errors.
        type Error = Error<T>;

        /// Exports const - max number of data objects per bag.
        const MaxNumberOfDataObjectsPerBag: u64 = T::MaxNumberOfDataObjectsPerBag::get();

        /// Exports const - a prize for a data object deletion.
        const DataObjectDeletionPrize: BalanceOf<T> = T::DataObjectDeletionPrize::get();

        /// Exports const - maximum size of the "hash blacklist" collection.
        const BlacklistSizeLimit: u64 = T::BlacklistSizeLimit::get();

        /// Exports const - "Storage buckets per bag" value constraint.
        const StorageBucketsPerBagValueConstraint: StorageBucketsPerBagValueConstraint =
            T::StorageBucketsPerBagValueConstraint::get();

        /// Exports const - the default dynamic bag creation policy for members (storage bucket
        /// number).
        const DefaultMemberDynamicBagNumberOfStorageBuckets: u64 =
            T::DefaultMemberDynamicBagNumberOfStorageBuckets::get();

        /// Exports const - the default dynamic bag creation policy for channels (storage bucket
        /// number).
        const DefaultChannelDynamicBagNumberOfStorageBuckets: u64 =
            T::DefaultChannelDynamicBagNumberOfStorageBuckets::get();

        /// Exports const - max allowed distribution bucket family number.
        const MaxDistributionBucketFamilyNumber: u64 = T::MaxDistributionBucketFamilyNumber::get();

        /// Exports const - max allowed distribution bucket number per family.
        const MaxDistributionBucketNumberPerFamily: u64 =
            T::MaxDistributionBucketNumberPerFamily::get();

        /// Exports const - "Distribution buckets per bag" value constraint.
        const DistributionBucketsPerBagValueConstraint: StorageBucketsPerBagValueConstraint =
            T::DistributionBucketsPerBagValueConstraint::get();

        /// Exports const - max number of pending invitations per distribution bucket.
        const MaxNumberOfPendingInvitationsPerDistributionBucket: u64 =
            T::MaxNumberOfPendingInvitationsPerDistributionBucket::get();

        // ===== Storage Lead actions =====

        /// Delete storage bucket. Must be empty. Storage operator must be missing.
        #[weight = 10_000_000] // TODO: adjust weight
        pub fn delete_storage_bucket(
            origin,
            storage_bucket_id: T::StorageBucketId,
        ){
            T::ensure_storage_working_group_leader_origin(origin)?;

            let bucket = Self::ensure_storage_bucket_exists(&storage_bucket_id)?;

            ensure!(
                bucket.voucher.objects_used == 0,
                Error::<T>::CannotDeleteNonEmptyStorageBucket
            );

            //
            // == MUTATION SAFE ==
            //

            <StorageBucketById<T>>::remove(storage_bucket_id);

            Self::deposit_event(
                RawEvent::StorageBucketDeleted(storage_bucket_id)
            );
        }

        /// Updates global uploading flag.
        #[weight = 10_000_000] // TODO: adjust weight
        pub fn update_uploading_blocked_status(origin, new_status: bool) {
            T::ensure_storage_working_group_leader_origin(origin)?;

            //
            // == MUTATION SAFE ==
            //

            UploadingBlocked::put(new_status);

            Self::deposit_event(RawEvent::UploadingBlockStatusUpdated(new_status));
        }

        /// Updates size-based pricing of new objects uploaded.
        #[weight = 10_000_000] // TODO: adjust weight
        pub fn update_data_size_fee(origin, new_data_size_fee: BalanceOf<T>) {
            T::ensure_storage_working_group_leader_origin(origin)?;

            //
            // == MUTATION SAFE ==
            //

            DataObjectPerMegabyteFee::<T>::put(new_data_size_fee);

            Self::deposit_event(RawEvent::DataObjectPerMegabyteFeeUpdated(new_data_size_fee));
        }

        /// Updates "Storage buckets per bag" number limit.
        #[weight = 10_000_000] // TODO: adjust weight
        pub fn update_storage_buckets_per_bag_limit(origin, new_limit: u64) {
            T::ensure_storage_working_group_leader_origin(origin)?;

            T::StorageBucketsPerBagValueConstraint::get().ensure_valid(
                new_limit,
                Error::<T>::StorageBucketsPerBagLimitTooLow,
                Error::<T>::StorageBucketsPerBagLimitTooHigh,
            )?;

            //
            // == MUTATION SAFE ==
            //

            StorageBucketsPerBagLimit::put(new_limit);

            Self::deposit_event(RawEvent::StorageBucketsPerBagLimitUpdated(new_limit));
        }

        /// Updates "Storage buckets voucher max limits".
        #[weight = 10_000_000] // TODO: adjust weight
        pub fn update_storage_buckets_voucher_max_limits(
            origin,
            new_objects_size: u64,
            new_objects_number: u64,
        ) {
            T::ensure_storage_working_group_leader_origin(origin)?;

            //
            // == MUTATION SAFE ==
            //

            VoucherMaxObjectsSizeLimit::put(new_objects_size);
            VoucherMaxObjectsNumberLimit::put(new_objects_number);

            Self::deposit_event(
                RawEvent::StorageBucketsVoucherMaxLimitsUpdated(new_objects_size, new_objects_number)
            );
        }

        /// Update number of storage buckets used in given dynamic bag creation policy.
        #[weight = 10_000_000] // TODO: adjust weight
        pub fn update_number_of_storage_buckets_in_dynamic_bag_creation_policy(
            origin,
            dynamic_bag_type: DynamicBagType,
            number_of_storage_buckets: u64,
        ) {
            T::ensure_storage_working_group_leader_origin(origin)?;

            //
            // == MUTATION SAFE ==
            //

            let mut creation_policy = Self::get_dynamic_bag_creation_policy(dynamic_bag_type);

            creation_policy.number_of_storage_buckets = number_of_storage_buckets;

            DynamicBagCreationPolicies::<T>::insert(dynamic_bag_type, creation_policy);

            Self::deposit_event(
                RawEvent::NumberOfStorageBucketsInDynamicBagCreationPolicyUpdated(
                    dynamic_bag_type,
                    number_of_storage_buckets
                )
            );
        }

        /// Add and remove hashes to the current blacklist.
        #[weight = 10_000_000] // TODO: adjust weight
        pub fn update_blacklist(
            origin,
            remove_hashes: BTreeSet<Cid>,
            add_hashes: BTreeSet<Cid>
        ){
            T::ensure_storage_working_group_leader_origin(origin)?;

            // Get only hashes that exist in the blacklist.
            let verified_remove_hashes = Self::get_existing_hashes(&remove_hashes);

            // Get only hashes that doesn't exist in the blacklist.
            let verified_add_hashes = Self::get_nonexisting_hashes(&add_hashes);

            let updated_blacklist_size: u64 = Self::current_blacklist_size()
                .saturating_add(verified_add_hashes.len().saturated_into::<u64>())
                .saturating_sub(verified_remove_hashes.len().saturated_into::<u64>());

            ensure!(
                updated_blacklist_size <= T::BlacklistSizeLimit::get(),
                Error::<T>::BlacklistSizeLimitExceeded
            );

            //
            // == MUTATION SAFE ==
            //

            for cid in verified_remove_hashes.iter() {
                Blacklist::remove(cid);
            }

            for cid in verified_add_hashes.iter() {
                Blacklist::insert(cid, ());
            }

            CurrentBlacklistSize::put(updated_blacklist_size);

            Self::deposit_event(RawEvent::UpdateBlacklist(remove_hashes, add_hashes));
        }

        /// Create storage bucket.
        #[weight = 10_000_000] // TODO: adjust weight
        pub fn create_storage_bucket(
            origin,
            invite_worker: Option<WorkerId<T>>,
            accepting_new_bags: bool,
            size_limit: u64,
            objects_limit: u64,
        ) {
            T::ensure_storage_working_group_leader_origin(origin)?;

            let voucher = Voucher {
                size_limit,
                objects_limit,
                ..Default::default()
            };

            Self::can_create_storage_bucket(&voucher, &invite_worker)?;

            //
            // == MUTATION SAFE ==
            //

            let operator_status = invite_worker
                .map(StorageBucketOperatorStatus::InvitedStorageWorker)
                .unwrap_or(StorageBucketOperatorStatus::Missing);

            let storage_bucket = StorageBucket {
                operator_status,
                accepting_new_bags,
                voucher,
            };

            let storage_bucket_id = Self::next_storage_bucket_id();

            <NextStorageBucketId<T>>::put(storage_bucket_id + One::one());

            <StorageBucketById<T>>::insert(storage_bucket_id, storage_bucket);

            Self::deposit_event(
                RawEvent::StorageBucketCreated(
                    storage_bucket_id,
                    invite_worker,
                    accepting_new_bags,
                    size_limit,
                    objects_limit,
                )
            );
        }

        /// Updates storage buckets for a bag..
        #[weight = 10_000_000] // TODO: adjust weight
        pub fn update_storage_buckets_for_bag(
            origin,
            bag_id: BagId<T>,
            add_buckets: BTreeSet<T::StorageBucketId>,
            remove_buckets: BTreeSet<T::StorageBucketId>,
        ) {
            T::ensure_storage_working_group_leader_origin(origin)?;

            Self::ensure_bag_exists(&bag_id)?;

            let voucher_update = Self::validate_update_storage_buckets_for_bag_params(
                &bag_id,
                &add_buckets,
                &remove_buckets,
            )?;

            //
            // == MUTATION SAFE ==
            //

            // Update vouchers.
            if !add_buckets.is_empty() {
                Self::change_storage_buckets_vouchers(
                    &add_buckets,
                    &voucher_update,
                    OperationType::Increase
                );
            }
            if !remove_buckets.is_empty() {
                Self::change_storage_buckets_vouchers(
                    &remove_buckets,
                    &voucher_update,
                    OperationType::Decrease
                );
            }

            Bags::<T>::mutate(&bag_id, |bag| {
                bag.update_storage_buckets(&mut add_buckets.clone(), &remove_buckets);
            });

            Self::deposit_event(
                RawEvent::StorageBucketsUpdatedForBag(bag_id, add_buckets, remove_buckets)
            );
        }

        /// Cancel pending storage bucket invite. An invitation must be pending.
        #[weight = 10_000_000] // TODO: adjust weight
        pub fn cancel_storage_bucket_operator_invite(origin, storage_bucket_id: T::StorageBucketId){
            T::ensure_storage_working_group_leader_origin(origin)?;

            let bucket = Self::ensure_storage_bucket_exists(&storage_bucket_id)?;

            Self::ensure_bucket_pending_invitation_status(&bucket)?;

            //
            // == MUTATION SAFE ==
            //

            <StorageBucketById<T>>::mutate(storage_bucket_id, |bucket| {
                bucket.operator_status = StorageBucketOperatorStatus::Missing;
            });

            Self::deposit_event(
                RawEvent::StorageBucketInvitationCancelled(storage_bucket_id)
            );
        }

        /// Invite storage bucket operator. Must be missing.
        #[weight = 10_000_000] // TODO: adjust weight
        pub fn invite_storage_bucket_operator(
            origin,
            storage_bucket_id: T::StorageBucketId,
            operator_id: WorkerId<T>,
        ){
            T::ensure_storage_working_group_leader_origin(origin)?;

            let bucket = Self::ensure_storage_bucket_exists(&storage_bucket_id)?;

            Self::ensure_bucket_missing_invitation_status(&bucket)?;

            Self::ensure_storage_provider_operator_exists(&operator_id)?;

            //
            // == MUTATION SAFE ==
            //

            <StorageBucketById<T>>::mutate(storage_bucket_id, |bucket| {
                bucket.operator_status =
                    StorageBucketOperatorStatus::InvitedStorageWorker(operator_id);
            });

            Self::deposit_event(
                RawEvent::StorageBucketOperatorInvited(storage_bucket_id, operator_id)
            );
        }

        /// Removes storage bucket operator.
        #[weight = 10_000_000] // TODO: adjust weight
        pub fn remove_storage_bucket_operator(
            origin,
            storage_bucket_id: T::StorageBucketId,
        ){
            T::ensure_storage_working_group_leader_origin(origin)?;

            let bucket = Self::ensure_storage_bucket_exists(&storage_bucket_id)?;

            Self::ensure_bucket_storage_provider_invitation_status_for_removal(&bucket)?;

            //
            // == MUTATION SAFE ==
            //

            <StorageBucketById<T>>::mutate(storage_bucket_id, |bucket| {
                bucket.operator_status =
                    StorageBucketOperatorStatus::Missing;
            });

            Self::deposit_event(
                RawEvent::StorageBucketOperatorRemoved(storage_bucket_id)
            );
        }

        /// Update whether new bags are being accepted for storage.
        #[weight = 10_000_000] // TODO: adjust weight
        pub fn update_storage_bucket_status(
            origin,
            storage_bucket_id: T::StorageBucketId,
            accepting_new_bags: bool
        ) {
            T::ensure_storage_working_group_leader_origin(origin)?;

            Self::ensure_storage_bucket_exists(&storage_bucket_id)?;

            //
            // == MUTATION SAFE ==
            //

            <StorageBucketById<T>>::mutate(storage_bucket_id, |bucket| {
                bucket.accepting_new_bags = accepting_new_bags;
            });

            Self::deposit_event(
                RawEvent::StorageBucketStatusUpdated(storage_bucket_id, accepting_new_bags)
            );
        }

        /// Sets storage bucket voucher limits.
        #[weight = 10_000_000] // TODO: adjust weight
        pub fn set_storage_bucket_voucher_limits(
            origin,
            storage_bucket_id: T::StorageBucketId,
            new_objects_size_limit: u64,
            new_objects_number_limit: u64,
        ) {
            T::ensure_storage_working_group_leader_origin(origin)?;

            Self::ensure_storage_bucket_exists(&storage_bucket_id)?;

            ensure!(
                new_objects_size_limit <= Self::voucher_max_objects_size_limit(),
                Error::<T>::VoucherMaxObjectSizeLimitExceeded
            );

            ensure!(
                new_objects_number_limit <= Self::voucher_max_objects_number_limit(),
                Error::<T>::VoucherMaxObjectNumberLimitExceeded
            );

            //
            // == MUTATION SAFE ==
            //

            <StorageBucketById<T>>::mutate(storage_bucket_id, |bucket| {
                bucket.voucher = Voucher{
                    size_limit: new_objects_size_limit,
                    objects_limit: new_objects_number_limit,
                    ..bucket.voucher
                };
            });

            Self::deposit_event(
                RawEvent::StorageBucketVoucherLimitsSet(
                    storage_bucket_id,
                    new_objects_size_limit,
                    new_objects_number_limit
                )
            );
        }

        // ===== Storage Operator actions =====

        /// Accept the storage bucket invitation. An invitation must match the worker_id parameter.
        #[weight = 10_000_000] // TODO: adjust weight
        pub fn accept_storage_bucket_invitation(
            origin,
            worker_id: WorkerId<T>,
            storage_bucket_id: T::StorageBucketId
        ) {
            T::ensure_storage_worker_origin(origin, worker_id)?;

            let bucket = Self::ensure_storage_bucket_exists(&storage_bucket_id)?;

            Self::ensure_bucket_storage_provider_invitation_status(&bucket, worker_id)?;

            //
            // == MUTATION SAFE ==
            //

            <StorageBucketById<T>>::mutate(storage_bucket_id, |bucket| {
                bucket.operator_status = StorageBucketOperatorStatus::StorageWorker(worker_id);
            });

            Self::deposit_event(
                RawEvent::StorageBucketInvitationAccepted(storage_bucket_id, worker_id)
            );
        }

        /// Sets storage operator metadata (eg.: storage node URL).
        #[weight = 10_000_000] // TODO: adjust weight
        pub fn set_storage_operator_metadata(
            origin,
            worker_id: WorkerId<T>,
            storage_bucket_id: T::StorageBucketId,
            metadata: Vec<u8>
        ) {
            T::ensure_storage_worker_origin(origin, worker_id)?;

            let bucket = Self::ensure_storage_bucket_exists(&storage_bucket_id)?;

            Self::ensure_bucket_invitation_accepted(&bucket, worker_id)?;

            //
            // == MUTATION SAFE ==
            //

            Self::deposit_event(
                RawEvent::StorageOperatorMetadataSet(storage_bucket_id, worker_id, metadata)
            );
        }

        /// A storage provider signals that the data object was successfully uploaded to its storage.
        #[weight = 10_000_000] // TODO: adjust weight
        pub fn accept_pending_data_objects(
            origin,
            worker_id: WorkerId<T>,
            storage_bucket_id: T::StorageBucketId,
            bag_id: BagId<T>,
            data_objects: BTreeSet<T::DataObjectId>,
        ) {
            T::ensure_storage_worker_origin(origin, worker_id)?;

            let bucket = Self::ensure_storage_bucket_exists(&storage_bucket_id)?;

            Self::ensure_bucket_invitation_accepted(&bucket, worker_id)?;

            Self::ensure_bag_exists(&bag_id)?;

            Self::validate_accept_pending_data_objects_params(
                &bag_id,
                &data_objects,
                &storage_bucket_id
            )?;

            //
            // == MUTATION SAFE ==
            //

            // Accept data objects for a bag.
            for data_object_id in data_objects.iter() {
                DataObjectsById::<T>::mutate(&bag_id, data_object_id, |data_object| {
                    data_object.accepted = true;
                });
            }

            Self::deposit_event(
                RawEvent::PendingDataObjectsAccepted(
                    storage_bucket_id,
                    worker_id,
                    bag_id,
                    data_objects
                )
            );
        }

        // ===== Distribution Lead actions =====

        /// Create a distribution bucket family.
        #[weight = 10_000_000] // TODO: adjust weight
        pub fn create_distribution_bucket_family(origin) {
            T::ensure_distribution_working_group_leader_origin(origin)?;

            ensure!(
                Self::distribution_bucket_family_number() <
                    T::MaxDistributionBucketFamilyNumber::get(),
                Error::<T>::MaxDistributionBucketFamilyNumberLimitExceeded
            );

            //
            // == MUTATION SAFE ==
            //

            Self::increment_distribution_family_number();

            let family = DistributionBucketFamily::<T>::default();

            let family_id = Self::next_distribution_bucket_family_id();

            <NextDistributionBucketFamilyId<T>>::put(family_id + One::one());

            <DistributionBucketFamilyById<T>>::insert(family_id, family);

            Self::deposit_event(RawEvent::DistributionBucketFamilyCreated(family_id));
        }

        /// Deletes a distribution bucket family.
        #[weight = 10_000_000] // TODO: adjust weight
        pub fn delete_distribution_bucket_family(origin, family_id: T::DistributionBucketFamilyId) {
            T::ensure_distribution_working_group_leader_origin(origin)?;

            let family = Self::ensure_distribution_bucket_family_exists(&family_id)?;

            // Check that no assigned bags left.
            ensure!(family.no_bags_assigned(), Error::<T>::DistributionBucketIsBoundToBag);

            Self::check_dynamic_bag_creation_policy_for_dependencies(
                &family_id,
                DynamicBagType::Member
            )?;
            Self::check_dynamic_bag_creation_policy_for_dependencies(
                &family_id,
                DynamicBagType::Channel
            )?;

            //
            // == MUTATION SAFE ==
            //

            Self::decrement_distribution_family_number();

            <DistributionBucketFamilyById<T>>::remove(family_id);

            Self::deposit_event(RawEvent::DistributionBucketFamilyDeleted(family_id));
        }

        /// Create a distribution bucket.
        #[weight = 10_000_000] // TODO: adjust weight
        pub fn create_distribution_bucket(
            origin,
            family_id: T::DistributionBucketFamilyId,
            accepting_new_bags: bool,
        ) {
            T::ensure_distribution_working_group_leader_origin(origin)?;

            let family = Self::ensure_distribution_bucket_family_exists(&family_id)?;

            ensure!(
                family.distribution_buckets.len().saturated_into::<u64>() <
                    T::MaxDistributionBucketNumberPerFamily::get(),
                Error::<T>::MaxDistributionBucketNumberPerFamilyLimitExceeded
            );

            //
            // == MUTATION SAFE ==
            //

            let bucket = DistributionBucket::<T> {
                accepting_new_bags,
                distributing: true,
                pending_invitations: BTreeSet::new(),
                operators: BTreeSet::new(),
                assigned_bags: 0,
            };

            let bucket_id = Self::next_distribution_bucket_id();

            <DistributionBucketFamilyById<T>>::mutate(family_id, |family|{
                family.distribution_buckets.insert(bucket_id, bucket);
            });

            <NextDistributionBucketId<T>>::put(bucket_id + One::one());

            Self::deposit_event(
                RawEvent::DistributionBucketCreated(family_id, accepting_new_bags, bucket_id)
            );
        }

        /// Updates a distribution bucket 'accepts new bags' flag.
        #[weight = 10_000_000] // TODO: adjust weight
        pub fn update_distribution_bucket_status(
            origin,
            family_id: T::DistributionBucketFamilyId,
            distribution_bucket_id: T::DistributionBucketId,
            accepting_new_bags: bool
        ) {
            T::ensure_distribution_working_group_leader_origin(origin)?;

            let family = Self::ensure_distribution_bucket_family_exists(&family_id)?;
            Self::ensure_distribution_bucket_exists(
                &family,
                &distribution_bucket_id
            )?;

            //
            // == MUTATION SAFE ==
            //

            <DistributionBucketFamilyById<T>>::mutate(family_id, |family| {
                if let Some(bucket) = family.distribution_buckets.get_mut(&distribution_bucket_id) {
                    bucket.accepting_new_bags = accepting_new_bags;
                }
            });

            Self::deposit_event(
                RawEvent::DistributionBucketStatusUpdated(
                    family_id,
                    distribution_bucket_id,
                    accepting_new_bags
                )
            );
        }

        /// Delete distribution bucket. Must be empty.
        #[weight = 10_000_000] // TODO: adjust weight
        pub fn delete_distribution_bucket(
            origin,
            family_id: T::DistributionBucketFamilyId,
            distribution_bucket_id: T::DistributionBucketId,
        ){
            T::ensure_distribution_working_group_leader_origin(origin)?;

            let family = Self::ensure_distribution_bucket_family_exists(&family_id)?;
            let bucket = Self::ensure_distribution_bucket_exists(&family, &distribution_bucket_id)?;

            // Check that no assigned bags left.
            ensure!(bucket.no_bags_assigned(), Error::<T>::DistributionBucketIsBoundToBag);

            // Check that all operators were removed.
            ensure!(bucket.operators.is_empty(), Error::<T>::DistributionProviderOperatorSet);

            //
            // == MUTATION SAFE ==
            //

            <DistributionBucketFamilyById<T>>::mutate(family_id, |family| {
                family.distribution_buckets.remove(&distribution_bucket_id);
            });

            Self::deposit_event(
                RawEvent::DistributionBucketDeleted(family_id, distribution_bucket_id)
            );
        }

        /// Updates distribution buckets for a bag.
        #[weight = 10_000_000] // TODO: adjust weight
        pub fn update_distribution_buckets_for_bag(
            origin,
            bag_id: BagId<T>,
            family_id: T::DistributionBucketFamilyId,
            add_buckets: BTreeSet<T::DistributionBucketId>,
            remove_buckets: BTreeSet<T::DistributionBucketId>,
        ) {
            T::ensure_distribution_working_group_leader_origin(origin)?;

            Self::validate_update_distribution_buckets_for_bag_params(
                &bag_id,
                &family_id,
                &add_buckets,
                &remove_buckets,
            )?;

            //
            // == MUTATION SAFE ==
            //

            Bags::<T>::mutate(&bag_id, |bag| {
                bag.update_distribution_buckets(&mut add_buckets.clone(), &remove_buckets);
            });

            <DistributionBucketFamilyById<T>>::mutate(family_id, |family| {
                family.change_bag_assignments(&add_buckets, &remove_buckets);
            });

            Self::deposit_event(
                RawEvent::DistributionBucketsUpdatedForBag(
                    bag_id,
                    family_id,
                    add_buckets,
                    remove_buckets
                )
            );
        }

        /// Updates "Distribution buckets per bag" number limit.
        #[weight = 10_000_000] // TODO: adjust weight
        pub fn update_distribution_buckets_per_bag_limit(origin, new_limit: u64) {
            T::ensure_distribution_working_group_leader_origin(origin)?;

            T::DistributionBucketsPerBagValueConstraint::get().ensure_valid(
                new_limit,
                Error::<T>::DistributionBucketsPerBagLimitTooLow,
                Error::<T>::DistributionBucketsPerBagLimitTooHigh,
            )?;

            //
            // == MUTATION SAFE ==
            //

            DistributionBucketsPerBagLimit::put(new_limit);

            Self::deposit_event(RawEvent::DistributionBucketsPerBagLimitUpdated(new_limit));
        }

        /// Updates 'distributing' flag for the distributing flag.
        #[weight = 10_000_000] // TODO: adjust weight
        pub fn update_distribution_bucket_mode(
            origin,
            family_id: T::DistributionBucketFamilyId,
            distribution_bucket_id: T::DistributionBucketId,
            distributing: bool
        ) {
            T::ensure_distribution_working_group_leader_origin(origin)?;

            let family = Self::ensure_distribution_bucket_family_exists(&family_id)?;
            Self::ensure_distribution_bucket_exists(
                &family,
                &distribution_bucket_id
            )?;

            //
            // == MUTATION SAFE ==
            //

            <DistributionBucketFamilyById<T>>::mutate(family_id, |family| {
                if let Some(bucket) = family.distribution_buckets.get_mut(&distribution_bucket_id) {
                    bucket.distributing = distributing;
                }
            });

            Self::deposit_event(
                RawEvent::DistributionBucketModeUpdated(
                    family_id,
                    distribution_bucket_id,
                    distributing
                )
            );
        }

        /// Update number of distributed buckets used in given dynamic bag creation policy.
        #[weight = 10_000_000] // TODO: adjust weight
        pub fn update_families_in_dynamic_bag_creation_policy(
            origin,
            dynamic_bag_type: DynamicBagType,
            families: BTreeMap<T::DistributionBucketFamilyId, u32>
        ) {
            T::ensure_distribution_working_group_leader_origin(origin)?;

            Self::validate_update_families_in_dynamic_bag_creation_policy_params(&families)?;

            //
            // == MUTATION SAFE ==
            //

            DynamicBagCreationPolicies::<T>::mutate(dynamic_bag_type, |creation_policy| {
                creation_policy.families = families.clone();
            });

            Self::deposit_event(
                RawEvent::FamiliesInDynamicBagCreationPolicyUpdated(
                    dynamic_bag_type,
                    families
                )
            );
        }

        /// Invite an operator. Must be missing.
        #[weight = 10_000_000] // TODO: adjust weight
        pub fn invite_distribution_bucket_operator(
            origin,
            family_id: T::DistributionBucketFamilyId,
            distribution_bucket_id: T::DistributionBucketId,
            operator_worker_id: WorkerId<T>
        ) {
            T::ensure_distribution_working_group_leader_origin(origin)?;

            let family = Self::ensure_distribution_bucket_family_exists(&family_id)?;
            let bucket = Self::ensure_distribution_bucket_exists(
                &family,
                &distribution_bucket_id
            )?;

            Self::ensure_distribution_provider_can_be_invited(&bucket, &operator_worker_id)?;

            //
            // == MUTATION SAFE ==
            //

            <DistributionBucketFamilyById<T>>::mutate(family_id, |family| {
                if let Some(bucket) = family.distribution_buckets.get_mut(&distribution_bucket_id) {
                    bucket.pending_invitations.insert(operator_worker_id);
                }
            });

            Self::deposit_event(
                RawEvent::DistributionBucketOperatorInvited(
                    family_id,
                    distribution_bucket_id,
                    operator_worker_id,
                )
            );
        }

        /// Cancel pending invite. Must be pending.
        #[weight = 10_000_000] // TODO: adjust weight
        pub fn cancel_distribution_bucket_operator_invite(
            origin,
            family_id: T::DistributionBucketFamilyId,
            distribution_bucket_id: T::DistributionBucketId,
            operator_worker_id: WorkerId<T>
        ) {
            T::ensure_distribution_working_group_leader_origin(origin)?;

            let family = Self::ensure_distribution_bucket_family_exists(&family_id)?;
            let bucket = Self::ensure_distribution_bucket_exists(
                &family,
                &distribution_bucket_id
            )?;

            ensure!(
                bucket.pending_invitations.contains(&operator_worker_id),
                Error::<T>::NoDistributionBucketInvitation
            );

            //
            // == MUTATION SAFE ==
            //

            <DistributionBucketFamilyById<T>>::mutate(family_id, |family| {
                if let Some(bucket) = family.distribution_buckets.get_mut(&distribution_bucket_id) {
                    bucket.pending_invitations.remove(&operator_worker_id);
                }
            });

            Self::deposit_event(
                RawEvent::DistributionBucketInvitationCancelled(
                    family_id,
                    distribution_bucket_id,
                    operator_worker_id
                )
            );
        }

        /// Removes distribution bucket operator.
        #[weight = 10_000_000] // TODO: adjust weight
        pub fn remove_distribution_bucket_operator(
            origin,
            family_id: T::DistributionBucketFamilyId,
            distribution_bucket_id: T::DistributionBucketId,
            operator_worker_id: WorkerId<T>,
        ){
            T::ensure_distribution_working_group_leader_origin(origin)?;

            let family = Self::ensure_distribution_bucket_family_exists(&family_id)?;
            let bucket = Self::ensure_distribution_bucket_exists(
                &family,
                &distribution_bucket_id
            )?;

            ensure!(
                bucket.operators.contains(&operator_worker_id),
                Error::<T>::MustBeDistributionProviderOperatorForBucket
            );


            //
            // == MUTATION SAFE ==
            //

            <DistributionBucketFamilyById<T>>::mutate(family_id, |family| {
                if let Some(bucket) = family.distribution_buckets.get_mut(&distribution_bucket_id) {
                    bucket.operators.remove(&operator_worker_id);
                }
            });

            Self::deposit_event(
                RawEvent::DistributionBucketOperatorRemoved(
                    family_id,
                    distribution_bucket_id,
                    operator_worker_id
                )
            );
        }

        /// Set distribution bucket family metadata.
        #[weight = 10_000_000] // TODO: adjust weight
        pub fn set_distribution_bucket_family_metadata(
            origin,
            family_id: T::DistributionBucketFamilyId,
            metadata: Vec<u8>,
        ) {
            T::ensure_distribution_working_group_leader_origin(origin)?;

            Self::ensure_distribution_bucket_family_exists(&family_id)?;

            //
            // == MUTATION SAFE ==
            //

            Self::deposit_event(
                RawEvent::DistributionBucketFamilyMetadataSet(
                    family_id,
                    metadata
                )
            );
        }


        // ===== Distribution Operator actions =====

        /// Accept pending invite.
        #[weight = 10_000_000] // TODO: adjust weight
        pub fn accept_distribution_bucket_invitation(
            origin,
            worker_id: WorkerId<T>,
            family_id: T::DistributionBucketFamilyId,
            distribution_bucket_id: T::DistributionBucketId,

        ) {
            T::ensure_distribution_worker_origin(origin, worker_id)?;

            let family = Self::ensure_distribution_bucket_family_exists(&family_id)?;
            let bucket = Self::ensure_distribution_bucket_exists(
                &family,
                &distribution_bucket_id
            )?;

            ensure!(
                bucket.pending_invitations.contains(&worker_id),
                Error::<T>::NoDistributionBucketInvitation
            );

            //
            // == MUTATION SAFE ==
            //

            <DistributionBucketFamilyById<T>>::mutate(family_id, |family| {
                if let Some(bucket) = family.distribution_buckets.get_mut(&distribution_bucket_id) {
                    bucket.pending_invitations.remove(&worker_id);
                    bucket.operators.insert(worker_id);
                }
            });

            Self::deposit_event(
                RawEvent::DistributionBucketInvitationAccepted(
                    worker_id,
                    family_id,
                    distribution_bucket_id,
                )
            );
        }

        /// Set distribution operator metadata for the distribution bucket.
        #[weight = 10_000_000] // TODO: adjust weight
        pub fn set_distribution_operator_metadata(
            origin,
            worker_id: WorkerId<T>,
            family_id: T::DistributionBucketFamilyId,
            distribution_bucket_id: T::DistributionBucketId,
            metadata: Vec<u8>,
        ) {
            T::ensure_distribution_worker_origin(origin, worker_id)?;

            let family = Self::ensure_distribution_bucket_family_exists(&family_id)?;
            let bucket = Self::ensure_distribution_bucket_exists(
                &family,
                &distribution_bucket_id
            )?;

            ensure!(
                bucket.operators.contains(&worker_id),
                Error::<T>::MustBeDistributionProviderOperatorForBucket
            );

            //
            // == MUTATION SAFE ==
            //

            Self::deposit_event(
                RawEvent::DistributionBucketMetadataSet(
                    worker_id,
                    family_id,
                    distribution_bucket_id,
                    metadata
                )
            );
        }

        // ===== Sudo actions (development mode) =====

        /// Upload new data objects. Development mode.
        #[weight = 10_000_000] // TODO: adjust weight
        pub fn sudo_upload_data_objects(origin, params: UploadParameters<T>) {
            ensure_root(origin)?;

            Self::upload_data_objects(params)?;
        }

        /// Create a dynamic bag. Development mode.
        #[weight = 10_000_000] // TODO: adjust weight
        pub fn sudo_create_dynamic_bag(
            origin,
            bag_id: DynamicBagId<T>,
            deletion_prize: Option<DynamicBagDeletionPrize<T>>,
        ) {
            ensure_root(origin)?;

            Self::create_dynamic_bag(bag_id, deletion_prize)?;
        }
    }
}

// Public methods
impl<T: Trait> DataObjectStorage<T> for Module<T> {
    fn can_upload_data_objects(params: &UploadParameters<T>) -> DispatchResult {
        Self::validate_upload_data_objects_parameters(params).map(|_| ())
    }

    fn upload_data_objects(params: UploadParameters<T>) -> DispatchResult {
        let bag = Self::ensure_bag_exists(&params.bag_id)?;

        let bag_change = Self::validate_upload_data_objects_parameters(&params)?;

        //
        // == MUTATION SAFE ==
        //

        let data = Self::create_data_objects(params.object_creation_list.clone());

        <StorageTreasury<T>>::deposit(
            &params.deletion_prize_source_account_id,
            bag_change.total_deletion_prize,
        )?;

        Self::slash_data_size_fee(
            &params.deletion_prize_source_account_id,
            bag_change.voucher_update.objects_total_size,
        );

        // Save next object id.
        <NextDataObjectId<T>>::put(data.next_data_object_id);

        // Insert new objects.
        for (data_object_id, data_object) in data.data_objects_map.iter() {
            DataObjectsById::<T>::insert(&params.bag_id, &data_object_id, data_object);
        }

        Self::change_storage_bucket_vouchers_for_bag(
            &params.bag_id,
            &bag,
            &bag_change.voucher_update,
            OperationType::Increase,
        );

        Self::deposit_event(RawEvent::DataObjectsUploaded(
            data.data_objects_map.keys().cloned().collect(),
            params,
        ));

        Ok(())
    }

    fn can_move_data_objects(
        src_bag_id: &BagId<T>,
        dest_bag_id: &BagId<T>,
        objects: &BTreeSet<<T as Trait>::DataObjectId>,
    ) -> DispatchResult {
        Self::validate_data_objects_on_moving(src_bag_id, dest_bag_id, objects).map(|_| ())
    }

    fn move_data_objects(
        src_bag_id: BagId<T>,
        dest_bag_id: BagId<T>,
        objects: BTreeSet<T::DataObjectId>,
    ) -> DispatchResult {
        let src_bag = Self::ensure_bag_exists(&src_bag_id)?;
        let dest_bag = Self::ensure_bag_exists(&dest_bag_id)?;

        let bag_change =
            Self::validate_data_objects_on_moving(&src_bag_id, &dest_bag_id, &objects)?;

        //
        // == MUTATION SAFE ==
        //

        for object_id in objects.iter() {
            DataObjectsById::<T>::swap(&src_bag_id, &object_id, &dest_bag_id, &object_id);
        }

        // Change source bag.
        Self::change_storage_bucket_vouchers_for_bag(
            &src_bag_id,
            &src_bag,
            &bag_change.voucher_update,
            OperationType::Decrease,
        );

        // Change destination bag.
        Self::change_storage_bucket_vouchers_for_bag(
            &dest_bag_id,
            &dest_bag,
            &bag_change.voucher_update,
            OperationType::Increase,
        );

        Self::deposit_event(RawEvent::DataObjectsMoved(src_bag_id, dest_bag_id, objects));

        Ok(())
    }

    fn can_delete_data_objects(
        bag_id: &BagId<T>,
        objects: &BTreeSet<T::DataObjectId>,
    ) -> DispatchResult {
        Self::validate_delete_data_objects_params(bag_id, objects).map(|_| ())
    }

    fn delete_data_objects(
        deletion_prize_account_id: T::AccountId,
        bag_id: BagId<T>,
        objects: BTreeSet<T::DataObjectId>,
    ) -> DispatchResult {
        let bag = Self::ensure_bag_exists(&bag_id)?;

        let bag_change = Self::validate_delete_data_objects_params(&bag_id, &objects)?;

        //
        // == MUTATION SAFE ==
        //

        <StorageTreasury<T>>::withdraw(
            &deletion_prize_account_id,
            bag_change.total_deletion_prize,
        )?;

        for data_object_id in objects.iter() {
            DataObjectsById::<T>::remove(&bag_id, &data_object_id);
        }

        Self::change_storage_bucket_vouchers_for_bag(
            &bag_id,
            &bag,
            &bag_change.voucher_update,
            OperationType::Decrease,
        );

        Self::deposit_event(RawEvent::DataObjectsDeleted(
            deletion_prize_account_id,
            bag_id,
            objects,
        ));

        Ok(())
    }

    fn can_delete_dynamic_bag(bag_id: &DynamicBagId<T>) -> DispatchResult {
        Self::validate_delete_dynamic_bag_params(bag_id).map(|_| ())
    }

    fn delete_dynamic_bag(
        deletion_prize_account_id: T::AccountId,
        dynamic_bag_id: DynamicBagId<T>,
    ) -> DispatchResult {
        let deletion_prize = Self::validate_delete_dynamic_bag_params(&dynamic_bag_id)?;

        let bag_id: BagId<T> = dynamic_bag_id.clone().into();

        //
        // == MUTATION SAFE ==
        //

        if let Some(deletion_prize) = deletion_prize {
            <StorageTreasury<T>>::withdraw(&deletion_prize_account_id, deletion_prize)?;
        }

        <Bags<T>>::remove(&bag_id);

        Self::deposit_event(RawEvent::DynamicBagDeleted(
            deletion_prize_account_id,
            dynamic_bag_id,
        ));

        Ok(())
    }

    fn create_dynamic_bag(
        dynamic_bag_id: DynamicBagId<T>,
        deletion_prize: Option<DynamicBagDeletionPrize<T>>,
    ) -> DispatchResult {
        Self::validate_create_dynamic_bag_params(&dynamic_bag_id, &deletion_prize)?;

        //
        // == MUTATION SAFE ==
        //

        if let Some(deletion_prize) = deletion_prize.clone() {
            <StorageTreasury<T>>::deposit(&deletion_prize.account_id, deletion_prize.prize)?;
        }

        let bag_type: DynamicBagType = dynamic_bag_id.clone().into();

        let storage_buckets = Self::pick_storage_buckets_for_dynamic_bag(bag_type);
        let distribution_buckets = Self::pick_distribution_buckets_for_dynamic_bag(bag_type);

        let bag = Bag::<T> {
            stored_by: storage_buckets,
            deletion_prize: deletion_prize.clone().map(|dp| dp.prize),
            distributed_by: distribution_buckets,
            ..Default::default()
        };

        let bag_id: BagId<T> = dynamic_bag_id.clone().into();

        <Bags<T>>::insert(&bag_id, bag);

        Self::deposit_event(RawEvent::DynamicBagCreated(dynamic_bag_id, deletion_prize));

        Ok(())
    }

    fn can_create_dynamic_bag(
        bag_id: &DynamicBagId<T>,
        deletion_prize: &Option<DynamicBagDeletionPrize<T>>,
    ) -> DispatchResult {
        Self::validate_create_dynamic_bag_params(bag_id, deletion_prize)
    }
}

impl<T: Trait> Module<T> {
    // Increment distribution family number in the storage.
    fn increment_distribution_family_number() {
        DistributionBucketFamilyNumber::put(Self::distribution_bucket_family_number() + 1);
    }

    // Decrement distribution family number in the storage. No effect on zero number.
    fn decrement_distribution_family_number() {
        if Self::distribution_bucket_family_number() > 0 {
            DistributionBucketFamilyNumber::put(Self::distribution_bucket_family_number() - 1);
        }
    }

    // Validates dynamic bag creation params and conditions.
    fn validate_create_dynamic_bag_params(
        dynamic_bag_id: &DynamicBagId<T>,
        deletion_prize: &Option<DynamicBagDeletionPrize<T>>,
    ) -> DispatchResult {
        let bag_id: BagId<T> = dynamic_bag_id.clone().into();

        ensure!(
            !<Bags<T>>::contains_key(bag_id),
            Error::<T>::DynamicBagExists
        );

        if let Some(deletion_prize) = deletion_prize {
            ensure!(
                Balances::<T>::usable_balance(&deletion_prize.account_id) >= deletion_prize.prize,
                Error::<T>::InsufficientBalance
            );
        }

        Ok(())
    }

    // Validates dynamic bag deletion params and conditions. Returns bag's deletion prize.
    fn validate_delete_dynamic_bag_params(
        dynamic_bag_id: &DynamicBagId<T>,
    ) -> Result<Option<BalanceOf<T>>, DispatchError> {
        Self::ensure_dynamic_bag_exists(dynamic_bag_id)?;

        let dynamic_bag = Self::dynamic_bag(dynamic_bag_id);

        ensure!(
            dynamic_bag.objects_number == 0,
            Error::<T>::CannotDeleteNonEmptyDynamicBag
        );

        if let Some(deletion_prize) = dynamic_bag.deletion_prize {
            ensure!(
                <StorageTreasury<T>>::usable_balance() >= deletion_prize,
                Error::<T>::InsufficientTreasuryBalance
            );
        }

        Ok(dynamic_bag.deletion_prize)
    }

    // Ensures the existence of the storage bucket.
    // Returns the StorageBucket object or error.
    fn ensure_storage_bucket_exists(
        storage_bucket_id: &T::StorageBucketId,
    ) -> Result<StorageBucket<WorkerId<T>>, Error<T>> {
        ensure!(
            <StorageBucketById<T>>::contains_key(storage_bucket_id),
            Error::<T>::StorageBucketDoesntExist
        );

        Ok(Self::storage_bucket_by_id(storage_bucket_id))
    }

    // Ensures the correct invitation for the storage bucket and storage provider. Storage provider
    // must be invited.
    fn ensure_bucket_storage_provider_invitation_status(
        bucket: &StorageBucket<WorkerId<T>>,
        worker_id: WorkerId<T>,
    ) -> DispatchResult {
        match bucket.operator_status {
            StorageBucketOperatorStatus::Missing => {
                Err(Error::<T>::NoStorageBucketInvitation.into())
            }
            StorageBucketOperatorStatus::StorageWorker(_) => {
                Err(Error::<T>::StorageProviderAlreadySet.into())
            }
            StorageBucketOperatorStatus::InvitedStorageWorker(invited_worker_id) => {
                ensure!(
                    worker_id == invited_worker_id,
                    Error::<T>::DifferentStorageProviderInvited
                );

                Ok(())
            }
        }
    }

    // Ensures the correct invitation for the storage bucket and storage provider for removal.
    // Must be invited storage provider.
    fn ensure_bucket_storage_provider_invitation_status_for_removal(
        bucket: &StorageBucket<WorkerId<T>>,
    ) -> DispatchResult {
        if let StorageBucketOperatorStatus::StorageWorker(_) = bucket.operator_status {
            Ok(())
        } else {
            Err(Error::<T>::StorageProviderMustBeSet.into())
        }
    }

    // Ensures the correct invitation for the storage bucket and storage provider. Must be pending.
    fn ensure_bucket_pending_invitation_status(
        bucket: &StorageBucket<WorkerId<T>>,
    ) -> DispatchResult {
        match bucket.operator_status {
            StorageBucketOperatorStatus::Missing => {
                Err(Error::<T>::NoStorageBucketInvitation.into())
            }
            StorageBucketOperatorStatus::StorageWorker(_) => {
                Err(Error::<T>::StorageProviderAlreadySet.into())
            }
            StorageBucketOperatorStatus::InvitedStorageWorker(_) => Ok(()),
        }
    }

    // Ensures the missing invitation for the storage bucket and storage provider.
    fn ensure_bucket_missing_invitation_status(
        bucket: &StorageBucket<WorkerId<T>>,
    ) -> DispatchResult {
        match bucket.operator_status {
            StorageBucketOperatorStatus::Missing => Ok(()),
            StorageBucketOperatorStatus::StorageWorker(_) => {
                Err(Error::<T>::StorageProviderAlreadySet.into())
            }
            StorageBucketOperatorStatus::InvitedStorageWorker(_) => {
                Err(Error::<T>::InvitedStorageProvider.into())
            }
        }
    }

    // Ensures correct storage provider for the storage bucket.
    fn ensure_bucket_invitation_accepted(
        bucket: &StorageBucket<WorkerId<T>>,
        worker_id: WorkerId<T>,
    ) -> DispatchResult {
        match bucket.operator_status {
            StorageBucketOperatorStatus::Missing => {
                Err(Error::<T>::StorageProviderMustBeSet.into())
            }
            StorageBucketOperatorStatus::InvitedStorageWorker(_) => {
                Err(Error::<T>::InvalidStorageProvider.into())
            }
            StorageBucketOperatorStatus::StorageWorker(invited_worker_id) => {
                ensure!(
                    worker_id == invited_worker_id,
                    Error::<T>::InvalidStorageProvider
                );

                Ok(())
            }
        }
    }

    // Create data objects from the creation data.
    fn create_data_objects(
        object_creation_list: Vec<DataObjectCreationParameters>,
    ) -> DataObjectCandidates<T> {
        let deletion_prize = T::DataObjectDeletionPrize::get();

        let data_objects = object_creation_list.iter().cloned().map(|obj| DataObject {
            accepted: false,
            deletion_prize,
            size: obj.size,
        });

        let mut next_data_object_id = Self::next_data_object_id();
        let ids = iter::repeat_with(|| {
            let id = next_data_object_id;
            next_data_object_id += One::one();

            id
        })
        .take(data_objects.len());

        let data_objects_map = ids.zip(data_objects).collect::<BTreeMap<_, _>>();

        DataObjectCandidates {
            next_data_object_id,
            data_objects_map,
        }
    }

    // Ensures validity of the `accept_pending_data_objects` extrinsic parameters
    fn validate_accept_pending_data_objects_params(
        bag_id: &BagId<T>,
        data_objects: &BTreeSet<T::DataObjectId>,
        storage_bucket_id: &T::StorageBucketId,
    ) -> DispatchResult {
        ensure!(
            !data_objects.is_empty(),
            Error::<T>::DataObjectIdParamsAreEmpty
        );

        let bag = Self::ensure_bag_exists(bag_id)?;
        Self::ensure_storage_bucket_bound(&bag, storage_bucket_id)?;

        for data_object_id in data_objects.iter() {
            Self::ensure_data_object_exists(bag_id, data_object_id)?;
        }

        Ok(())
    }

    // Ensures validity of the `update_storage_buckets_for_bag` extrinsic parameters
    fn validate_update_storage_buckets_for_bag_params(
        bag_id: &BagId<T>,
        add_buckets: &BTreeSet<T::StorageBucketId>,
        remove_buckets: &BTreeSet<T::StorageBucketId>,
    ) -> Result<VoucherUpdate, DispatchError> {
        ensure!(
            !add_buckets.is_empty() || !remove_buckets.is_empty(),
            Error::<T>::StorageBucketIdCollectionsAreEmpty
        );

        let bag = Self::ensure_bag_exists(&bag_id)?;

        let new_bucket_number = bag
            .stored_by
            .len()
            .saturating_add(add_buckets.len())
            .saturating_sub(remove_buckets.len())
            .saturated_into::<u64>();

        ensure!(
            new_bucket_number <= Self::storage_buckets_per_bag_limit(),
            Error::<T>::StorageBucketPerBagLimitExceeded
        );

        for bucket_id in remove_buckets.iter() {
            ensure!(
                <StorageBucketById<T>>::contains_key(&bucket_id),
                Error::<T>::StorageBucketDoesntExist
            );

            ensure!(
                bag.stored_by.contains(&bucket_id),
                Error::<T>::StorageBucketIsNotBoundToBag
            );
        }

        for bucket_id in add_buckets.iter() {
            let bucket = Self::ensure_storage_bucket_exists(bucket_id)?;

            ensure!(
                bucket.accepting_new_bags,
                Error::<T>::StorageBucketDoesntAcceptNewBags
            );

            ensure!(
                !bag.stored_by.contains(&bucket_id),
                Error::<T>::StorageBucketIsBoundToBag
            );
        }

        let voucher_update = VoucherUpdate {
            objects_number: bag.objects_number,
            objects_total_size: bag.objects_total_size,
        };

        Self::check_buckets_for_overflow(&add_buckets, &voucher_update)?;

        Ok(voucher_update)
    }

    // Validate the "Move data objects between bags" operation data.
    fn validate_data_objects_on_moving(
        src_bag_id: &BagId<T>,
        dest_bag_id: &BagId<T>,
        object_ids: &BTreeSet<T::DataObjectId>,
    ) -> Result<BagUpdate<BalanceOf<T>>, DispatchError> {
        ensure!(
            *src_bag_id != *dest_bag_id,
            Error::<T>::SourceAndDestinationBagsAreEqual
        );

        ensure!(
            !object_ids.is_empty(),
            Error::<T>::DataObjectIdCollectionIsEmpty
        );

        Self::ensure_bag_exists(&src_bag_id)?;
        let dest_bag = Self::ensure_bag_exists(&dest_bag_id)?;

        let mut bag_change = BagUpdate::<BalanceOf<T>>::default();

        for object_id in object_ids.iter() {
            let data_object = Self::ensure_data_object_exists(&src_bag_id, object_id)?;

            bag_change.add_object(data_object.size, data_object.deletion_prize);
        }

        Self::check_bag_for_buckets_overflow(&dest_bag, &bag_change.voucher_update)?;

        Ok(bag_change)
    }

    // Returns only existing hashes in the blacklist from the original collection.
    #[allow(clippy::redundant_closure)] // doesn't work with Substrate storage functions.
    fn get_existing_hashes(hashes: &BTreeSet<Cid>) -> BTreeSet<Cid> {
        Self::get_hashes_by_predicate(hashes, |cid| Blacklist::contains_key(cid))
    }

    // Returns only nonexisting hashes in the blacklist from the original collection.
    fn get_nonexisting_hashes(hashes: &BTreeSet<Cid>) -> BTreeSet<Cid> {
        Self::get_hashes_by_predicate(hashes, |cid| !Blacklist::contains_key(cid))
    }

    // Returns hashes from the original collection selected by predicate.
    fn get_hashes_by_predicate<P: FnMut(&&Cid) -> bool>(
        hashes: &BTreeSet<Cid>,
        predicate: P,
    ) -> BTreeSet<Cid> {
        hashes
            .iter()
            .filter(predicate)
            .cloned()
            .collect::<BTreeSet<_>>()
    }

    // Ensure the new bucket could be created. It also validates some parameters.
    fn can_create_storage_bucket(
        voucher: &Voucher,
        invited_worker: &Option<WorkerId<T>>,
    ) -> DispatchResult {
        ensure!(
            voucher.size_limit <= Self::voucher_max_objects_size_limit(),
            Error::<T>::VoucherMaxObjectSizeLimitExceeded
        );

        ensure!(
            voucher.objects_limit <= Self::voucher_max_objects_number_limit(),
            Error::<T>::VoucherMaxObjectNumberLimitExceeded
        );

        if let Some(operator_id) = invited_worker {
            Self::ensure_storage_provider_operator_exists(operator_id)?;
        }

        Ok(())
    }

    // Update total objects size and number for all storage buckets assigned to a bag
    // and bag counters.
    fn change_storage_bucket_vouchers_for_bag(
        bag_id: &BagId<T>,
        bag: &Bag<T>,
        voucher_update: &VoucherUpdate,
        voucher_operation: OperationType,
    ) {
        // Change bag object and size counters.
        Bags::<T>::mutate(&bag_id, |bag| {
            match voucher_operation {
                OperationType::Increase => {
                    bag.objects_total_size = bag
                        .objects_total_size
                        .saturating_add(voucher_update.objects_total_size);
                    bag.objects_number = bag
                        .objects_number
                        .saturating_add(voucher_update.objects_number);
                }
                OperationType::Decrease => {
                    bag.objects_total_size = bag
                        .objects_total_size
                        .saturating_sub(voucher_update.objects_total_size);
                    bag.objects_number = bag
                        .objects_number
                        .saturating_sub(voucher_update.objects_number);
                }
            }

            Self::deposit_event(RawEvent::BagObjectsChanged(
                bag_id.clone(),
                bag.objects_total_size,
                bag.objects_number,
            ));
        });

        // Change related buckets' vouchers.
        Self::change_storage_buckets_vouchers(&bag.stored_by, voucher_update, voucher_operation);
    }

    // Update total objects size and number for provided storage buckets.
    fn change_storage_buckets_vouchers(
        bucket_ids: &BTreeSet<T::StorageBucketId>,
        voucher_update: &VoucherUpdate,
        voucher_operation: OperationType,
    ) {
        for bucket_id in bucket_ids.iter() {
            <StorageBucketById<T>>::mutate(bucket_id, |bucket| {
                bucket.voucher =
                    voucher_update.get_updated_voucher(&bucket.voucher, voucher_operation);

                Self::deposit_event(RawEvent::VoucherChanged(*bucket_id, bucket.voucher.clone()));
            });
        }
    }

    // Validates `delete_data_objects` parameters.
    // Returns voucher update for an affected bag.
    fn validate_delete_data_objects_params(
        bag_id: &BagId<T>,
        data_object_ids: &BTreeSet<T::DataObjectId>,
    ) -> Result<BagUpdate<BalanceOf<T>>, DispatchError> {
        ensure!(
            !data_object_ids.is_empty(),
            Error::<T>::DataObjectIdParamsAreEmpty
        );

        Self::ensure_bag_exists(bag_id)?;

        let bag_change = data_object_ids
            .iter()
            .try_fold::<_, _, Result<_, DispatchError>>(
                BagUpdate::default(),
                |acc, data_object_id| {
                    let data_object = Self::ensure_data_object_exists(bag_id, data_object_id)?;

                    let bag_change = acc
                        .clone()
                        .add_object(data_object.size, data_object.deletion_prize);

                    Ok(bag_change)
                },
            )?;

        ensure!(
            <StorageTreasury<T>>::usable_balance() >= bag_change.total_deletion_prize,
            Error::<T>::InsufficientTreasuryBalance
        );

        Ok(bag_change)
    }

    // Validates upload parameters and conditions (like global uploading block).
    // Returns voucher update parameters for the storage buckets.
    fn validate_upload_data_objects_parameters(
        params: &UploadParameters<T>,
    ) -> Result<BagUpdate<BalanceOf<T>>, DispatchError> {
        // Check global uploading block.
        ensure!(!Self::uploading_blocked(), Error::<T>::UploadingBlocked);

        // Check object creation list validity.
        ensure!(
            !params.object_creation_list.is_empty(),
            Error::<T>::NoObjectsOnUpload
        );

        let bag = Self::ensure_bag_exists(&params.bag_id)?;

        let new_objects_number: u64 = params.object_creation_list.len().saturated_into();
        let total_possible_data_objects_number: u64 = new_objects_number + bag.objects_number;

        // Check bag capacity.
        ensure!(
            total_possible_data_objects_number <= T::MaxNumberOfDataObjectsPerBag::get(),
            Error::<T>::DataObjectsPerBagLimitExceeded
        );

        // Check data size fee change.
        ensure!(
            params.expected_data_size_fee == Self::data_object_per_mega_byte_fee(),
            Error::<T>::DataSizeFeeChanged
        );

        let bag_change = params
            .object_creation_list
            .iter()
            .try_fold::<_, _, Result<_, DispatchError>>(
                BagUpdate::default(),
                |acc, object_params| {
                    // Should be non-empty hash.
                    ensure!(
                        !object_params.ipfs_content_id.is_empty(),
                        Error::<T>::EmptyContentId
                    );
                    // Should be non-zero size.
                    ensure!(object_params.size != 0, Error::<T>::ZeroObjectSize);

                    // Should not be blacklisted.
                    ensure!(
                        !Blacklist::contains_key(&object_params.ipfs_content_id),
                        Error::<T>::DataObjectBlacklisted,
                    );

                    let bag_change = acc
                        .clone()
                        .add_object(object_params.size, T::DataObjectDeletionPrize::get());

                    Ok(bag_change)
                },
            )?;

        let size_fee =
            Self::calculate_data_storage_fee(bag_change.voucher_update.objects_total_size);
        let usable_balance =
            Balances::<T>::usable_balance(&params.deletion_prize_source_account_id);

        // Check account balance to satisfy deletion prize and storage fee.
        let total_fee = bag_change.total_deletion_prize + size_fee;
        ensure!(usable_balance >= total_fee, Error::<T>::InsufficientBalance);

        // Check buckets.
        Self::check_bag_for_buckets_overflow(&bag, &bag_change.voucher_update)?;

        Ok(bag_change)
    }

    // Iterates through buckets in the bag. Verifies voucher parameters to fit the new limits:
    // objects number and total objects size.
    fn check_bag_for_buckets_overflow(
        bag: &Bag<T>,
        voucher_update: &VoucherUpdate,
    ) -> DispatchResult {
        Self::check_buckets_for_overflow(&bag.stored_by, voucher_update)
    }

    // Iterates through buckets. Verifies voucher parameters to fit the new limits:
    // objects number and total objects size.
    fn check_buckets_for_overflow(
        bucket_ids: &BTreeSet<T::StorageBucketId>,
        voucher_update: &VoucherUpdate,
    ) -> DispatchResult {
        for bucket_id in bucket_ids.iter() {
            let bucket = Self::storage_bucket_by_id(bucket_id);

            // Total object number limit is not exceeded.
            ensure!(
                voucher_update.objects_number + bucket.voucher.objects_used
                    <= bucket.voucher.objects_limit,
                Error::<T>::StorageBucketObjectNumberLimitReached
            );

            // Total object size limit is not exceeded.
            ensure!(
                voucher_update.objects_total_size + bucket.voucher.size_used
                    <= bucket.voucher.size_limit,
                Error::<T>::StorageBucketObjectSizeLimitReached
            );
        }

        Ok(())
    }

    // Calculate data storage fee based on size. Fee-value uses megabytes as measure value.
    // Data size will be rounded to nearest greater MB integer.
    pub(crate) fn calculate_data_storage_fee(bytes: u64) -> BalanceOf<T> {
        let mb_fee = Self::data_object_per_mega_byte_fee();

        const ONE_MB: u64 = 1_048_576;

        let mut megabytes = bytes / ONE_MB;

        if bytes % ONE_MB > 0 {
            megabytes += 1; // rounding to the nearest greater integer
        }

        mb_fee.saturating_mul(megabytes.saturated_into())
    }

    // Slash data size fee if fee value is set to non-zero.
    fn slash_data_size_fee(account_id: &T::AccountId, bytes: u64) {
        let fee = Self::calculate_data_storage_fee(bytes);

        if fee != Zero::zero() {
            let _ = Balances::<T>::slash(account_id, fee);
        }
    }

    // Selects storage bucket ID sets to assign to the dynamic bag.
    pub(crate) fn pick_storage_buckets_for_dynamic_bag(
        bag_type: DynamicBagType,
    ) -> BTreeSet<T::StorageBucketId> {
        StorageBucketPicker::<T>::pick_storage_buckets(bag_type)
    }

    // Selects distributed bucket ID sets to assign to the dynamic bag.
    pub(crate) fn pick_distribution_buckets_for_dynamic_bag(
        bag_type: DynamicBagType,
    ) -> BTreeSet<T::DistributionBucketId> {
        DistributionBucketPicker::<T>::pick_distribution_buckets(bag_type)
    }

    // Get default dynamic bag policy by bag type.
    fn get_default_dynamic_bag_creation_policy(
        bag_type: DynamicBagType,
    ) -> DynamicBagCreationPolicy<T::DistributionBucketFamilyId> {
        let number_of_storage_buckets = match bag_type {
            DynamicBagType::Member => T::DefaultMemberDynamicBagNumberOfStorageBuckets::get(),
            DynamicBagType::Channel => T::DefaultChannelDynamicBagNumberOfStorageBuckets::get(),
        };

        DynamicBagCreationPolicy::<T::DistributionBucketFamilyId> {
            number_of_storage_buckets,
            ..Default::default()
        }
    }

    // Loads dynamic bag creation policy or use default values.
    pub(crate) fn get_dynamic_bag_creation_policy(
        bag_type: DynamicBagType,
    ) -> DynamicBagCreationPolicy<T::DistributionBucketFamilyId> {
        if DynamicBagCreationPolicies::<T>::contains_key(bag_type) {
            return Self::dynamic_bag_creation_policy(bag_type);
        }

        Self::get_default_dynamic_bag_creation_policy(bag_type)
    }

    // Verifies storage operator existence.
    fn ensure_storage_provider_operator_exists(operator_id: &WorkerId<T>) -> DispatchResult {
        ensure!(
            T::ensure_storage_worker_exists(operator_id).is_ok(),
            Error::<T>::StorageProviderOperatorDoesntExist
        );

        Ok(())
    }

    // Returns the bag by the static bag id.
    #[cfg(test)]
    pub(crate) fn static_bag(static_bag_id: &StaticBagId) -> Bag<T> {
        let bag_id: BagId<T> = static_bag_id.clone().into();

        Self::bag(&bag_id)
    }

    // Returns the bag by the dynamic bag id.
    pub(crate) fn dynamic_bag(dynamic_bag_id: &DynamicBagId<T>) -> Bag<T> {
        let bag_id: BagId<T> = dynamic_bag_id.clone().into();

        Self::bag(&bag_id)
    }

    // Check the dynamic bag existence.
    fn ensure_dynamic_bag_exists(
        dynamic_bag_id: &DynamicBagId<T>,
    ) -> Result<Bag<T>, DispatchError> {
        let bag_id: BagId<T> = dynamic_bag_id.clone().into();

        Self::ensure_bag_exists(&bag_id)
    }

    // Check the dynamic bag existence. Static bags always exist.
    fn ensure_bag_exists(bag_id: &BagId<T>) -> Result<Bag<T>, DispatchError> {
        if let BagId::<T>::Dynamic(_) = &bag_id {
            ensure!(
                <Bags<T>>::contains_key(&bag_id),
                Error::<T>::DynamicBagDoesntExist
            );
        }

        Ok(Self::bag(&bag_id))
    }

    // Check the storage bucket binding for a bag.
    fn ensure_storage_bucket_bound(
        bag: &Bag<T>,
        storage_bucket_id: &T::StorageBucketId,
    ) -> DispatchResult {
        ensure!(
            bag.stored_by.contains(storage_bucket_id),
            Error::<T>::StorageBucketIsNotBoundToBag
        );

        Ok(())
    }

    // Check the data object existence inside a bag.
    pub(crate) fn ensure_data_object_exists(
        bag_id: &BagId<T>,
        data_object_id: &T::DataObjectId,
    ) -> Result<DataObject<BalanceOf<T>>, DispatchError> {
        ensure!(
            <DataObjectsById<T>>::contains_key(bag_id, data_object_id),
            Error::<T>::DataObjectDoesntExist
        );

        Ok(Self::data_object_by_id(bag_id, data_object_id))
    }

    // Ensures the existence of the distribution bucket family.
    // Returns the DistributionBucketFamily object or error.
    fn ensure_distribution_bucket_family_exists(
        family_id: &T::DistributionBucketFamilyId,
    ) -> Result<DistributionBucketFamily<T>, Error<T>> {
        ensure!(
            <DistributionBucketFamilyById<T>>::contains_key(family_id),
            Error::<T>::DistributionBucketFamilyDoesntExist
        );

        Ok(Self::distribution_bucket_family_by_id(family_id))
    }

    // Ensures the existence of the distribution bucket.
    // Returns the DistributionBucket object or error.
    fn ensure_distribution_bucket_exists(
        family: &DistributionBucketFamily<T>,
        distribution_bucket_id: &T::DistributionBucketId,
    ) -> Result<DistributionBucket<T>, Error<T>> {
        family
            .distribution_buckets
            .get(distribution_bucket_id)
            .cloned()
            .ok_or(Error::<T>::DistributionBucketDoesntExist)
    }

    // Ensures validity of the `update_distribution_buckets_for_bag` extrinsic parameters
    fn validate_update_distribution_buckets_for_bag_params(
        bag_id: &BagId<T>,
        family_id: &T::DistributionBucketFamilyId,
        add_buckets: &BTreeSet<T::DistributionBucketId>,
        remove_buckets: &BTreeSet<T::DistributionBucketId>,
    ) -> DispatchResult {
        ensure!(
            !add_buckets.is_empty() || !remove_buckets.is_empty(),
            Error::<T>::DistributionBucketIdCollectionsAreEmpty
        );

        let bag = Self::ensure_bag_exists(bag_id)?;

        let family = Self::ensure_distribution_bucket_family_exists(family_id)?;

        let new_bucket_number = bag
            .distributed_by
            .len()
            .saturating_add(add_buckets.len())
            .saturating_sub(remove_buckets.len())
            .saturated_into::<u64>();

        ensure!(
            new_bucket_number <= Self::distribution_buckets_per_bag_limit(),
            Error::<T>::MaxDistributionBucketNumberPerBagLimitExceeded
        );

        for bucket_id in remove_buckets.iter() {
            Self::ensure_distribution_bucket_exists(&family, bucket_id)?;

            ensure!(
                bag.distributed_by.contains(&bucket_id),
                Error::<T>::DistributionBucketIsNotBoundToBag
            );
        }

        for bucket_id in add_buckets.iter() {
            let bucket = Self::ensure_distribution_bucket_exists(&family, bucket_id)?;

            ensure!(
                bucket.accepting_new_bags,
                Error::<T>::DistributionBucketDoesntAcceptNewBags
            );

            ensure!(
                !bag.distributed_by.contains(&bucket_id),
                Error::<T>::DistributionBucketIsBoundToBag
            );
        }

        Ok(())
    }

    // Ensures validity of the `update_families_in_dynamic_bag_creation_policy` extrinsic parameters
    fn validate_update_families_in_dynamic_bag_creation_policy_params(
        families: &BTreeMap<T::DistributionBucketFamilyId, u32>,
    ) -> DispatchResult {
        for (family_id, _) in families.iter() {
            Self::ensure_distribution_bucket_family_exists(family_id)?;
        }

        Ok(())
    }

    // Generate random number from zero to upper_bound (excluding).
    pub(crate) fn random_index(seed: &[u8], upper_bound: u64) -> u64 {
        if upper_bound == 0 {
            return upper_bound;
        }

        let mut rand: u64 = 0;
        for (offset, byte) in seed.iter().enumerate().take(8) {
            rand += (*byte as u64) << offset;
        }
        rand % upper_bound
    }

    // Get initial random seed. It handles the error on the initial block.
    pub(crate) fn get_initial_random_seed() -> T::Hash {
        // Cannot create randomness in the initial block (Substrate error).
        if <frame_system::Module<T>>::block_number() == Zero::zero() {
            Default::default()
        } else {
            T::Randomness::random_seed()
        }
    }

    // Verify parameters for the `invite_distribution_bucket_operator` extrinsic.
    fn ensure_distribution_provider_can_be_invited(
        bucket: &DistributionBucket<T>,
        worker_id: &WorkerId<T>,
    ) -> DispatchResult {
        ensure!(
            T::ensure_distribution_worker_exists(worker_id).is_ok(),
            Error::<T>::DistributionProviderOperatorDoesntExist
        );

        ensure!(
            !bucket.pending_invitations.contains(worker_id),
            Error::<T>::DistributionProviderOperatorAlreadyInvited
        );

        ensure!(
            !bucket.operators.contains(worker_id),
            Error::<T>::DistributionProviderOperatorSet
        );

        ensure!(
            bucket.pending_invitations.len().saturated_into::<u64>()
                < T::MaxNumberOfPendingInvitationsPerDistributionBucket::get(),
            Error::<T>::MaxNumberOfPendingInvitationsLimitForDistributionBucketReached
        );

        Ok(())
    }
=======
pub use common::storage::StorageObjectOwner;

// The storage working group instance alias.
pub type StorageWorkingGroupInstance = working_group::Instance2;
>>>>>>> 8b1f4a5d

    // Verify that dynamic bag creation policies has no dependencies on given distribution bucket
    // family for all bag types.
    fn check_dynamic_bag_creation_policy_for_dependencies(
        family_id: &T::DistributionBucketFamilyId,
        dynamic_bag_type: DynamicBagType,
    ) -> DispatchResult {
        let creation_policy = Self::get_dynamic_bag_creation_policy(dynamic_bag_type);

<<<<<<< HEAD
        ensure!(
            !creation_policy.families.contains_key(family_id),
            Error::<T>::DistributionFamilyBoundToBagCreationPolicy
        );

        Ok(())
    }
}
=======
// Alias for the member id.
pub(crate) type MemberId<T> = <T as common::MembershipTypes>::MemberId;

// Alias for the content id.
pub(crate) type ContentId<T> = <T as common::StorageOwnership>::ContentId;

// Alias for the channel id.
pub(crate) type ChannelId<T> = <T as common::StorageOwnership>::ChannelId;

// Alias for the dao id.
pub(crate) type DAOId<T> = <T as common::StorageOwnership>::DAOId;

/// DAO object type id.
pub(crate) type DataObjectTypeId<T> = <T as common::StorageOwnership>::DataObjectTypeId;

/// Storage provider is a worker from the working group module.
pub type StorageProviderId<T> = working_group::WorkerId<T>;

/// Alias for StorageObjectOwner
pub type ObjectOwner<T> = StorageObjectOwner<MemberId<T>, ChannelId<T>, DAOId<T>>;
>>>>>>> 8b1f4a5d
<|MERGE_RESOLUTION|>--- conflicted
+++ resolved
@@ -116,10 +116,12 @@
 #![cfg_attr(not(feature = "std"), no_std)]
 // #![warn(missing_docs)] // Cannot be enabled by default because of the Substrate issue.
 
+// Internal Substrate warning (decl_event).
+#![allow(clippy::unused_unit)]
+
 #[cfg(test)]
 mod tests;
 
-<<<<<<< HEAD
 #[cfg(feature = "runtime-benchmarks")]
 mod benchmarking;
 
@@ -3557,12 +3559,6 @@
 
         Ok(())
     }
-=======
-pub use common::storage::StorageObjectOwner;
-
-// The storage working group instance alias.
-pub type StorageWorkingGroupInstance = working_group::Instance2;
->>>>>>> 8b1f4a5d
 
     // Verify that dynamic bag creation policies has no dependencies on given distribution bucket
     // family for all bag types.
@@ -3572,7 +3568,6 @@
     ) -> DispatchResult {
         let creation_policy = Self::get_dynamic_bag_creation_policy(dynamic_bag_type);
 
-<<<<<<< HEAD
         ensure!(
             !creation_policy.families.contains_key(family_id),
             Error::<T>::DistributionFamilyBoundToBagCreationPolicy
@@ -3580,26 +3575,4 @@
 
         Ok(())
     }
-}
-=======
-// Alias for the member id.
-pub(crate) type MemberId<T> = <T as common::MembershipTypes>::MemberId;
-
-// Alias for the content id.
-pub(crate) type ContentId<T> = <T as common::StorageOwnership>::ContentId;
-
-// Alias for the channel id.
-pub(crate) type ChannelId<T> = <T as common::StorageOwnership>::ChannelId;
-
-// Alias for the dao id.
-pub(crate) type DAOId<T> = <T as common::StorageOwnership>::DAOId;
-
-/// DAO object type id.
-pub(crate) type DataObjectTypeId<T> = <T as common::StorageOwnership>::DataObjectTypeId;
-
-/// Storage provider is a worker from the working group module.
-pub type StorageProviderId<T> = working_group::WorkerId<T>;
-
-/// Alias for StorageObjectOwner
-pub type ObjectOwner<T> = StorageObjectOwner<MemberId<T>, ChannelId<T>, DAOId<T>>;
->>>>>>> 8b1f4a5d
+}