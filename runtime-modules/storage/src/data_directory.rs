//! # Data directory module
//! Data directory module for the Joystream platform manages IPFS content id, storage providers,
//! owners of the content. It allows to add and accept or reject the content in the system.
//!
//! ## Comments
//!
//! Data object type registry module uses  working group module to authorize actions.
//!
//! ## Supported extrinsics
//!
//! ### Public extrinsic
//! - [add_content](./struct.Module.html#method.add_content) - Adds the content to the system.
//!
//! ### Private extrinsics
//! - accept_content - Storage provider accepts a content.
//! - reject_content - Storage provider rejects a content.
//! - remove_known_content_id - Removes the content id from the list of known content ids. Requires root privileges.
//! - set_known_content_id - Sets the content id from the list of known content ids. Requires root privileges.
//!

// Do not delete! Cannot be uncommented by default, because of Parity decl_module! issue.
//#![warn(missing_docs)]

use codec::{Decode, Encode};
use frame_support::dispatch::DispatchResult;
use frame_support::{decl_error, decl_event, decl_module, decl_storage, ensure};
use sp_std::collections::btree_map::BTreeMap;
use sp_std::vec::Vec;
use system::ensure_root;

#[cfg(feature = "std")]
use serde::{Deserialize, Serialize};

use common::origin::ActorOriginValidator;
pub use common::storage::{ContentParameters, StorageObjectOwner};
pub(crate) use common::BlockAndTime;

use crate::data_object_type_registry;
use crate::data_object_type_registry::IsActiveDataObjectType;
use crate::*;

/// The default maximum storage size (bytes) that lead can set on the voucher of an owner
pub const DEFAULT_VOUCHER_SIZE_LIMIT_UPPER_BOUND: u64 = 54_000_000_000;
/// The default maximum number of objects that lead can set on the voucher of an owner
pub const DEFAULT_VOUCHER_OBJECTS_LIMIT_UPPER_BOUND: u64 = 10_000;
/// The default system global storage limits
pub const DEFAULT_GLOBAL_VOUCHER: Voucher = Voucher::new(1_100_000_000_000, 1_000_000);
/// The default initial owner voucher
pub const DEFAULT_VOUCHER: Voucher = Voucher::new(5_400_000_000, 1_000);
/// The default starting upload blocked status
pub const DEFAULT_UPLOADING_BLOCKED_STATUS: bool = false;

/// The _Data directory_ main _Trait_.
pub trait Trait:
    pallet_timestamp::Trait
    + system::Trait
    + data_object_type_registry::Trait
    + membership::Trait
    + working_group::Trait<StorageWorkingGroupInstance>
    + common::MembershipTypes
    + common::StorageOwnership
{
    /// _Data directory_ event type.
    type Event: From<Event<Self>> + Into<<Self as system::Trait>::Event>;

    /// Active data object type validator.
    type IsActiveDataObjectType: data_object_type_registry::IsActiveDataObjectType<Self>;

    /// Validates member id and origin combination.
    type MemberOriginValidator: ActorOriginValidator<Self::Origin, MemberId<Self>, Self::AccountId>;
}

decl_error! {
    /// _Data object storage registry_ module predefined errors.
    pub enum Error for Module<T: Trait>{
        /// Content with this ID not found.
        CidNotFound,

        /// Only the liaison for the content may modify its status.
        LiaisonRequired,

        /// Cannot create content for inactive or missing data object type.
        DataObjectTypeMustBeActive,

        /// "Data object already added under this content id".
        DataObjectAlreadyAdded,

        /// Require root origin in extrinsics.
        RequireRootOrigin,

        /// DataObject Injection Failed. Too Many DataObjects.
        DataObjectsInjectionExceededLimit,

        /// Contant uploading failed. Actor voucher objects limit exceeded.
        VoucherObjectsLimitExceeded,

        /// Contant uploading failed. Actor voucher size limit exceeded.
        VoucherSizeLimitExceeded,

        /// Voucher size limit upper bound exceeded
        VoucherSizeLimitUpperBoundExceeded,

        /// Voucher objects limit upper bound exceeded
        VoucherObjectsLimitUpperBoundExceeded,

        /// Content uploading blocked.
        ContentUploadingBlocked,

        /// Provided owner should be equal o the data object owner under given content id
        OwnersAreNotEqual,

<<<<<<< HEAD
=======
        /// No storage provider available to service the request
        NoProviderAvailable,

>>>>>>> d77f6251
        /// New voucher limit being set is less than used.
        VoucherLimitLessThanUsed,

        /// Overflow detected when changing
        VoucherOverflow,
    }
}

/// The decision of the storage provider when it acts as liaison.
#[cfg_attr(feature = "std", derive(Serialize, Deserialize))]
#[derive(Clone, Encode, Decode, PartialEq, Debug)]
pub enum LiaisonJudgement {
    /// Content awaits for a judgment.
    Pending,

    /// Content accepted.
    Accepted,
}

impl Default for LiaisonJudgement {
    fn default() -> Self {
        LiaisonJudgement::Pending
    }
}

/// Alias for DataObjectInternal
pub type DataObject<T> = DataObjectInternal<
    MemberId<T>,
    ChannelId<T>,
    DAOId<T>,
    <T as system::Trait>::BlockNumber,
    <T as pallet_timestamp::Trait>::Moment,
    DataObjectTypeId<T>,
    StorageProviderId<T>,
>;

/// Manages content ids, type and storage provider decision about it.
#[cfg_attr(feature = "std", derive(Serialize, Deserialize))]
#[derive(Clone, Encode, Decode, PartialEq, Debug, Default)]
pub struct DataObjectInternal<
    MemberId,
    ChannelId,
    DAOId,
    BlockNumber,
    Moment,
    DataObjectTypeId,
    StorageProviderId,
> {
    /// Content owner.
    pub owner: StorageObjectOwner<MemberId, ChannelId, DAOId>,

    /// Content added at.
    pub added_at: BlockAndTime<BlockNumber, Moment>,

    /// Content type id.
    pub type_id: DataObjectTypeId,

    /// Content size in bytes.
    pub size: u64,

    /// Storage provider id of the liaison.
    pub liaison: StorageProviderId,

    /// Storage provider as liaison judgment.
    pub liaison_judgement: LiaisonJudgement,

    /// IPFS content id.
    pub ipfs_content_id: Vec<u8>,
}

#[derive(Clone, Copy)]
pub struct Delta {
    pub size: u64,
    pub objects: u64,
}

/// Uploading voucher for StorageObjectOwner
/// All fields are private. All changes should be done through the methods
/// to avoid invalid state.
#[cfg_attr(feature = "std", derive(Serialize, Deserialize))]
#[derive(Clone, Copy, Encode, Decode, PartialEq, Eq, Debug, Default)]
pub struct Voucher {
    // Total objects size limit per StorageObjectOwner
    size_limit: u64,
    // Total objects number limit per StorageObjectOwner
    objects_limit: u64,
    size_used: u64,
    objects_used: u64,
}

impl Voucher {
    /// Create new voucher with provided size & objects limits
    pub const fn new(size_limit: u64, objects_limit: u64) -> Self {
        Self {
            size_limit,
            objects_limit,
            size_used: 0,
            objects_used: 0,
        }
    }

    pub fn get_size_limit(&self) -> u64 {
        self.size_limit
    }

    pub fn get_objects_limit(&self) -> u64 {
        self.objects_limit
    }

    pub fn get_size_used(&self) -> u64 {
        self.size_used
    }

    pub fn get_objects_used(&self) -> u64 {
        self.objects_used
    }

    /// Calculate voucher delta. We don't do checked_sub as the other methods
    /// protect against state which would result in underflow.
    pub fn calculate_delta(&self) -> Delta {
        Delta {
            size: self.size_limit - self.size_used,
            objects: self.objects_limit - self.objects_used,
        }
    }

<<<<<<< HEAD
    pub fn fill_voucher<T: Trait>(self, voucher_delta: Delta) -> Result<Self, Error<T>> {
        if let Some(size_used) = self.size_used.checked_add(voucher_delta.size) {
            if let Some(objects_used) = self.objects_used.checked_add(voucher_delta.objects) {
=======
    /// Attempts to fill voucher and returns an updated Voucher if no overlflows occur
    /// or limits are exceeded. Error otherwise.
    pub fn fill_voucher<T: Trait>(self, voucher_delta: Delta) -> Result<Self, Error<T>> {
        if let Some(size_used) = self.size_used.checked_add(voucher_delta.size) {
            // Ensure size limit not exceeded
            ensure!(
                size_used <= self.size_limit,
                Error::<T>::VoucherSizeLimitExceeded
            );
            if let Some(objects_used) = self.objects_used.checked_add(voucher_delta.objects) {
                // Ensure objects limit not exceeded
                ensure!(
                    objects_used <= self.objects_limit,
                    Error::<T>::VoucherObjectsLimitExceeded
                );
>>>>>>> d77f6251
                return Ok(Self {
                    size_used,
                    objects_used,
                    ..self
                });
            }
        }
        Err(Error::<T>::VoucherOverflow)
    }

    pub fn release_voucher<T: Trait>(self, voucher_delta: Delta) -> Result<Self, Error<T>> {
        if let Some(size_used) = self.size_used.checked_sub(voucher_delta.size) {
            if let Some(objects_used) = self.objects_used.checked_sub(voucher_delta.objects) {
                return Ok(Self {
                    size_used,
                    objects_used,
                    ..self
                });
            }
        }
        Err(Error::<T>::VoucherOverflow)
    }

    pub fn set_new_size_limit<T: Trait>(&mut self, new_size_limit: u64) -> Result<(), Error<T>> {
        if self.size_used > new_size_limit {
            Err(Error::<T>::VoucherLimitLessThanUsed)
        } else {
            self.size_limit = new_size_limit;
            Ok(())
        }
    }

    pub fn set_new_objects_limit<T: Trait>(
        &mut self,
        new_objects_limit: u64,
    ) -> Result<(), Error<T>> {
        if self.objects_used > new_objects_limit {
            Err(Error::<T>::VoucherLimitLessThanUsed)
        } else {
            self.objects_limit = new_objects_limit;
            Ok(())
        }
    }
}

/// A map collection of unique DataObjects keyed by the ContentId
pub type DataObjectsMap<T> = BTreeMap<ContentId<T>, DataObject<T>>;

decl_storage! {
    trait Store for Module<T: Trait> as DataDirectory {

        /// Maps data objects by their content id.
        pub DataByContentId get(fn data_object_by_content_id) config():
            map hasher(blake2_128_concat) T::ContentId => DataObject<T>;

        /// Maps storage owner to it`s voucher. Created when the first upload by the new actor occured.
        pub Vouchers get(fn vouchers) config():
            map hasher(blake2_128_concat) ObjectOwner<T> => Voucher;

        /// Upper bound for the Voucher size limit.
        pub VoucherSizeLimitUpperBound get(fn voucher_size_limit_upper_bound) config(): u64 = DEFAULT_VOUCHER_SIZE_LIMIT_UPPER_BOUND;

        /// Upper bound for the Voucher objects number limit.
        pub VoucherObjectsLimitUpperBound get(fn voucher_objects_limit_upper_bound) config(): u64 = DEFAULT_VOUCHER_OBJECTS_LIMIT_UPPER_BOUND;

        /// Default content voucher for all actors.
        pub DefaultVoucher get(fn default_voucher) config(): Voucher = DEFAULT_VOUCHER;

        /// Global voucher.
        pub GlobalVoucher get(fn global_voucher) config(): Voucher = DEFAULT_GLOBAL_VOUCHER;

        /// If all new uploads blocked
        pub UploadingBlocked get(fn uploading_blocked) config(): bool = DEFAULT_UPLOADING_BLOCKED_STATUS;

    }
}

decl_event! {
    /// _Data directory_ events
    pub enum Event<T> where
        StorageObjectOwner = ObjectOwner<T>,
        StorageProviderId = StorageProviderId<T>,
        ContentId = ContentId<T>,
        ContentParameters = ContentParameters<ContentId<T>, DataObjectTypeId<T>>,
        VoucherLimit = u64,
        UploadingStatus = bool
    {
        /// Emits on adding of the content.
        /// Params:
        /// - Content parameters representation.
        /// - StorageObjectOwner enum.
        ContentAdded(Vec<ContentParameters>, StorageObjectOwner),

        /// Emits on content removal.
        /// Params:
        /// - Content parameters representation.
        /// - StorageObjectOwner enum.
        ContentRemoved(Vec<ContentId>, StorageObjectOwner),

        /// Emits when the storage provider accepts a content.
        /// Params:
        /// - Id of the relationship.
        /// - Id of the storage provider.
        ContentAccepted(ContentId, StorageProviderId),

        /// Emits when the storage provider rejects a content.
        /// Params:
        /// - Id of the relationship.
        /// - Id of the storage provider.
        ContentRejected(ContentId, StorageProviderId),

        /// Emits when the storage object owner voucher size limit update performed.
        /// Params:
        /// - StorageObjectOwner enum.
        /// - voucher size limit.
        StorageObjectOwnerVoucherSizeLimitUpdated(StorageObjectOwner, VoucherLimit),

        /// Emits when the storage object owner voucher objects limit update performed.
        /// Params:
        /// - StorageObjectOwner enum.
        /// - voucher objects limit.
        StorageObjectOwnerVoucherObjectsLimitUpdated(StorageObjectOwner, VoucherLimit),

        /// Emits when the content uploading status update performed.
        /// Params:
        /// - UploadingStatus bool flag.
        ContentUploadingStatusUpdated(UploadingStatus),

        /// Emits when the global voucher size limit is updated.
        /// Params:
        /// - New limit
        GlobalVoucherSizeLimitUpdated(u64),

        /// Emits when the global voucher objects limit is updated.
        /// Params:
        /// - New limit
        GlobalVoucherObjectsLimitUpdated(u64),

        /// Emits when the size limit upper bound is updated.
        /// Params:
        /// - New Upper bound
        VoucherSizeLimitUpperBoundUpdated(u64),

        /// Emits when the objects limit upper bound is updated.
        /// Params:
        /// - New Upper bound
        VoucherObjectsLimitUpperBoundUpdated(u64),

        /// Emits when the lead sets a new default voucher
        /// Params:
        /// - New size limit
        /// - New objects limit
        DefaultVoucherUpdated(u64, u64),
    }
}

decl_module! {
    /// _Data directory_ substrate module.
    pub struct Module<T: Trait> for enum Call where origin: T::Origin {
        /// Default deposit_event() handler
        fn deposit_event() = default;

        /// Predefined errors.
        type Error = Error<T>;

        /// Adds the content to the system. The created DataObject
        /// awaits liaison to accept or reject it.
        #[weight = 10_000_000] // TODO: adjust weight
        pub fn add_content(
            origin,
            owner: ObjectOwner<T>,
            content: Vec<ContentParameters<ContentId<T>, DataObjectTypeId<T>>>
        ) {

            // Ensure given origin can perform operation under specific storage object owner
            Self::ensure_storage_object_owner_origin(origin, &owner)?;

            Self::ensure_uploading_is_not_blocked()?;

            Self::ensure_content_is_valid(&content)?;

            // Ensure owner and global voucher constraints satisfied.
            let (new_owner_voucher, new_global_voucher) = Self::ensure_voucher_constraints_satisfied(&owner, &content)?;

            // fill vouchers - overflow cannot happen because of prior constraint checks
            let new_owner_voucher = owner_voucher.fill_voucher::<T>(upload_voucher_delta)?;
            let new_global_voucher = Self::global_voucher().fill_voucher::<T>(upload_voucher_delta)?;

            //
            // == MUTATION SAFE ==
            //

            // Updade or create owner voucher.
            <Vouchers<T>>::insert(&owner, new_owner_voucher);

            // Update global voucher
            <GlobalVoucher>::put(new_global_voucher);

<<<<<<< HEAD
            Self::upload_content(content.clone(), owner.clone());
=======
            Self::upload_content(liaison, content.clone(), owner.clone());
>>>>>>> d77f6251

            Self::deposit_event(RawEvent::ContentAdded(content, owner));
        }

        /// Remove the content from the system.
        #[weight = 10_000_000] // TODO: adjust weight
        pub fn remove_content(
            origin,
            owner: ObjectOwner<T>,
            content_ids: Vec<ContentId<T>>
        ) {

            // Ensure given origin can perform operation under specific storage object owner
            Self::ensure_storage_object_owner_origin(origin, &owner)?;

            // Ensure content under given content ids can be successfully removed
            let content = Self::ensure_content_can_be_removed(&content_ids, &owner)?;

            let owner_voucher = Self::get_voucher(&owner);
            let removal_voucher = Self::calculate_content_voucher(content);
            let new_owner_voucher = owner_voucher.release_voucher::<T>(removal_voucher)?;
            let new_global_voucher = Self::global_voucher().release_voucher::<T>(removal_voucher)?;

            //
            // == MUTATION SAFE ==
            //

            // Updade owner voucher
            <Vouchers<T>>::insert(&owner, new_owner_voucher);

            // Update global voucher
            <GlobalVoucher>::put(new_global_voucher);

            // Let's remove content
            for content_id in &content_ids {
                <DataByContentId<T>>::remove(content_id);
            }

            Self::deposit_event(RawEvent::ContentRemoved(content_ids, owner));
        }

        /// Updates storage object owner voucher objects limit. Requires leader privileges.
        /// New limit cannot be less that used value.
        #[weight = 10_000_000] // TODO: adjust weight
        pub fn update_storage_object_owner_voucher_objects_limit(
            origin,
            object_owner: ObjectOwner<T>,
            new_voucher_objects_limit: u64
        ) {
            <StorageWorkingGroup<T>>::ensure_origin_is_active_leader(origin)?;
            ensure!(
                new_voucher_objects_limit <= Self::voucher_objects_limit_upper_bound(),
                Error::<T>::VoucherObjectsLimitUpperBoundExceeded
            );

            let mut voucher = Self::get_voucher(&object_owner);

            voucher.set_new_objects_limit::<T>(new_voucher_objects_limit)?;

            //
            // == MUTATION SAFE ==
            //

            <Vouchers<T>>::insert(&object_owner, voucher);

            Self::deposit_event(RawEvent::StorageObjectOwnerVoucherObjectsLimitUpdated(object_owner, new_voucher_objects_limit));
        }

        /// Updates storage object owner voucher size limit. Requires leader privileges.
        /// New limit cannot be less that used value.
        #[weight = 10_000_000] // TODO: adjust weight
        pub fn update_storage_object_owner_voucher_size_limit(
            origin,
            object_owner: ObjectOwner<T>,
            new_voucher_size_limit: u64
        ) {
            <StorageWorkingGroup<T>>::ensure_origin_is_active_leader(origin)?;
            ensure!(
                new_voucher_size_limit <= Self::voucher_size_limit_upper_bound(),
                Error::<T>::VoucherSizeLimitUpperBoundExceeded
            );

            let mut voucher = Self::get_voucher(&object_owner);

            voucher.set_new_size_limit::<T>(new_voucher_size_limit)?;

            //
            // == MUTATION SAFE ==
            //

            <Vouchers<T>>::insert(&object_owner, voucher);
<<<<<<< HEAD

            Self::deposit_event(RawEvent::StorageObjectOwnerVoucherSizeLimitUpdated(object_owner, new_voucher_size_limit));
=======

            Self::deposit_event(RawEvent::StorageObjectOwnerVoucherSizeLimitUpdated(object_owner, new_voucher_size_limit));
        }

        /// Sets global voucher size limit. Requires root privileges.
        /// New limit cannot be less that used value.
        #[weight = 10_000_000] // TODO: adjust weight
        pub fn set_global_voucher_size_limit(
            origin,
            new_size_limit: u64
        ) {
            ensure_root(origin)?;

            let mut voucher =  Self::global_voucher();
            voucher.set_new_size_limit::<T>(new_size_limit)?;

            //
            // == MUTATION SAFE ==
            //

            GlobalVoucher::put(voucher);

            Self::deposit_event(RawEvent::GlobalVoucherSizeLimitUpdated(new_size_limit));
        }

        /// Sets global voucher objects limit. Requires root privileges.
        /// New limit cannot be less that used value.
        #[weight = 10_000_000] // TODO: adjust weight
        pub fn set_global_voucher_objects_limit(
            origin,
            new_objects_limit: u64
        ) {
            ensure_root(origin)?;

            let mut voucher = Self::global_voucher();
            voucher.set_new_objects_limit::<T>(new_objects_limit)?;

            //
            // == MUTATION SAFE ==
            //

            GlobalVoucher::put(voucher);

            Self::deposit_event(RawEvent::GlobalVoucherObjectsLimitUpdated(new_objects_limit));
        }

        /// Sets VoucherSizeLimitUpperBound. Requires root privileges.
        #[weight = 10_000_000] // TODO: adjust weight
        pub fn set_voucher_size_limit_upper_bound(
            origin,
            new_upper_bound: u64
        ) {
            ensure_root(origin)?;

            //
            // == MUTATION SAFE ==
            //

            VoucherSizeLimitUpperBound::put(new_upper_bound);

            Self::deposit_event(RawEvent::VoucherSizeLimitUpperBoundUpdated(new_upper_bound));
        }

        /// Sets VoucherObjectsLimitUpperBound. Requires root privileges.
        #[weight = 10_000_000] // TODO: adjust weight
        pub fn set_voucher_objects_limit_upper_bound(
            origin,
            new_upper_bound: u64
        ) {
            ensure_root(origin)?;

            //
            // == MUTATION SAFE ==
            //

            VoucherObjectsLimitUpperBound::put(new_upper_bound);

            Self::deposit_event(RawEvent::VoucherObjectsLimitUpperBoundUpdated(new_upper_bound));
        }

        /// Set the default owner voucher
        #[weight = 10_000_000] // TODO: adjust weight
        pub fn set_default_voucher(
            origin,
            size_limit: u64,
            objects_limit: u64
        ) {
            <StorageWorkingGroup<T>>::ensure_origin_is_active_leader(origin)?;
            // constrain to upper bounds
            ensure!(
                size_limit <= Self::voucher_size_limit_upper_bound(),
                Error::<T>::VoucherSizeLimitUpperBoundExceeded
            );
            ensure!(
                objects_limit <= Self::voucher_objects_limit_upper_bound(),
                Error::<T>::VoucherObjectsLimitUpperBoundExceeded
            );

            // == MUTATION SAFE ==
            DefaultVoucher::put(Voucher::new(size_limit, objects_limit));

            Self::deposit_event(RawEvent::DefaultVoucherUpdated(size_limit, objects_limit));
>>>>>>> d77f6251
        }

        /// Sets global voucher size limit. Requires root privileges.
        /// New limit cannot be less that used value.
        #[weight = 10_000_000] // TODO: adjust weight
        pub fn set_global_voucher_size_limit(
            origin,
            new_size_limit: u64
        ) {
            ensure_root(origin)?;

            let mut voucher =  Self::global_voucher();
            voucher.set_new_size_limit::<T>(new_size_limit)?;

            //
            // == MUTATION SAFE ==
            //

            GlobalVoucher::put(voucher);

            Self::deposit_event(RawEvent::GlobalVoucherSizeLimitUpdated(new_size_limit));
        }

        /// Sets global voucher objects limit. Requires root privileges.
        /// New limit cannot be less that used value.
        #[weight = 10_000_000] // TODO: adjust weight
        pub fn set_global_voucher_objects_limit(
            origin,
            new_objects_limit: u64
        ) {
            ensure_root(origin)?;

            let mut voucher = Self::global_voucher();
            voucher.set_new_objects_limit::<T>(new_objects_limit)?;

            //
            // == MUTATION SAFE ==
            //

            GlobalVoucher::put(voucher);

            Self::deposit_event(RawEvent::GlobalVoucherObjectsLimitUpdated(new_objects_limit));
        }

        /// Sets VoucherSizeLimitUpperBound. Requires root privileges.
        #[weight = 10_000_000] // TODO: adjust weight
        pub fn set_voucher_size_limit_upper_bound(
            origin,
            new_upper_bound: u64
        ) {
            ensure_root(origin)?;

            //
            // == MUTATION SAFE ==
            //

            VoucherSizeLimitUpperBound::put(new_upper_bound);

            Self::deposit_event(RawEvent::VoucherSizeLimitUpperBoundUpdated(new_upper_bound));
        }

        /// Sets VoucherObjectsLimitUpperBound. Requires root privileges.
        #[weight = 10_000_000] // TODO: adjust weight
        pub fn set_voucher_objects_limit_upper_bound(
            origin,
            new_upper_bound: u64
        ) {
            ensure_root(origin)?;

            //
            // == MUTATION SAFE ==
            //

            VoucherObjectsLimitUpperBound::put(new_upper_bound);

            Self::deposit_event(RawEvent::VoucherObjectsLimitUpperBoundUpdated(new_upper_bound));
        }

        /// Set the default owner voucher
        #[weight = 10_000_000] // TODO: adjust weight
        pub fn set_default_voucher(
            origin,
            size_limit: u64,
            objects_limit: u64
        ) {
            <StorageWorkingGroup<T>>::ensure_origin_is_active_leader(origin)?;
            // constrain to upper bounds
            ensure!(
                size_limit <= Self::voucher_size_limit_upper_bound(),
                Error::<T>::VoucherSizeLimitUpperBoundExceeded
            );
            ensure!(
                objects_limit <= Self::voucher_objects_limit_upper_bound(),
                Error::<T>::VoucherObjectsLimitUpperBoundExceeded
            );

            // == MUTATION SAFE ==
            DefaultVoucher::put(Voucher::new(size_limit, objects_limit));

            Self::deposit_event(RawEvent::DefaultVoucherUpdated(size_limit, objects_limit));
        }

        /// Storage provider accepts a content. Requires signed storage provider account and its id.
        /// The LiaisonJudgement can be updated, but only by the liaison.
        #[weight = 10_000_000] // TODO: adjust weight
        pub(crate) fn accept_content(
            origin,
            storage_provider_id: StorageProviderId<T>,
            content_id: T::ContentId
        ) {
            <StorageWorkingGroup<T>>::ensure_worker_signed(origin, &storage_provider_id)?;

            let mut data = Self::get_data_object(&content_id)?;

            // == MUTATION SAFE ==

            if data.liaison_judgement == LiaisonJudgement::Pending {
                // Set the liaison which is updating the judgement
                data.liaison = storage_provider_id;

                // Set the judgement
                data.liaison_judgement = LiaisonJudgement::Accepted;
                <DataByContentId<T>>::insert(content_id, data);
                Self::deposit_event(RawEvent::ContentAccepted(content_id, storage_provider_id));
            }
        }

        /// Locks / unlocks content uploading
        #[weight = 10_000_000] // TODO: adjust weight
        pub fn update_content_uploading_status(origin, is_blocked: bool) {
            <StorageWorkingGroup<T>>::ensure_origin_is_active_leader(origin)?;

            // == MUTATION SAFE ==

            <UploadingBlocked>::put(is_blocked);
            Self::deposit_event(RawEvent::ContentUploadingStatusUpdated(is_blocked));
        }
    }
}

impl<T: Trait> Module<T> {
    // Used to initialize data_directory runtime storage on runtime upgrade
    pub fn initialize_data_directory(
        vouchers: Vec<(ObjectOwner<T>, Voucher)>,
        voucher_size_limit_upper_bound: u64,
        voucher_objects_limit_upper_bound: u64,
        global_voucher: Voucher,
        default_voucher: Voucher,
        uploading_blocked: bool,
    ) {
        for (storage_object_owner, voucher) in vouchers {
            <Vouchers<T>>::insert(storage_object_owner, voucher);
        }

        <VoucherSizeLimitUpperBound>::put(voucher_size_limit_upper_bound);
        <VoucherObjectsLimitUpperBound>::put(voucher_objects_limit_upper_bound);
        <GlobalVoucher>::put(global_voucher);
        <DefaultVoucher>::put(default_voucher);
        <UploadingBlocked>::put(uploading_blocked);
    }

    // Ensure given origin can perform operation under specific storage object owner
    fn ensure_storage_object_owner_origin(
        origin: T::Origin,
        owner: &ObjectOwner<T>,
    ) -> DispatchResult {
        if let StorageObjectOwner::Member(member_id) = owner {
            T::MemberOriginValidator::ensure_actor_origin(origin, *member_id)?;
        } else {
            ensure_root(origin)?;
        };
        Ok(())
    }

    // Get owner voucher if exists, otherwise return default one.
    fn get_voucher(owner: &ObjectOwner<T>) -> Voucher {
        if <Vouchers<T>>::contains_key(owner) {
            Self::vouchers(owner)
        } else {
            Self::default_voucher()
        }
    }

    // Ensure content uploading is not blocked
    fn ensure_uploading_is_not_blocked() -> DispatchResult {
        ensure!(
            !Self::uploading_blocked(),
            Error::<T>::ContentUploadingBlocked
        );
        Ok(())
    }

    // Ensure content under given content ids can be successfully removed
    fn ensure_content_can_be_removed(
        content_ids: &[T::ContentId],
        owner: &ObjectOwner<T>,
    ) -> Result<Vec<DataObject<T>>, Error<T>> {
        let mut content = Vec::new();
        for content_id in content_ids {
            let data_object = Self::get_data_object(content_id)?;
            ensure!(data_object.owner == *owner, Error::<T>::OwnersAreNotEqual);
            content.push(data_object);
        }

        Ok(content)
    }

    /// Calculates content voucher delta of existing data objects
    fn calculate_content_voucher(content: Vec<DataObject<T>>) -> Delta {
        let content_length = content.len() as u64;

        let content_size = content
            .into_iter()
            .fold(0, |total_size, content| total_size + content.size);

        Delta {
            size: content_size,
            objects: content_length,
        }
    }

    /// Calculates content voucher delta for new content being added
    fn calculate_new_content_voucher(
        content: &[ContentParameters<T::ContentId, DataObjectTypeId<T>>],
    ) -> Delta {
        let objects = content.len() as u64;
        let size = content
            .iter()
            .fold(0, |total_size, content| total_size + content.size);

        Delta { size, objects }
    }

    /// Ensures new content satisfies both owner and global vouchers. Returns new vouchers
    /// if constraints are satisfied, Error otherwise.
    fn ensure_voucher_constraints_satisfied(
        owner: &ObjectOwner<T>,
        content: &[ContentParameters<T::ContentId, DataObjectTypeId<T>>],
    ) -> Result<(Voucher, Voucher), Error<T>> {
        let owner_voucher = Self::get_voucher(owner);
        let global_voucher = Self::global_voucher();
        let content_voucher_delta = Self::calculate_new_content_voucher(content);

        let new_owner_voucher = owner_voucher.fill_voucher::<T>(content_voucher_delta)?;
        let new_global_voucher = global_voucher.fill_voucher::<T>(content_voucher_delta)?;

        Ok((new_owner_voucher, new_global_voucher))
    }

    // Complete content upload
    fn upload_content(
<<<<<<< HEAD
=======
        liaison: StorageProviderId<T>,
>>>>>>> d77f6251
        multi_content: Vec<ContentParameters<T::ContentId, DataObjectTypeId<T>>>,
        owner: ObjectOwner<T>,
    ) {
        for content in multi_content {
            let data: DataObject<T> = DataObjectInternal {
                type_id: content.type_id,
                size: content.size,
                added_at: common::current_block_time::<T>(),
                owner: owner.clone(),
                // It is irrelevant what liaison is set when judgement is pending
                liaison: StorageProviderId::<T>::default(),
                liaison_judgement: LiaisonJudgement::Pending,
                ipfs_content_id: content.ipfs_content_id,
            };

            <DataByContentId<T>>::insert(content.content_id, data);
        }
    }

    fn ensure_content_is_valid(
        multi_content: &[ContentParameters<T::ContentId, DataObjectTypeId<T>>],
    ) -> DispatchResult {
        for content in multi_content {
            ensure!(
                T::IsActiveDataObjectType::is_active_data_object_type(&content.type_id),
                Error::<T>::DataObjectTypeMustBeActive
            );

            ensure!(
                !<DataByContentId<T>>::contains_key(&content.content_id),
                Error::<T>::DataObjectAlreadyAdded
            );
        }
        Ok(())
    }
}

/// Content access helper.
pub trait ContentIdExists<T: Trait> {
    /// Verifies the content existence.
    fn has_content(id: &T::ContentId) -> bool;

    /// Returns the data object for the provided content id.
    fn get_data_object(id: &T::ContentId) -> Result<DataObject<T>, Error<T>>;
}

impl<T: Trait> ContentIdExists<T> for Module<T> {
    fn has_content(content_id: &T::ContentId) -> bool {
        <DataByContentId<T>>::contains_key(content_id)
    }

    fn get_data_object(content_id: &T::ContentId) -> Result<DataObject<T>, Error<T>> {
        if Self::has_content(content_id) {
            Ok(Self::data_object_by_content_id(*content_id))
        } else {
            Err(Error::<T>::CidNotFound)
        }
    }
}

impl<T: Trait> common::storage::StorageSystem<T> for Module<T> {
    fn atomically_add_content(
        owner: ObjectOwner<T>,
        content: Vec<ContentParameters<T::ContentId, DataObjectTypeId<T>>>,
    ) -> DispatchResult {
        Self::ensure_content_is_valid(&content)?;

        Self::ensure_uploading_is_not_blocked()?;

        // Ensure owner and global vouchers constraints satisfied.
        let (new_owner_voucher, new_global_voucher) =
            Self::ensure_voucher_constraints_satisfied(&owner, &content)?;

        // fill vouchers - overflow cannot happen because of prior constraint checks
        let new_owner_voucher = owner_voucher.fill_voucher::<T>(upload_voucher)?;
        let new_global_voucher = Self::global_voucher().fill_voucher::<T>(upload_voucher)?;

        //
        // == MUTATION SAFE ==
        //

        // Updade or create owner voucher.
        <Vouchers<T>>::insert(&owner, new_owner_voucher);

        // Update global voucher
        <GlobalVoucher>::put(new_global_voucher);

<<<<<<< HEAD
        Self::upload_content(content, owner);
=======
        Self::upload_content(liaison, content, owner);
>>>>>>> d77f6251
        Ok(())
    }

    fn atomically_remove_content(
        owner: &ObjectOwner<T>,
        content_ids: &[T::ContentId],
    ) -> DispatchResult {
        // Ensure content under given content ids can be successfully removed
        let content = Self::ensure_content_can_be_removed(content_ids, owner)?;

        let owner_voucher = Self::get_voucher(&owner);
        let removal_voucher = Self::calculate_content_voucher(content);
        let new_owner_voucher = owner_voucher.release_voucher::<T>(removal_voucher)?;
        let new_global_voucher = Self::global_voucher().release_voucher::<T>(removal_voucher)?;

        //
        // == MUTATION SAFE ==
        //

        // Updade owner voucher.
        <Vouchers<T>>::insert(owner, new_owner_voucher);

        // Update global voucher
        <GlobalVoucher>::put(new_global_voucher);

        // Let's remove content
        for content_id in content_ids {
            <DataByContentId<T>>::remove(content_id);
        }

        Ok(())
    }

    fn can_add_content(
        owner: ObjectOwner<T>,
        content: Vec<ContentParameters<T::ContentId, DataObjectTypeId<T>>>,
    ) -> DispatchResult {
        Self::ensure_uploading_is_not_blocked()?;

<<<<<<< HEAD
        let owner_voucher = Self::get_voucher(&owner);

        // Ensure owner voucher constraints satisfied.
        let delta = Self::ensure_owner_voucher_constraints_satisfied(owner_voucher, &content)?;
        // Ensure global voucher constraints satisfied.
        Self::ensure_global_voucher_constraints_satisfied(delta)?;
=======
        T::StorageProviderHelper::get_random_storage_provider()?;

        let _ = Self::ensure_voucher_constraints_satisfied(&owner, &content)?;

>>>>>>> d77f6251
        Self::ensure_content_is_valid(&content)
    }

    fn can_remove_content(owner: &ObjectOwner<T>, content_ids: &[ContentId<T>]) -> DispatchResult {
        // Ensure content under given content ids can be successfully removed
        Self::ensure_content_can_be_removed(content_ids, &owner)?;

        Ok(())
    }
}<|MERGE_RESOLUTION|>--- conflicted
+++ resolved
@@ -109,12 +109,6 @@
         /// Provided owner should be equal o the data object owner under given content id
         OwnersAreNotEqual,
 
-<<<<<<< HEAD
-=======
-        /// No storage provider available to service the request
-        NoProviderAvailable,
-
->>>>>>> d77f6251
         /// New voucher limit being set is less than used.
         VoucherLimitLessThanUsed,
 
@@ -241,11 +235,6 @@
         }
     }
 
-<<<<<<< HEAD
-    pub fn fill_voucher<T: Trait>(self, voucher_delta: Delta) -> Result<Self, Error<T>> {
-        if let Some(size_used) = self.size_used.checked_add(voucher_delta.size) {
-            if let Some(objects_used) = self.objects_used.checked_add(voucher_delta.objects) {
-=======
     /// Attempts to fill voucher and returns an updated Voucher if no overlflows occur
     /// or limits are exceeded. Error otherwise.
     pub fn fill_voucher<T: Trait>(self, voucher_delta: Delta) -> Result<Self, Error<T>> {
@@ -261,7 +250,6 @@
                     objects_used <= self.objects_limit,
                     Error::<T>::VoucherObjectsLimitExceeded
                 );
->>>>>>> d77f6251
                 return Ok(Self {
                     size_used,
                     objects_used,
@@ -446,10 +434,6 @@
             // Ensure owner and global voucher constraints satisfied.
             let (new_owner_voucher, new_global_voucher) = Self::ensure_voucher_constraints_satisfied(&owner, &content)?;
 
-            // fill vouchers - overflow cannot happen because of prior constraint checks
-            let new_owner_voucher = owner_voucher.fill_voucher::<T>(upload_voucher_delta)?;
-            let new_global_voucher = Self::global_voucher().fill_voucher::<T>(upload_voucher_delta)?;
-
             //
             // == MUTATION SAFE ==
             //
@@ -460,11 +444,7 @@
             // Update global voucher
             <GlobalVoucher>::put(new_global_voucher);
 
-<<<<<<< HEAD
             Self::upload_content(content.clone(), owner.clone());
-=======
-            Self::upload_content(liaison, content.clone(), owner.clone());
->>>>>>> d77f6251
 
             Self::deposit_event(RawEvent::ContentAdded(content, owner));
         }
@@ -556,10 +536,6 @@
             //
 
             <Vouchers<T>>::insert(&object_owner, voucher);
-<<<<<<< HEAD
-
-            Self::deposit_event(RawEvent::StorageObjectOwnerVoucherSizeLimitUpdated(object_owner, new_voucher_size_limit));
-=======
 
             Self::deposit_event(RawEvent::StorageObjectOwnerVoucherSizeLimitUpdated(object_owner, new_voucher_size_limit));
         }
@@ -662,107 +638,6 @@
             DefaultVoucher::put(Voucher::new(size_limit, objects_limit));
 
             Self::deposit_event(RawEvent::DefaultVoucherUpdated(size_limit, objects_limit));
->>>>>>> d77f6251
-        }
-
-        /// Sets global voucher size limit. Requires root privileges.
-        /// New limit cannot be less that used value.
-        #[weight = 10_000_000] // TODO: adjust weight
-        pub fn set_global_voucher_size_limit(
-            origin,
-            new_size_limit: u64
-        ) {
-            ensure_root(origin)?;
-
-            let mut voucher =  Self::global_voucher();
-            voucher.set_new_size_limit::<T>(new_size_limit)?;
-
-            //
-            // == MUTATION SAFE ==
-            //
-
-            GlobalVoucher::put(voucher);
-
-            Self::deposit_event(RawEvent::GlobalVoucherSizeLimitUpdated(new_size_limit));
-        }
-
-        /// Sets global voucher objects limit. Requires root privileges.
-        /// New limit cannot be less that used value.
-        #[weight = 10_000_000] // TODO: adjust weight
-        pub fn set_global_voucher_objects_limit(
-            origin,
-            new_objects_limit: u64
-        ) {
-            ensure_root(origin)?;
-
-            let mut voucher = Self::global_voucher();
-            voucher.set_new_objects_limit::<T>(new_objects_limit)?;
-
-            //
-            // == MUTATION SAFE ==
-            //
-
-            GlobalVoucher::put(voucher);
-
-            Self::deposit_event(RawEvent::GlobalVoucherObjectsLimitUpdated(new_objects_limit));
-        }
-
-        /// Sets VoucherSizeLimitUpperBound. Requires root privileges.
-        #[weight = 10_000_000] // TODO: adjust weight
-        pub fn set_voucher_size_limit_upper_bound(
-            origin,
-            new_upper_bound: u64
-        ) {
-            ensure_root(origin)?;
-
-            //
-            // == MUTATION SAFE ==
-            //
-
-            VoucherSizeLimitUpperBound::put(new_upper_bound);
-
-            Self::deposit_event(RawEvent::VoucherSizeLimitUpperBoundUpdated(new_upper_bound));
-        }
-
-        /// Sets VoucherObjectsLimitUpperBound. Requires root privileges.
-        #[weight = 10_000_000] // TODO: adjust weight
-        pub fn set_voucher_objects_limit_upper_bound(
-            origin,
-            new_upper_bound: u64
-        ) {
-            ensure_root(origin)?;
-
-            //
-            // == MUTATION SAFE ==
-            //
-
-            VoucherObjectsLimitUpperBound::put(new_upper_bound);
-
-            Self::deposit_event(RawEvent::VoucherObjectsLimitUpperBoundUpdated(new_upper_bound));
-        }
-
-        /// Set the default owner voucher
-        #[weight = 10_000_000] // TODO: adjust weight
-        pub fn set_default_voucher(
-            origin,
-            size_limit: u64,
-            objects_limit: u64
-        ) {
-            <StorageWorkingGroup<T>>::ensure_origin_is_active_leader(origin)?;
-            // constrain to upper bounds
-            ensure!(
-                size_limit <= Self::voucher_size_limit_upper_bound(),
-                Error::<T>::VoucherSizeLimitUpperBoundExceeded
-            );
-            ensure!(
-                objects_limit <= Self::voucher_objects_limit_upper_bound(),
-                Error::<T>::VoucherObjectsLimitUpperBoundExceeded
-            );
-
-            // == MUTATION SAFE ==
-            DefaultVoucher::put(Voucher::new(size_limit, objects_limit));
-
-            Self::deposit_event(RawEvent::DefaultVoucherUpdated(size_limit, objects_limit));
         }
 
         /// Storage provider accepts a content. Requires signed storage provider account and its id.
@@ -914,10 +789,6 @@
 
     // Complete content upload
     fn upload_content(
-<<<<<<< HEAD
-=======
-        liaison: StorageProviderId<T>,
->>>>>>> d77f6251
         multi_content: Vec<ContentParameters<T::ContentId, DataObjectTypeId<T>>>,
         owner: ObjectOwner<T>,
     ) {
@@ -991,10 +862,6 @@
         let (new_owner_voucher, new_global_voucher) =
             Self::ensure_voucher_constraints_satisfied(&owner, &content)?;
 
-        // fill vouchers - overflow cannot happen because of prior constraint checks
-        let new_owner_voucher = owner_voucher.fill_voucher::<T>(upload_voucher)?;
-        let new_global_voucher = Self::global_voucher().fill_voucher::<T>(upload_voucher)?;
-
         //
         // == MUTATION SAFE ==
         //
@@ -1005,11 +872,7 @@
         // Update global voucher
         <GlobalVoucher>::put(new_global_voucher);
 
-<<<<<<< HEAD
         Self::upload_content(content, owner);
-=======
-        Self::upload_content(liaison, content, owner);
->>>>>>> d77f6251
         Ok(())
     }
 
@@ -1049,19 +912,8 @@
     ) -> DispatchResult {
         Self::ensure_uploading_is_not_blocked()?;
 
-<<<<<<< HEAD
-        let owner_voucher = Self::get_voucher(&owner);
-
-        // Ensure owner voucher constraints satisfied.
-        let delta = Self::ensure_owner_voucher_constraints_satisfied(owner_voucher, &content)?;
-        // Ensure global voucher constraints satisfied.
-        Self::ensure_global_voucher_constraints_satisfied(delta)?;
-=======
-        T::StorageProviderHelper::get_random_storage_provider()?;
-
         let _ = Self::ensure_voucher_constraints_satisfied(&owner, &content)?;
 
->>>>>>> d77f6251
         Self::ensure_content_is_valid(&content)
     }
 
