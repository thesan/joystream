//! Joystream membership module.
//!
//! Memberships are the stable identifier under which actors occupy roles,
//! submit proposals and communicate on the platform.
//!
//! ### Overview
//! A membership is a representation of an actor on the platform,
//! and it exist to serve the profile and reputation purposes.
//!
//! #### Profile
//! A membership has an associated rich profile that includes information that support presenting
//! the actor in a human friendly way in applications, much more so than raw accounts in isolation.
//!
//! #### Reputation
//!
//! Facilitates the consolidation of all activity under one stable identifier,
//! allowing an actor to invest in the reputation of a membership through prolonged participation
//! with good conduct. This gives honest and competent actors a practical way to signal quality,
//! and this quality signal is a key screening parameter allowing entry into more important and
//! sensitive activities. While nothing technically prevents an actor from registering for multiple
//! memberships, the value of doing a range of activities under one membership should be greater
//! than having it fragmented, since reputation, in essence, increases with the length and scope of
//! the history of consistent good conduct.
//!
//! It's important to be aware that a membership is not an account, but a higher level concept that
//! involves accounts for authentication. The membership subsystem is responsible for storing and
//! managing all memberships on the platform, as well as enabling the creation of new memberships,
//! and the terms under which this may happen.
//!
//! Supported extrinsics:
//! - [update_profile](./struct.Module.html#method.update_profile) - updates profile parameters.
//! - [buy_membership](./struct.Module.html#method.buy_membership) - allows to buy membership
//! for non-members.
//! - [update_accounts](./struct.Module.html#method.update_accounts) - updates member accounts.
//! - [update_profile_verification](./struct.Module.html#method.update_profile_verification) -
//! updates member profile verification status.
//! - [set_referral_cut](./struct.Module.html#method.set_referral_cut) -
//! updates the referral cut percent value.
//! - [transfer_invites](./struct.Module.html#method.transfer_invites) - transfers the invites
//! from one member to another.
//!
//! [Joystream handbook description](https://joystream.gitbook.io/joystream-handbook/subsystems/membership)

// Ensure we're `no_std` when compiling for Wasm.
#![cfg_attr(not(feature = "std"), no_std)]
#![allow(clippy::unused_unit)]

pub mod benchmarking;

pub mod genesis;
mod tests;

use codec::{Decode, Encode};
use frame_support::dispatch::DispatchError;
use frame_support::traits::{Currency, Get, LockIdentifier, WithdrawReasons};
pub use frame_support::weights::Weight;
use frame_support::{decl_error, decl_event, decl_module, decl_storage, ensure};
use frame_system::{ensure_root, ensure_signed};
use scale_info::TypeInfo;
use sp_arithmetic::traits::{One, Zero};
use sp_arithmetic::Perbill;
use sp_runtime::traits::Hash;
use sp_runtime::SaturatedConversion;
use sp_std::convert::TryInto;
use sp_std::vec::Vec;

use common::membership::{MemberOriginValidator, MembershipInfoProvider};
use common::working_group::{WorkingGroupAuthenticator, WorkingGroupBudgetHandler};
use staking_handler::StakingHandler;

#[cfg(feature = "runtime-benchmarks")]
pub use benchmarking::MembershipWorkingGroupHelper;

// Balance type alias
type BalanceOf<T> = <T as balances::Config>::Balance;

type WeightInfoMembership<T> = <T as Config>::WeightInfo;

/// pallet_forum WeightInfo.
/// Note: This was auto generated through the benchmark CLI using the `--weight-trait` flag
pub trait WeightInfo {
    fn buy_membership_without_referrer(i: u32, j: u32) -> Weight;
    fn buy_membership_with_referrer(i: u32, j: u32) -> Weight;
    fn update_profile(i: u32) -> Weight;
    fn update_accounts_none() -> Weight;
    fn update_accounts_root() -> Weight;
    fn update_accounts_controller() -> Weight;
    fn update_accounts_both() -> Weight;
    fn set_referral_cut() -> Weight;
    fn transfer_invites() -> Weight;
    fn invite_member(i: u32, j: u32) -> Weight;
    fn set_membership_price() -> Weight;
    fn update_profile_verification() -> Weight;
    fn set_leader_invitation_quota() -> Weight;
    fn set_initial_invitation_balance() -> Weight;
    fn set_initial_invitation_count() -> Weight;
    fn add_staking_account_candidate() -> Weight;
    fn confirm_staking_account() -> Weight;
    fn remove_staking_account() -> Weight;
    fn member_remark() -> Weight;
}

pub trait Config:
    frame_system::Config
    + balances::Config
    + pallet_timestamp::Config
    + common::membership::MembershipTypes
{
    /// Membership module event type.
    type Event: From<Event<Self>> + Into<<Self as frame_system::Config>::Event>;

    /// Defines the default membership fee.
    type DefaultMembershipPrice: Get<BalanceOf<Self>>;

    /// Defines the maximum percent value of the membership fee for the referral cut.
    type ReferralCutMaximumPercent: Get<u8>;

    /// Working group pallet integration.
    type WorkingGroup: common::working_group::WorkingGroupAuthenticator<Self>
        + common::working_group::WorkingGroupBudgetHandler<Self::AccountId, BalanceOf<Self>>;

    /// Defines the default balance for the invited member.
    type DefaultInitialInvitationBalance: Get<BalanceOf<Self>>;

    /// Staking handler used for invited member staking.
    type InvitedMemberStakingHandler: StakingHandler<
        Self::AccountId,
        BalanceOf<Self>,
        Self::MemberId,
        LockIdentifier,
    >;

    /// Staking handler used for staking candidate.
    type StakingCandidateStakingHandler: StakingHandler<
        Self::AccountId,
        BalanceOf<Self>,
        Self::MemberId,
        LockIdentifier,
    >;

    /// Weight information for extrinsics in this pallet.
    type WeightInfo: WeightInfo;

    /// Stake needed to candidate as staking account.
    type CandidateStake: Get<BalanceOf<Self>>;
}

pub(crate) const DEFAULT_MEMBER_INVITES_COUNT: u32 = 5;

/// Public membership profile alias.
pub type Membership<T> = MembershipObject<<T as frame_system::Config>::AccountId>;

#[derive(Encode, PartialEq, Decode, Debug, TypeInfo, Clone)]
/// Stored information about a registered user.
pub struct MembershipObject<AccountId: Ord> {
    /// The hash of the handle chosen by member.
    pub handle_hash: Vec<u8>,

    /// Member's root account id. Only the root account is permitted to set a new root account
    /// and update the controller account. Other modules may only allow certain actions if
    /// signed with root account. It is intended to be an account that can remain offline and
    /// potentially hold a member's funds, and be a source for staking roles.
    pub root_account: AccountId,

    /// Member's controller account id. This account is intended to be used by
    /// a member to act under their identity in other modules. It will usually be used more
    /// online and will have less funds in its balance.
    pub controller_account: AccountId,

    /// An indicator that reflects whether the implied real world identity in the profile
    /// corresponds to the true actor behind the membership.
    pub verified: bool,

    /// Defines how many invitations this member has
    pub invites: u32,
}

// Contain staking account to member binding and its confirmation.
#[derive(Encode, Decode, Default, Debug, PartialEq, TypeInfo)]
pub struct StakingAccountMemberBinding<MemberId> {
    /// Member id that we bind account to.
    pub member_id: MemberId,

    /// Confirmation that an account id is bound to a member.
    pub confirmed: bool,
}

/// Parameters for the buy_membership extrinsic.
#[derive(Encode, Decode, Clone, PartialEq, Debug, Eq, TypeInfo)]
pub struct BuyMembershipParameters<AccountId, MemberId> {
    /// New member root account.
    pub root_account: AccountId,

    /// New member controller account.
    pub controller_account: AccountId,

    /// New member handle.
    pub handle: Option<Vec<u8>>,

    /// Metadata concerning new member.
    pub metadata: Vec<u8>,

    /// Referrer member id.
    pub referrer_id: Option<MemberId>,
}

/// Parameters for the invite_member extrinsic.
#[derive(Encode, Decode, Clone, PartialEq, Debug, Eq, TypeInfo)]
pub struct InviteMembershipParameters<AccountId, MemberId> {
    /// Inviting member id.
    pub inviting_member_id: MemberId,

    /// New member root account.
    pub root_account: AccountId,

    /// New member controller account.
    pub controller_account: AccountId,

    /// New member handle.
    pub handle: Option<Vec<u8>>,

    /// Metadata concerning new member.
    pub metadata: Vec<u8>,
}

decl_error! {
    /// Membership module predefined errors
    pub enum Error for Module<T: Config> {
        /// Not enough balance to buy membership.
        NotEnoughBalanceToBuyMembership,

        /// Controller account required.
        ControllerAccountRequired,

        /// Root account required.
        RootAccountRequired,

        /// Invalid origin.
        UnsignedOrigin,

        /// Member profile not found (invalid member id).
        MemberProfileNotFound,

        /// Handle already registered.
        HandleAlreadyRegistered,

        /// Handle must be provided during registration.
        HandleMustBeProvidedDuringRegistration,

        /// Cannot find a membership for a provided referrer id.
        ReferrerIsNotMember,

        /// Should be a member to receive invites.
        CannotTransferInvitesForNotMember,

        /// Not enough invites to perform an operation.
        NotEnoughInvites,

        /// Membership working group leader is not set.
        WorkingGroupLeaderNotSet,

        /// Staking account is registered for some member.
        StakingAccountIsAlreadyRegistered,

        /// Staking account for membership doesn't exist.
        StakingAccountDoesntExist,

        /// Staking account has already been confirmed.
        StakingAccountAlreadyConfirmed,

        /// Cannot invite a member. Working group balance is not sufficient to set the default
        /// balance.
        WorkingGroupBudgetIsNotSufficientForInviting,

        /// Cannot invite a member. The controller account has an existing conflicting lock.
        ConflictingLock,

        /// Cannot set a referral cut percent value. The limit was exceeded.
        CannotExceedReferralCutPercentLimit,

        /// Staking account contains conflicting stakes.
        ConflictStakesOnAccount,

        /// Insufficient balance to cover stake.
        InsufficientBalanceToCoverStake,
    }
}

decl_storage! {
    trait Store for Module<T: Config> as Membership {
        /// MemberId to assign to next member that is added to the registry, and is also the
        /// total number of members created. MemberIds start at Zero.
        pub NextMemberId get(fn members_created) : T::MemberId;

        /// Mapping of member's id to their membership profile.
        pub MembershipById get(fn membership) : map hasher(blake2_128_concat)
            T::MemberId => Option<Membership<T>>;

        /// Registered unique handles hash and their mapping to their owner.
        pub MemberIdByHandleHash get(fn handles) : map hasher(blake2_128_concat)
            Vec<u8> => T::MemberId;

        /// Referral cut percent of the membership fee to receive on buying the membership.
        pub ReferralCut get(fn referral_cut) : u8;

        /// Current membership price.
        pub MembershipPrice get(fn membership_price) : BalanceOf<T> =
            T::DefaultMembershipPrice::get();

        /// Initial invitation count for the newly bought membership.
        pub InitialInvitationCount get(fn initial_invitation_count) : u32  =
            DEFAULT_MEMBER_INVITES_COUNT;

        /// Initial invitation balance for the invited member.
        pub InitialInvitationBalance get(fn initial_invitation_balance) : BalanceOf<T> =
            T::DefaultInitialInvitationBalance::get();

        /// Double of a staking account id and member id to the confirmation status.
        pub(crate) StakingAccountIdMemberStatus get(fn staking_account_id_member_status):
            map hasher(blake2_128_concat) T::AccountId => StakingAccountMemberBinding<T::MemberId>;

    }
    add_extra_genesis {
        config(members) : Vec<genesis::Member<T::MemberId, T::AccountId>>;
        build(|config: &GenesisConfig<T>| {
            for member in &config.members {
                let handle_hash = <Module<T>>::get_handle_hash(
                    &Some(member.handle.clone().into_bytes()),
                ).expect("Importing Member Failed");

                let member_id = <Module<T>>::insert_member(
                    &member.root_account,
                    &member.controller_account,
                    handle_hash,
                    Zero::zero(),
                );

                // ensure imported member id matches assigned id
                assert_eq!(member_id, member.member_id, "Import Member Failed: MemberId Incorrect");
            }
        });
    }
}

decl_event! {
    pub enum Event<T> where
      <T as common::membership::MembershipTypes>::MemberId,
      Balance = BalanceOf<T>,
      <T as frame_system::Config>::AccountId,
      BuyMembershipParameters = BuyMembershipParameters<
          <T as frame_system::Config>::AccountId,
          <T as common::membership::MembershipTypes>::MemberId,
        >,
      <T as common::membership::MembershipTypes>::ActorId,
      InviteMembershipParameters = InviteMembershipParameters<
          <T as frame_system::Config>::AccountId,
          <T as common::membership::MembershipTypes>::MemberId,
        >,
    {
        MemberInvited(MemberId, InviteMembershipParameters),
        MembershipBought(MemberId, BuyMembershipParameters),
        MemberProfileUpdated(
            MemberId,
            Option<Vec<u8>>,
            Option<Vec<u8>>,
        ),
        MemberAccountsUpdated(MemberId, Option<AccountId>, Option<AccountId>),
        MemberVerificationStatusUpdated(MemberId, bool, ActorId),
        ReferralCutUpdated(u8),
        InvitesTransferred(MemberId, MemberId, u32),
        MembershipPriceUpdated(Balance),
        InitialInvitationBalanceUpdated(Balance),
        LeaderInvitationQuotaUpdated(u32),
        InitialInvitationCountUpdated(u32),
        StakingAccountAdded(AccountId, MemberId),
        StakingAccountRemoved(AccountId, MemberId),
        StakingAccountConfirmed(AccountId, MemberId),
        MemberRemarked(MemberId, Vec<u8>),
    }
}

decl_module! {
    pub struct Module<T: Config> for enum Call where origin: T::Origin {
        /// Predefined errors
        type Error = Error<T>;

        fn deposit_event() = default;

        /// Exports const - default membership fee.
        const DefaultMembershipPrice: BalanceOf<T> = T::DefaultMembershipPrice::get();

        /// Exports const - maximum percent value of the membership fee for the referral cut.
        const ReferralCutMaximumPercent: u8 = T::ReferralCutMaximumPercent::get();

        /// Exports const - default balance for the invited member.
        const DefaultInitialInvitationBalance: BalanceOf<T> =
            T::DefaultInitialInvitationBalance::get();

        /// Exports const - Stake needed to candidate as staking account.
        const CandidateStake: BalanceOf<T> = T::CandidateStake::get();

        /// Exports const - invited member lock id.
        const InvitedMemberLockId: LockIdentifier = T::InvitedMemberStakingHandler::lock_id();

        /// Exports const - staking candidate lock id.
        const StakingCandidateLockId: LockIdentifier = T::StakingCandidateStakingHandler::lock_id();

        /// Non-members can buy membership.
        ///
        /// <weight>
        ///
        /// ## Weight
        /// `O (W + V + X + Y)` where:
        /// - `W` is the member name
        /// - `V` is the member handle
        /// - `X` is the member avatar uri
        /// - `Y` is the member about
        /// - DB:
        ///    - O(V)
        /// # </weight>
        #[weight = Module::<T>::calculate_weight_for_buy_membership(params)]
        pub fn buy_membership(
            origin,
            params: BuyMembershipParameters<T::AccountId, T::MemberId>
        ) {
            let who = ensure_signed(origin)?;

            let fee = Self::membership_price();

            // Ensure enough free balance to cover membership fee.
            ensure!(
                balances::Pallet::<T>::usable_balance(&who) >= fee,
                Error::<T>::NotEnoughBalanceToBuyMembership
            );

            let handle_hash = Self::get_handle_hash(
                &params.handle,
            )?;

            let referrer = params
                .referrer_id
                .map(|referrer_id| {
                    Self::ensure_membership_with_error(referrer_id, Error::<T>::ReferrerIsNotMember)
                })
                .transpose()?;

            //
            // == MUTATION SAFE ==
            //

            let member_id = Self::insert_member(
                &params.root_account,
                &params.controller_account,
                handle_hash,
                Self::initial_invitation_count(),
            );

            // Collect membership fee (just burn it).
            let _ = balances::Pallet::<T>::slash(&who, fee);

            // Reward the referring member.
            if let Some(referrer) = referrer {
                let referral_cut: BalanceOf<T> = Self::get_referral_bonus();

                if referral_cut > Zero::zero() {
                    let _ = balances::Pallet::<T>::deposit_creating(
                        &referrer.controller_account,
                        referral_cut
                    );
                }
            }

            // Fire the event.
            Self::deposit_event(RawEvent::MembershipBought(member_id, params));
        }

        /// Update member's all or some of name, handle, avatar and about text.
        /// No effect if no changed fields.
        ///
        /// <weight>
        ///
        /// ## Weight
        /// `O (W)` where:
        /// - `W` is the handle length
        /// - DB:
        ///    - O(W)
        /// # </weight>
        #[weight = WeightInfoMembership::<T>::update_profile(
            handle.as_ref()
                .map(|handle| handle.len().saturated_into())
                .unwrap_or_default())
        ]
        pub fn update_profile(
            origin,
            member_id: T::MemberId,
            handle: Option<Vec<u8>>,
            metadata: Option<Vec<u8>>,
        ) {
            // No effect if no changes.
            if handle.is_none() && metadata.is_none() {
                return Ok(())
            }

            Self::ensure_member_controller_account_origin_signed(origin, &member_id)?;

            let membership = Self::ensure_membership(member_id)?;

            let new_handle_hash = handle.clone()
                .map(|handle| Self::get_handle_hash(&Some(handle)))
                .transpose()?;

            //
            // == MUTATION SAFE ==
            //

            if let Some(new_handle_hash) = new_handle_hash {
                // remove old handle hash
                <MemberIdByHandleHash<T>>::remove(&membership.handle_hash);

                <MemberIdByHandleHash<T>>::insert(new_handle_hash.clone(), member_id);

                <MembershipById<T>>::insert(&member_id, Membership::<T> {
                    handle_hash: new_handle_hash,
                    ..membership
                });
            }

            // handle may not have been updated if not unique!
            Self::deposit_event(RawEvent::MemberProfileUpdated(member_id, handle, metadata));
        }

        /// Updates member root or controller accounts. No effect if both new accounts are empty.
        ///
        /// <weight>
        ///
        /// <weight>
        ///
        /// ## Weight
        /// `O (1)`
        /// - DB:
        ///    - O(1) doesn't depend on the state or parameters
        /// # </weight>
        #[weight = Module::<T>::calculate_weight_for_update_account(new_root_account, new_controller_account)]
        pub fn update_accounts(
            origin,
            member_id: T::MemberId,
            new_root_account: Option<T::AccountId>,
            new_controller_account: Option<T::AccountId>,
        ) {
            // No effect if no changes.
            if new_root_account.is_none() && new_controller_account.is_none() {
                return Ok(())
            }

            let sender = ensure_signed(origin)?;
            let membership = Self::ensure_membership(member_id)?;

            ensure!(membership.root_account == sender, Error::<T>::RootAccountRequired);

            //
            // == MUTATION SAFE ==
            //

            <MembershipById<T>>::insert(member_id, Membership::<T> {
                root_account: new_root_account.clone().unwrap_or(membership.root_account),
                controller_account: new_controller_account.clone().unwrap_or(membership.controller_account),
                ..membership
            });

            Self::deposit_event(RawEvent::MemberAccountsUpdated(
                member_id,
                new_root_account,
                new_controller_account
            ));
        }

        /// Updates member profile verification status. Requires working group member origin.
        ///
        /// <weight>
        ///
        /// ## Weight
        /// `O (1)`
        /// - DB:
        ///    - O(1) doesn't depend on the state or parameters
        /// # </weight>
        #[weight = WeightInfoMembership::<T>::update_profile_verification()]
        pub fn update_profile_verification(
            origin,
            worker_id: T::ActorId,
            target_member_id: T::MemberId,
            is_verified: bool
        ) {
            T::WorkingGroup::ensure_worker_origin(origin, &worker_id)?;

            let membership = Self::ensure_membership(target_member_id)?;

            //
            // == MUTATION SAFE ==
            //

            <MembershipById<T>>::insert(&target_member_id, Membership::<T> {
                verified: is_verified,
                ..membership
            });

            Self::deposit_event(
                RawEvent::MemberVerificationStatusUpdated(target_member_id, is_verified, worker_id)
            );
        }

        /// Updates membership referral cut percent value. Requires root origin.
        ///
        /// <weight>
        ///
        /// ## Weight
        /// `O (1)`
        /// - DB:
        ///    - O(1) doesn't depend on the state or parameters
        /// # </weight>
        #[weight = WeightInfoMembership::<T>::set_referral_cut()]
        pub fn set_referral_cut(origin, percent_value: u8) {
            ensure_root(origin)?;

            ensure!(
                percent_value <= T::ReferralCutMaximumPercent::get(),
                Error::<T>::CannotExceedReferralCutPercentLimit
            );

            //
            // == MUTATION SAFE ==
            //

            ReferralCut::put(percent_value);

            Self::deposit_event(RawEvent::ReferralCutUpdated(percent_value));
        }

        /// Transfers invites from one member to another.
        ///
        /// <weight>
        ///
        /// ## Weight
        /// `O (1)`
        /// - DB:
        ///    - O(1) doesn't depend on the state or parameters
        /// # </weight>
        #[weight = WeightInfoMembership::<T>::transfer_invites()]
        pub fn transfer_invites(
            origin,
            source_member_id: T::MemberId,
            target_member_id: T::MemberId,
            number_of_invites: u32
        ) {
            Self::ensure_member_controller_account_origin_signed(origin, &source_member_id)?;

            let source_membership = Self::ensure_membership(source_member_id)?;
            let target_membership = Self::ensure_membership_with_error(
                target_member_id,
                Error::<T>::CannotTransferInvitesForNotMember
            )?;

            ensure!(source_membership.invites >= number_of_invites, Error::<T>::NotEnoughInvites);

            //
            // == MUTATION SAFE ==
            //

            // Decrease source member invite number.
            <MembershipById<T>>::insert(&source_member_id, Membership::<T> {
                invites: source_membership.invites.saturating_sub(number_of_invites),
                ..source_membership
            });

            // Increase target member invite number.
            <MembershipById<T>>::insert(&target_member_id, Membership::<T> {
                invites: target_membership.invites.saturating_add(number_of_invites),
                ..target_membership
            });

            Self::deposit_event(RawEvent::InvitesTransferred(
                source_member_id,
                target_member_id,
                number_of_invites
            ));
        }

        /// Invite a new member.
        ///
        /// <weight>
        ///
        /// ## Weight
        /// `O (W + V + X + Y)` where:
        /// - `W` is the member name
        /// - `V` is the member handle
        /// - `X` is the member avatar uri
        /// - `Y` is the member about
        /// - DB:
        ///    - O(V)
        /// # </weight>
        // TODO: adjust weight
        #[weight = WeightInfoMembership::<T>::invite_member(
            Module::<T>::text_length_unwrap_or_default(&params.handle),
            params.metadata.len().saturated_into(),
        )]
        pub fn invite_member(
            origin,
            params: InviteMembershipParameters<T::AccountId, T::MemberId>
        ) {
            let membership = Self::ensure_member_controller_account_origin_signed(
                origin,
                &params.inviting_member_id
            )?;

            ensure!(membership.invites > Zero::zero(), Error::<T>::NotEnoughInvites);

            let handle_hash = Self::get_handle_hash(
                &params.handle,
            )?;

            let current_wg_budget = T::WorkingGroup::get_budget();
            let invitation_balance = Self::initial_invitation_balance();

            ensure!(
                invitation_balance <= current_wg_budget,
                Error::<T>::WorkingGroupBudgetIsNotSufficientForInviting
            );

            // Check for existing invitation locks.
            ensure!(
                T::InvitedMemberStakingHandler::is_account_free_of_conflicting_stakes(
                    &params.controller_account
                ),
                Error::<T>::ConflictingLock,
            );

            //
            // == MUTATION SAFE ==
            //

            let invited_member_id = Self::insert_member(
                &params.root_account,
                &params.controller_account,
                handle_hash,
                Zero::zero(),
            );

            // Save the updated profile.
            <MembershipById<T>>::insert(&params.inviting_member_id, Membership::<T> {
                invites: membership.invites.saturating_sub(1),
                ..membership
            });

<<<<<<< HEAD
            // Transfer the balance from tne WG budget to the controller account.
            T::WorkingGroup::withdraw(&params.controller_account, invitation_balance);
=======
            // Decrease the working group balance.
            let new_wg_budget = current_wg_budget.saturating_sub(invitation_balance);
            T::WorkingGroup::set_budget(new_wg_budget);

            // Create default balance for the invited member.
            let _ = balances::Pallet::<T>::deposit_creating(
                &params.controller_account,
                invitation_balance
            );
>>>>>>> cb9e9295

            // Lock invitation balance. Allow only transaction payments.
            T::InvitedMemberStakingHandler::lock_with_reasons(
                &params.controller_account,
                invitation_balance,
                WithdrawReasons::except(WithdrawReasons::TRANSACTION_PAYMENT)
            );

            // Fire the event.
            Self::deposit_event(RawEvent::MemberInvited(invited_member_id, params));
        }

        /// Updates membership price. Requires root origin.
        ///
        /// <weight>
        ///
        /// ## Weight
        /// `O (1)`
        /// - DB:
        ///    - O(1) doesn't depend on the state or parameters
        /// # </weight>
        #[weight = WeightInfoMembership::<T>::set_membership_price()]
        pub fn set_membership_price(origin, new_price: BalanceOf<T>) {
            ensure_root(origin)?;

            //
            // == MUTATION SAFE ==
            //

            <MembershipPrice<T>>::put(new_price);

            Self::deposit_event(RawEvent::MembershipPriceUpdated(new_price));
        }

        /// Updates leader invitation quota. Requires root origin.
        ///
        /// <weight>
        ///
        /// ## Weight
        /// `O (1)`
        /// - DB:
        ///    - O(1) doesn't depend on the state or parameters
        /// # </weight>
        #[weight = WeightInfoMembership::<T>::set_leader_invitation_quota()]
        pub fn set_leader_invitation_quota(origin, invitation_quota: u32) {
            ensure_root(origin)?;

            let leader_member_id = T::WorkingGroup::get_leader_member_id();

            // ensure!(leader_member_id.is_some(), Error::<T>::WorkingGroupLeaderNotSet);

            let member_id = leader_member_id.ok_or(Error::<T>::WorkingGroupLeaderNotSet)?;

            // Membership must exist!
            let membership = Self::ensure_membership(member_id)?;

            //
            // == MUTATION SAFE ==
            //

            <MembershipById<T>>::insert(member_id, Membership::<T> {
                invites: invitation_quota,
                ..membership
            });

            Self::deposit_event(RawEvent::LeaderInvitationQuotaUpdated(invitation_quota));
        }

        /// Updates initial invitation balance for a invited member. Requires root origin.
        ///
        /// <weight>
        ///
        /// ## Weight
        /// `O (1)`
        /// - DB:
        ///    - O(1) doesn't depend on the state or parameters
        /// # </weight>
        #[weight = WeightInfoMembership::<T>::set_initial_invitation_balance()]
        pub fn set_initial_invitation_balance(origin, new_initial_balance: BalanceOf<T>) {
            ensure_root(origin)?;

            //
            // == MUTATION SAFE ==
            //

            <InitialInvitationBalance<T>>::put(new_initial_balance);

            Self::deposit_event(RawEvent::InitialInvitationBalanceUpdated(new_initial_balance));
        }

        /// Updates initial invitation count for a member. Requires root origin.
        ///
        /// <weight>
        ///
        /// ## Weight
        /// `O (1)`
        /// - DB:
        ///    - O(1) doesn't depend on the state or parameters
        /// # </weight>
        #[weight = WeightInfoMembership::<T>::set_initial_invitation_count()]
        pub fn set_initial_invitation_count(origin, new_invitation_count: u32) {
            ensure_root(origin)?;

            //
            // == MUTATION SAFE ==
            //

            InitialInvitationCount::put(new_invitation_count);

            Self::deposit_event(RawEvent::InitialInvitationCountUpdated(new_invitation_count));
        }

        /// Add staking account candidate for a member.
        /// The membership must be confirmed before usage.
        ///
        /// <weight>
        ///
        /// ## Weight
        /// `O (1)`
        /// - DB:
        ///    - O(1) doesn't depend on the state or parameters
        /// # </weight>
        #[weight = WeightInfoMembership::<T>::add_staking_account_candidate()]
        pub fn add_staking_account_candidate(origin, member_id: T::MemberId) {
            let staking_account_id = ensure_signed(origin)?;

            ensure!(
                !Self::staking_account_registered(&staking_account_id),
                Error::<T>::StakingAccountIsAlreadyRegistered
            );

            Self::ensure_membership(member_id)?;

            ensure!(
              T::StakingCandidateStakingHandler::is_account_free_of_conflicting_stakes(
                  &staking_account_id
              ),
              Error::<T>::ConflictStakesOnAccount
            );

            ensure!(
                T::StakingCandidateStakingHandler::is_enough_balance_for_stake(
                    &staking_account_id,
                    T::CandidateStake::get()
                ),
                Error::<T>::InsufficientBalanceToCoverStake
            );

            //
            // == MUTATION SAFE ==
            //

            T::StakingCandidateStakingHandler::lock(
                &staking_account_id,
                T::CandidateStake::get(),
            );

            <StakingAccountIdMemberStatus<T>>::insert(
                staking_account_id.clone(),
                StakingAccountMemberBinding {
                    member_id,
                    confirmed: false,
                }
            );

            Self::deposit_event(RawEvent::StakingAccountAdded(staking_account_id, member_id));
        }

        /// Remove staking account for a member.
        ///
        /// <weight>
        ///
        /// ## Weight
        /// `O (1)`
        /// - DB:
        ///    - O(1) doesn't depend on the state or parameters
        /// # </weight>
        #[weight = WeightInfoMembership::<T>::remove_staking_account()]
        pub fn remove_staking_account(origin, member_id: T::MemberId) {
            let staking_account_id = ensure_signed(origin)?;

            Self::ensure_membership(member_id)?;

            ensure!(
                Self::staking_account_registered_for_member(&staking_account_id, &member_id),
                Error::<T>::StakingAccountDoesntExist
            );

            //
            // == MUTATION SAFE ==
            //

            T::StakingCandidateStakingHandler::unlock(&staking_account_id);

            <StakingAccountIdMemberStatus<T>>::remove(staking_account_id.clone());

            Self::deposit_event(RawEvent::StakingAccountRemoved(staking_account_id, member_id));
        }

        /// Confirm staking account candidate for a member.
        ///
        /// <weight>
        ///
        /// ## Weight
        /// `O (1)`
        /// - DB:
        ///    - O(1) doesn't depend on the state or parameters
        /// # </weight>
        #[weight = WeightInfoMembership::<T>::confirm_staking_account()]
        pub fn confirm_staking_account(
            origin,
            member_id: T::MemberId,
            staking_account_id: T::AccountId,
        ) {
            Self::ensure_member_controller_account_origin_signed(origin, &member_id)?;

            ensure!(
                Self::staking_account_registered_for_member(&staking_account_id, &member_id),
                Error::<T>::StakingAccountDoesntExist
            );

            ensure!(
                !Self::staking_account_confirmed(&staking_account_id, &member_id),
                Error::<T>::StakingAccountAlreadyConfirmed
            );

            //
            // == MUTATION SAFE ==
            //

            <StakingAccountIdMemberStatus<T>>::insert(
                staking_account_id.clone(),
                StakingAccountMemberBinding {
                    member_id,
                    confirmed: true,
                }
            );

            Self::deposit_event(RawEvent::StakingAccountConfirmed(staking_account_id, member_id));
        }

        /// Member makes a remark
        ///
        /// <weight>
        ///
        /// ## Weight
        /// `O (1)`
        /// - DB:
        ///    - O(1) doesn't depend on the state or parameters
        /// # </weight>
        #[weight = WeightInfoMembership::<T>::member_remark()]
        pub fn member_remark(origin, member_id: T::MemberId, msg: Vec<u8>) {
            let sender = ensure_signed(origin)?;
            Self::ensure_is_controller_account_for_member(&member_id, &sender)?;

            //
            // == MUTATION SAFE ==
            //

            Self::deposit_event(RawEvent::MemberRemarked(member_id, msg));
        }
    }
}

impl<T: Config> Module<T> {
    // Helper for update_account extrinsic weight calculation
    fn calculate_weight_for_update_account(
        new_root_account: &Option<T::AccountId>,
        new_controller_account: &Option<T::AccountId>,
    ) -> Weight {
        match (new_root_account.is_some(), new_controller_account.is_some()) {
            (true, true) => WeightInfoMembership::<T>::update_accounts_both(),
            (false, true) => WeightInfoMembership::<T>::update_accounts_root(),
            (true, false) => WeightInfoMembership::<T>::update_accounts_controller(),
            _ => WeightInfoMembership::<T>::update_accounts_both(),
        }
    }

    // Helper for buy_membership extrinsic weight calculation
    // TODO: adjust weight
    fn calculate_weight_for_buy_membership(
        params: &BuyMembershipParameters<T::AccountId, T::MemberId>,
    ) -> Weight {
        if params.referrer_id.is_some() {
            WeightInfoMembership::<T>::buy_membership_with_referrer(
                Self::text_length_unwrap_or_default(&params.handle),
                params.metadata.len().saturated_into(),
            )
        } else {
            WeightInfoMembership::<T>::buy_membership_without_referrer(
                Self::text_length_unwrap_or_default(&params.handle),
                params.metadata.len().saturated_into(),
            )
        }
    }

    fn text_length_unwrap_or_default(text: &Option<Vec<u8>>) -> u32 {
        text.as_ref()
            .map(|handle| handle.len().saturated_into())
            .unwrap_or_default()
    }

    /// Provided that the member_id exists return its membership. Returns error otherwise.
    pub fn ensure_membership(member_id: T::MemberId) -> Result<Membership<T>, Error<T>> {
        Self::ensure_membership_with_error(member_id, Error::<T>::MemberProfileNotFound)
    }

    /// Provided that the member_id exists return its membership. Returns provided error otherwise.
    fn ensure_membership_with_error(
        id: T::MemberId,
        error: Error<T>,
    ) -> Result<Membership<T>, Error<T>> {
        Self::membership(id).ok_or(error)
    }

    // Ensure possible member handle hash is unique.
    fn ensure_unique_handle_hash(handle_hash: Vec<u8>) -> Result<(), Error<T>> {
        ensure!(
            !<MemberIdByHandleHash<T>>::contains_key(handle_hash),
            Error::<T>::HandleAlreadyRegistered
        );
        Ok(())
    }

    // Validate handle and return its hash.
    fn get_handle_hash(handle: &Option<Vec<u8>>) -> Result<Vec<u8>, Error<T>> {
        // Handle is required during registration
        let handle = handle
            .as_ref()
            .ok_or(Error::<T>::HandleMustBeProvidedDuringRegistration)?;

        if handle.is_empty() {
            return Err(Error::<T>::HandleMustBeProvidedDuringRegistration);
        }

        let hashed = T::Hashing::hash(handle);
        let handle_hash = hashed.as_ref().to_vec();

        Self::ensure_unique_handle_hash(handle_hash.clone())?;

        Ok(handle_hash)
    }

    // Inserts a member using a validated information. Sets handle, accounts caches, etc..
    fn insert_member(
        root_account: &T::AccountId,
        controller_account: &T::AccountId,
        handle_hash: Vec<u8>,
        allowed_invites: u32,
    ) -> T::MemberId {
        let new_member_id = Self::members_created();

        let membership: Membership<T> = MembershipObject {
            handle_hash: handle_hash.clone(),
            root_account: root_account.clone(),
            controller_account: controller_account.clone(),
            verified: false,
            invites: allowed_invites,
        };

        <MembershipById<T>>::insert(new_member_id, membership);
        <MemberIdByHandleHash<T>>::insert(handle_hash, new_member_id);

        <NextMemberId<T>>::put(new_member_id + One::one());

        new_member_id
    }

    // Ensure origin corresponds to the controller account of the member.
    fn ensure_member_controller_account_origin_signed(
        origin: T::Origin,
        member_id: &T::MemberId,
    ) -> Result<Membership<T>, Error<T>> {
        // Ensure transaction is signed.
        let signer_account_id = ensure_signed(origin).map_err(|_| Error::<T>::UnsignedOrigin)?;

        Self::ensure_is_controller_account_for_member(member_id, &signer_account_id)
    }

    // Ensure that given member has given account as the controller account
    fn ensure_is_controller_account_for_member(
        member_id: &T::MemberId,
        account: &T::AccountId,
    ) -> Result<Membership<T>, Error<T>> {
        let membership = Self::ensure_membership(*member_id)?;

        ensure!(
            membership.controller_account == *account,
            Error::<T>::ControllerAccountRequired
        );

        Ok(membership)
    }

    // Calculate current referral bonus as a percent of the membership fee.
    pub(crate) fn get_referral_bonus() -> BalanceOf<T> {
        let membership_fee = Self::membership_price();
        let referral_cut = Self::referral_cut();

        let referral_cut = Perbill::from_percent(referral_cut.into()) * membership_fee;

        // Cannot be greater than 100%
        referral_cut.min(membership_fee)
    }

    // Verifies registration of the staking account for ANY member.
    fn staking_account_registered(staking_account_id: &T::AccountId) -> bool {
        <StakingAccountIdMemberStatus<T>>::contains_key(staking_account_id)
    }

    // Verifies registration of the staking account for SOME member.
    fn staking_account_registered_for_member(
        staking_account_id: &T::AccountId,
        member_id: &T::MemberId,
    ) -> bool {
        if !Self::staking_account_registered(staking_account_id) {
            return false;
        }

        let member_status = Self::staking_account_id_member_status(staking_account_id);

        member_status.member_id == *member_id
    }

    // Verifies confirmation of the staking account.
    fn staking_account_confirmed(
        staking_account_id: &T::AccountId,
        member_id: &T::MemberId,
    ) -> bool {
        if !Self::staking_account_registered_for_member(staking_account_id, member_id) {
            return false;
        }

        let member_status = Self::staking_account_id_member_status(staking_account_id);

        member_status.confirmed
    }
}

impl<T: Config> common::StakingAccountValidator<T> for Module<T> {
    fn is_member_staking_account(
        member_id: &common::MemberId<T>,
        account_id: &T::AccountId,
    ) -> bool {
        Self::staking_account_confirmed(account_id, member_id)
    }
}

impl<T: Config> MemberOriginValidator<T::Origin, T::MemberId, T::AccountId> for Module<T> {
    fn ensure_member_controller_account_origin(
        origin: T::Origin,
        actor_id: T::MemberId,
    ) -> Result<T::AccountId, DispatchError> {
        let signer_account_id = ensure_signed(origin).map_err(|_| Error::<T>::UnsignedOrigin)?;

        Self::ensure_is_controller_account_for_member(&actor_id, &signer_account_id)?;

        Ok(signer_account_id)
    }

    fn is_member_controller_account(member_id: &T::MemberId, account_id: &T::AccountId) -> bool {
        Self::ensure_is_controller_account_for_member(member_id, account_id).is_ok()
    }
}

impl<T: Config> MembershipInfoProvider<T> for Module<T> {
    fn controller_account_id(
        member_id: common::MemberId<T>,
    ) -> Result<T::AccountId, DispatchError> {
        let membership = Self::ensure_membership(member_id)?;

        Ok(membership.controller_account)
    }
}

impl WeightInfo for () {
    fn buy_membership_without_referrer(_: u32, _: u32) -> Weight {
        0
    }
    fn buy_membership_with_referrer(_: u32, _: u32) -> Weight {
        0
    }
    fn update_profile(_: u32) -> Weight {
        0
    }
    fn update_accounts_none() -> Weight {
        0
    }
    fn update_accounts_root() -> Weight {
        0
    }
    fn update_accounts_controller() -> Weight {
        0
    }
    fn update_accounts_both() -> Weight {
        0
    }
    fn set_referral_cut() -> Weight {
        0
    }
    fn transfer_invites() -> Weight {
        0
    }
    fn invite_member(_: u32, _: u32) -> Weight {
        0
    }
    fn set_membership_price() -> Weight {
        0
    }
    fn update_profile_verification() -> Weight {
        0
    }
    fn set_leader_invitation_quota() -> Weight {
        0
    }
    fn set_initial_invitation_balance() -> Weight {
        0
    }
    fn set_initial_invitation_count() -> Weight {
        0
    }
    fn add_staking_account_candidate() -> Weight {
        0
    }
    fn confirm_staking_account() -> Weight {
        0
    }
    fn remove_staking_account() -> Weight {
        0
    }
    fn member_remark() -> Weight {
        0
    }
}<|MERGE_RESOLUTION|>--- conflicted
+++ resolved
@@ -750,20 +750,8 @@
                 ..membership
             });
 
-<<<<<<< HEAD
             // Transfer the balance from tne WG budget to the controller account.
             T::WorkingGroup::withdraw(&params.controller_account, invitation_balance);
-=======
-            // Decrease the working group balance.
-            let new_wg_budget = current_wg_budget.saturating_sub(invitation_balance);
-            T::WorkingGroup::set_budget(new_wg_budget);
-
-            // Create default balance for the invited member.
-            let _ = balances::Pallet::<T>::deposit_creating(
-                &params.controller_account,
-                invitation_balance
-            );
->>>>>>> cb9e9295
 
             // Lock invitation balance. Allow only transaction payments.
             T::InvitedMemberStakingHandler::lock_with_reasons(
