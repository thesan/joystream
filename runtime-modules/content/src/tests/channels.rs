#![cfg(test)]

use super::curators;
use super::mock::*;
use crate::sp_api_hidden_includes_decl_storage::hidden_include::traits::Currency;
use crate::*;
use frame_support::{assert_err, assert_ok};

#[test]
fn successful_channel_deletion() {
    with_default_mock_builder(|| {
        // Run to block one to see emitted events
        run_to_block(1);

        // create an account with enought balance
        let _ = balances::Module::<Test>::deposit_creating(
            &FIRST_MEMBER_ORIGIN,
            <Test as balances::Trait>::Balance::from(100u32),
        );

        // 3 assets added at creation
<<<<<<< HEAD
        let first_obj_id = Storage::<Test>::next_data_object_id();
=======
>>>>>>> 075914ab
        let assets = StorageAssetsRecord {
            object_creation_list: vec![
                DataObjectCreationParameters {
                    size: 3,
                    ipfs_content_id: b"first".to_vec(),
                },
                DataObjectCreationParameters {
                    size: 3,
                    ipfs_content_id: b"second".to_vec(),
                },
                DataObjectCreationParameters {
                    size: 3,
                    ipfs_content_id: b"third".to_vec(),
                },
            ],
            expected_data_size_fee: storage::DataObjectPerMegabyteFee::<Test>::get(),
        };
        let channel_id = NextChannelId::<Test>::get();

        // create channel
        create_channel_mock(
            FIRST_MEMBER_ORIGIN,
            ContentActor::Member(FIRST_MEMBER_ID),
            ChannelCreationParametersRecord {
                assets: Some(assets),
                meta: None,
                reward_account: None,
            },
            Ok(()),
        );

<<<<<<< HEAD
        // retrieve objs id set
        let obj_ids =
            (first_obj_id..Storage::<Test>::next_data_object_id()).collect::<BTreeSet<_>>();

        // attempt to delete channel with non zero assets should result in error
=======
        // attempt to delete channel with non zero assets should result in error: objects
        // are misspecified
>>>>>>> 075914ab
        delete_channel_mock(
            FIRST_MEMBER_ORIGIN,
            ContentActor::Member(FIRST_MEMBER_ID),
            channel_id,
<<<<<<< HEAD
            BTreeSet::new(),
            Err(storage::Error::<Test>::CannotDeleteNonEmptyDynamicBag.into()),
=======
            2u64,
            Err(Error::<Test>::InvalidBagSizeSpecified.into()),
>>>>>>> 075914ab
        );

        // successful deletion because we empty the bag first
        delete_channel_mock(
            FIRST_MEMBER_ORIGIN,
            ContentActor::Member(FIRST_MEMBER_ID),
            channel_id,
<<<<<<< HEAD
            obj_ids,
=======
            3u64,
>>>>>>> 075914ab
            Ok(()),
        );
    })
}

#[test]
fn successful_channel_assets_deletion() {
    with_default_mock_builder(|| {
        // Run to block one to see emitted events
        run_to_block(1);

        // create an account with enought balance
        let _ = balances::Module::<Test>::deposit_creating(
            &FIRST_MEMBER_ORIGIN,
            <Test as balances::Trait>::Balance::from(100u32),
        );

        // 3 assets
        let assets = StorageAssetsRecord {
            object_creation_list: vec![
                DataObjectCreationParameters {
                    size: 3,
                    ipfs_content_id: b"first".to_vec(),
                },
                DataObjectCreationParameters {
                    size: 3,
                    ipfs_content_id: b"second".to_vec(),
                },
                DataObjectCreationParameters {
                    size: 3,
                    ipfs_content_id: b"third".to_vec(),
                },
            ],
            expected_data_size_fee: storage::DataObjectPerMegabyteFee::<Test>::get(),
        };

        let channel_id = NextChannelId::<Test>::get();
        // create channel
        create_channel_mock(
            FIRST_MEMBER_ORIGIN,
            ContentActor::Member(FIRST_MEMBER_ID),
            ChannelCreationParametersRecord {
                assets: Some(assets),
                meta: Some(vec![]),
                reward_account: None,
            },
            Ok(()),
        );

        // delete assets
        let assets_to_remove = [0u64, 1u64].iter().map(|&x| x).collect::<BTreeSet<_>>();

        // delete channel assets
        assert_ok!(Content::update_channel(
            Origin::signed(FIRST_MEMBER_ORIGIN),
            ContentActor::Member(FIRST_MEMBER_ID),
            channel_id,
            ChannelUpdateParametersRecord {
                assets_to_upload: None,
                new_meta: None,
                reward_account: None,
                assets_to_remove: assets_to_remove,
            },
        ));
    })
}

#[test]
fn succesful_channel_update() {
    with_default_mock_builder(|| {
        // Run to block one to see emitted events
        run_to_block(1);

        // create an account with enought balance
        let _ = balances::Module::<Test>::deposit_creating(
            &FIRST_MEMBER_ORIGIN,
            <Test as balances::Trait>::Balance::from(100u32),
        );

        // 2 + 1 assets to be uploaded
        let first_obj_id = Storage::<Test>::next_data_object_id();
        let first_batch = StorageAssetsRecord {
            object_creation_list: vec![
                DataObjectCreationParameters {
                    size: 3,
                    ipfs_content_id: b"first".to_vec(),
                },
                DataObjectCreationParameters {
                    size: 3,
                    ipfs_content_id: b"second".to_vec(),
                },
            ],
            expected_data_size_fee: storage::DataObjectPerMegabyteFee::<Test>::get(),
        };
        let first_batch_ids =
            (first_obj_id..Storage::<Test>::next_data_object_id()).collect::<BTreeSet<_>>();

        let second_batch = StorageAssetsRecord {
            object_creation_list: vec![
                DataObjectCreationParameters {
                    size: 3,
                    ipfs_content_id: b"first".to_vec(),
                },
                DataObjectCreationParameters {
                    size: 3,
                    ipfs_content_id: b"second".to_vec(),
                },
            ],
            expected_data_size_fee: storage::DataObjectPerMegabyteFee::<Test>::get(),
        };

        let channel_id = NextChannelId::<Test>::get();

        // create channel with first batch of assets
        create_channel_mock(
            FIRST_MEMBER_ORIGIN,
            ContentActor::Member(FIRST_MEMBER_ID),
            ChannelCreationParametersRecord {
                assets: Some(first_batch),
                meta: Some(vec![]),
                reward_account: None,
            },
            Ok(()),
        );

        // update channel by adding the second batch of assets
        update_channel_mock(
            FIRST_MEMBER_ORIGIN,
            ContentActor::Member(FIRST_MEMBER_ID),
            channel_id,
            ChannelUpdateParametersRecord {
                assets_to_upload: Some(second_batch),
                new_meta: Some(vec![]),
                reward_account: None,
                assets_to_remove: BTreeSet::new(),
            },
            Ok(()),
        );

        // update channel by removing the first batch of assets
        update_channel_mock(
            FIRST_MEMBER_ORIGIN,
            ContentActor::Member(FIRST_MEMBER_ID),
            channel_id,
            ChannelUpdateParametersRecord {
                assets_to_upload: None,
                new_meta: None,
                reward_account: None,
                assets_to_remove: first_batch_ids,
            },
            Ok(()),
        );
    })
}

#[test]
fn succesful_channel_creation() {
    with_default_mock_builder(|| {
        // Run to block one to see emitted events
        run_to_block(1);

        // create an account with enought balance
        let _ = balances::Module::<Test>::deposit_creating(
            &FIRST_MEMBER_ORIGIN,
            <Test as balances::Trait>::Balance::from(100u32),
        );

        // 3 assets to be uploaded
        let assets = StorageAssetsRecord {
            object_creation_list: vec![
                DataObjectCreationParameters {
                    size: 3,
                    ipfs_content_id: b"first".to_vec(),
                },
                DataObjectCreationParameters {
                    size: 3,
                    ipfs_content_id: b"second".to_vec(),
                },
                DataObjectCreationParameters {
                    size: 3,
                    ipfs_content_id: b"third".to_vec(),
                },
            ],
            expected_data_size_fee: storage::DataObjectPerMegabyteFee::<Test>::get(),
        };

        // create channel
        create_channel_mock(
            FIRST_MEMBER_ORIGIN,
            ContentActor::Member(FIRST_MEMBER_ID),
            ChannelCreationParametersRecord {
                assets: Some(assets),
                meta: Some(vec![]),
                reward_account: None,
            },
            Ok(()),
        );
    })
}

#[test]
fn lead_cannot_create_channel() {
    with_default_mock_builder(|| {
        assert_err!(
            Content::create_channel(
                Origin::signed(LEAD_ORIGIN),
                ContentActor::Lead,
                ChannelCreationParametersRecord {
                    assets: None,
                    meta: Some(vec![]),
                    reward_account: None,
                }
            ),
            Error::<Test>::ActorCannotOwnChannel
        );
    })
}

#[test]
fn curator_owned_channels() {
    with_default_mock_builder(|| {
        // Run to block one to see emitted events
        run_to_block(1);

        // Curator group doesn't exist yet
        assert_err!(
            Content::create_channel(
                Origin::signed(FIRST_CURATOR_ORIGIN),
                ContentActor::Curator(FIRST_CURATOR_GROUP_ID, FIRST_CURATOR_ID),
                ChannelCreationParametersRecord {
                    assets: None,
                    meta: Some(vec![]),
                    reward_account: None,
                }
            ),
            Error::<Test>::CuratorGroupIsNotActive
        );

        let group_id = curators::add_curator_to_new_group(FIRST_CURATOR_ID);
        assert_eq!(FIRST_CURATOR_GROUP_ID, group_id);

        // Curator from wrong group
        assert_err!(
            Content::create_channel(
                Origin::signed(SECOND_CURATOR_ORIGIN),
                ContentActor::Curator(FIRST_CURATOR_GROUP_ID, SECOND_CURATOR_ID),
                ChannelCreationParametersRecord {
                    assets: None,
                    meta: Some(vec![]),
                    reward_account: None,
                }
            ),
            Error::<Test>::CuratorIsNotAMemberOfGivenCuratorGroup
        );

        // Curator in correct active group, but wrong origin
        assert_err!(
            Content::create_channel(
                Origin::signed(SECOND_CURATOR_ORIGIN),
                ContentActor::Curator(FIRST_CURATOR_GROUP_ID, FIRST_CURATOR_ID),
                ChannelCreationParametersRecord {
                    assets: None,
                    meta: Some(vec![]),
                    reward_account: None,
                }
            ),
            Error::<Test>::CuratorAuthFailed
        );

        let channel_id = Content::next_channel_id();

        // Curator in correct active group, with correct origin
        assert_ok!(Content::create_channel(
            Origin::signed(FIRST_CURATOR_ORIGIN),
            ContentActor::Curator(FIRST_CURATOR_GROUP_ID, FIRST_CURATOR_ID),
            ChannelCreationParametersRecord {
                assets: None,
                meta: Some(vec![]),
                reward_account: None,
            }
        ));

        assert_eq!(
            System::events().last().unwrap().event,
            MetaEvent::content(RawEvent::ChannelCreated(
                ContentActor::Curator(FIRST_CURATOR_GROUP_ID, FIRST_CURATOR_ID),
                channel_id,
                ChannelRecord {
                    owner: ChannelOwner::CuratorGroup(FIRST_CURATOR_GROUP_ID),
                    is_censored: false,
                    reward_account: None,
                    deletion_prize_source_account_id: FIRST_CURATOR_ORIGIN,
                    num_videos: 0,
                },
                ChannelCreationParametersRecord {
                    assets: None,
                    meta: Some(vec![]),
                    reward_account: None,
                }
            ))
        );

        // Curator can update channel
        assert_ok!(Content::update_channel(
            Origin::signed(FIRST_CURATOR_ORIGIN),
            ContentActor::Curator(FIRST_CURATOR_GROUP_ID, FIRST_CURATOR_ID),
            channel_id,
            ChannelUpdateParametersRecord {
                assets_to_upload: None,
                new_meta: None,
                reward_account: None,
                assets_to_remove: BTreeSet::new(),
            },
        ));

        // Lead can update curator owned channels
        assert_ok!(Content::update_channel(
            Origin::signed(LEAD_ORIGIN),
            ContentActor::Lead,
            channel_id,
            ChannelUpdateParametersRecord {
                assets_to_upload: None,
                new_meta: None,
                reward_account: None,
                assets_to_remove: BTreeSet::new(),
            },
        ));
    })
}

#[test]
fn member_owned_channels() {
    with_default_mock_builder(|| {
        // Run to block one to see emitted events
        run_to_block(1);

        // Not a member
        assert_err!(
            Content::create_channel(
                Origin::signed(UNKNOWN_ORIGIN),
                ContentActor::Member(MEMBERS_COUNT + 1),
                ChannelCreationParametersRecord {
                    assets: None,
                    meta: Some(vec![]),
                    reward_account: None,
                }
            ),
            Error::<Test>::MemberAuthFailed
        );

        let channel_id_1 = Content::next_channel_id();

        // Member can create the channel
        assert_ok!(Content::create_channel(
            Origin::signed(FIRST_MEMBER_ORIGIN),
            ContentActor::Member(FIRST_MEMBER_ID),
            ChannelCreationParametersRecord {
                assets: None,
                meta: Some(vec![]),
                reward_account: None,
            }
        ));

        assert_eq!(
            System::events().last().unwrap().event,
            MetaEvent::content(RawEvent::ChannelCreated(
                ContentActor::Member(FIRST_MEMBER_ID),
                channel_id_1,
                ChannelRecord {
                    owner: ChannelOwner::Member(FIRST_MEMBER_ID),
                    is_censored: false,
                    reward_account: None,
                    deletion_prize_source_account_id: FIRST_MEMBER_ORIGIN,

                    num_videos: 0,
                },
                ChannelCreationParametersRecord {
                    assets: None,
                    meta: Some(vec![]),
                    reward_account: None,
                }
            ))
        );

        let channel_id_2 = Content::next_channel_id();

        // Member can create the channel
        assert_ok!(Content::create_channel(
            Origin::signed(SECOND_MEMBER_ORIGIN),
            ContentActor::Member(SECOND_MEMBER_ID),
            ChannelCreationParametersRecord {
                assets: None,
                meta: Some(vec![]),
                reward_account: None,
            }
        ));

        assert_eq!(
            System::events().last().unwrap().event,
            MetaEvent::content(RawEvent::ChannelCreated(
                ContentActor::Member(SECOND_MEMBER_ID),
                channel_id_2,
                ChannelRecord {
                    owner: ChannelOwner::Member(SECOND_MEMBER_ID),
                    is_censored: false,
                    reward_account: None,
                    deletion_prize_source_account_id: SECOND_MEMBER_ORIGIN,

                    num_videos: 0,
                },
                ChannelCreationParametersRecord {
                    assets: None,
                    meta: Some(vec![]),
                    reward_account: None,
                }
            ))
        );

        // Update channel
        assert_ok!(Content::update_channel(
            Origin::signed(FIRST_MEMBER_ORIGIN),
            ContentActor::Member(FIRST_MEMBER_ID),
            channel_id_1,
            ChannelUpdateParametersRecord {
                assets_to_upload: None,
                new_meta: None,
                reward_account: None,
                assets_to_remove: BTreeSet::new(),
            },
        ));

        assert_eq!(
            System::events().last().unwrap().event,
            MetaEvent::content(RawEvent::ChannelUpdated(
                ContentActor::Member(FIRST_MEMBER_ID),
                channel_id_1,
                ChannelRecord {
                    owner: ChannelOwner::Member(FIRST_MEMBER_ID),
                    is_censored: false,
                    reward_account: None,
                    deletion_prize_source_account_id: FIRST_MEMBER_ORIGIN,

                    num_videos: 0,
                },
                ChannelUpdateParametersRecord {
                    assets_to_upload: None,
                    new_meta: None,
                    reward_account: None,
                    assets_to_remove: BTreeSet::new(),
                }
            ))
        );

        // Member cannot update a channel they do not own
        assert_err!(
            Content::update_channel(
                Origin::signed(FIRST_MEMBER_ORIGIN),
                ContentActor::Member(FIRST_MEMBER_ID),
                channel_id_2,
                ChannelUpdateParametersRecord {
                    assets_to_upload: None,
                    new_meta: None,
                    reward_account: None,
                    assets_to_remove: BTreeSet::new(),
                },
            ),
            Error::<Test>::ActorNotAuthorized
        );
    })
}

#[test]
fn channel_censoring() {
    with_default_mock_builder(|| {
        // Run to block one to see emitted events
        run_to_block(1);

        let channel_id = Content::next_channel_id();
        assert_ok!(Content::create_channel(
            Origin::signed(FIRST_MEMBER_ORIGIN),
            ContentActor::Member(FIRST_MEMBER_ID),
            ChannelCreationParametersRecord {
                assets: None,
                meta: Some(vec![]),
                reward_account: None,
            }
        ));

        let group_id = curators::add_curator_to_new_group(FIRST_CURATOR_ID);

        // Curator can censor channels
        let is_censored = true;
        assert_ok!(Content::update_channel_censorship_status(
            Origin::signed(FIRST_CURATOR_ORIGIN),
            ContentActor::Curator(group_id, FIRST_CURATOR_ID),
            channel_id,
            is_censored,
            vec![]
        ));

        assert_eq!(
            System::events().last().unwrap().event,
            MetaEvent::content(RawEvent::ChannelCensorshipStatusUpdated(
                ContentActor::Curator(group_id, FIRST_CURATOR_ID),
                channel_id,
                is_censored,
                vec![]
            ))
        );

        let channel = Content::channel_by_id(channel_id);

        assert!(channel.is_censored);

        // Curator can un-censor channels
        let is_censored = false;
        assert_ok!(Content::update_channel_censorship_status(
            Origin::signed(FIRST_CURATOR_ORIGIN),
            ContentActor::Curator(group_id, FIRST_CURATOR_ID),
            channel_id,
            is_censored,
            vec![]
        ));

        assert_eq!(
            System::events().last().unwrap().event,
            MetaEvent::content(RawEvent::ChannelCensorshipStatusUpdated(
                ContentActor::Curator(group_id, FIRST_CURATOR_ID),
                channel_id,
                is_censored,
                vec![]
            ))
        );

        let channel = Content::channel_by_id(channel_id);

        assert!(!channel.is_censored);

        // Member cannot censor channels
        let is_censored = true;
        assert_err!(
            Content::update_channel_censorship_status(
                Origin::signed(FIRST_MEMBER_ORIGIN),
                ContentActor::Member(FIRST_MEMBER_ID),
                channel_id,
                is_censored,
                vec![]
            ),
            Error::<Test>::ActorNotAuthorized
        );

        let curator_channel_id = Content::next_channel_id();

        // create curator channel
        assert_ok!(Content::create_channel(
            Origin::signed(FIRST_CURATOR_ORIGIN),
            ContentActor::Curator(group_id, FIRST_CURATOR_ID),
            ChannelCreationParametersRecord {
                assets: None,
                meta: Some(vec![]),
                reward_account: None,
            }
        ));

        // Curator cannot censor curator group channels
        assert_err!(
            Content::update_channel_censorship_status(
                Origin::signed(FIRST_CURATOR_ORIGIN),
                ContentActor::Curator(group_id, FIRST_CURATOR_ID),
                curator_channel_id,
                is_censored,
                vec![]
            ),
            Error::<Test>::CannotCensoreCuratorGroupOwnedChannels
        );

        // Lead can still censor curator group channels
        assert_ok!(Content::update_channel_censorship_status(
            Origin::signed(LEAD_ORIGIN),
            ContentActor::Lead,
            curator_channel_id,
            is_censored,
            vec![]
        ));
    })
}<|MERGE_RESOLUTION|>--- conflicted
+++ resolved
@@ -19,10 +19,6 @@
         );
 
         // 3 assets added at creation
-<<<<<<< HEAD
-        let first_obj_id = Storage::<Test>::next_data_object_id();
-=======
->>>>>>> 075914ab
         let assets = StorageAssetsRecord {
             object_creation_list: vec![
                 DataObjectCreationParameters {
@@ -54,27 +50,14 @@
             Ok(()),
         );
 
-<<<<<<< HEAD
-        // retrieve objs id set
-        let obj_ids =
-            (first_obj_id..Storage::<Test>::next_data_object_id()).collect::<BTreeSet<_>>();
-
-        // attempt to delete channel with non zero assets should result in error
-=======
         // attempt to delete channel with non zero assets should result in error: objects
         // are misspecified
->>>>>>> 075914ab
         delete_channel_mock(
             FIRST_MEMBER_ORIGIN,
             ContentActor::Member(FIRST_MEMBER_ID),
             channel_id,
-<<<<<<< HEAD
-            BTreeSet::new(),
-            Err(storage::Error::<Test>::CannotDeleteNonEmptyDynamicBag.into()),
-=======
             2u64,
             Err(Error::<Test>::InvalidBagSizeSpecified.into()),
->>>>>>> 075914ab
         );
 
         // successful deletion because we empty the bag first
@@ -82,11 +65,7 @@
             FIRST_MEMBER_ORIGIN,
             ContentActor::Member(FIRST_MEMBER_ID),
             channel_id,
-<<<<<<< HEAD
-            obj_ids,
-=======
             3u64,
->>>>>>> 075914ab
             Ok(()),
         );
     })
