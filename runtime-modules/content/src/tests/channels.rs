--- conflicted
+++ resolved
@@ -384,40 +384,6 @@
 }
 
 #[test]
-<<<<<<< HEAD
-fn successful_channel_creation_with_reward_account() {
-    with_default_mock_builder(|| {
-        run_to_block(1);
-
-        create_initial_storage_buckets_helper();
-        CreateChannelFixture::default()
-            .with_sender(DEFAULT_MEMBER_ACCOUNT_ID)
-            .with_actor(ContentActor::Member(DEFAULT_MEMBER_ID))
-            .with_reward_account(DEFAULT_MEMBER_ACCOUNT_ID)
-            .call_and_assert(Ok(()));
-
-        let default_curator_group_id = curators::add_curator_to_new_group(DEFAULT_CURATOR_ID);
-        CreateChannelFixture::default()
-            .with_sender(DEFAULT_CURATOR_ACCOUNT_ID)
-            .with_actor(ContentActor::Curator(
-                default_curator_group_id,
-                DEFAULT_CURATOR_ID,
-            ))
-            .with_reward_account(DEFAULT_CURATOR_ACCOUNT_ID)
-            .call_and_assert(Ok(()));
-=======
-fn unsuccessful_channel_creation_with_invalid_collaborators_set() {
-    with_default_mock_builder(|| {
-        run_to_block(1);
-        CreateChannelFixture::default()
-            .with_sender(DEFAULT_MEMBER_ACCOUNT_ID)
-            .with_actor(ContentActor::Member(DEFAULT_MEMBER_ID))
-            .with_collaborators(vec![COLLABORATOR_MEMBER_ID + 100].into_iter().collect())
-            .call_and_assert(Err(Error::<Test>::InvalidMemberProvided.into()));
->>>>>>> 23f955b9
-    })
-}
-
 // channel update tests
 #[test]
 fn unsuccessful_channel_update_with_uncorresponding_member_id_and_origin() {
