#![cfg(test)]

use std::collections::BTreeMap;
use std::iter::FromIterator;
use strum::IntoEnumIterator;

use super::curators;
use super::fixtures::*;
use super::mock::*;
use crate::*;
use storage::ModuleAccount as StorageModuleAccount;

///////////////////////////////////////////////////////////////////
////////////////////// Channel creation tests /////////////////////
///////////////////////////////////////////////////////////////////

#[test]
fn successful_channel_creation_with_member_context() {
    with_default_mock_builder(|| {
        run_to_block(1);
        set_dynamic_bag_creation_policy_for_storage_numbers(1);
        create_initial_storage_buckets_helper();
        increase_account_balance_helper(DEFAULT_MEMBER_ACCOUNT_ID, INITIAL_BALANCE);

        let channel_state_bloat_bond = ed();
        UpdateChannelStateBloatBondFixture::default()
            .with_channel_state_bloat_bond(channel_state_bloat_bond)
            .call_and_assert(Ok(()));

        CreateChannelFixture::default()
            .with_default_storage_buckets()
            .with_sender(DEFAULT_MEMBER_ACCOUNT_ID)
            .with_channel_owner(ChannelOwner::Member(DEFAULT_MEMBER_ID))
            .with_expected_channel_state_bloat_bond(channel_state_bloat_bond)
            .call_and_assert(Ok(()));
    })
}

#[test]
fn successful_curator_group_channel_creation_with_lead_context() {
    with_default_mock_builder(|| {
        run_to_block(1);
<<<<<<< HEAD

        set_dynamic_bag_creation_policy_for_storage_numbers(1);
=======
        set_dynamic_bag_creation_policy_for_storage_numbers(0);
        increase_account_balance_helper(LEAD_ACCOUNT_ID, ed() + DEFAULT_CHANNEL_STATE_BLOAT_BOND);
>>>>>>> 9a33ea47

        create_initial_storage_buckets_helper();
        let default_curator_group_id = curators::create_curator_group(BTreeMap::new());
        CreateChannelFixture::default()
            .with_default_storage_buckets()
            .with_sender(LEAD_ACCOUNT_ID)
            .with_channel_owner(ChannelOwner::CuratorGroup(default_curator_group_id))
            .call_and_assert(Ok(()));
    })
}

#[test]
fn unsuccessful_channel_creation_with_uncorresponding_member_id_and_origin() {
    with_default_mock_builder(|| {
        run_to_block(1);
        CreateChannelFixture::default()
            .with_sender(DEFAULT_MEMBER_ACCOUNT_ID + 100)
            .with_channel_owner(ChannelOwner::Member(DEFAULT_MEMBER_ID))
            .call_and_assert(Err(Error::<Test>::MemberAuthFailed.into()));
    })
}

#[test]
fn unsuccessful_curator_group_channel_creation_by_curator() {
    with_default_mock_builder(|| {
        run_to_block(1);
        let default_curator_group_id = curators::add_curator_to_new_group(DEFAULT_CURATOR_ID, &[]);
        CreateChannelFixture::default()
            .with_sender(DEFAULT_CURATOR_ACCOUNT_ID)
            .with_channel_owner(ChannelOwner::CuratorGroup(default_curator_group_id))
            .call_and_assert(Err(Error::<Test>::LeadAuthFailed.into()));
    })
}

#[test]
fn successful_channel_creation_with_storage_upload_and_member_context() {
    with_default_mock_builder(|| {
        run_to_block(1);
        create_initial_storage_buckets_helper();

        let channel_state_bloat_bond = ed() + 1;
        let data_state_bloat_bond = 1;
        increase_account_balance_helper(
            DEFAULT_MEMBER_ACCOUNT_ID,
            ed() + channel_state_bloat_bond + data_state_bloat_bond * 10,
        );

        UpdateChannelStateBloatBondFixture::default()
            .with_channel_state_bloat_bond(channel_state_bloat_bond)
            .call_and_assert(Ok(()));

        set_data_object_state_bloat_bond(data_state_bloat_bond);

        CreateChannelFixture::default()
            .with_default_storage_buckets()
            .with_sender(DEFAULT_MEMBER_ACCOUNT_ID)
            .with_channel_owner(ChannelOwner::Member(DEFAULT_MEMBER_ID))
            .with_expected_channel_state_bloat_bond(channel_state_bloat_bond)
            .with_data_object_state_bloat_bond(data_state_bloat_bond)
            .with_assets(StorageAssets::<Test> {
                expected_data_size_fee: Storage::<Test>::data_object_per_mega_byte_fee(),
                object_creation_list: create_data_objects_helper(),
            })
            .call_and_assert(Ok(()));
    })
}

#[test]
fn successful_curator_group_channel_creation_with_storage_upload_and_lead_context() {
    with_default_mock_builder(|| {
        run_to_block(1);
        create_initial_storage_buckets_helper();
        increase_account_balance_helper(LEAD_ACCOUNT_ID, INITIAL_BALANCE);
        let default_curator_group_id = curators::create_curator_group(BTreeMap::new());

        let channel_state_bloat_bond = ed();
        UpdateChannelStateBloatBondFixture::default()
            .with_channel_state_bloat_bond(channel_state_bloat_bond)
            .call_and_assert(Ok(()));

        CreateChannelFixture::default()
            .with_default_storage_buckets()
            .with_sender(LEAD_ACCOUNT_ID)
            .with_channel_owner(ChannelOwner::CuratorGroup(default_curator_group_id))
            .with_expected_channel_state_bloat_bond(channel_state_bloat_bond)
            .with_assets(StorageAssets::<Test> {
                expected_data_size_fee: Storage::<Test>::data_object_per_mega_byte_fee(),
                object_creation_list: create_data_objects_helper(),
            })
            .call_and_assert(Ok(()));
    })
}

#[test]
fn unsuccessful_channel_creation_with_invalid_expected_channel_state_bloat_bond() {
    with_default_mock_builder(|| {
        run_to_block(1);
        create_initial_storage_buckets_helper();
        increase_account_balance_helper(LEAD_ACCOUNT_ID, INITIAL_BALANCE);
        let default_curator_group_id = curators::create_curator_group(BTreeMap::new());

        let channel_state_bloat_bond = DEFAULT_CHANNEL_STATE_BLOAT_BOND + 1;
        UpdateChannelStateBloatBondFixture::default()
            .with_channel_state_bloat_bond(channel_state_bloat_bond)
            .call_and_assert(Ok(()));

        CreateChannelFixture::default()
            .with_default_storage_buckets()
            .with_sender(LEAD_ACCOUNT_ID)
            .with_channel_owner(ChannelOwner::CuratorGroup(default_curator_group_id))
            .with_expected_channel_state_bloat_bond(DEFAULT_CHANNEL_STATE_BLOAT_BOND)
            .call_and_assert(Err(Error::<Test>::ChannelStateBloatBondChanged.into()));
    })
}

#[test]
fn unsuccessful_channel_creation_with_invalid_expected_data_size_fee() {
    with_default_mock_builder(|| {
        run_to_block(1);
        create_initial_storage_buckets_helper();
        increase_account_balance_helper(LEAD_ACCOUNT_ID, INITIAL_BALANCE);
        let default_curator_group_id = curators::create_curator_group(BTreeMap::new());
        CreateChannelFixture::default()
            .with_default_storage_buckets()
            .with_sender(LEAD_ACCOUNT_ID)
            .with_channel_owner(ChannelOwner::CuratorGroup(default_curator_group_id))
            .with_assets(StorageAssets::<Test> {
                // setting a purposely high fee to trigger error
                expected_data_size_fee: 1_000_000u64,
                object_creation_list: create_data_objects_helper(),
            })
            .call_and_assert(Err(storage::Error::<Test>::DataSizeFeeChanged.into()));
    })
}

#[test]
fn unsuccessful_channel_creation_with_insufficient_balance() {
    with_default_mock_builder(|| {
        run_to_block(1);
        create_initial_storage_buckets_helper();

        let data_object_state_bloat_bond = 10;
        set_data_object_state_bloat_bond(data_object_state_bloat_bond);

        CreateChannelFixture::default()
            .with_default_storage_buckets()
            .with_sender(DEFAULT_MEMBER_ACCOUNT_ID)
            .with_data_object_state_bloat_bond(data_object_state_bloat_bond)
            .with_channel_owner(ChannelOwner::Member(DEFAULT_MEMBER_ID))
            .with_assets(StorageAssets::<Test> {
                expected_data_size_fee: Storage::<Test>::data_object_per_mega_byte_fee(),
                object_creation_list: create_data_objects_helper(),
            })
            .call_and_assert(Err(
                Error::<Test>::InsufficientBalanceForChannelCreation.into()
            ));
    })
}

#[test]
fn unsuccessful_channel_creation_with_bucket_objects_size_limit_reached() {
    with_default_mock_builder(|| {
        run_to_block(1);
        create_initial_storage_buckets_helper();
        increase_account_balance_helper(DEFAULT_MEMBER_ACCOUNT_ID, INITIAL_BALANCE);
        set_dynamic_bag_creation_policy_for_storage_numbers(1);

        CreateChannelFixture::default()
            .with_default_storage_buckets()
            .with_sender(DEFAULT_MEMBER_ACCOUNT_ID)
            .with_channel_owner(ChannelOwner::Member(DEFAULT_MEMBER_ID))
            .with_assets(StorageAssets::<Test> {
                expected_data_size_fee: Storage::<Test>::data_object_per_mega_byte_fee(),
                object_creation_list: vec![DataObjectCreationParameters {
                    size: STORAGE_BUCKET_OBJECTS_SIZE_LIMIT + 1,
                    ipfs_content_id: vec![1u8],
                }],
            })
            .with_default_storage_buckets()
            .call_and_assert(Err(
                storage::Error::<Test>::StorageBucketObjectSizeLimitReached.into(),
            ));
    })
}

#[test]
fn unsuccessful_channel_creation_with_bucket_objects_number_limit_reached() {
    with_default_mock_builder(|| {
        run_to_block(1);
        create_initial_storage_buckets_helper();
        increase_account_balance_helper(
            DEFAULT_MEMBER_ACCOUNT_ID,
            DEFAULT_CHANNEL_STATE_BLOAT_BOND
                + DEFAULT_DATA_OBJECT_STATE_BLOAT_BOND * (STORAGE_BUCKET_OBJECTS_NUMBER_LIMIT + 1)
                + ed(),
        );

        set_dynamic_bag_creation_policy_for_storage_numbers(1);
        CreateChannelFixture::default()
            .with_default_storage_buckets()
            .with_sender(DEFAULT_MEMBER_ACCOUNT_ID)
            .with_channel_owner(ChannelOwner::Member(DEFAULT_MEMBER_ID))
            .with_assets(StorageAssets::<Test> {
                expected_data_size_fee: Storage::<Test>::data_object_per_mega_byte_fee(),
                object_creation_list: (0..(STORAGE_BUCKET_OBJECTS_NUMBER_LIMIT + 1))
                    .map(|_| DataObjectCreationParameters {
                        size: 1,
                        ipfs_content_id: vec![1u8],
                    })
                    .collect(),
            })
            .with_default_storage_buckets()
            .call_and_assert(Err(
                storage::Error::<Test>::StorageBucketObjectNumberLimitReached.into(),
            ));
    })
}

#[test]
fn unsuccessful_channel_creation_with_data_limits_exceeded() {
    with_default_mock_builder(|| {
        run_to_block(1);
        create_initial_storage_buckets_helper();
        increase_account_balance_helper(DEFAULT_MEMBER_ACCOUNT_ID, INITIAL_BALANCE);
        set_dynamic_bag_creation_policy_for_storage_numbers(1);
        CreateChannelFixture::default()
            .with_default_storage_buckets()
            .with_sender(DEFAULT_MEMBER_ACCOUNT_ID)
            .with_channel_owner(ChannelOwner::Member(DEFAULT_MEMBER_ID))
            .with_assets(StorageAssets::<Test> {
                expected_data_size_fee: Storage::<Test>::data_object_per_mega_byte_fee(),
                object_creation_list: vec![DataObjectCreationParameters {
                    size: VOUCHER_OBJECTS_SIZE_LIMIT + 1,
                    ipfs_content_id: vec![1u8],
                }],
            })
            .with_default_storage_buckets()
            .call_and_assert(Err(storage::Error::<Test>::MaxDataObjectSizeExceeded.into()));
    })
}

#[test]
fn successful_channel_creation_with_collaborators_set() {
    with_default_mock_builder(|| {
        run_to_block(1);

        set_dynamic_bag_creation_policy_for_storage_numbers(1);
        create_initial_storage_buckets_helper();
        increase_account_balance_helper(
            DEFAULT_MEMBER_ACCOUNT_ID,
            ed() + DEFAULT_CHANNEL_STATE_BLOAT_BOND,
        );
        increase_account_balance_helper(LEAD_ACCOUNT_ID, ed() + DEFAULT_CHANNEL_STATE_BLOAT_BOND);

        CreateChannelFixture::default()
            .with_default_storage_buckets()
            .with_sender(DEFAULT_MEMBER_ACCOUNT_ID)
            .with_channel_owner(ChannelOwner::Member(DEFAULT_MEMBER_ID))
            .with_collaborators(
                vec![(COLLABORATOR_MEMBER_ID, BTreeSet::new())]
                    .into_iter()
                    .collect(),
            )
            .call_and_assert(Ok(()));

        let default_curator_group_id = curators::create_curator_group(BTreeMap::new());
        CreateChannelFixture::default()
            .with_default_storage_buckets()
            .with_sender(LEAD_ACCOUNT_ID)
            .with_channel_owner(ChannelOwner::CuratorGroup(default_curator_group_id))
            .with_default_storage_buckets()
            .with_collaborators(
                vec![(COLLABORATOR_MEMBER_ID, BTreeSet::new())]
                    .into_iter()
                    .collect(),
            )
            .call_and_assert(Ok(()));
    })
}

#[test]
fn unsuccessful_channel_creation_with_invalid_collaborators_set() {
    with_default_mock_builder(|| {
        run_to_block(1);
        CreateChannelFixture::default()
            .with_sender(DEFAULT_MEMBER_ACCOUNT_ID)
            .with_channel_owner(ChannelOwner::Member(DEFAULT_MEMBER_ID))
            .with_collaborators(
                vec![(COLLABORATOR_MEMBER_ID + 100, BTreeSet::new())]
                    .into_iter()
                    .collect(),
            )
            .call_and_assert(Err(Error::<Test>::InvalidMemberProvided.into()));
    })
}

#[test]
<<<<<<< HEAD
fn unsuccessful_channel_creation_with_number_of_assets_exceeded() {
    with_default_mock_builder(|| {
        run_to_block(1);
        CreateChannelFixture::default()
            .with_assets(StorageAssets::<Test> {
                expected_data_size_fee: Storage::<Test>::data_object_per_mega_byte_fee(),
                object_creation_list: create_data_object_candidates_helper(
                    1,
                    <Test as Config>::MaxNumberOfAssetsPerChannel::get() as u64 + 1,
                ),
            })
            .call_and_assert(Err(Error::<Test>::MaxNumberOfChannelAssetsExceeded.into()));
=======
fn unsuccessful_channel_creation_with_invalid_owner() {
    with_default_mock_builder(|| {
        let invalid_curator_group_id = 111;
        CreateChannelFixture::default()
            .with_sender(LEAD_ACCOUNT_ID)
            .with_channel_owner(ChannelOwner::CuratorGroup(invalid_curator_group_id))
            .call_and_assert(Err(
                Error::<Test>::ChannelOwnerCuratorGroupDoesNotExist.into()
            ));
    })
}

#[test]
fn successful_channel_creation_with_invitation_lock() {
    with_default_mock_builder(|| {
        run_to_block(1);

        let (data_size_fee, data_obj_bloat_bond, channel_state_bloat_bond) = (10u64, 20u64, ed());
        set_fees(
            data_size_fee,
            data_obj_bloat_bond,
            channel_state_bloat_bond,
            0,
        );
        let to_be_paid =
            data_size_fee + data_obj_bloat_bond * DATA_OBJECTS_NUMBER + channel_state_bloat_bond;

        let member_balance = ed() + to_be_paid;

        increase_account_balance_helper(DEFAULT_MEMBER_ACCOUNT_ID, member_balance);
        set_invitation_lock(&DEFAULT_MEMBER_ACCOUNT_ID, member_balance);

        set_dynamic_bag_creation_policy_for_storage_numbers(0);
        create_initial_storage_buckets_helper();

        CreateChannelFixture::default()
            .with_default_storage_buckets()
            .with_assets(create_default_assets_helper())
            .call_and_assert(Ok(()));

        let storage_module_acc = storage::StorageTreasury::<Test>::module_account_id();
        let channel_acc = ContentTreasury::<Test>::account_for_channel(ChannelId::one());

        assert_eq!(
            Balances::<Test>::usable_balance(channel_acc),
            channel_state_bloat_bond
        );
        assert_eq!(
            Balances::<Test>::usable_balance(storage_module_acc),
            ed() + data_obj_bloat_bond * DATA_OBJECTS_NUMBER
        );
        assert_eq!(
            System::account(DEFAULT_MEMBER_ACCOUNT_ID).data,
            balances::AccountData {
                free: ed(),
                reserved: 0,
                misc_frozen: ed() + to_be_paid,
                fee_frozen: 0
            }
        )
>>>>>>> 9a33ea47
    })
}

#[test]
<<<<<<< HEAD
fn unsuccessful_channel_creation_with_number_of_collaborators_exceeded() {
    with_default_mock_builder(|| {
        run_to_block(1);
        CreateChannelFixture::default()
            .with_collaborators(
                (0..(<Test as Config>::MaxNumberOfCollaboratorsPerChannel::get() + 1) as usize)
                    .map(|i| (MEMBER_IDS[i], ChannelAgentPermissions::new()))
                    .collect(),
            )
            .call_and_assert(Err(
                Error::<Test>::MaxNumberOfChannelCollaboratorsExceeded.into()
=======
fn unsuccessful_channel_creation_with_locks_and_insufficient_balance() {
    with_default_mock_builder(|| {
        run_to_block(1);

        let (data_size_fee, data_obj_bloat_bond, channel_state_bloat_bond) = (10u64, 20u64, ed());
        set_fees(
            data_size_fee,
            data_obj_bloat_bond,
            channel_state_bloat_bond,
            0,
        );
        let to_be_paid =
            data_size_fee + data_obj_bloat_bond * DATA_OBJECTS_NUMBER + channel_state_bloat_bond;

        let member_balance = ed() + to_be_paid - 1;

        increase_account_balance_helper(DEFAULT_MEMBER_ACCOUNT_ID, member_balance);
        set_invitation_lock(&DEFAULT_MEMBER_ACCOUNT_ID, member_balance);

        set_dynamic_bag_creation_policy_for_storage_numbers(0);
        create_initial_storage_buckets_helper();

        CreateChannelFixture::default()
            .with_default_storage_buckets()
            .with_assets(create_default_assets_helper())
            .call_and_assert(Err(
                Error::<Test>::InsufficientBalanceForChannelCreation.into()
            ));

        // Increase balance by 1, but lock ED and those funds with another, not-allowed lock
        increase_account_balance_helper(DEFAULT_MEMBER_ACCOUNT_ID, 1);
        set_staking_candidate_lock(&DEFAULT_MEMBER_ACCOUNT_ID, ed() + 1);

        CreateChannelFixture::default()
            .with_default_storage_buckets()
            .with_assets(create_default_assets_helper())
            .call_and_assert(Err(
                Error::<Test>::InsufficientBalanceForChannelCreation.into()
            ));
    })
}

#[test]
fn unsuccessful_channel_creation_with_not_allowed_lock() {
    with_default_mock_builder(|| {
        run_to_block(1);

        let (data_size_fee, data_obj_bloat_bond, channel_state_bloat_bond) = (10u64, 20u64, ed());
        set_fees(
            data_size_fee,
            data_obj_bloat_bond,
            channel_state_bloat_bond,
            0,
        );

        let to_be_paid =
            data_size_fee + data_obj_bloat_bond * DATA_OBJECTS_NUMBER + channel_state_bloat_bond;
        let member_balance = ed() + to_be_paid;

        increase_account_balance_helper(DEFAULT_MEMBER_ACCOUNT_ID, member_balance);
        set_staking_candidate_lock(&DEFAULT_MEMBER_ACCOUNT_ID, member_balance);

        set_dynamic_bag_creation_policy_for_storage_numbers(0);
        create_initial_storage_buckets_helper();

        CreateChannelFixture::default()
            .with_default_storage_buckets()
            .with_assets(create_default_assets_helper())
            .call_and_assert(Err(
                Error::<Test>::InsufficientBalanceForChannelCreation.into()
>>>>>>> 9a33ea47
            ));
    })
}

/////////////////////////////////////////////////////////////////////
// Channel update failures (excluding invalid context/permissions) //
/////////////////////////////////////////////////////////////////////

#[test]
fn unsuccessful_channel_update_with_invalid_channel_id() {
    with_default_mock_builder(|| {
        run_to_block(1);

        create_initial_storage_buckets_helper();
        increase_account_balance_helper(DEFAULT_MEMBER_ACCOUNT_ID, INITIAL_BALANCE);
        create_default_member_owned_channel();

        UpdateChannelFixture::default()
            .with_sender(DEFAULT_MEMBER_ACCOUNT_ID)
            .with_actor(ContentActor::Member(DEFAULT_MEMBER_ID))
            .with_channel_id(ChannelId::zero())
            .call_and_assert(Err(Error::<Test>::ChannelDoesNotExist.into()));
    })
}

#[test]
fn unsuccessful_channel_update_with_pending_status_transfer() {
    with_default_mock_builder(|| {
        run_to_block(1);

        create_initial_storage_buckets_helper();
        increase_account_balance_helper(DEFAULT_MEMBER_ACCOUNT_ID, INITIAL_BALANCE);
        create_default_member_owned_channel();

        InitializeChannelTransferFixture::default()
            .with_new_member_channel_owner(DEFAULT_MEMBER_ID)
            .call_and_assert(Ok(()));

        UpdateChannelFixture::default()
            .with_sender(DEFAULT_MEMBER_ACCOUNT_ID)
            .with_actor(ContentActor::Member(DEFAULT_MEMBER_ID))
            .with_assets_to_upload(StorageAssets::<Test> {
                expected_data_size_fee: Storage::<Test>::data_object_per_mega_byte_fee(),
                object_creation_list: create_data_objects_helper(),
            })
            .call_and_assert(Err(Error::<Test>::InvalidChannelTransferStatus.into()));
    })
}

#[test]
fn unsuccessful_channel_update_with_data_limits_exceeded() {
    with_default_mock_builder(|| {
        run_to_block(1);

        create_initial_storage_buckets_helper();
        increase_account_balance_helper(DEFAULT_MEMBER_ACCOUNT_ID, INITIAL_BALANCE);
        create_default_member_owned_channel();

        UpdateChannelFixture::default()
            .with_sender(DEFAULT_MEMBER_ACCOUNT_ID)
            .with_actor(ContentActor::Member(DEFAULT_MEMBER_ID))
            .with_assets_to_upload(StorageAssets::<Test> {
                expected_data_size_fee: Storage::<Test>::data_object_per_mega_byte_fee(),
                object_creation_list: vec![DataObjectCreationParameters {
                    size: VOUCHER_OBJECTS_SIZE_LIMIT + 1,
                    ipfs_content_id: vec![1u8],
                }],
            })
            .call_and_assert(Err(storage::Error::<Test>::MaxDataObjectSizeExceeded.into()));
    })
}

#[test]
fn unsuccessful_channel_update_with_invalid_objects_id_to_remove() {
    with_default_mock_builder(|| {
        run_to_block(1);

        create_initial_storage_buckets_helper();
        increase_account_balance_helper(DEFAULT_MEMBER_ACCOUNT_ID, INITIAL_BALANCE);
        create_default_member_owned_channel_with_video();

        UpdateChannelFixture::default()
            .with_sender(DEFAULT_MEMBER_ACCOUNT_ID)
            .with_actor(ContentActor::Member(DEFAULT_MEMBER_ID))
            .with_assets_to_remove(
                ((DATA_OBJECTS_NUMBER as u64)..(2 * DATA_OBJECTS_NUMBER as u64)).collect(),
            )
            .call_and_assert(Err(
                Error::<Test>::AssetsToRemoveBeyondEntityAssetsSet.into()
            ));
    })
}

#[test]
fn unsuccessful_channel_update_with_invalid_collaborators_set() {
    with_default_mock_builder(|| {
        run_to_block(1);

        create_initial_storage_buckets_helper();
        increase_account_balance_helper(DEFAULT_MEMBER_ACCOUNT_ID, INITIAL_BALANCE);
        create_default_member_owned_channel();

        UpdateChannelFixture::default()
            .with_sender(DEFAULT_MEMBER_ACCOUNT_ID)
            .with_actor(ContentActor::Member(DEFAULT_MEMBER_ID))
            .with_collaborators(
                vec![(COLLABORATOR_MEMBER_ID + 100, BTreeSet::new())]
                    .into_iter()
                    .collect(),
            )
            .call_and_assert(Err(Error::<Test>::InvalidMemberProvided.into()));
    })
}

#[test]
fn unsuccessful_channel_update_with_invalid_expected_data_size_fee() {
    with_default_mock_builder(|| {
        run_to_block(1);

        create_initial_storage_buckets_helper();
        increase_account_balance_helper(DEFAULT_MEMBER_ACCOUNT_ID, INITIAL_BALANCE);
        create_default_member_owned_channel();

        UpdateChannelFixture::default()
            .with_sender(DEFAULT_MEMBER_ACCOUNT_ID)
            .with_actor(ContentActor::Member(DEFAULT_MEMBER_ID))
            .with_assets_to_upload(StorageAssets::<Test> {
                // setting a purposely high fee to trigger error
                expected_data_size_fee: 1_000_000u64,
                object_creation_list: create_data_objects_helper(),
            })
            .call_and_assert(Err(storage::Error::<Test>::DataSizeFeeChanged.into()));
    })
}

#[test]
fn unsuccessful_channel_update_with_insufficient_balance() {
    with_default_mock_builder(|| {
        run_to_block(1);

        create_initial_storage_buckets_helper();
        increase_account_balance_helper(DEFAULT_MEMBER_ACCOUNT_ID, INITIAL_BALANCE);
        create_default_member_owned_channel();
        slash_account_balance_helper(DEFAULT_MEMBER_ACCOUNT_ID);

        let data_object_state_bloat_bond = 10;
        set_data_object_state_bloat_bond(data_object_state_bloat_bond);

        UpdateChannelFixture::default()
            .with_sender(DEFAULT_MEMBER_ACCOUNT_ID)
            .with_data_object_state_bloat_bond(data_object_state_bloat_bond)
            .with_actor(ContentActor::Member(DEFAULT_MEMBER_ID))
            .with_assets_to_upload(StorageAssets::<Test> {
                expected_data_size_fee: Storage::<Test>::data_object_per_mega_byte_fee(),
                object_creation_list: create_data_objects_helper(),
            })
            .call_and_assert(Err(storage::Error::<Test>::InsufficientBalance.into()));
    })
}

#[test]
fn unsuccessful_channel_update_with_no_bucket_with_sufficient_object_size_limit() {
    with_default_mock_builder(|| {
        run_to_block(1);

        create_initial_storage_buckets_helper();
        increase_account_balance_helper(DEFAULT_MEMBER_ACCOUNT_ID, INITIAL_BALANCE);

        create_default_member_owned_channel();

        UpdateChannelFixture::default()
            .with_sender(DEFAULT_MEMBER_ACCOUNT_ID)
            .with_actor(ContentActor::Member(DEFAULT_MEMBER_ID))
            .with_assets_to_upload(StorageAssets::<Test> {
                expected_data_size_fee: Storage::<Test>::data_object_per_mega_byte_fee(),
                object_creation_list: vec![DataObjectCreationParameters {
                    size: STORAGE_BUCKET_OBJECTS_SIZE_LIMIT + 1,
                    ipfs_content_id: vec![1u8],
                }],
            })
            .call_and_assert(Err(
                storage::Error::<Test>::StorageBucketObjectSizeLimitReached.into(),
            ));
    })
}

#[test]
fn unsuccessful_channel_update_with_no_bucket_with_sufficient_object_number_limit() {
    with_default_mock_builder(|| {
        run_to_block(1);
        create_initial_storage_buckets_helper();
        increase_account_balance_helper(
            DEFAULT_MEMBER_ACCOUNT_ID,
            // balance necessary to create channel + video with specified no. of assets
            DEFAULT_DATA_OBJECT_STATE_BLOAT_BOND * (STORAGE_BUCKET_OBJECTS_NUMBER_LIMIT + 1)
                + DEFAULT_CHANNEL_STATE_BLOAT_BOND
                + DEFAULT_DATA_OBJECT_STATE_BLOAT_BOND * DATA_OBJECTS_NUMBER
                + ed(),
        );

        create_default_member_owned_channel();

        UpdateChannelFixture::default()
            .with_sender(DEFAULT_MEMBER_ACCOUNT_ID)
            .with_actor(ContentActor::Member(DEFAULT_MEMBER_ID))
            .with_assets_to_upload(StorageAssets::<Test> {
                expected_data_size_fee: Storage::<Test>::data_object_per_mega_byte_fee(),
                object_creation_list: (0..(STORAGE_BUCKET_OBJECTS_NUMBER_LIMIT + 1))
                    .map(|_| DataObjectCreationParameters {
                        size: 1,
                        ipfs_content_id: vec![1u8],
                    })
                    .collect(),
            })
            .call_and_assert(Err(
                storage::Error::<Test>::StorageBucketObjectNumberLimitReached.into(),
            ));
    })
}

#[test]
<<<<<<< HEAD
fn unsuccessful_channel_update_with_number_of_assets_exceeded() {
    with_default_mock_builder(|| {
        ContentTest::with_member_channel().setup();

        UpdateChannelFixture::default()
            .with_assets_to_upload(StorageAssets::<Test> {
                expected_data_size_fee: Storage::<Test>::data_object_per_mega_byte_fee(),
                object_creation_list: create_data_object_candidates_helper(
                    1,
                    <Test as Config>::MaxNumberOfAssetsPerChannel::get() as u64 + 1,
                ),
            })
            .call_and_assert(Err(Error::<Test>::MaxNumberOfChannelAssetsExceeded.into()));
    })
}

#[test]
fn unsuccessful_channel_update_with_number_of_collaborators_exceeded() {
    with_default_mock_builder(|| {
        ContentTest::with_member_channel().setup();

        UpdateChannelFixture::default()
            .with_collaborators(
                (0..(<Test as Config>::MaxNumberOfCollaboratorsPerChannel::get() + 1) as usize)
                    .map(|i| (MEMBER_IDS[i], ChannelAgentPermissions::new()))
                    .collect(),
            )
            .call_and_assert(Err(
                Error::<Test>::MaxNumberOfChannelCollaboratorsExceeded.into()
            ));
=======
fn successful_channel_update_with_invitation_lock() {
    with_default_mock_builder(|| {
        let (data_size_fee, data_obj_bloat_bond, channel_state_bloat_bond) = (10u64, 20u64, ed());
        set_fees(
            data_size_fee,
            data_obj_bloat_bond,
            channel_state_bloat_bond,
            0,
        );

        ContentTest::with_member_channel().setup();

        let update_fees = data_size_fee + data_obj_bloat_bond * DATA_OBJECTS_NUMBER;
        let member_balance = ed() + update_fees;

        Balances::<Test>::make_free_balance_be(&DEFAULT_MEMBER_ACCOUNT_ID, member_balance);
        set_invitation_lock(&DEFAULT_MEMBER_ACCOUNT_ID, member_balance);

        UpdateChannelFixture::default()
            .with_assets_to_upload(create_default_assets_helper())
            .call_and_assert(Ok(()));

        let storage_module_acc = storage::StorageTreasury::<Test>::module_account_id();

        assert_eq!(
            Balances::<Test>::usable_balance(storage_module_acc),
            ed() + data_obj_bloat_bond * DATA_OBJECTS_NUMBER * 2
        );
        assert_eq!(
            System::account(DEFAULT_MEMBER_ACCOUNT_ID).data,
            balances::AccountData {
                free: ed(),
                reserved: 0,
                misc_frozen: ed() + update_fees,
                fee_frozen: 0
            }
        )
>>>>>>> 9a33ea47
    })
}

#[test]
<<<<<<< HEAD
fn unsuccessful_channel_update_with_assets_to_upload_and_invalid_storage_buckets_num_witness() {
    with_default_mock_builder(|| {
        ContentTest::with_member_channel().setup();

        UpdateChannelFixture::default()
            .with_assets_to_upload(StorageAssets::<Test> {
                expected_data_size_fee: Storage::<Test>::data_object_per_mega_byte_fee(),
                object_creation_list: create_data_objects_helper(),
            })
            .with_storage_buckets_num_witness(Some(0))
            .call_and_assert(Err(
                Error::<Test>::InvalidStorageBucketsNumWitnessProvided.into()
            ));
    })
}

#[test]
fn unsuccessful_channels_update_with_assets_to_upload_and_missing_storage_buckets_num_witness() {
    with_default_mock_builder(|| {
        ContentTest::with_member_channel().with_video().setup();

        UpdateChannelFixture::default()
            .with_assets_to_upload(StorageAssets::<Test> {
                expected_data_size_fee: Storage::<Test>::data_object_per_mega_byte_fee(),
                object_creation_list: create_data_objects_helper(),
            })
            .with_storage_buckets_num_witness(None)
            .call_and_assert(Err(Error::<Test>::MissingStorageBucketsNumWitness.into()));
=======
fn unsuccessful_channel_update_with_locks_and_insufficient_balance() {
    with_default_mock_builder(|| {
        let (data_size_fee, data_obj_bloat_bond, channel_state_bloat_bond) = (10u64, 20u64, ed());
        set_fees(
            data_size_fee,
            data_obj_bloat_bond,
            channel_state_bloat_bond,
            0,
        );

        ContentTest::with_member_channel().setup();

        let update_fees = data_size_fee + data_obj_bloat_bond * DATA_OBJECTS_NUMBER;
        let member_balance = ed() + update_fees - 1;

        Balances::<Test>::make_free_balance_be(&DEFAULT_MEMBER_ACCOUNT_ID, member_balance);
        set_invitation_lock(&DEFAULT_MEMBER_ACCOUNT_ID, member_balance);

        UpdateChannelFixture::default()
            .with_assets_to_upload(create_default_assets_helper())
            .call_and_assert(Err(storage::Error::<Test>::InsufficientBalance.into()));

        // Increase balance by 1, but lock ED and those funds with another, not-allowed lock
        increase_account_balance_helper(DEFAULT_MEMBER_ACCOUNT_ID, 1);
        set_staking_candidate_lock(&DEFAULT_MEMBER_ACCOUNT_ID, ed() + 1);

        UpdateChannelFixture::default()
            .with_assets_to_upload(create_default_assets_helper())
            .call_and_assert(Err(storage::Error::<Test>::InsufficientBalance.into()));
>>>>>>> 9a33ea47
    })
}

#[test]
<<<<<<< HEAD
fn unsuccessful_channels_update_with_assets_to_remove_and_missing_storage_buckets_num_witness() {
    with_default_mock_builder(|| {
        ContentTest::with_member_channel().with_video().setup();

        UpdateChannelFixture::default()
            .with_assets_to_remove(BTreeSet::from_iter(0..DATA_OBJECTS_NUMBER))
            .with_storage_buckets_num_witness(None)
            .call_and_assert(Err(Error::<Test>::MissingStorageBucketsNumWitness.into()));
    })
}
=======
fn unsuccessful_channel_update_with_not_allowed_lock() {
    with_default_mock_builder(|| {
        let (data_size_fee, data_obj_bloat_bond, channel_state_bloat_bond) = (10u64, 20u64, ed());
        set_fees(
            data_size_fee,
            data_obj_bloat_bond,
            channel_state_bloat_bond,
            0,
        );

        ContentTest::with_member_channel().setup();

        let update_fees = data_size_fee + data_obj_bloat_bond * DATA_OBJECTS_NUMBER;
        let member_balance = ed() + update_fees;

        Balances::<Test>::make_free_balance_be(&DEFAULT_MEMBER_ACCOUNT_ID, member_balance);
        set_staking_candidate_lock(&DEFAULT_MEMBER_ACCOUNT_ID, member_balance);

        UpdateChannelFixture::default()
            .with_assets_to_upload(create_default_assets_helper())
            .call_and_assert(Err(storage::Error::<Test>::InsufficientBalance.into()));
    })
}

>>>>>>> 9a33ea47
/////////////////////////////////////////////////////////////////////
/////////////////// Channel privilege level tests ///////////////////
/////////////////////////////////////////////////////////////////////

#[test]
fn unsuccessful_channel_privilege_level_update_with_curator_origin() {
    with_default_mock_builder(|| {
        run_to_block(1);

        create_initial_storage_buckets_helper();
        increase_account_balance_helper(DEFAULT_MEMBER_ACCOUNT_ID, INITIAL_BALANCE);
        create_default_member_owned_channel();

        UpdateChannelPrivilegeLevelFixture::default()
            .with_sender(DEFAULT_CURATOR_ACCOUNT_ID)
            .call_and_assert(Err(Error::<Test>::LeadAuthFailed.into()));
    })
}

#[test]
fn unsuccessful_channel_privilege_level_update_with_invalid_channel_id() {
    with_default_mock_builder(|| {
        run_to_block(1);

        create_initial_storage_buckets_helper();
        increase_account_balance_helper(DEFAULT_MEMBER_ACCOUNT_ID, INITIAL_BALANCE);
        create_default_member_owned_channel();

        UpdateChannelPrivilegeLevelFixture::default()
            .with_channel_id(2)
            .call_and_assert(Err(Error::<Test>::ChannelDoesNotExist.into()));
    })
}

#[test]
fn successful_channel_privilege_level_update_with_lead_origin() {
    with_default_mock_builder(|| {
        run_to_block(1);

        create_initial_storage_buckets_helper();
        increase_account_balance_helper(DEFAULT_MEMBER_ACCOUNT_ID, INITIAL_BALANCE);
        create_default_member_owned_channel();

        UpdateChannelPrivilegeLevelFixture::default().call_and_assert(Ok(()));
    })
}

///////////////////////////////////////////////////////////////////////
// Channel deletion failures (excluding invalid context/permissions) //
///////////////////////////////////////////////////////////////////////

#[test]
fn unsuccessful_channel_deletion_with_invalid_channel_id() {
    with_default_mock_builder(|| {
        run_to_block(1);

        create_initial_storage_buckets_helper();
        increase_account_balance_helper(DEFAULT_MEMBER_ACCOUNT_ID, INITIAL_BALANCE);
        create_default_member_owned_channel();

        DeleteChannelFixture::default()
            .with_sender(DEFAULT_MEMBER_ACCOUNT_ID)
            .with_actor(ContentActor::Member(DEFAULT_MEMBER_ID))
            .with_channel_id(Zero::zero())
            .call_and_assert(Err(Error::<Test>::ChannelDoesNotExist.into()));
    })
}

#[test]
fn unsuccessful_channel_deletion_with_invalid_bag_size() {
    with_default_mock_builder(|| {
        run_to_block(1);

        create_initial_storage_buckets_helper();
        increase_account_balance_helper(DEFAULT_MEMBER_ACCOUNT_ID, INITIAL_BALANCE);
        create_default_member_owned_channel();

        assert!(DATA_OBJECTS_NUMBER > 0);

        DeleteChannelFixture::default()
            .with_sender(DEFAULT_MEMBER_ACCOUNT_ID)
            .with_actor(ContentActor::Member(DEFAULT_MEMBER_ID))
            // default member owned channel has DATA_OBJECTS_NUMBER > 0 assets
            .with_num_objects_to_delete(0u64)
            .call_and_assert(Err(Error::<Test>::InvalidBagSizeSpecified.into()));
    })
}

#[test]
fn unsuccessful_channel_deletion_with_creator_token_issued() {
    with_default_mock_builder(|| {
        ContentTest::with_member_channel().setup();
        IssueCreatorTokenFixture::default().call_and_assert(Ok(()));

        DeleteChannelFixture::default()
            .call_and_assert(Err(Error::<Test>::CreatorTokenAlreadyIssued.into()));
    })
}

#[test]
<<<<<<< HEAD
fn unsuccessful_channel_deletion_with_invalid_channel_bag_witness() {
    with_default_mock_builder(|| {
        ContentTest::with_member_channel().setup();
        let invalid_witness = ChannelBagWitness {
            storage_buckets_num: 0,
            distribution_buckets_num: 0,
        };

        DeleteChannelFixture::default()
            .with_channel_bag_witness(invalid_witness)
            .call_and_assert(Err(Error::<Test>::InvalidChannelBagWitnessProvided.into()));
    })
=======
fn successful_channel_deletion_with_bloat_bonds_repaid_to_correct_accounts() {
    let (data_size_fee, data_obj_bloat_bond, channel_state_bloat_bond) = (10u64, 20u64, ed());

    let test_cases = [
        (
            ed(), // locked balance
            (
                ed(), // creator account post-removal balance
                ed() + data_obj_bloat_bond * 10 + channel_state_bloat_bond, // remover account post-removal balance
            ),
        ),
        (
            ed() + 1, // locked balance
            (
                ed() + channel_state_bloat_bond, // creator account post-removal balance
                ed() + data_obj_bloat_bond * 10, // remover account post-removal balance
            ),
        ),
        (
            ed() + channel_state_bloat_bond, // locked balance
            (
                ed() + channel_state_bloat_bond, // creator account post-removal balance
                ed() + data_obj_bloat_bond * 10, // remover account post-removal balance
            ),
        ),
        (
            ed() + channel_state_bloat_bond + data_size_fee, // locked balance
            (
                ed() + channel_state_bloat_bond, // creator account post-removal balance
                ed() + data_obj_bloat_bond * 10, // remover account post-removal balance
            ),
        ),
        (
            ed() + channel_state_bloat_bond + data_size_fee + 1, // locked balance
            (
                ed() + channel_state_bloat_bond + data_obj_bloat_bond, // creator account post-removal balance
                ed() + data_obj_bloat_bond * 9, // remover account post-removal balance
            ),
        ),
        (
            ed() + channel_state_bloat_bond + data_size_fee + data_obj_bloat_bond, // locked balance
            (
                ed() + channel_state_bloat_bond + data_obj_bloat_bond, // creator account post-removal balance
                ed() + data_obj_bloat_bond * 9, // remover account post-removal balance
            ),
        ),
        (
            ed() + channel_state_bloat_bond + data_size_fee + data_obj_bloat_bond + 1, // locked balance
            (
                ed() + channel_state_bloat_bond + data_obj_bloat_bond * 2, // creator account post-removal balance
                ed() + data_obj_bloat_bond * 8, // remover account post-removal balance
            ),
        ),
        (
            ed() + channel_state_bloat_bond + data_size_fee + data_obj_bloat_bond * 9 + 1, // locked balance
            (
                ed() + channel_state_bloat_bond + data_obj_bloat_bond * 10, // creator account post-removal balance
                ed(), // remover account post-removal balance
            ),
        ),
        (
            ed() + channel_state_bloat_bond + data_size_fee + data_obj_bloat_bond * 10, // locked balance
            (
                ed() + channel_state_bloat_bond + data_obj_bloat_bond * 10, // creator account post-removal balance
                ed(), // remover account post-removal balance
            ),
        ),
    ];

    for case in test_cases {
        let (locked_balance, (expected_creator_balance, expected_remover_balance)) = case;
        with_default_mock_builder(|| {
            run_to_block(1);
            set_fees(
                data_size_fee,
                data_obj_bloat_bond,
                channel_state_bloat_bond,
                0,
            );
            let to_be_paid = data_size_fee
                + data_obj_bloat_bond * DATA_OBJECTS_NUMBER
                + channel_state_bloat_bond;

            let member_balance = ed() + to_be_paid;

            increase_account_balance_helper(DEFAULT_MEMBER_ACCOUNT_ID, member_balance);
            increase_account_balance_helper(DEFAULT_MEMBER_ALT_ACCOUNT_ID, ed());
            set_invitation_lock(&DEFAULT_MEMBER_ACCOUNT_ID, locked_balance);

            set_dynamic_bag_creation_policy_for_storage_numbers(0);
            create_initial_storage_buckets_helper();

            CreateChannelFixture::default()
                .with_default_storage_buckets()
                .with_assets(create_default_assets_helper())
                .call_and_assert(Ok(()));

            // Delete channel using different (alternative) controller account
            DeleteChannelFixture::default()
                .with_sender(DEFAULT_MEMBER_ALT_ACCOUNT_ID)
                .call_and_assert(Ok(()));

            let storage_module_acc = storage::StorageTreasury::<Test>::module_account_id();
            let channel_acc = ContentTreasury::<Test>::account_for_channel(ChannelId::one());

            // Verify that all bloat bonds were returned to correct accounts
            assert_eq!(Balances::<Test>::total_balance(&channel_acc), 0);
            assert_eq!(Balances::<Test>::usable_balance(storage_module_acc), ed());
            println!(
                "Creator: {:?}\nRemover: {:?}\nExpected creator free: {:?}\nExpected remover free: {:?}",
                System::account(DEFAULT_MEMBER_ACCOUNT_ID).data,
                System::account(DEFAULT_MEMBER_ALT_ACCOUNT_ID).data,
                expected_creator_balance,
                expected_remover_balance
            );
            assert_eq!(
                Balances::<Test>::free_balance(DEFAULT_MEMBER_ACCOUNT_ID),
                expected_creator_balance
            );
            assert_eq!(
                Balances::<Test>::free_balance(DEFAULT_MEMBER_ALT_ACCOUNT_ID),
                expected_remover_balance
            );
        });
    }
>>>>>>> 9a33ea47
}

///////////////////////////////////////////////////////////////////////
////////////////////// Channel moderation actions /////////////////////
///////////////////////////////////////////////////////////////////////

// Channel deletion

#[test]
fn unsuccessful_moderation_action_channel_deletion_by_actors_with_auth_failure() {
    with_default_mock_builder(|| {
        run_to_block(1);

        create_initial_storage_buckets_helper();
        increase_account_balance_helper(DEFAULT_MEMBER_ACCOUNT_ID, INITIAL_BALANCE);
        create_default_member_owned_channel();

        let curator_group_id = curators::create_curator_group(BTreeMap::new());

        // Member - invalid sender
        DeleteChannelAsModeratorFixture::default()
            .with_sender(UNAUTHORIZED_MEMBER_ACCOUNT_ID)
            .with_actor(ContentActor::Member(DEFAULT_MEMBER_ID))
            .call_and_assert(Err(Error::<Test>::MemberAuthFailed.into()));

        // Curator - invalid sender
        DeleteChannelAsModeratorFixture::default()
            .with_sender(UNAUTHORIZED_CURATOR_ACCOUNT_ID)
            .with_actor(ContentActor::Curator(curator_group_id, DEFAULT_CURATOR_ID))
            .call_and_assert(Err(Error::<Test>::CuratorAuthFailed.into()));

        // Curator - not in group
        DeleteChannelAsModeratorFixture::default()
            .with_sender(DEFAULT_CURATOR_ACCOUNT_ID)
            .with_actor(ContentActor::Curator(curator_group_id, DEFAULT_CURATOR_ID))
            .call_and_assert(Err(
                Error::<Test>::CuratorIsNotAMemberOfGivenCuratorGroup.into()
            ));

        // Lead - invalid sender
        DeleteChannelAsModeratorFixture::default()
            .with_sender(UNAUTHORIZED_LEAD_ACCOUNT_ID)
            .with_actor(ContentActor::Lead)
            .call_and_assert(Err(Error::<Test>::LeadAuthFailed.into()));
    })
}

#[test]
fn unsuccessful_moderation_action_channel_deletion_by_member() {
    with_default_mock_builder(|| {
        run_to_block(1);

        create_initial_storage_buckets_helper();
        increase_account_balance_helper(DEFAULT_MEMBER_ACCOUNT_ID, INITIAL_BALANCE);
        create_default_member_owned_channel();

        DeleteChannelAsModeratorFixture::default()
            .with_sender(DEFAULT_MEMBER_ACCOUNT_ID)
            .with_actor(ContentActor::Member(DEFAULT_MEMBER_ID))
            .call_and_assert(Err(Error::<Test>::ActorNotAuthorized.into()));
    })
}

#[test]
fn unsuccessful_moderation_action_channel_deletion_by_curator_without_permissions() {
    with_default_mock_builder(|| {
        run_to_block(1);

        create_initial_storage_buckets_helper();
        increase_account_balance_helper(DEFAULT_MEMBER_ACCOUNT_ID, INITIAL_BALANCE);
        CreateChannelFixture::default()
            .with_default_storage_buckets()
            .call_and_assert(Ok(()));

        let group_id = curators::add_curator_to_new_group(DEFAULT_CURATOR_ID, &[]);

        DeleteChannelAsModeratorFixture::default()
            .with_sender(DEFAULT_CURATOR_ACCOUNT_ID)
            .with_actor(ContentActor::Curator(group_id, DEFAULT_CURATOR_ID))
            .with_num_objects_to_delete(0)
            .call_and_assert(Err(Error::<Test>::CuratorModerationActionNotAllowed.into()));
    })
}

#[test]
fn unsuccessful_moderation_action_non_existing_channel_deletion() {
    with_default_mock_builder(|| {
        run_to_block(1);

        let group_id = curators::add_curator_to_new_group_with_permissions(
            DEFAULT_CURATOR_ID,
            BTreeMap::from_iter(vec![(
                0,
                BTreeSet::from_iter(vec![ContentModerationAction::DeleteChannel]),
            )]),
        );

        // As curator
        DeleteChannelAsModeratorFixture::default()
            .with_sender(DEFAULT_CURATOR_ACCOUNT_ID)
            .with_actor(ContentActor::Curator(group_id, DEFAULT_CURATOR_ID))
            .call_and_assert(Err(Error::<Test>::ChannelDoesNotExist.into()));

        // As lead
        DeleteChannelAsModeratorFixture::default()
            .call_and_assert(Err(Error::<Test>::ChannelDoesNotExist.into()));
    })
}

#[test]
fn unsuccessful_moderation_action_channel_with_videos_deletion() {
    with_default_mock_builder(|| {
        run_to_block(1);

        create_initial_storage_buckets_helper();
        increase_account_balance_helper(DEFAULT_MEMBER_ACCOUNT_ID, INITIAL_BALANCE);
        create_default_member_owned_channel_with_video();

        let group_id = curators::add_curator_to_new_group_with_permissions(
            DEFAULT_CURATOR_ID,
            BTreeMap::from_iter(vec![(
                0,
                BTreeSet::from_iter(vec![ContentModerationAction::DeleteChannel]),
            )]),
        );

        // As curator
        DeleteChannelAsModeratorFixture::default()
            .with_sender(DEFAULT_CURATOR_ACCOUNT_ID)
            .with_actor(ContentActor::Curator(group_id, DEFAULT_CURATOR_ID))
            .call_and_assert(Err(Error::<Test>::ChannelContainsVideos.into()));

        // As lead
        DeleteChannelAsModeratorFixture::default()
            .call_and_assert(Err(Error::<Test>::ChannelContainsVideos.into()));
    })
}

#[test]
fn unsuccessful_moderation_action_channel_deletion_with_invalid_num_objects_to_delete() {
    with_default_mock_builder(|| {
        run_to_block(1);

        create_initial_storage_buckets_helper();
        increase_account_balance_helper(DEFAULT_MEMBER_ACCOUNT_ID, INITIAL_BALANCE);
        create_default_member_owned_channel();

        let group_id = curators::add_curator_to_new_group_with_permissions(
            DEFAULT_CURATOR_ID,
            BTreeMap::from_iter(vec![(
                0,
                BTreeSet::from_iter(vec![ContentModerationAction::DeleteChannel]),
            )]),
        );

        // As curator
        DeleteChannelAsModeratorFixture::default()
            .with_sender(DEFAULT_CURATOR_ACCOUNT_ID)
            .with_actor(ContentActor::Curator(group_id, DEFAULT_CURATOR_ID))
            .with_num_objects_to_delete(DATA_OBJECTS_NUMBER as u64 - 1)
            .call_and_assert(Err(Error::<Test>::InvalidBagSizeSpecified.into()));
        // As lead
        DeleteChannelAsModeratorFixture::default()
            .with_num_objects_to_delete(DATA_OBJECTS_NUMBER as u64 - 1)
            .call_and_assert(Err(Error::<Test>::InvalidBagSizeSpecified.into()));
    })
}

#[test]
fn successful_moderation_action_channel_deletion_by_curator() {
    with_default_mock_builder(|| {
        run_to_block(1);

        create_initial_storage_buckets_helper();
        increase_account_balance_helper(DEFAULT_MEMBER_ACCOUNT_ID, INITIAL_BALANCE);

        let channel_state_bloat_bond = ed();
        UpdateChannelStateBloatBondFixture::default()
            .with_channel_state_bloat_bond(channel_state_bloat_bond)
            .call_and_assert(Ok(()));

        CreateChannelFixture::default()
            .with_default_storage_buckets()
            .with_expected_channel_state_bloat_bond(channel_state_bloat_bond)
            .call_and_assert(Ok(()));

        let group_id = curators::add_curator_to_new_group_with_permissions(
            DEFAULT_CURATOR_ID,
            BTreeMap::from_iter(vec![(
                0,
                BTreeSet::from_iter(vec![ContentModerationAction::DeleteChannel]),
            )]),
        );

        DeleteChannelAsModeratorFixture::default()
            .with_sender(DEFAULT_CURATOR_ACCOUNT_ID)
            .with_num_objects_to_delete(0)
            .with_actor(ContentActor::Curator(group_id, DEFAULT_CURATOR_ID))
            .call_and_assert(Ok(()));
    })
}

#[test]
fn successful_moderation_action_channel_with_assets_deletion_by_curator() {
    with_default_mock_builder(|| {
        run_to_block(1);

        create_initial_storage_buckets_helper();
        increase_account_balance_helper(DEFAULT_MEMBER_ACCOUNT_ID, INITIAL_BALANCE);
        create_default_member_owned_channel();

        let group_id = curators::add_curator_to_new_group_with_permissions(
            DEFAULT_CURATOR_ID,
            BTreeMap::from_iter(vec![(
                0,
                BTreeSet::from_iter(vec![ContentModerationAction::DeleteChannel]),
            )]),
        );

        DeleteChannelAsModeratorFixture::default()
            .with_sender(DEFAULT_CURATOR_ACCOUNT_ID)
            .with_actor(ContentActor::Curator(group_id, DEFAULT_CURATOR_ID))
            .call_and_assert(Ok(()));
    })
}

#[test]
fn successful_moderation_action_channel_deletion_by_lead() {
    with_default_mock_builder(|| {
        run_to_block(1);

        create_initial_storage_buckets_helper();
        increase_account_balance_helper(DEFAULT_MEMBER_ACCOUNT_ID, INITIAL_BALANCE);
        CreateChannelFixture::default()
            .with_default_storage_buckets()
            .call_and_assert(Ok(()));

        DeleteChannelAsModeratorFixture::default()
            .with_num_objects_to_delete(0)
            .call_and_assert(Ok(()));
    })
}

#[test]
fn successful_moderation_action_channel_with_assets_deletion_by_lead() {
    with_default_mock_builder(|| {
        run_to_block(1);

        create_initial_storage_buckets_helper();
        increase_account_balance_helper(DEFAULT_MEMBER_ACCOUNT_ID, INITIAL_BALANCE);
        create_default_member_owned_channel();

        DeleteChannelAsModeratorFixture::default().call_and_assert(Ok(()));
    })
}

// Channel visibility status

#[test]
fn unsuccessful_moderation_action_channel_visibility_change_by_actors_with_auth_failure() {
    with_default_mock_builder(|| {
        run_to_block(1);

        create_initial_storage_buckets_helper();
        increase_account_balance_helper(DEFAULT_MEMBER_ACCOUNT_ID, INITIAL_BALANCE);
        create_default_member_owned_channel();

        let curator_group_id = curators::create_curator_group(BTreeMap::new());

        // Member - invalid sender
        SetChannelVisibilityAsModeratorFixture::default()
            .with_sender(UNAUTHORIZED_MEMBER_ACCOUNT_ID)
            .with_actor(ContentActor::Member(DEFAULT_MEMBER_ID))
            .call_and_assert(Err(Error::<Test>::MemberAuthFailed.into()));

        // Curator - invalid sender
        SetChannelVisibilityAsModeratorFixture::default()
            .with_sender(UNAUTHORIZED_CURATOR_ACCOUNT_ID)
            .with_actor(ContentActor::Curator(curator_group_id, DEFAULT_CURATOR_ID))
            .call_and_assert(Err(Error::<Test>::CuratorAuthFailed.into()));

        // Curator - not in group
        SetChannelVisibilityAsModeratorFixture::default()
            .with_sender(DEFAULT_CURATOR_ACCOUNT_ID)
            .with_actor(ContentActor::Curator(curator_group_id, DEFAULT_CURATOR_ID))
            .call_and_assert(Err(
                Error::<Test>::CuratorIsNotAMemberOfGivenCuratorGroup.into()
            ));

        // Lead - invalid sender
        SetChannelVisibilityAsModeratorFixture::default()
            .with_sender(UNAUTHORIZED_LEAD_ACCOUNT_ID)
            .with_actor(ContentActor::Lead)
            .call_and_assert(Err(Error::<Test>::LeadAuthFailed.into()));
    })
}

#[test]
fn unsuccessful_moderation_action_channel_visibility_change_by_member() {
    with_default_mock_builder(|| {
        run_to_block(1);

        create_initial_storage_buckets_helper();
        increase_account_balance_helper(DEFAULT_MEMBER_ACCOUNT_ID, INITIAL_BALANCE);
        create_default_member_owned_channel();

        SetChannelVisibilityAsModeratorFixture::default()
            .with_sender(DEFAULT_MEMBER_ACCOUNT_ID)
            .with_actor(ContentActor::Member(DEFAULT_MEMBER_ID))
            .call_and_assert(Err(Error::<Test>::ActorNotAuthorized.into()));
    })
}

#[test]
fn unsuccessful_moderation_action_non_existing_channel_visibility_change() {
    with_default_mock_builder(|| {
        run_to_block(1);

        let curator_group_id = curators::add_curator_to_new_group_with_permissions(
            DEFAULT_CURATOR_ID,
            BTreeMap::from_iter(vec![(
                0,
                BTreeSet::from_iter(vec![ContentModerationAction::HideChannel]),
            )]),
        );
        // As curator
        SetChannelVisibilityAsModeratorFixture::default()
            .with_sender(DEFAULT_CURATOR_ACCOUNT_ID)
            .with_actor(ContentActor::Curator(curator_group_id, DEFAULT_CURATOR_ID))
            .call_and_assert(Err(Error::<Test>::ChannelDoesNotExist.into()));
        // As lead
        SetChannelVisibilityAsModeratorFixture::default()
            .call_and_assert(Err(Error::<Test>::ChannelDoesNotExist.into()));
    })
}

#[test]
fn unsuccessful_moderation_action_channel_visibility_change_by_curator_without_permissions() {
    with_default_mock_builder(|| {
        run_to_block(1);

        create_initial_storage_buckets_helper();
        increase_account_balance_helper(DEFAULT_MEMBER_ACCOUNT_ID, INITIAL_BALANCE);
        create_default_member_owned_channel();

        let curator_group_id = curators::add_curator_to_new_group(DEFAULT_CURATOR_ID, &[]);
        // As curator
        SetChannelVisibilityAsModeratorFixture::default()
            .with_sender(DEFAULT_CURATOR_ACCOUNT_ID)
            .with_actor(ContentActor::Curator(curator_group_id, DEFAULT_CURATOR_ID))
            .call_and_assert(Err(Error::<Test>::CuratorModerationActionNotAllowed.into()));
    })
}

#[test]
fn successful_moderation_action_channel_visibility_change_by_curator() {
    with_default_mock_builder(|| {
        run_to_block(1);

        create_initial_storage_buckets_helper();
        increase_account_balance_helper(DEFAULT_MEMBER_ACCOUNT_ID, INITIAL_BALANCE);
        create_default_member_owned_channel();

        let curator_group_id = curators::add_curator_to_new_group_with_permissions(
            DEFAULT_CURATOR_ID,
            BTreeMap::from_iter(vec![(
                0,
                BTreeSet::from_iter(vec![ContentModerationAction::HideChannel]),
            )]),
        );
        // Set to hidden
        SetChannelVisibilityAsModeratorFixture::default()
            .with_sender(DEFAULT_CURATOR_ACCOUNT_ID)
            .with_actor(ContentActor::Curator(curator_group_id, DEFAULT_CURATOR_ID))
            .call_and_assert(Ok(()));
        // Set to visible
        SetChannelVisibilityAsModeratorFixture::default()
            .with_sender(DEFAULT_CURATOR_ACCOUNT_ID)
            .with_actor(ContentActor::Curator(curator_group_id, DEFAULT_CURATOR_ID))
            .with_is_hidden(false)
            .call_and_assert(Ok(()));
    })
}

#[test]
fn successful_moderation_action_channel_visibility_change_by_lead() {
    with_default_mock_builder(|| {
        run_to_block(1);

        create_initial_storage_buckets_helper();
        increase_account_balance_helper(DEFAULT_MEMBER_ACCOUNT_ID, INITIAL_BALANCE);
        create_default_member_owned_channel();

        // Set to hidden
        SetChannelVisibilityAsModeratorFixture::default().call_and_assert(Ok(()));
        // Set to visible
        SetChannelVisibilityAsModeratorFixture::default()
            .with_is_hidden(false)
            .call_and_assert(Ok(()));
    })
}

// Channel features status (pausing/unpausing)

#[test]
fn unsuccessful_moderation_action_channel_features_status_change_by_actors_with_auth_failure() {
    with_default_mock_builder(|| {
        run_to_block(1);

        create_initial_storage_buckets_helper();
        increase_account_balance_helper(DEFAULT_MEMBER_ACCOUNT_ID, INITIAL_BALANCE);
        create_default_member_owned_channel();

        let curator_group_id = curators::create_curator_group(BTreeMap::new());

        // Member - invalid sender
        SetChannelPausedFeaturesAsModeratorFixture::default()
            .with_sender(UNAUTHORIZED_MEMBER_ACCOUNT_ID)
            .with_actor(ContentActor::Member(DEFAULT_MEMBER_ID))
            .call_and_assert(Err(Error::<Test>::MemberAuthFailed.into()));

        // Curator - invalid sender
        SetChannelPausedFeaturesAsModeratorFixture::default()
            .with_sender(UNAUTHORIZED_CURATOR_ACCOUNT_ID)
            .with_actor(ContentActor::Curator(curator_group_id, DEFAULT_CURATOR_ID))
            .call_and_assert(Err(Error::<Test>::CuratorAuthFailed.into()));

        // Curator - not in group
        SetChannelPausedFeaturesAsModeratorFixture::default()
            .with_sender(DEFAULT_CURATOR_ACCOUNT_ID)
            .with_actor(ContentActor::Curator(curator_group_id, DEFAULT_CURATOR_ID))
            .call_and_assert(Err(
                Error::<Test>::CuratorIsNotAMemberOfGivenCuratorGroup.into()
            ));

        // Lead - invalid sender
        SetChannelPausedFeaturesAsModeratorFixture::default()
            .with_sender(UNAUTHORIZED_LEAD_ACCOUNT_ID)
            .with_actor(ContentActor::Lead)
            .call_and_assert(Err(Error::<Test>::LeadAuthFailed.into()));
    })
}

#[test]
fn unsuccessful_moderation_action_channel_features_status_change_by_member() {
    with_default_mock_builder(|| {
        run_to_block(1);

        create_initial_storage_buckets_helper();
        increase_account_balance_helper(DEFAULT_MEMBER_ACCOUNT_ID, INITIAL_BALANCE);
        create_default_member_owned_channel();

        SetChannelPausedFeaturesAsModeratorFixture::default()
            .with_sender(DEFAULT_MEMBER_ACCOUNT_ID)
            .with_actor(ContentActor::Member(DEFAULT_MEMBER_ID))
            .call_and_assert(Err(Error::<Test>::ActorNotAuthorized.into()));
    })
}

#[test]
fn unsuccessful_moderation_action_non_existing_channel_features_status_change() {
    with_default_mock_builder(|| {
        run_to_block(1);

        let curator_group_id = curators::add_curator_to_new_group_with_permissions(
            DEFAULT_CURATOR_ID,
            BTreeMap::from_iter(vec![(
                0,
                BTreeSet::from_iter(vec![ContentModerationAction::ChangeChannelFeatureStatus(
                    PausableChannelFeature::default(),
                )]),
            )]),
        );
        // As curator
        SetChannelPausedFeaturesAsModeratorFixture::default()
            .with_sender(DEFAULT_CURATOR_ACCOUNT_ID)
            .with_actor(ContentActor::Curator(curator_group_id, DEFAULT_CURATOR_ID))
            .call_and_assert(Err(Error::<Test>::ChannelDoesNotExist.into()));
        // As lead
        SetChannelPausedFeaturesAsModeratorFixture::default()
            .call_and_assert(Err(Error::<Test>::ChannelDoesNotExist.into()));
    })
}

#[test]
fn unsuccessful_moderation_action_channel_features_status_change_by_curator_without_permissions() {
    with_default_mock_builder(|| {
        run_to_block(1);

        create_initial_storage_buckets_helper();
        increase_account_balance_helper(DEFAULT_MEMBER_ACCOUNT_ID, INITIAL_BALANCE);
        create_default_member_owned_channel();

        // Give curator the access to change all channel features EXCEPT PausableChannelFeature::default()
        let mut allowed_actions = BTreeSet::<ContentModerationAction>::new();
        for f in PausableChannelFeature::iter() {
            if f != PausableChannelFeature::default() {
                allowed_actions.insert(ContentModerationAction::ChangeChannelFeatureStatus(f));
            }
        }

        let curator_group_id = curators::add_curator_to_new_group_with_permissions(
            DEFAULT_CURATOR_ID,
            BTreeMap::from_iter(vec![(0, allowed_actions)]),
        );
        // As curator
        SetChannelPausedFeaturesAsModeratorFixture::default()
            .with_sender(DEFAULT_CURATOR_ACCOUNT_ID)
            .with_actor(ContentActor::Curator(curator_group_id, DEFAULT_CURATOR_ID))
            .call_and_assert(Err(Error::<Test>::CuratorModerationActionNotAllowed.into()));
    })
}

#[test]
fn successful_moderation_action_channel_features_status_change_by_curator() {
    with_default_mock_builder(|| {
        run_to_block(1);

        create_initial_storage_buckets_helper();
        increase_account_balance_helper(DEFAULT_MEMBER_ACCOUNT_ID, INITIAL_BALANCE);
        create_default_member_owned_channel();

        let channel_features_to_manage = BTreeSet::from_iter(vec![
            PausableChannelFeature::VideoCreation,
            PausableChannelFeature::VideoUpdate,
            PausableChannelFeature::ChannelUpdate,
        ]);
        let allowed_actions = BTreeSet::from_iter(
            channel_features_to_manage
                .iter()
                .map(|feature| ContentModerationAction::ChangeChannelFeatureStatus(*feature)),
        );
        let curator_group_id = curators::add_curator_to_new_group_with_permissions(
            DEFAULT_CURATOR_ID,
            BTreeMap::from_iter(vec![(0, allowed_actions)]),
        );
        // Set features to Paused
        SetChannelPausedFeaturesAsModeratorFixture::default()
            .with_sender(DEFAULT_CURATOR_ACCOUNT_ID)
            .with_actor(ContentActor::Curator(curator_group_id, DEFAULT_CURATOR_ID))
            .with_new_paused_features(channel_features_to_manage)
            .call_and_assert(Ok(()));
        // Set features to Active
        SetChannelPausedFeaturesAsModeratorFixture::default()
            .with_sender(DEFAULT_CURATOR_ACCOUNT_ID)
            .with_actor(ContentActor::Curator(curator_group_id, DEFAULT_CURATOR_ID))
            .with_new_paused_features(BTreeSet::new())
            .call_and_assert(Ok(()));
    })
}

#[test]
fn successful_moderation_action_channel_features_status_change_by_lead() {
    with_default_mock_builder(|| {
        run_to_block(1);

        create_initial_storage_buckets_helper();
        increase_account_balance_helper(DEFAULT_MEMBER_ACCOUNT_ID, INITIAL_BALANCE);
        create_default_member_owned_channel();

        // Set all features to Paused
        SetChannelPausedFeaturesAsModeratorFixture::default()
            .with_new_paused_features(BTreeSet::from_iter(PausableChannelFeature::iter()))
            .call_and_assert(Ok(()));
        // Set all features to Active
        SetChannelPausedFeaturesAsModeratorFixture::default()
            .with_new_paused_features(BTreeSet::new())
            .call_and_assert(Ok(()));
    })
}

// Channel assets deletion

#[test]
fn unsuccessful_moderation_action_channel_assets_deletion_by_actors_with_auth_failure() {
    with_default_mock_builder(|| {
        run_to_block(1);

        create_initial_storage_buckets_helper();
        increase_account_balance_helper(DEFAULT_MEMBER_ACCOUNT_ID, INITIAL_BALANCE);
        create_default_member_owned_channel();

        let curator_group_id = curators::create_curator_group(BTreeMap::new());

        // Member - invalid sender
        DeleteChannelAssetsAsModeratorFixture::default()
            .with_sender(UNAUTHORIZED_MEMBER_ACCOUNT_ID)
            .with_actor(ContentActor::Member(DEFAULT_MEMBER_ID))
            .call_and_assert(Err(Error::<Test>::MemberAuthFailed.into()));

        // Curator - invalid sender
        DeleteChannelAssetsAsModeratorFixture::default()
            .with_sender(UNAUTHORIZED_CURATOR_ACCOUNT_ID)
            .with_actor(ContentActor::Curator(curator_group_id, DEFAULT_CURATOR_ID))
            .call_and_assert(Err(Error::<Test>::CuratorAuthFailed.into()));

        // Curator - invalid group
        DeleteChannelAssetsAsModeratorFixture::default()
            .with_sender(DEFAULT_CURATOR_ACCOUNT_ID)
            .with_actor(ContentActor::Curator(curator_group_id, DEFAULT_CURATOR_ID))
            .call_and_assert(Err(
                Error::<Test>::CuratorIsNotAMemberOfGivenCuratorGroup.into()
            ));

        // Lead - invalid sender
        DeleteChannelAssetsAsModeratorFixture::default()
            .with_sender(UNAUTHORIZED_LEAD_ACCOUNT_ID)
            .with_actor(ContentActor::Lead)
            .call_and_assert(Err(Error::<Test>::LeadAuthFailed.into()));
    })
}

#[test]
fn unsuccessful_moderation_action_channel_assets_deletion_by_member() {
    with_default_mock_builder(|| {
        run_to_block(1);

        create_initial_storage_buckets_helper();
        increase_account_balance_helper(DEFAULT_MEMBER_ACCOUNT_ID, INITIAL_BALANCE);
        create_default_member_owned_channel();

        DeleteChannelAssetsAsModeratorFixture::default()
            .with_sender(DEFAULT_MEMBER_ACCOUNT_ID)
            .with_actor(ContentActor::Member(DEFAULT_MEMBER_ID))
            .call_and_assert(Err(Error::<Test>::ActorNotAuthorized.into()));
    })
}

#[test]
fn unsuccessful_moderation_action_channel_assets_deletion_by_curator_with_no_permissions() {
    with_default_mock_builder(|| {
        run_to_block(1);

        create_initial_storage_buckets_helper();
        increase_account_balance_helper(DEFAULT_MEMBER_ACCOUNT_ID, INITIAL_BALANCE);
        create_default_member_owned_channel();

        let curator_group_id = curators::add_curator_to_new_group(DEFAULT_CURATOR_ID, &[]);

        DeleteChannelAssetsAsModeratorFixture::default()
            .with_sender(DEFAULT_CURATOR_ACCOUNT_ID)
            .with_actor(ContentActor::Curator(curator_group_id, DEFAULT_CURATOR_ID))
            .call_and_assert(Err(Error::<Test>::CuratorModerationActionNotAllowed.into()));
    })
}

#[test]
fn unsuccessful_moderation_action_invalid_channel_assets_deletion() {
    with_default_mock_builder(|| {
        // Run to block one to see emitted events
        run_to_block(1);

        create_initial_storage_buckets_helper();
        increase_account_balance_helper(DEFAULT_MEMBER_ACCOUNT_ID, INITIAL_BALANCE);
        create_default_member_owned_channel_with_video();

        let curator_group_id = curators::add_curator_to_new_group_with_permissions(
            DEFAULT_CURATOR_ID,
            BTreeMap::from_iter(vec![(
                0,
                BTreeSet::from_iter(vec![ContentModerationAction::DeleteNonVideoChannelAssets]),
            )]),
        );

        let assets_to_remove = BTreeSet::from_iter(DATA_OBJECTS_NUMBER..(2 * DATA_OBJECTS_NUMBER));

        DeleteChannelAssetsAsModeratorFixture::default()
            .with_sender(DEFAULT_CURATOR_ACCOUNT_ID)
            .with_actor(ContentActor::Curator(curator_group_id, DEFAULT_CURATOR_ID))
            .with_assets_to_remove(assets_to_remove)
            .call_and_assert(Err(
                Error::<Test>::AssetsToRemoveBeyondEntityAssetsSet.into()
            ));
    })
}

#[test]
fn unsuccessful_moderation_action_non_existing_channel_assets_deletion() {
    with_default_mock_builder(|| {
        // Run to block one to see emitted events
        run_to_block(1);

        create_initial_storage_buckets_helper();
        increase_account_balance_helper(DEFAULT_MEMBER_ACCOUNT_ID, INITIAL_BALANCE);
        create_default_member_owned_channel();

        let curator_group_id = curators::add_curator_to_new_group_with_permissions(
            DEFAULT_CURATOR_ID,
            BTreeMap::from_iter(vec![(
                0,
                BTreeSet::from_iter(vec![ContentModerationAction::DeleteNonVideoChannelAssets]),
            )]),
        );

        DeleteChannelAssetsAsModeratorFixture::default()
            .with_sender(DEFAULT_CURATOR_ACCOUNT_ID)
            .with_actor(ContentActor::Curator(curator_group_id, DEFAULT_CURATOR_ID))
            .with_channel_id(2)
            .call_and_assert(Err(Error::<Test>::ChannelDoesNotExist.into()));
    })
}

#[test]
fn successful_moderation_action_channel_assets_deletion_by_curator() {
    with_default_mock_builder(|| {
        run_to_block(1);

        create_initial_storage_buckets_helper();
        increase_account_balance_helper(DEFAULT_MEMBER_ACCOUNT_ID, INITIAL_BALANCE);
        create_default_member_owned_channel();

        let curator_group_id = curators::add_curator_to_new_group_with_permissions(
            DEFAULT_CURATOR_ID,
            BTreeMap::from_iter(vec![(
                0,
                BTreeSet::from_iter(vec![ContentModerationAction::DeleteNonVideoChannelAssets]),
            )]),
        );

        DeleteChannelAssetsAsModeratorFixture::default()
            .with_sender(DEFAULT_CURATOR_ACCOUNT_ID)
            .with_actor(ContentActor::Curator(curator_group_id, DEFAULT_CURATOR_ID))
            .call_and_assert(Ok(()));
    })
}

#[test]
fn successful_moderation_action_channel_assets_deletion_by_lead() {
    with_default_mock_builder(|| {
        run_to_block(1);

        create_initial_storage_buckets_helper();
        increase_account_balance_helper(DEFAULT_MEMBER_ACCOUNT_ID, INITIAL_BALANCE);
        create_default_member_owned_channel();

        DeleteChannelAssetsAsModeratorFixture::default().call_and_assert(Ok(()));
    })
}

///////////////////////////////////////////////////////////////////////
//////////////////////////// Paused features //////////////////////////
///////////////////////////////////////////////////////////////////////

#[test]
fn channel_cannot_be_updated_when_channel_update_paused() {
    with_default_mock_builder(|| {
        run_to_block(1);

        create_initial_storage_buckets_helper();
        increase_account_balance_helper(DEFAULT_MEMBER_ACCOUNT_ID, INITIAL_BALANCE);
        create_default_member_owned_channel();
        pause_channel_feature(ChannelId::one(), PausableChannelFeature::ChannelUpdate);

        // Try to update as owner
        UpdateChannelFixture::default()
            .call_and_assert(Err(Error::<Test>::ChannelFeaturePaused.into()));
        // Try to update as collaborator
        UpdateChannelFixture::default()
            .with_sender(COLLABORATOR_MEMBER_ACCOUNT_ID)
            .with_actor(ContentActor::Member(COLLABORATOR_MEMBER_ID))
            .call_and_assert(Err(Error::<Test>::ChannelFeaturePaused.into()));
    })
}

#[test]
fn video_cannot_created_when_channel_video_creation_paused() {
    with_default_mock_builder(|| {
        run_to_block(1);

        create_initial_storage_buckets_helper();
        increase_account_balance_helper(DEFAULT_MEMBER_ACCOUNT_ID, INITIAL_BALANCE);
        increase_account_balance_helper(COLLABORATOR_MEMBER_ACCOUNT_ID, INITIAL_BALANCE);
        create_default_member_owned_channel_with_collaborator_permissions(&[
            ChannelActionPermission::AddVideo,
        ]);
        pause_channel_feature(ChannelId::one(), PausableChannelFeature::VideoCreation);

        // Try to add video as owner
        CreateVideoFixture::default()
            .call_and_assert(Err(Error::<Test>::ChannelFeaturePaused.into()));
        // Try to add video as collaborator
        CreateVideoFixture::default()
            .with_sender(COLLABORATOR_MEMBER_ACCOUNT_ID)
            .with_actor(ContentActor::Member(COLLABORATOR_MEMBER_ID))
            .call_and_assert(Err(Error::<Test>::ChannelFeaturePaused.into()));
    })
}

#[test]
fn video_nft_cannot_be_issued_when_channel_video_nft_issuance_paused() {
    with_default_mock_builder(|| {
        run_to_block(1);

        create_initial_storage_buckets_helper();
        increase_account_balance_helper(DEFAULT_MEMBER_ACCOUNT_ID, INITIAL_BALANCE);
        increase_account_balance_helper(COLLABORATOR_MEMBER_ACCOUNT_ID, INITIAL_BALANCE);
        create_default_member_owned_channel_with_collaborator_permissions(&[
            ChannelActionPermission::AddVideo,
            ChannelActionPermission::ManageVideoNfts,
        ]);
        pause_channel_feature(ChannelId::one(), PausableChannelFeature::VideoNftIssuance);

        let nft_params = NftIssuanceParameters::<Test> {
            royalty: None,
            nft_metadata: b"metablob".to_vec(),
            non_channel_owner: None,
            init_transactional_status: InitTransactionalStatus::<Test>::Idle,
        };

        // Try to issue nft during new video creation as owner
        CreateVideoFixture::default()
            .with_nft_issuance(nft_params.clone())
            .call_and_assert(Err(Error::<Test>::ChannelFeaturePaused.into()));

        // Try to issue nft during new video creation as collaborator
        CreateVideoFixture::default()
            .with_sender(COLLABORATOR_MEMBER_ACCOUNT_ID)
            .with_actor(ContentActor::Member(COLLABORATOR_MEMBER_ID))
            .with_nft_issuance(nft_params.clone())
            .call_and_assert(Err(Error::<Test>::ChannelFeaturePaused.into()));

        // Create default video
        CreateVideoFixture::default().call_and_assert(Ok(()));

        // Try to issue nft for existing video as owner
        assert_eq!(
            Content::issue_nft(
                Origin::signed(DEFAULT_MEMBER_ACCOUNT_ID),
                ContentActor::Member(DEFAULT_MEMBER_ID),
                VideoId::one(),
                nft_params.clone()
            ),
            Err(Error::<Test>::ChannelFeaturePaused.into())
        );
        // Try to issue nft for existing video as collaborator
        assert_eq!(
            Content::issue_nft(
                Origin::signed(COLLABORATOR_MEMBER_ACCOUNT_ID),
                ContentActor::Member(COLLABORATOR_MEMBER_ID),
                VideoId::one(),
                nft_params.clone()
            ),
            Err(Error::<Test>::ChannelFeaturePaused.into())
        );

        // Try to issue video nft through an update as owner
        UpdateVideoFixture::default()
            .with_nft_issuance(nft_params.clone())
            .call_and_assert(Err(Error::<Test>::ChannelFeaturePaused.into()));

        // Try to issue video nft through an update as collaborator
        UpdateVideoFixture::default()
            .with_sender(COLLABORATOR_MEMBER_ACCOUNT_ID)
            .with_actor(ContentActor::Member(COLLABORATOR_MEMBER_ID))
            .with_nft_issuance(nft_params)
            .call_and_assert(Err(Error::<Test>::ChannelFeaturePaused.into()));
    })
}

/////////////////////////////////////////////////////////////
////////////// Invalid contexts (actor/origin) //////////////
/////////////////////////////////////////////////////////////

// Curator channels

#[test]
fn unsuccessful_curator_channel_actions_with_invalid_context() {
    with_default_mock_builder(|| {
        ContentTest::with_curator_channel()
            .with_video()
            .with_video_nft()
            .with_agent_permissions(&Vec::from_iter(ChannelActionPermission::iter()))
            .setup();

        curators::add_curator_to_new_group(
            UNAUTHORIZED_CURATOR_ID,
            &Vec::from_iter(ChannelActionPermission::iter()),
        );

        run_all_fixtures_with_contexts(get_default_curator_channel_invalid_contexts());
    })
}

// Member channels

#[test]
fn unsuccessful_member_channel_actions_with_invalid_context() {
    with_default_mock_builder(|| {
        ContentTest::with_member_channel()
            .with_video()
            .with_video_nft()
            .with_agent_permissions(&Vec::from_iter(ChannelActionPermission::iter()))
            .setup();

        curators::add_curator_to_new_group(
            DEFAULT_CURATOR_ID,
            &Vec::from_iter(ChannelActionPermission::iter()),
        );

        run_all_fixtures_with_contexts(get_default_member_channel_invalid_contexts());
    })
}

///////////////////////////////////////////////////////////////
// Channel agent / owner permissions - UpdateChannelMetadata //
///////////////////////////////////////////////////////////////

// Curator channels

#[test]
fn unsuccessful_channel_metadata_update_by_curator_agent_without_permissions() {
    with_default_mock_builder(|| {
        ContentTest::with_curator_channel()
            .with_all_agent_permissions_except(&[ChannelActionPermission::UpdateChannelMetadata])
            .setup();
        UpdateChannelFixture::default()
            .with_sender(DEFAULT_CURATOR_ACCOUNT_ID)
            .with_actor(default_curator_actor())
            .with_new_meta(Some(b"new meta".to_vec()))
            .call_and_assert(Err(
                Error::<Test>::ChannelAgentInsufficientPermissions.into()
            ));
    })
}

#[test]
fn successful_channel_metadata_update_by_curator_agent() {
    with_default_mock_builder(|| {
        ContentTest::with_curator_channel()
            .with_agent_permissions(&[ChannelActionPermission::UpdateChannelMetadata])
            .setup();
        UpdateChannelFixture::default()
            .with_sender(DEFAULT_CURATOR_ACCOUNT_ID)
            .with_actor(default_curator_actor())
            .with_new_meta(Some(b"new meta".to_vec()))
            .call_and_assert(Ok(()));
    })
}

#[test]
fn successful_channel_metadata_update_by_lead() {
    with_default_mock_builder(|| {
        ContentTest::with_curator_channel().setup();
        UpdateChannelFixture::default()
            .with_sender(LEAD_ACCOUNT_ID)
            .with_actor(ContentActor::Lead)
            .with_new_meta(Some(b"new meta".to_vec()))
            .call_and_assert(Ok(()));
    })
}

// Member channels

#[test]
fn unsuccessful_channel_metadata_update_by_collaborator_without_permissions() {
    with_default_mock_builder(|| {
        ContentTest::with_member_channel()
            .with_all_agent_permissions_except(&[ChannelActionPermission::UpdateChannelMetadata])
            .setup();
        UpdateChannelFixture::default()
            .with_sender(COLLABORATOR_MEMBER_ACCOUNT_ID)
            .with_actor(ContentActor::Member(COLLABORATOR_MEMBER_ID))
            .with_new_meta(Some(b"new meta".to_vec()))
            .call_and_assert(Err(
                Error::<Test>::ChannelAgentInsufficientPermissions.into()
            ));
    })
}

#[test]
fn successful_channel_metadata_update_by_collaborator() {
    with_default_mock_builder(|| {
        ContentTest::with_member_channel()
            .with_agent_permissions(&[ChannelActionPermission::UpdateChannelMetadata])
            .setup();
        UpdateChannelFixture::default()
            .with_sender(COLLABORATOR_MEMBER_ACCOUNT_ID)
            .with_actor(ContentActor::Member(COLLABORATOR_MEMBER_ID))
            .with_new_meta(Some(b"new meta".to_vec()))
            .call_and_assert(Ok(()));
    })
}

#[test]
fn successful_channel_metadata_update_by_owner_member() {
    with_default_mock_builder(|| {
        ContentTest::with_member_channel().setup();
        UpdateChannelFixture::default()
            .with_sender(DEFAULT_MEMBER_ACCOUNT_ID)
            .with_actor(ContentActor::Member(DEFAULT_MEMBER_ID))
            .with_new_meta(Some(b"new meta".to_vec()))
            .call_and_assert(Ok(()));
    })
}

/////////////////////////////////////////////////////////////////////
// Channel agent / owner permissions - ManageNonVideoChannelAssets //
/////////////////////////////////////////////////////////////////////

// Curator channels

#[test]
fn unsuccessful_channel_assets_update_by_curator_agent_without_permissions() {
    with_default_mock_builder(|| {
        ContentTest::with_curator_channel()
            .with_all_agent_permissions_except(&[
                ChannelActionPermission::ManageNonVideoChannelAssets,
            ])
            .setup();
        UpdateChannelFixture::default()
            .with_sender(DEFAULT_CURATOR_ACCOUNT_ID)
            .with_actor(default_curator_actor())
            .with_assets_to_upload(create_default_assets_helper())
            .with_assets_to_remove(BTreeSet::from_iter(0..DATA_OBJECTS_NUMBER))
            .call_and_assert(Err(
                Error::<Test>::ChannelAgentInsufficientPermissions.into()
            ));
    })
}

#[test]
fn successful_channel_assets_update_by_curator_agent() {
    with_default_mock_builder(|| {
        ContentTest::with_curator_channel()
            .with_agent_permissions(&[ChannelActionPermission::ManageNonVideoChannelAssets])
            .setup();
        UpdateChannelFixture::default()
            .with_sender(DEFAULT_CURATOR_ACCOUNT_ID)
            .with_actor(default_curator_actor())
            .with_assets_to_upload(create_default_assets_helper())
            .with_assets_to_remove(BTreeSet::from_iter(0..DATA_OBJECTS_NUMBER))
            .call_and_assert(Ok(()));
    })
}

#[test]
fn successful_channel_assets_update_by_lead() {
    with_default_mock_builder(|| {
        ContentTest::with_curator_channel().setup();
        UpdateChannelFixture::default()
            .with_sender(LEAD_ACCOUNT_ID)
            .with_actor(ContentActor::Lead)
            .with_assets_to_upload(create_default_assets_helper())
            .with_assets_to_remove(BTreeSet::from_iter(0..DATA_OBJECTS_NUMBER))
            .call_and_assert(Ok(()));
    })
}

// Member channels

#[test]
fn unsuccessful_channel_assets_update_by_collaborator_without_permissions() {
    with_default_mock_builder(|| {
        ContentTest::with_member_channel()
            .with_all_agent_permissions_except(&[
                ChannelActionPermission::ManageNonVideoChannelAssets,
            ])
            .setup();
        UpdateChannelFixture::default()
            .with_sender(COLLABORATOR_MEMBER_ACCOUNT_ID)
            .with_actor(ContentActor::Member(COLLABORATOR_MEMBER_ID))
            .with_assets_to_upload(create_default_assets_helper())
            .with_assets_to_remove(BTreeSet::from_iter(0..DATA_OBJECTS_NUMBER))
            .call_and_assert(Err(
                Error::<Test>::ChannelAgentInsufficientPermissions.into()
            ));
    })
}

#[test]
fn successful_channel_assets_update_by_collaborator() {
    with_default_mock_builder(|| {
        ContentTest::with_member_channel()
            .with_agent_permissions(&[ChannelActionPermission::ManageNonVideoChannelAssets])
            .setup();
        UpdateChannelFixture::default()
            .with_sender(COLLABORATOR_MEMBER_ACCOUNT_ID)
            .with_actor(ContentActor::Member(COLLABORATOR_MEMBER_ID))
            .with_assets_to_upload(create_default_assets_helper())
            .with_assets_to_remove(BTreeSet::from_iter(0..DATA_OBJECTS_NUMBER))
            .call_and_assert(Ok(()));
    })
}

#[test]
fn successful_channel_assets_update_by_owner_member() {
    with_default_mock_builder(|| {
        ContentTest::with_member_channel().setup();
        UpdateChannelFixture::default()
            .with_sender(DEFAULT_MEMBER_ACCOUNT_ID)
            .with_actor(ContentActor::Member(DEFAULT_MEMBER_ID))
            .with_assets_to_upload(create_default_assets_helper())
            .with_assets_to_remove(BTreeSet::from_iter(0..DATA_OBJECTS_NUMBER))
            .call_and_assert(Ok(()));
    })
}

/////////////////////////////////////////////////////////////////////
// Channel agent / owner permissions - ManageChannelCollaborators //
/////////////////////////////////////////////////////////////////////

// Curator channels

#[test]
fn unsuccessful_channel_collaborators_update_by_curator_agent_without_permissions() {
    with_default_mock_builder(|| {
        ContentTest::with_curator_channel()
            .with_all_agent_permissions_except(&[
                ChannelActionPermission::ManageChannelCollaborators,
            ])
            .setup();
        UpdateChannelFixture::default()
            .with_sender(DEFAULT_CURATOR_ACCOUNT_ID)
            .with_actor(default_curator_actor())
            .with_collaborators(BTreeMap::new())
            .call_and_assert(Err(
                Error::<Test>::ChannelAgentInsufficientPermissions.into()
            ));
    })
}

#[test]
fn unsuccessful_channel_collaborator_removal_by_curator_agent_with_insufficient_permissions() {
    with_default_mock_builder(|| {
        ContentTest::with_curator_channel()
            .with_all_agent_permissions_except(&[ChannelActionPermission::AgentRemark])
            .with_collaborators(&[(
                SECOND_MEMBER_ID,
                BTreeSet::from_iter(vec![ChannelActionPermission::AgentRemark]),
            )])
            .setup();
        UpdateChannelFixture::default()
            .with_sender(DEFAULT_CURATOR_ACCOUNT_ID)
            .with_actor(default_curator_actor())
            .with_collaborators(BTreeMap::new())
            .call_and_assert(Err(
                Error::<Test>::ChannelAgentInsufficientPermissions.into()
            ));
    })
}

#[test]
fn unsuccessful_channel_collaborator_update_by_curator_agent_with_insufficient_permissions() {
    with_default_mock_builder(|| {
        ContentTest::with_curator_channel()
            .with_all_agent_permissions_except(&[ChannelActionPermission::AgentRemark])
            .with_collaborators(&[(
                SECOND_MEMBER_ID,
                BTreeSet::from_iter(vec![ChannelActionPermission::AgentRemark]),
            )])
            .setup();
        UpdateChannelFixture::default()
            .with_sender(DEFAULT_CURATOR_ACCOUNT_ID)
            .with_actor(default_curator_actor())
            .with_collaborators(BTreeMap::from_iter(vec![(
                SECOND_MEMBER_ID,
                BTreeSet::new(),
            )]))
            .call_and_assert(Err(
                Error::<Test>::ChannelAgentInsufficientPermissions.into()
            ));
    })
}

#[test]
fn unsuccessful_channel_collaborator_insertion_by_curator_agent_with_insufficient_permissions() {
    with_default_mock_builder(|| {
        ContentTest::with_curator_channel()
            .with_all_agent_permissions_except(&[ChannelActionPermission::AgentRemark])
            .setup();
        UpdateChannelFixture::default()
            .with_sender(DEFAULT_CURATOR_ACCOUNT_ID)
            .with_actor(default_curator_actor())
            .with_collaborators(BTreeMap::from_iter(vec![(
                SECOND_MEMBER_ID,
                BTreeSet::from_iter(vec![ChannelActionPermission::AgentRemark]),
            )]))
            .call_and_assert(Err(
                Error::<Test>::ChannelAgentInsufficientPermissions.into()
            ));
    })
}

#[test]
fn successful_channel_collaborator_management_by_curator_agent() {
    with_default_mock_builder(|| {
        ContentTest::with_curator_channel()
            .with_all_agent_permissions_except(&[ChannelActionPermission::AgentRemark])
            .setup();
        SuccessfulChannelCollaboratorsManagementFlow::default()
            .with_owner_sender(LEAD_ACCOUNT_ID)
            .with_owner_actor(ContentActor::Lead)
            .with_agent_sender(DEFAULT_CURATOR_ACCOUNT_ID)
            .with_agent_actor(default_curator_actor())
            .run();
    })
}

// Member channels

#[test]
fn unsuccessful_channel_collaborators_update_by_collaborator_without_permissions() {
    with_default_mock_builder(|| {
        ContentTest::with_member_channel().setup();
        UpdateChannelFixture::default()
            .with_sender(COLLABORATOR_MEMBER_ACCOUNT_ID)
            .with_actor(ContentActor::Member(COLLABORATOR_MEMBER_ID))
            .with_collaborators(BTreeMap::new())
            .call_and_assert(Err(
                Error::<Test>::ChannelAgentInsufficientPermissions.into()
            ));
    })
}

#[test]
fn unsuccessful_channel_collaborator_removal_by_collaborator_with_insufficient_permissions() {
    with_default_mock_builder(|| {
        let default_collaborator = (
            COLLABORATOR_MEMBER_ID,
            all_permissions_except(&[ChannelActionPermission::AgentRemark]),
        );
        ContentTest::with_member_channel()
            .with_collaborators(&[
                default_collaborator.clone(),
                (
                    SECOND_MEMBER_ID,
                    agent_permissions(&[ChannelActionPermission::AgentRemark]),
                ),
            ])
            .setup();
        UpdateChannelFixture::default()
            .with_sender(COLLABORATOR_MEMBER_ACCOUNT_ID)
            .with_actor(ContentActor::Member(COLLABORATOR_MEMBER_ID))
            .with_collaborators(BTreeMap::from_iter(vec![default_collaborator]))
            .call_and_assert(Err(
                Error::<Test>::ChannelAgentInsufficientPermissions.into()
            ));
    })
}

#[test]
fn unsuccessful_channel_collaborator_update_by_collaborator_with_insufficient_permissions() {
    with_default_mock_builder(|| {
        let default_collaborator = (
            COLLABORATOR_MEMBER_ID,
            all_permissions_except(&[ChannelActionPermission::AgentRemark]),
        );
        ContentTest::with_member_channel()
            .with_collaborators(&[
                default_collaborator.clone(),
                (
                    SECOND_MEMBER_ID,
                    agent_permissions(&[ChannelActionPermission::AgentRemark]),
                ),
            ])
            .setup();
        UpdateChannelFixture::default()
            .with_sender(COLLABORATOR_MEMBER_ACCOUNT_ID)
            .with_actor(ContentActor::Member(COLLABORATOR_MEMBER_ID))
            .with_collaborators(BTreeMap::from_iter(vec![
                (SECOND_MEMBER_ID, BTreeSet::new()),
                default_collaborator,
            ]))
            .call_and_assert(Err(
                Error::<Test>::ChannelAgentInsufficientPermissions.into()
            ));
    })
}

#[test]
fn unsuccessful_channel_collaborator_insertion_by_collaborator_with_insufficient_permissions() {
    with_default_mock_builder(|| {
        ContentTest::with_member_channel()
            .with_all_agent_permissions_except(&[ChannelActionPermission::AgentRemark])
            .setup();
        UpdateChannelFixture::default()
            .with_sender(COLLABORATOR_MEMBER_ACCOUNT_ID)
            .with_actor(ContentActor::Member(COLLABORATOR_MEMBER_ID))
            .with_collaborators(BTreeMap::from_iter(vec![(
                SECOND_MEMBER_ID,
                BTreeSet::from_iter(vec![ChannelActionPermission::AgentRemark]),
            )]))
            .call_and_assert(Err(
                Error::<Test>::ChannelAgentInsufficientPermissions.into()
            ));
    })
}

#[test]
fn successful_channel_collaborator_management_by_collaborator() {
    with_default_mock_builder(|| {
        ContentTest::with_member_channel()
            .with_all_agent_permissions_except(&[ChannelActionPermission::AgentRemark])
            .setup();
        SuccessfulChannelCollaboratorsManagementFlow::default()
            .with_owner_sender(DEFAULT_MEMBER_ACCOUNT_ID)
            .with_owner_actor(ContentActor::Member(DEFAULT_MEMBER_ID))
            .with_agent_sender(COLLABORATOR_MEMBER_ACCOUNT_ID)
            .with_agent_actor(ContentActor::Member(COLLABORATOR_MEMBER_ID))
            .run();
    })
}

/////////////////////////////////////////////////////////////////////
/////////// Channel agent / owner permissions - AddVideo ////////////
/////////////////////////////////////////////////////////////////////

// Curator channels

#[test]
fn unsuccessful_video_creation_with_assets_by_curator_agent_without_permissions() {
    with_default_mock_builder(|| {
        ContentTest::with_curator_channel()
            .with_all_agent_permissions_except(&[ChannelActionPermission::AddVideo])
            .setup();
        CreateVideoFixture::default()
            .with_sender(DEFAULT_CURATOR_ACCOUNT_ID)
            .with_actor(default_curator_actor())
            .with_assets(create_default_assets_helper())
            .call_and_assert(Err(
                Error::<Test>::ChannelAgentInsufficientPermissions.into()
            ));
    })
}

#[test]
fn successful_video_creation_with_assets_by_curator_agent() {
    with_default_mock_builder(|| {
        ContentTest::with_curator_channel()
            .with_agent_permissions(&[ChannelActionPermission::AddVideo])
            .setup();
        CreateVideoFixture::default()
            .with_sender(DEFAULT_CURATOR_ACCOUNT_ID)
            .with_actor(default_curator_actor())
            .with_assets(create_default_assets_helper())
            .call_and_assert(Ok(()));
    })
}

#[test]
fn successful_video_creation_with_assets_by_lead() {
    with_default_mock_builder(|| {
        ContentTest::with_curator_channel().setup();
        CreateVideoFixture::default()
            .with_sender(LEAD_ACCOUNT_ID)
            .with_actor(ContentActor::Lead)
            .with_assets(create_default_assets_helper())
            .call_and_assert(Ok(()));
    })
}

// Member channels

#[test]
fn unsuccessful_video_creation_with_assets_by_collaborator_without_permissions() {
    with_default_mock_builder(|| {
        ContentTest::with_member_channel()
            .with_all_agent_permissions_except(&[ChannelActionPermission::AddVideo])
            .setup();
        CreateVideoFixture::default()
            .with_sender(COLLABORATOR_MEMBER_ACCOUNT_ID)
            .with_actor(ContentActor::Member(COLLABORATOR_MEMBER_ID))
            .with_assets(create_default_assets_helper())
            .call_and_assert(Err(
                Error::<Test>::ChannelAgentInsufficientPermissions.into()
            ));
    })
}

#[test]
fn successful_video_creation_with_assets_by_collaborator() {
    with_default_mock_builder(|| {
        ContentTest::with_member_channel()
            .with_agent_permissions(&[ChannelActionPermission::AddVideo])
            .setup();
        CreateVideoFixture::default()
            .with_sender(COLLABORATOR_MEMBER_ACCOUNT_ID)
            .with_actor(ContentActor::Member(COLLABORATOR_MEMBER_ID))
            .with_assets(create_default_assets_helper())
            .call_and_assert(Ok(()));
    })
}

#[test]
fn successful_video_creation_with_assets_by_owner_member() {
    with_default_mock_builder(|| {
        ContentTest::with_member_channel().setup();
        CreateVideoFixture::default()
            .with_sender(DEFAULT_MEMBER_ACCOUNT_ID)
            .with_actor(ContentActor::Member(DEFAULT_MEMBER_ID))
            .with_assets(create_default_assets_helper())
            .call_and_assert(Ok(()));
    })
}

/////////////////////////////////////////////////////////////////////
////// Channel agent / owner permissions - UpdateVideoMetadata //////
/////////////////////////////////////////////////////////////////////

// Curator channels

#[test]
fn unsuccessful_video_metadata_update_by_curator_agent_without_permissions() {
    with_default_mock_builder(|| {
        ContentTest::with_curator_channel()
            .with_video()
            .with_all_agent_permissions_except(&[ChannelActionPermission::UpdateVideoMetadata])
            .setup();
        UpdateVideoFixture::default()
            .with_sender(DEFAULT_CURATOR_ACCOUNT_ID)
            .with_actor(default_curator_actor())
            .with_new_meta(Some(b"new meta".to_vec()))
            .call_and_assert(Err(
                Error::<Test>::ChannelAgentInsufficientPermissions.into()
            ));
    })
}

#[test]
fn successful_video_metadata_update_by_curator_agent() {
    with_default_mock_builder(|| {
        ContentTest::with_curator_channel()
            .with_video()
            .with_agent_permissions(&[ChannelActionPermission::UpdateVideoMetadata])
            .setup();
        UpdateVideoFixture::default()
            .with_sender(DEFAULT_CURATOR_ACCOUNT_ID)
            .with_actor(default_curator_actor())
            .with_new_meta(Some(b"new meta".to_vec()))
            .call_and_assert(Ok(()));
    })
}

#[test]
fn successful_video_metadata_update_by_lead() {
    with_default_mock_builder(|| {
        ContentTest::with_curator_channel().with_video().setup();
        UpdateVideoFixture::default()
            .with_sender(LEAD_ACCOUNT_ID)
            .with_actor(ContentActor::Lead)
            .with_new_meta(Some(b"new meta".to_vec()))
            .call_and_assert(Ok(()));
    })
}

// Member channels

#[test]
fn unsuccessful_video_metadata_update_by_collaborator_without_permissions() {
    with_default_mock_builder(|| {
        ContentTest::with_member_channel()
            .with_video()
            .with_all_agent_permissions_except(&[ChannelActionPermission::UpdateVideoMetadata])
            .setup();
        UpdateVideoFixture::default()
            .with_sender(COLLABORATOR_MEMBER_ACCOUNT_ID)
            .with_actor(ContentActor::Member(COLLABORATOR_MEMBER_ID))
            .with_new_meta(Some(b"new meta".to_vec()))
            .call_and_assert(Err(
                Error::<Test>::ChannelAgentInsufficientPermissions.into()
            ));
    })
}

#[test]
fn successful_video_metadata_update_by_collaborator() {
    with_default_mock_builder(|| {
        ContentTest::with_member_channel()
            .with_video()
            .with_agent_permissions(&[ChannelActionPermission::UpdateVideoMetadata])
            .setup();
        UpdateVideoFixture::default()
            .with_sender(COLLABORATOR_MEMBER_ACCOUNT_ID)
            .with_actor(ContentActor::Member(COLLABORATOR_MEMBER_ID))
            .with_new_meta(Some(b"new meta".to_vec()))
            .call_and_assert(Ok(()));
    })
}

#[test]
fn successful_video_metadata_update_by_owner_member() {
    with_default_mock_builder(|| {
        ContentTest::with_member_channel()
            .with_video()
            .with_agent_permissions(&[ChannelActionPermission::UpdateVideoMetadata])
            .setup();
        UpdateVideoFixture::default()
            .with_sender(DEFAULT_MEMBER_ACCOUNT_ID)
            .with_actor(ContentActor::Member(DEFAULT_MEMBER_ID))
            .with_new_meta(Some(b"new meta".to_vec()))
            .call_and_assert(Ok(()));
    })
}

/////////////////////////////////////////////////////////////////////
/////// Channel agent / owner permissions - ManageVideoAssets ///////
/////////////////////////////////////////////////////////////////////

// Curator channels

#[test]
fn unsuccessful_video_assets_update_by_curator_agent_without_permissions() {
    with_default_mock_builder(|| {
        ContentTest::with_curator_channel()
            .with_video()
            .with_all_agent_permissions_except(&[ChannelActionPermission::ManageVideoAssets])
            .setup();
        UpdateVideoFixture::default()
            .with_sender(DEFAULT_CURATOR_ACCOUNT_ID)
            .with_actor(default_curator_actor())
            .with_assets_to_upload(create_default_assets_helper())
            .with_assets_to_remove(BTreeSet::from_iter(
                DATA_OBJECTS_NUMBER..DATA_OBJECTS_NUMBER * 2,
            ))
            .call_and_assert(Err(
                Error::<Test>::ChannelAgentInsufficientPermissions.into()
            ));
    })
}

#[test]
fn successful_video_assets_update_by_curator_agent() {
    with_default_mock_builder(|| {
        ContentTest::with_curator_channel()
            .with_video()
            .with_agent_permissions(&[ChannelActionPermission::ManageVideoAssets])
            .setup();
        UpdateVideoFixture::default()
            .with_sender(DEFAULT_CURATOR_ACCOUNT_ID)
            .with_actor(default_curator_actor())
            .with_assets_to_upload(create_default_assets_helper())
            .with_assets_to_remove(BTreeSet::from_iter(
                DATA_OBJECTS_NUMBER..DATA_OBJECTS_NUMBER * 2,
            ))
            .call_and_assert(Ok(()));
    })
}

#[test]
fn successful_video_assets_update_by_lead() {
    with_default_mock_builder(|| {
        ContentTest::with_curator_channel().with_video().setup();
        UpdateVideoFixture::default()
            .with_sender(LEAD_ACCOUNT_ID)
            .with_actor(ContentActor::Lead)
            .with_assets_to_upload(create_default_assets_helper())
            .with_assets_to_remove(BTreeSet::from_iter(
                DATA_OBJECTS_NUMBER..DATA_OBJECTS_NUMBER * 2,
            ))
            .call_and_assert(Ok(()));
    })
}

// Member channels

#[test]
fn unsuccessful_video_assets_update_by_collaborator_without_permissions() {
    with_default_mock_builder(|| {
        ContentTest::with_member_channel()
            .with_video()
            .with_all_agent_permissions_except(&[ChannelActionPermission::ManageVideoAssets])
            .setup();
        UpdateVideoFixture::default()
            .with_sender(COLLABORATOR_MEMBER_ACCOUNT_ID)
            .with_actor(ContentActor::Member(COLLABORATOR_MEMBER_ID))
            .with_assets_to_upload(create_default_assets_helper())
            .with_assets_to_remove(BTreeSet::from_iter(
                DATA_OBJECTS_NUMBER..DATA_OBJECTS_NUMBER * 2,
            ))
            .call_and_assert(Err(
                Error::<Test>::ChannelAgentInsufficientPermissions.into()
            ));
    })
}

#[test]
fn successful_video_assets_update_by_collaborator() {
    with_default_mock_builder(|| {
        ContentTest::with_member_channel()
            .with_video()
            .with_agent_permissions(&[ChannelActionPermission::ManageVideoAssets])
            .setup();
        UpdateVideoFixture::default()
            .with_sender(COLLABORATOR_MEMBER_ACCOUNT_ID)
            .with_actor(ContentActor::Member(COLLABORATOR_MEMBER_ID))
            .with_assets_to_upload(create_default_assets_helper())
            .with_assets_to_remove(BTreeSet::from_iter(
                DATA_OBJECTS_NUMBER..DATA_OBJECTS_NUMBER * 2,
            ))
            .call_and_assert(Ok(()));
    })
}

#[test]
fn successful_video_assets_update_by_owner_member() {
    with_default_mock_builder(|| {
        ContentTest::with_member_channel().with_video().setup();
        UpdateVideoFixture::default()
            .with_sender(DEFAULT_MEMBER_ACCOUNT_ID)
            .with_actor(ContentActor::Member(DEFAULT_MEMBER_ID))
            .with_assets_to_upload(create_default_assets_helper())
            .with_assets_to_remove(BTreeSet::from_iter(
                DATA_OBJECTS_NUMBER..DATA_OBJECTS_NUMBER * 2,
            ))
            .call_and_assert(Ok(()));
    })
}

///////////////////////////////////////////////////////////////
/////// Channel agent / owner permissions - DeleteVideo ///////
///////////////////////////////////////////////////////////////

// Curator channels

#[test]
fn unsuccessful_empty_video_deletion_by_curator_agent_without_permissions() {
    with_default_mock_builder(|| {
        ContentTest::with_curator_channel()
            .with_video()
            .with_video_assets(None)
            .with_all_agent_permissions_except(&[ChannelActionPermission::DeleteVideo])
            .setup();
        DeleteVideoFixture::default()
            .with_sender(DEFAULT_CURATOR_ACCOUNT_ID)
            .with_actor(default_curator_actor())
            .with_num_objects_to_delete(0)
            .call_and_assert(Err(
                Error::<Test>::ChannelAgentInsufficientPermissions.into()
            ));
    })
}

#[test]
fn successful_empty_video_deletion_by_curator_agent() {
    with_default_mock_builder(|| {
        ContentTest::with_curator_channel()
            .with_video()
            .with_video_assets(None)
            .with_agent_permissions(&[ChannelActionPermission::DeleteVideo])
            .setup();
        DeleteVideoFixture::default()
            .with_sender(DEFAULT_CURATOR_ACCOUNT_ID)
            .with_actor(default_curator_actor())
            .with_num_objects_to_delete(0)
            .call_and_assert(Ok(()));
    })
}

#[test]
fn successful_empty_video_deletion_by_lead() {
    with_default_mock_builder(|| {
        ContentTest::with_curator_channel()
            .with_video()
            .with_video_assets(None)
            .setup();
        DeleteVideoFixture::default()
            .with_sender(LEAD_ACCOUNT_ID)
            .with_actor(ContentActor::Lead)
            .with_num_objects_to_delete(0)
            .call_and_assert(Ok(()));
    })
}

// Member channels

#[test]
fn unsuccessful_empty_video_deletion_by_collaborator_without_permissions() {
    with_default_mock_builder(|| {
        ContentTest::with_member_channel()
            .with_video()
            .with_video_assets(None)
            .with_all_agent_permissions_except(&[ChannelActionPermission::DeleteVideo])
            .setup();
        DeleteVideoFixture::default()
            .with_sender(COLLABORATOR_MEMBER_ACCOUNT_ID)
            .with_actor(ContentActor::Member(COLLABORATOR_MEMBER_ID))
            .with_num_objects_to_delete(0)
            .call_and_assert(Err(
                Error::<Test>::ChannelAgentInsufficientPermissions.into()
            ));
    })
}

#[test]
fn successful_empty_video_deletion_by_collaborator() {
    with_default_mock_builder(|| {
        ContentTest::with_member_channel()
            .with_video()
            .with_video_assets(None)
            .with_agent_permissions(&[ChannelActionPermission::DeleteVideo])
            .setup();
        DeleteVideoFixture::default()
            .with_sender(COLLABORATOR_MEMBER_ACCOUNT_ID)
            .with_actor(ContentActor::Member(COLLABORATOR_MEMBER_ID))
            .with_num_objects_to_delete(0)
            .call_and_assert(Ok(()));
    })
}

#[test]
fn successful_empty_video_deletion_by_owner_member() {
    with_default_mock_builder(|| {
        ContentTest::with_member_channel()
            .with_video()
            .with_video_assets(None)
            .setup();
        DeleteVideoFixture::default()
            .with_sender(DEFAULT_MEMBER_ACCOUNT_ID)
            .with_actor(ContentActor::Member(DEFAULT_MEMBER_ID))
            .with_num_objects_to_delete(0)
            .call_and_assert(Ok(()));
    })
}

///////////////////////////////////////////////////////////////////
/////// Channel agent / owner permissions - ManageVideoNfts ///////
///////////////////////////////////////////////////////////////////

// Curator channels

#[test]
fn unsuccessful_video_nft_issuance_by_curator_agent_without_permissions() {
    with_default_mock_builder(|| {
        ContentTest::with_curator_channel()
            .with_video()
            .with_all_agent_permissions_except(&[ChannelActionPermission::ManageVideoNfts])
            .setup();
        IssueNftFixture::default()
            .with_sender(DEFAULT_CURATOR_ACCOUNT_ID)
            .with_actor(default_curator_actor())
            .call_and_assert(Err(
                Error::<Test>::ChannelAgentInsufficientPermissions.into()
            ));
    })
}

#[test]
fn unsuccessful_create_video_with_auto_issue_nft_by_curator_agent_without_permissions() {
    with_default_mock_builder(|| {
        ContentTest::with_curator_channel()
            .with_all_agent_permissions_except(&[ChannelActionPermission::ManageVideoNfts])
            .setup();
        CreateVideoFixture::default()
            .with_sender(DEFAULT_CURATOR_ACCOUNT_ID)
            .with_actor(default_curator_actor())
            .with_nft_issuance(NftIssuanceParameters::<Test>::default())
            .call_and_assert(Err(
                Error::<Test>::ChannelAgentInsufficientPermissions.into()
            ));
    })
}

#[test]
fn unsuccessful_update_video_with_auto_issue_nft_by_curator_agent_without_permissions() {
    with_default_mock_builder(|| {
        ContentTest::with_curator_channel()
            .with_video()
            .with_all_agent_permissions_except(&[ChannelActionPermission::ManageVideoNfts])
            .setup();
        UpdateVideoFixture::default()
            .with_sender(DEFAULT_CURATOR_ACCOUNT_ID)
            .with_actor(default_curator_actor())
            .with_nft_issuance(NftIssuanceParameters::<Test>::default())
            .call_and_assert(Err(
                Error::<Test>::ChannelAgentInsufficientPermissions.into()
            ));
    })
}

#[test]
fn unsuccessful_start_open_auction_by_curator_agent_without_permissions() {
    with_default_mock_builder(|| {
        ContentTest::with_curator_channel()
            .with_video()
            .with_video_nft()
            .with_all_agent_permissions_except(&[ChannelActionPermission::ManageVideoNfts])
            .setup();
        StartOpenAuctionFixture::default()
            .with_sender(DEFAULT_CURATOR_ACCOUNT_ID)
            .with_actor(default_curator_actor())
            .call_and_assert(Err(
                Error::<Test>::ChannelAgentInsufficientPermissions.into()
            ));
    })
}

#[test]
fn unsuccessful_start_english_auction_by_curator_agent_without_permissions() {
    with_default_mock_builder(|| {
        ContentTest::with_curator_channel()
            .with_video()
            .with_video_nft()
            .with_all_agent_permissions_except(&[ChannelActionPermission::ManageVideoNfts])
            .setup();
        StartEnglishAuctionFixture::default()
            .with_sender(DEFAULT_CURATOR_ACCOUNT_ID)
            .with_actor(default_curator_actor())
            .call_and_assert(Err(
                Error::<Test>::ChannelAgentInsufficientPermissions.into()
            ));
    })
}

#[test]
fn unsuccessful_cancel_open_auction_by_curator_agent_without_permissions() {
    with_default_mock_builder(|| {
        ContentTest::with_curator_channel()
            .with_video_nft_status(NftTransactionalStatusType::Auction(AuctionType::Open))
            .with_all_agent_permissions_except(&[ChannelActionPermission::ManageVideoNfts])
            .setup();
        CancelAuctionFixture::default(AuctionType::Open)
            .with_sender(DEFAULT_CURATOR_ACCOUNT_ID)
            .with_actor(default_curator_actor())
            .call_and_assert(Err(
                Error::<Test>::ChannelAgentInsufficientPermissions.into()
            ));
    })
}

#[test]
fn unsuccessful_cancel_english_auction_by_curator_agent_without_permissions() {
    with_default_mock_builder(|| {
        ContentTest::with_curator_channel()
            .with_video_nft_status(NftTransactionalStatusType::Auction(AuctionType::English))
            .with_all_agent_permissions_except(&[ChannelActionPermission::ManageVideoNfts])
            .setup();
        CancelAuctionFixture::default(AuctionType::English)
            .with_sender(DEFAULT_CURATOR_ACCOUNT_ID)
            .with_actor(default_curator_actor())
            .call_and_assert(Err(
                Error::<Test>::ChannelAgentInsufficientPermissions.into()
            ));
    })
}

#[test]
fn unsuccessful_offer_nft_by_curator_agent_without_permissions() {
    with_default_mock_builder(|| {
        ContentTest::with_curator_channel()
            .with_video_nft()
            .with_all_agent_permissions_except(&[ChannelActionPermission::ManageVideoNfts])
            .setup();
        OfferNftFixture::default()
            .with_sender(DEFAULT_CURATOR_ACCOUNT_ID)
            .with_actor(default_curator_actor())
            .call_and_assert(Err(
                Error::<Test>::ChannelAgentInsufficientPermissions.into()
            ));
    })
}

#[test]
fn unsuccessful_cancel_nft_offer_by_curator_agent_without_permissions() {
    with_default_mock_builder(|| {
        ContentTest::with_curator_channel()
            .with_video_nft_status(NftTransactionalStatusType::Offer)
            .with_all_agent_permissions_except(&[ChannelActionPermission::ManageVideoNfts])
            .setup();
        CancelOfferFixture::default()
            .with_sender(DEFAULT_CURATOR_ACCOUNT_ID)
            .with_actor(default_curator_actor())
            .call_and_assert(Err(
                Error::<Test>::ChannelAgentInsufficientPermissions.into()
            ));
    })
}

#[test]
fn unsuccessful_sell_nft_by_curator_agent_without_permissions() {
    with_default_mock_builder(|| {
        ContentTest::with_curator_channel()
            .with_video_nft()
            .with_all_agent_permissions_except(&[ChannelActionPermission::ManageVideoNfts])
            .setup();
        SellNftFixture::default()
            .with_sender(DEFAULT_CURATOR_ACCOUNT_ID)
            .with_actor(default_curator_actor())
            .call_and_assert(Err(
                Error::<Test>::ChannelAgentInsufficientPermissions.into()
            ));
    })
}

#[test]
fn unsuccessful_cancel_buy_now_by_curator_agent_without_permissions() {
    with_default_mock_builder(|| {
        ContentTest::with_curator_channel()
            .with_video_nft_status(NftTransactionalStatusType::BuyNow)
            .with_all_agent_permissions_except(&[ChannelActionPermission::ManageVideoNfts])
            .setup();
        CancelBuyNowFixture::default()
            .with_sender(DEFAULT_CURATOR_ACCOUNT_ID)
            .with_actor(default_curator_actor())
            .call_and_assert(Err(
                Error::<Test>::ChannelAgentInsufficientPermissions.into()
            ));
    })
}

#[test]
fn unsuccessful_update_buy_now_price_by_curator_agent_without_permissions() {
    with_default_mock_builder(|| {
        ContentTest::with_curator_channel()
            .with_video_nft_status(NftTransactionalStatusType::BuyNow)
            .with_all_agent_permissions_except(&[ChannelActionPermission::ManageVideoNfts])
            .setup();
        UpdateBuyNowPriceFixture::default()
            .with_sender(DEFAULT_CURATOR_ACCOUNT_ID)
            .with_actor(default_curator_actor())
            .call_and_assert(Err(
                Error::<Test>::ChannelAgentInsufficientPermissions.into()
            ));
    })
}

#[test]
fn unsuccessful_pick_open_auction_winner_by_curator_agent_without_permissions() {
    with_default_mock_builder(|| {
        ContentTest::with_curator_channel()
            .with_nft_open_auction_bid()
            .with_all_agent_permissions_except(&[ChannelActionPermission::ManageVideoNfts])
            .setup();
        PickOpenAuctionWinnerFixture::default()
            .with_sender(DEFAULT_CURATOR_ACCOUNT_ID)
            .with_actor(default_curator_actor())
            .call_and_assert(Err(
                Error::<Test>::ChannelAgentInsufficientPermissions.into()
            ));
    })
}

#[test]
fn unsuccessful_nft_owner_remark_by_curator_agent_without_permissions() {
    with_default_mock_builder(|| {
        ContentTest::with_curator_channel()
            .with_video_nft()
            .with_all_agent_permissions_except(&[ChannelActionPermission::ManageVideoNfts])
            .setup();
        NftOwnerRemarkFixture::default()
            .with_sender(DEFAULT_CURATOR_ACCOUNT_ID)
            .with_actor(default_curator_actor())
            .call_and_assert(Err(
                Error::<Test>::ChannelAgentInsufficientPermissions.into()
            ));
    })
}

#[test]
fn unsuccessful_nft_destruction_by_curator_agent_without_permissions() {
    with_default_mock_builder(|| {
        ContentTest::with_curator_channel()
            .with_video_nft()
            .with_all_agent_permissions_except(&[ChannelActionPermission::ManageVideoNfts])
            .setup();
        DestroyNftFixture::default()
            .with_sender(DEFAULT_CURATOR_ACCOUNT_ID)
            .with_actor(default_curator_actor())
            .call_and_assert(Err(
                Error::<Test>::ChannelAgentInsufficientPermissions.into()
            ));
    })
}

#[test]
fn succesfull_nft_management_actions_by_curator_agent() {
    with_default_mock_builder(|| {
        ContentTest::with_curator_channel()
            .with_video()
            .with_agent_permissions(&[
                ChannelActionPermission::ManageVideoNfts,
                ChannelActionPermission::AddVideo,
            ])
            .setup();
        SuccessfulNftManagementFlow::default()
            .with_sender(DEFAULT_CURATOR_ACCOUNT_ID)
            .with_actor(default_curator_actor())
            .run()
    })
}

#[test]
fn succesfull_nft_management_actions_by_lead() {
    with_default_mock_builder(|| {
        ContentTest::with_curator_channel().with_video().setup();
        SuccessfulNftManagementFlow::default()
            .with_sender(LEAD_ACCOUNT_ID)
            .with_actor(ContentActor::Lead)
            .run()
    })
}

// Member channels

#[test]
fn unsuccessful_video_nft_issuance_by_collaborator_without_permissions() {
    with_default_mock_builder(|| {
        ContentTest::with_member_channel()
            .with_video()
            .with_all_agent_permissions_except(&[ChannelActionPermission::ManageVideoNfts])
            .setup();
        IssueNftFixture::default()
            .with_sender(COLLABORATOR_MEMBER_ACCOUNT_ID)
            .with_actor(ContentActor::Member(COLLABORATOR_MEMBER_ID))
            .call_and_assert(Err(
                Error::<Test>::ChannelAgentInsufficientPermissions.into()
            ));
    })
}

#[test]
fn unsuccessful_create_video_with_auto_issue_nft_by_collaborator_without_permissions() {
    with_default_mock_builder(|| {
        ContentTest::with_member_channel()
            .with_all_agent_permissions_except(&[ChannelActionPermission::ManageVideoNfts])
            .setup();
        CreateVideoFixture::default()
            .with_sender(COLLABORATOR_MEMBER_ACCOUNT_ID)
            .with_actor(ContentActor::Member(COLLABORATOR_MEMBER_ID))
            .with_nft_issuance(NftIssuanceParameters::<Test>::default())
            .call_and_assert(Err(
                Error::<Test>::ChannelAgentInsufficientPermissions.into()
            ));
    })
}

#[test]
fn unsuccessful_update_video_with_auto_issue_nft_by_collaborator_without_permissions() {
    with_default_mock_builder(|| {
        ContentTest::with_member_channel()
            .with_video()
            .with_all_agent_permissions_except(&[ChannelActionPermission::ManageVideoNfts])
            .setup();
        UpdateVideoFixture::default()
            .with_sender(COLLABORATOR_MEMBER_ACCOUNT_ID)
            .with_actor(ContentActor::Member(COLLABORATOR_MEMBER_ID))
            .with_nft_issuance(NftIssuanceParameters::<Test>::default())
            .call_and_assert(Err(
                Error::<Test>::ChannelAgentInsufficientPermissions.into()
            ));
    })
}

#[test]
fn unsuccessful_start_open_auction_by_collaborator_without_permissions() {
    with_default_mock_builder(|| {
        ContentTest::with_member_channel()
            .with_video()
            .with_video_nft()
            .with_all_agent_permissions_except(&[ChannelActionPermission::ManageVideoNfts])
            .setup();
        StartOpenAuctionFixture::default()
            .with_sender(COLLABORATOR_MEMBER_ACCOUNT_ID)
            .with_actor(ContentActor::Member(COLLABORATOR_MEMBER_ID))
            .call_and_assert(Err(
                Error::<Test>::ChannelAgentInsufficientPermissions.into()
            ));
    })
}

#[test]
fn unsuccessful_start_english_auction_by_collaborator_without_permissions() {
    with_default_mock_builder(|| {
        ContentTest::with_member_channel()
            .with_video()
            .with_video_nft()
            .with_all_agent_permissions_except(&[ChannelActionPermission::ManageVideoNfts])
            .setup();
        StartEnglishAuctionFixture::default()
            .with_sender(COLLABORATOR_MEMBER_ACCOUNT_ID)
            .with_actor(ContentActor::Member(COLLABORATOR_MEMBER_ID))
            .call_and_assert(Err(
                Error::<Test>::ChannelAgentInsufficientPermissions.into()
            ));
    })
}

#[test]
fn unsuccessful_cancel_open_auction_by_collaborator_without_permissions() {
    with_default_mock_builder(|| {
        ContentTest::with_member_channel()
            .with_video_nft_status(NftTransactionalStatusType::Auction(AuctionType::Open))
            .with_all_agent_permissions_except(&[ChannelActionPermission::ManageVideoNfts])
            .setup();
        CancelAuctionFixture::default(AuctionType::Open)
            .with_sender(COLLABORATOR_MEMBER_ACCOUNT_ID)
            .with_actor(ContentActor::Member(COLLABORATOR_MEMBER_ID))
            .call_and_assert(Err(
                Error::<Test>::ChannelAgentInsufficientPermissions.into()
            ));
    })
}

#[test]
fn unsuccessful_cancel_english_auction_by_collaborator_without_permissions() {
    with_default_mock_builder(|| {
        ContentTest::with_member_channel()
            .with_video_nft_status(NftTransactionalStatusType::Auction(AuctionType::English))
            .with_all_agent_permissions_except(&[ChannelActionPermission::ManageVideoNfts])
            .setup();
        CancelAuctionFixture::default(AuctionType::English)
            .with_sender(COLLABORATOR_MEMBER_ACCOUNT_ID)
            .with_actor(ContentActor::Member(COLLABORATOR_MEMBER_ID))
            .call_and_assert(Err(
                Error::<Test>::ChannelAgentInsufficientPermissions.into()
            ));
    })
}

#[test]
fn unsuccessful_offer_nft_by_collaborator_without_permissions() {
    with_default_mock_builder(|| {
        ContentTest::with_member_channel()
            .with_video_nft()
            .with_all_agent_permissions_except(&[ChannelActionPermission::ManageVideoNfts])
            .setup();
        OfferNftFixture::default()
            .with_sender(COLLABORATOR_MEMBER_ACCOUNT_ID)
            .with_actor(ContentActor::Member(COLLABORATOR_MEMBER_ID))
            .call_and_assert(Err(
                Error::<Test>::ChannelAgentInsufficientPermissions.into()
            ));
    })
}

#[test]
fn unsuccessful_cancel_nft_offer_by_collaborator_without_permissions() {
    with_default_mock_builder(|| {
        ContentTest::with_member_channel()
            .with_video_nft_status(NftTransactionalStatusType::Offer)
            .with_all_agent_permissions_except(&[ChannelActionPermission::ManageVideoNfts])
            .setup();
        CancelOfferFixture::default()
            .with_sender(COLLABORATOR_MEMBER_ACCOUNT_ID)
            .with_actor(ContentActor::Member(COLLABORATOR_MEMBER_ID))
            .call_and_assert(Err(
                Error::<Test>::ChannelAgentInsufficientPermissions.into()
            ));
    })
}

#[test]
fn unsuccessful_sell_nft_by_collaborator_without_permissions() {
    with_default_mock_builder(|| {
        ContentTest::with_member_channel()
            .with_video_nft()
            .with_all_agent_permissions_except(&[ChannelActionPermission::ManageVideoNfts])
            .setup();
        SellNftFixture::default()
            .with_sender(COLLABORATOR_MEMBER_ACCOUNT_ID)
            .with_actor(ContentActor::Member(COLLABORATOR_MEMBER_ID))
            .call_and_assert(Err(
                Error::<Test>::ChannelAgentInsufficientPermissions.into()
            ));
    })
}

#[test]
fn unsuccessful_cancel_buy_now_by_collaborator_without_permissions() {
    with_default_mock_builder(|| {
        ContentTest::with_member_channel()
            .with_video_nft_status(NftTransactionalStatusType::BuyNow)
            .with_all_agent_permissions_except(&[ChannelActionPermission::ManageVideoNfts])
            .setup();
        CancelBuyNowFixture::default()
            .with_sender(COLLABORATOR_MEMBER_ACCOUNT_ID)
            .with_actor(ContentActor::Member(COLLABORATOR_MEMBER_ID))
            .call_and_assert(Err(
                Error::<Test>::ChannelAgentInsufficientPermissions.into()
            ));
    })
}

#[test]
fn unsuccessful_update_buy_now_price_by_collaborator_without_permissions() {
    with_default_mock_builder(|| {
        ContentTest::with_member_channel()
            .with_video_nft_status(NftTransactionalStatusType::BuyNow)
            .with_all_agent_permissions_except(&[ChannelActionPermission::ManageVideoNfts])
            .setup();
        UpdateBuyNowPriceFixture::default()
            .with_sender(COLLABORATOR_MEMBER_ACCOUNT_ID)
            .with_actor(ContentActor::Member(COLLABORATOR_MEMBER_ID))
            .call_and_assert(Err(
                Error::<Test>::ChannelAgentInsufficientPermissions.into()
            ));
    })
}

#[test]
fn unsuccessful_pick_open_auction_winner_by_collaborator_without_permissions() {
    with_default_mock_builder(|| {
        ContentTest::with_member_channel()
            .with_nft_open_auction_bid()
            .with_all_agent_permissions_except(&[ChannelActionPermission::ManageVideoNfts])
            .setup();
        PickOpenAuctionWinnerFixture::default()
            .with_sender(COLLABORATOR_MEMBER_ACCOUNT_ID)
            .with_actor(ContentActor::Member(COLLABORATOR_MEMBER_ID))
            .call_and_assert(Err(
                Error::<Test>::ChannelAgentInsufficientPermissions.into()
            ));
    })
}

#[test]
fn unsuccessful_nft_owner_remark_by_collaborator_without_permissions() {
    with_default_mock_builder(|| {
        ContentTest::with_member_channel()
            .with_video_nft()
            .with_all_agent_permissions_except(&[ChannelActionPermission::ManageVideoNfts])
            .setup();
        NftOwnerRemarkFixture::default()
            .with_sender(COLLABORATOR_MEMBER_ACCOUNT_ID)
            .with_actor(ContentActor::Member(COLLABORATOR_MEMBER_ID))
            .call_and_assert(Err(
                Error::<Test>::ChannelAgentInsufficientPermissions.into()
            ));
    })
}

#[test]
fn unsuccessful_nft_destruction_by_collaborator_without_permissions() {
    with_default_mock_builder(|| {
        ContentTest::with_member_channel()
            .with_video_nft()
            .with_all_agent_permissions_except(&[ChannelActionPermission::ManageVideoNfts])
            .setup();
        DestroyNftFixture::default()
            .with_sender(COLLABORATOR_MEMBER_ACCOUNT_ID)
            .with_actor(ContentActor::Member(COLLABORATOR_MEMBER_ID))
            .call_and_assert(Err(
                Error::<Test>::ChannelAgentInsufficientPermissions.into()
            ));
    })
}

#[test]
fn succesfull_nft_management_actions_by_collaborator() {
    with_default_mock_builder(|| {
        ContentTest::with_member_channel()
            .with_video()
            .with_agent_permissions(&[
                ChannelActionPermission::ManageVideoNfts,
                ChannelActionPermission::AddVideo,
            ])
            .setup();
        SuccessfulNftManagementFlow::default()
            .with_sender(COLLABORATOR_MEMBER_ACCOUNT_ID)
            .with_actor(ContentActor::Member(COLLABORATOR_MEMBER_ID))
            .run()
    })
}

#[test]
fn succesfull_nft_management_actions_by_owner_member() {
    with_default_mock_builder(|| {
        ContentTest::with_member_channel().with_video().setup();
        SuccessfulNftManagementFlow::default()
            .with_sender(DEFAULT_MEMBER_ACCOUNT_ID)
            .with_actor(ContentActor::Member(DEFAULT_MEMBER_ID))
            .run()
    })
}

///////////////////////////////////////////////////////////////
/////// Channel agent / owner permissions - AgentRemark ///////
///////////////////////////////////////////////////////////////

// Curator channels

#[test]
fn unsuccessful_channel_agent_remark_by_curator_agent_without_permissions() {
    with_default_mock_builder(|| {
        ContentTest::with_curator_channel()
            .with_all_agent_permissions_except(&[ChannelActionPermission::AgentRemark])
            .setup();
        ChannelAgentRemarkFixture::default()
            .with_sender(DEFAULT_CURATOR_ACCOUNT_ID)
            .with_actor(default_curator_actor())
            .call_and_assert(Err(
                Error::<Test>::ChannelAgentInsufficientPermissions.into()
            ));
    })
}

#[test]
fn successful_channel_agent_remark_by_curator_agent() {
    with_default_mock_builder(|| {
        ContentTest::with_curator_channel()
            .with_agent_permissions(&[ChannelActionPermission::AgentRemark])
            .setup();
        ChannelAgentRemarkFixture::default()
            .with_sender(DEFAULT_CURATOR_ACCOUNT_ID)
            .with_actor(default_curator_actor())
            .call_and_assert(Ok(()));
    })
}

#[test]
fn successful_channel_agent_remark_by_lead() {
    with_default_mock_builder(|| {
        ContentTest::with_curator_channel().setup();
        ChannelAgentRemarkFixture::default()
            .with_sender(LEAD_ACCOUNT_ID)
            .with_actor(ContentActor::Lead)
            .call_and_assert(Ok(()));
    })
}

// Member channels

#[test]
fn unsuccessful_channel_agent_remark_by_collaborator_without_permissions() {
    with_default_mock_builder(|| {
        ContentTest::with_member_channel()
            .with_all_agent_permissions_except(&[ChannelActionPermission::AgentRemark])
            .setup();
        ChannelAgentRemarkFixture::default()
            .with_sender(COLLABORATOR_MEMBER_ACCOUNT_ID)
            .with_actor(ContentActor::Member(COLLABORATOR_MEMBER_ID))
            .call_and_assert(Err(
                Error::<Test>::ChannelAgentInsufficientPermissions.into()
            ));
    })
}

#[test]
fn successful_channel_agent_remark_by_collaborator() {
    with_default_mock_builder(|| {
        ContentTest::with_member_channel()
            .with_agent_permissions(&[ChannelActionPermission::AgentRemark])
            .setup();
        ChannelAgentRemarkFixture::default()
            .with_sender(COLLABORATOR_MEMBER_ACCOUNT_ID)
            .with_actor(ContentActor::Member(COLLABORATOR_MEMBER_ID))
            .call_and_assert(Ok(()));
    })
}

#[test]
fn successful_channel_agent_remark_by_owner_member() {
    with_default_mock_builder(|| {
        ContentTest::with_member_channel().setup();
        ChannelAgentRemarkFixture::default()
            .with_sender(DEFAULT_MEMBER_ACCOUNT_ID)
            .with_actor(ContentActor::Member(DEFAULT_MEMBER_ID))
            .call_and_assert(Ok(()));
    })
}

///////////////////////////////////////////////////////////////////////////////
/////// Channel agent / owner permissions - initialize channel transfer ///////
///////////////////////////////////////////////////////////////////////////////

// Curator channels

#[test]
fn unsuccessful_initialize_channel_transfer_by_curator_agent_without_permissions() {
    with_default_mock_builder(|| {
        ContentTest::with_curator_channel()
            .with_all_agent_permissions_except(&[ChannelActionPermission::TransferChannel])
            .setup();
        InitializeChannelTransferFixture::default()
            .with_sender(DEFAULT_CURATOR_ACCOUNT_ID)
            .with_actor(default_curator_actor())
            .call_and_assert(Err(
                Error::<Test>::ChannelAgentInsufficientPermissions.into()
            ));
    })
}

#[test]
fn successful_initialize_channel_transfer_by_curator_agent() {
    with_default_mock_builder(|| {
        ContentTest::with_curator_channel()
            .with_agent_permissions(&[ChannelActionPermission::TransferChannel])
            .setup();
        InitializeChannelTransferFixture::default()
            .with_sender(DEFAULT_CURATOR_ACCOUNT_ID)
            .with_actor(default_curator_actor())
            .call_and_assert(Ok(()));
    })
}

#[test]
fn successful_initialize_channel_transfer_by_lead() {
    with_default_mock_builder(|| {
        ContentTest::with_curator_channel().setup();
        InitializeChannelTransferFixture::default()
            .with_sender(LEAD_ACCOUNT_ID)
            .with_actor(ContentActor::Lead)
            .call_and_assert(Ok(()));
    })
}

// Member channels

#[test]
fn unsuccessful_initialize_channel_transfer_by_collaborator_without_permissions() {
    with_default_mock_builder(|| {
        ContentTest::with_member_channel()
            .with_all_agent_permissions_except(&[ChannelActionPermission::TransferChannel])
            .setup();
        InitializeChannelTransferFixture::default()
            .with_sender(COLLABORATOR_MEMBER_ACCOUNT_ID)
            .with_actor(ContentActor::Member(COLLABORATOR_MEMBER_ID))
            .call_and_assert(Err(
                Error::<Test>::ChannelAgentInsufficientPermissions.into()
            ));
    })
}

#[test]
fn successful_initialize_channel_transfer_by_collaborator() {
    with_default_mock_builder(|| {
        ContentTest::with_member_channel()
            .with_agent_permissions(&[ChannelActionPermission::TransferChannel])
            .setup();
        InitializeChannelTransferFixture::default()
            .with_sender(COLLABORATOR_MEMBER_ACCOUNT_ID)
            .with_actor(ContentActor::Member(COLLABORATOR_MEMBER_ID))
            .call_and_assert(Ok(()));
    })
}

#[test]
fn successful_initialize_channel_transfer_by_owner_member() {
    with_default_mock_builder(|| {
        ContentTest::with_member_channel().setup();
        InitializeChannelTransferFixture::default()
            .with_sender(DEFAULT_MEMBER_ACCOUNT_ID)
            .with_actor(ContentActor::Member(DEFAULT_MEMBER_ID))
            .call_and_assert(Ok(()));
    })
}

///////////////////////////////////////////////////////////////////////////
/////// Channel agent / owner permissions - cancel channel transfer ///////
///////////////////////////////////////////////////////////////////////////

// Curator channels

#[test]
fn unsuccessful_cancel_channel_transfer_by_curator_agent_without_permissions() {
    with_default_mock_builder(|| {
        ContentTest::with_curator_channel()
            .with_all_agent_permissions_except(&[ChannelActionPermission::TransferChannel])
            .setup();
        InitializeChannelTransferFixture::default()
            .with_sender(LEAD_ACCOUNT_ID)
            .with_actor(ContentActor::Lead)
            .call_and_assert(Ok(()));
        CancelChannelTransferFixture::default()
            .with_sender(DEFAULT_CURATOR_ACCOUNT_ID)
            .with_actor(default_curator_actor())
            .call_and_assert(Err(
                Error::<Test>::ChannelAgentInsufficientPermissions.into()
            ));
    })
}

#[test]
fn successful_cancel_channel_transfer_by_curator_agent() {
    with_default_mock_builder(|| {
        ContentTest::with_curator_channel()
            .with_agent_permissions(&[ChannelActionPermission::TransferChannel])
            .setup();
        InitializeChannelTransferFixture::default()
            .with_sender(LEAD_ACCOUNT_ID)
            .with_actor(ContentActor::Lead)
            .call_and_assert(Ok(()));
        CancelChannelTransferFixture::default()
            .with_sender(DEFAULT_CURATOR_ACCOUNT_ID)
            .with_actor(default_curator_actor())
            .call_and_assert(Ok(()));
    })
}

#[test]
fn successful_cancel_channel_transfer_by_lead() {
    with_default_mock_builder(|| {
        ContentTest::with_curator_channel().setup();
        InitializeChannelTransferFixture::default()
            .with_sender(LEAD_ACCOUNT_ID)
            .with_actor(ContentActor::Lead)
            .call_and_assert(Ok(()));
        CancelChannelTransferFixture::default()
            .with_sender(LEAD_ACCOUNT_ID)
            .with_actor(ContentActor::Lead)
            .call_and_assert(Ok(()));
    })
}

// Member channels

#[test]
fn unsuccessful_cancel_channel_transfer_by_collaborator_without_permissions() {
    with_default_mock_builder(|| {
        ContentTest::with_member_channel()
            .with_all_agent_permissions_except(&[ChannelActionPermission::TransferChannel])
            .setup();
        InitializeChannelTransferFixture::default()
            .with_sender(DEFAULT_MEMBER_ACCOUNT_ID)
            .with_actor(ContentActor::Member(DEFAULT_MEMBER_ID))
            .call_and_assert(Ok(()));
        CancelChannelTransferFixture::default()
            .with_sender(COLLABORATOR_MEMBER_ACCOUNT_ID)
            .with_actor(ContentActor::Member(COLLABORATOR_MEMBER_ID))
            .call_and_assert(Err(
                Error::<Test>::ChannelAgentInsufficientPermissions.into()
            ));
    })
}

#[test]
fn successful_cancel_channel_transfer_by_collaborator() {
    with_default_mock_builder(|| {
        ContentTest::with_member_channel()
            .with_agent_permissions(&[ChannelActionPermission::TransferChannel])
            .setup();
        InitializeChannelTransferFixture::default()
            .with_sender(DEFAULT_MEMBER_ACCOUNT_ID)
            .with_actor(ContentActor::Member(DEFAULT_MEMBER_ID))
            .call_and_assert(Ok(()));
        CancelChannelTransferFixture::default()
            .with_sender(COLLABORATOR_MEMBER_ACCOUNT_ID)
            .with_actor(ContentActor::Member(COLLABORATOR_MEMBER_ID))
            .call_and_assert(Ok(()));
    })
}

#[test]
fn successful_cancel_channel_transfer_by_owner_member() {
    with_default_mock_builder(|| {
        ContentTest::with_member_channel().setup();
        InitializeChannelTransferFixture::default()
            .with_sender(DEFAULT_MEMBER_ACCOUNT_ID)
            .with_actor(ContentActor::Member(DEFAULT_MEMBER_ID))
            .call_and_assert(Ok(()));
        CancelChannelTransferFixture::default()
            .with_sender(DEFAULT_MEMBER_ACCOUNT_ID)
            .with_actor(ContentActor::Member(DEFAULT_MEMBER_ID))
            .call_and_assert(Ok(()));
    })
}

//////////////////////////////////////////////////////////////////////
/////////////// END OF CHANNEL AGENT PERMISSIONS TESTS ///////////////
//////////////////////////////////////////////////////////////////////<|MERGE_RESOLUTION|>--- conflicted
+++ resolved
@@ -40,13 +40,9 @@
 fn successful_curator_group_channel_creation_with_lead_context() {
     with_default_mock_builder(|| {
         run_to_block(1);
-<<<<<<< HEAD
 
         set_dynamic_bag_creation_policy_for_storage_numbers(1);
-=======
-        set_dynamic_bag_creation_policy_for_storage_numbers(0);
         increase_account_balance_helper(LEAD_ACCOUNT_ID, ed() + DEFAULT_CHANNEL_STATE_BLOAT_BOND);
->>>>>>> 9a33ea47
 
         create_initial_storage_buckets_helper();
         let default_curator_group_id = curators::create_curator_group(BTreeMap::new());
@@ -344,7 +340,6 @@
 }
 
 #[test]
-<<<<<<< HEAD
 fn unsuccessful_channel_creation_with_number_of_assets_exceeded() {
     with_default_mock_builder(|| {
         run_to_block(1);
@@ -357,7 +352,10 @@
                 ),
             })
             .call_and_assert(Err(Error::<Test>::MaxNumberOfChannelAssetsExceeded.into()));
-=======
+    })
+}
+
+#[test]
 fn unsuccessful_channel_creation_with_invalid_owner() {
     with_default_mock_builder(|| {
         let invalid_curator_group_id = 111;
@@ -418,12 +416,10 @@
                 fee_frozen: 0
             }
         )
->>>>>>> 9a33ea47
-    })
-}
-
-#[test]
-<<<<<<< HEAD
+    })
+}
+
+#[test]
 fn unsuccessful_channel_creation_with_number_of_collaborators_exceeded() {
     with_default_mock_builder(|| {
         run_to_block(1);
@@ -435,7 +431,11 @@
             )
             .call_and_assert(Err(
                 Error::<Test>::MaxNumberOfChannelCollaboratorsExceeded.into()
-=======
+            ))
+    })
+}
+
+#[test]
 fn unsuccessful_channel_creation_with_locks_and_insufficient_balance() {
     with_default_mock_builder(|| {
         run_to_block(1);
@@ -506,7 +506,6 @@
             .with_assets(create_default_assets_helper())
             .call_and_assert(Err(
                 Error::<Test>::InsufficientBalanceForChannelCreation.into()
->>>>>>> 9a33ea47
             ));
     })
 }
@@ -728,7 +727,6 @@
 }
 
 #[test]
-<<<<<<< HEAD
 fn unsuccessful_channel_update_with_number_of_assets_exceeded() {
     with_default_mock_builder(|| {
         ContentTest::with_member_channel().setup();
@@ -759,7 +757,10 @@
             .call_and_assert(Err(
                 Error::<Test>::MaxNumberOfChannelCollaboratorsExceeded.into()
             ));
-=======
+    })
+}
+
+#[test]
 fn successful_channel_update_with_invitation_lock() {
     with_default_mock_builder(|| {
         let (data_size_fee, data_obj_bloat_bond, channel_state_bloat_bond) = (10u64, 20u64, ed());
@@ -797,12 +798,10 @@
                 fee_frozen: 0
             }
         )
->>>>>>> 9a33ea47
-    })
-}
-
-#[test]
-<<<<<<< HEAD
+    })
+}
+
+#[test]
 fn unsuccessful_channel_update_with_assets_to_upload_and_invalid_storage_buckets_num_witness() {
     with_default_mock_builder(|| {
         ContentTest::with_member_channel().setup();
@@ -831,7 +830,10 @@
             })
             .with_storage_buckets_num_witness(None)
             .call_and_assert(Err(Error::<Test>::MissingStorageBucketsNumWitness.into()));
-=======
+    })
+}
+
+#[test]
 fn unsuccessful_channel_update_with_locks_and_insufficient_balance() {
     with_default_mock_builder(|| {
         let (data_size_fee, data_obj_bloat_bond, channel_state_bloat_bond) = (10u64, 20u64, ed());
@@ -861,12 +863,10 @@
         UpdateChannelFixture::default()
             .with_assets_to_upload(create_default_assets_helper())
             .call_and_assert(Err(storage::Error::<Test>::InsufficientBalance.into()));
->>>>>>> 9a33ea47
-    })
-}
-
-#[test]
-<<<<<<< HEAD
+    })
+}
+
+#[test]
 fn unsuccessful_channels_update_with_assets_to_remove_and_missing_storage_buckets_num_witness() {
     with_default_mock_builder(|| {
         ContentTest::with_member_channel().with_video().setup();
@@ -877,7 +877,8 @@
             .call_and_assert(Err(Error::<Test>::MissingStorageBucketsNumWitness.into()));
     })
 }
-=======
+
+#[test]
 fn unsuccessful_channel_update_with_not_allowed_lock() {
     with_default_mock_builder(|| {
         let (data_size_fee, data_obj_bloat_bond, channel_state_bloat_bond) = (10u64, 20u64, ed());
@@ -902,7 +903,6 @@
     })
 }
 
->>>>>>> 9a33ea47
 /////////////////////////////////////////////////////////////////////
 /////////////////// Channel privilege level tests ///////////////////
 /////////////////////////////////////////////////////////////////////
@@ -1003,7 +1003,6 @@
 }
 
 #[test]
-<<<<<<< HEAD
 fn unsuccessful_channel_deletion_with_invalid_channel_bag_witness() {
     with_default_mock_builder(|| {
         ContentTest::with_member_channel().setup();
@@ -1016,7 +1015,9 @@
             .with_channel_bag_witness(invalid_witness)
             .call_and_assert(Err(Error::<Test>::InvalidChannelBagWitnessProvided.into()));
     })
-=======
+}
+
+#[test]
 fn successful_channel_deletion_with_bloat_bonds_repaid_to_correct_accounts() {
     let (data_size_fee, data_obj_bloat_bond, channel_state_bloat_bond) = (10u64, 20u64, ed());
 
@@ -1142,7 +1143,6 @@
             );
         });
     }
->>>>>>> 9a33ea47
 }
 
 ///////////////////////////////////////////////////////////////////////
