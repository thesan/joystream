--- conflicted
+++ resolved
@@ -6,15 +6,8 @@
 use crate::*;
 use common::council::CouncilBudgetManager;
 use frame_support::traits::Currency;
-<<<<<<< HEAD
+use frame_support::{assert_noop, assert_ok};
 use frame_system::RawOrigin;
-use sp_std::collections::btree_map::BTreeMap;
-use sp_std::iter::FromIterator;
-use sp_std::iter::{IntoIterator, Iterator};
-use storage::DynamicBagType;
-use strum::IntoEnumIterator;
-=======
-use frame_support::{assert_noop, assert_ok};
 use project_token::types::TransferPolicyParamsOf;
 use project_token::types::{
     PaymentWithVestingOf, TokenAllocationOf, TokenIssuanceParametersOf, Transfers,
@@ -22,9 +15,11 @@
 use sp_runtime::Permill;
 use sp_std::cmp::min;
 use sp_std::collections::btree_map::BTreeMap;
+use sp_std::iter::FromIterator;
 use sp_std::iter::{IntoIterator, Iterator};
+use storage::DynamicBagType;
 use storage::{ModuleAccount as StorageModuleAccount, StorageTreasury};
->>>>>>> bc20d0e9
+use strum::IntoEnumIterator;
 
 // Index which indentifies the item in the commitment set we want the proof for
 pub const DEFAULT_PROOF_INDEX: usize = 1;
@@ -109,15 +104,10 @@
             params: ChannelCreationParameters::<Test> {
                 assets: None,
                 meta: None,
-<<<<<<< HEAD
                 collaborators: BTreeMap::new(),
                 storage_buckets: BTreeSet::new(),
                 distribution_buckets: BTreeSet::new(),
                 expected_data_object_state_bloat_bond: DATA_OBJECT_STATE_BLOAT_BOND,
-=======
-                collaborators: BTreeSet::new(),
-                moderators: BTreeSet::new(),
->>>>>>> bc20d0e9
             },
         }
     }
@@ -178,7 +168,6 @@
         }
     }
 
-<<<<<<< HEAD
     pub fn with_default_storage_buckets(self) -> Self {
         // No storage buckets
         if storage::NextStorageBucketId::<Test>::get() == 0 {
@@ -188,11 +177,11 @@
         let default_storage_bucket_id =
             storage::NextStorageBucketId::<Test>::get().saturating_sub(1);
         return self.with_storage_buckets(BTreeSet::from_iter(vec![default_storage_bucket_id]));
-=======
+    }
+
     pub fn call(self) {
         let origin = Origin::signed(self.sender);
         assert_ok!(Content::create_channel(origin, self.actor, self.params));
->>>>>>> bc20d0e9
     }
 
     pub fn call_and_assert(&self, expected_result: DispatchResult) {
@@ -228,16 +217,10 @@
                 MetaEvent::content(RawEvent::ChannelCreated(
                     channel_id,
                     Channel::<Test> {
-<<<<<<< HEAD
                         owner: self.channel_owner.clone(),
-=======
-                        owner: owner,
-                        is_censored: false,
->>>>>>> bc20d0e9
                         collaborators: self.params.collaborators.clone(),
                         num_videos: Zero::zero(),
-<<<<<<< HEAD
-                        cumulative_payout_earned: Zero::zero(),
+                        cumulative_reward_claimed: Zero::zero(),
                         privilege_level: Zero::zero(),
                         paused_features: BTreeSet::new(),
                         data_objects: BTreeSet::from_iter(beg_obj_id..end_obj_id),
@@ -246,10 +229,7 @@
                         weekly_nft_limit: DefaultChannelWeeklyNftLimit::get(),
                         daily_nft_counter: Default::default(),
                         weekly_nft_counter: Default::default(),
-=======
-                        cumulative_reward_claimed: Zero::zero(),
                         creator_token_id: None,
->>>>>>> bc20d0e9
                     },
                     self.params.clone(),
                 ))
@@ -306,7 +286,6 @@
         }
     }
 
-<<<<<<< HEAD
     pub fn with_data_object_state_bloat_bond(
         self,
         expected_data_object_state_bloat_bond: u64,
@@ -315,7 +294,10 @@
             params: VideoCreationParameters::<Test> {
                 expected_data_object_state_bloat_bond,
                 ..self.params.clone()
-=======
+            },
+        }
+    }
+
     pub fn with_nft_in_sale(self, nft_price: u64) -> Self {
         Self {
             params: VideoCreationParameters::<Test> {
@@ -324,7 +306,6 @@
                     ..Default::default()
                 }),
                 ..self.params
->>>>>>> bc20d0e9
             },
             ..self
         }
@@ -598,17 +579,6 @@
                     MetaEvent::content(RawEvent::ChannelUpdated(
                         self.actor.clone(),
                         self.channel_id,
-<<<<<<< HEAD
-=======
-                        ChannelRecord {
-                            collaborators: self
-                                .params
-                                .collaborators
-                                .clone()
-                                .unwrap_or(channel_pre.collaborators),
-                            ..channel_pre
-                        },
->>>>>>> bc20d0e9
                         self.params.clone(),
                         BTreeSet::from_iter(beg_obj_id..end_obj_id)
                     ))
@@ -1687,123 +1657,177 @@
     }
 }
 
-pub struct UpdateMaximumRewardFixture {
-    sender: AccountId,
-    new_amount: BalanceOf<Test>,
-}
-
-impl UpdateMaximumRewardFixture {
+pub struct UpdateChannelPayoutsFixture {
+    origin: Origin,
+    params: UpdateChannelPayoutsParameters<Test>,
+}
+
+#[derive(Clone, Debug, PartialEq, Eq)]
+pub struct UpdateChannelPayoutsFixtureStateSnapshot {
+    pub commitment: HashOutput,
+    pub min_cashout_allowed: BalanceOf<Test>,
+    pub max_cashout_allowed: BalanceOf<Test>,
+    pub cashouts_enabled: bool,
+    pub uploader_account_balance: BalanceOf<Test>,
+    pub next_object_id: DataObjectId<Test>,
+}
+
+impl UpdateChannelPayoutsFixture {
     pub fn default() -> Self {
         Self {
-            sender: LEAD_ACCOUNT_ID,
-            new_amount: BalanceOf::<Test>::zero(),
-        }
-    }
-
-    pub fn with_sender(self, sender: AccountId) -> Self {
-        Self { sender, ..self }
+            origin: Origin::root(),
+            params: UpdateChannelPayoutsParameters::<Test>::default(),
+        }
+    }
+
+    pub fn with_origin(self, origin: Origin) -> Self {
+        Self { origin, ..self }
+    }
+
+    pub fn with_commitment(self, commitment: Option<HashOutput>) -> Self {
+        let params = UpdateChannelPayoutsParameters::<Test> {
+            commitment,
+            ..self.params
+        };
+        Self { params, ..self }
+    }
+
+    pub fn with_payload(self, payload: Option<ChannelPayoutsPayloadParameters<Test>>) -> Self {
+        let params = UpdateChannelPayoutsParameters::<Test> {
+            payload,
+            ..self.params
+        };
+        Self { params, ..self }
+    }
+
+    pub fn with_min_cashout_allowed(self, min_cashout_allowed: Option<BalanceOf<Test>>) -> Self {
+        let params = UpdateChannelPayoutsParameters::<Test> {
+            min_cashout_allowed,
+            ..self.params
+        };
+        Self { params, ..self }
+    }
+
+    pub fn with_max_cashout_allowed(self, max_cashout_allowed: Option<BalanceOf<Test>>) -> Self {
+        let params = UpdateChannelPayoutsParameters::<Test> {
+            max_cashout_allowed,
+            ..self.params
+        };
+        Self { params, ..self }
+    }
+
+    pub fn with_channel_cashouts_enabled(self, channel_cashouts_enabled: Option<bool>) -> Self {
+        let params = UpdateChannelPayoutsParameters::<Test> {
+            channel_cashouts_enabled,
+            ..self.params
+        };
+        Self { params, ..self }
+    }
+
+    fn get_state_snapshot(&self) -> UpdateChannelPayoutsFixtureStateSnapshot {
+        UpdateChannelPayoutsFixtureStateSnapshot {
+            commitment: Content::commitment(),
+            min_cashout_allowed: Content::min_cashout_allowed(),
+            max_cashout_allowed: Content::max_cashout_allowed(),
+            cashouts_enabled: Content::channel_cashouts_enabled(),
+            uploader_account_balance: self
+                .params
+                .payload
+                .as_ref()
+                .map_or(0, |p| Balances::<Test>::usable_balance(p.uploader_account)),
+            next_object_id: storage::NextDataObjectId::<Test>::get(),
+        }
+    }
+
+    fn verify_success_state(
+        &self,
+        snapshot_pre: &UpdateChannelPayoutsFixtureStateSnapshot,
+        snapshot_post: &UpdateChannelPayoutsFixtureStateSnapshot,
+    ) {
+        assert_eq!(
+            System::events().last().unwrap().event,
+            MetaEvent::content(RawEvent::ChannelPayoutsUpdated(
+                self.params.clone(),
+                self.params
+                    .payload
+                    .as_ref()
+                    .map(|_| snapshot_pre.next_object_id)
+            ))
+        );
+        if let Some(commitment) = self.params.commitment {
+            assert_eq!(snapshot_post.commitment, commitment);
+        } else {
+            assert_eq!(snapshot_post.commitment, snapshot_pre.commitment);
+        }
+
+        if let Some(min_cashout_allowed) = self.params.min_cashout_allowed {
+            assert_eq!(snapshot_post.min_cashout_allowed, min_cashout_allowed);
+        } else {
+            assert_eq!(
+                snapshot_post.min_cashout_allowed,
+                snapshot_pre.min_cashout_allowed
+            );
+        }
+
+        if let Some(max_cashout_allowed) = self.params.max_cashout_allowed {
+            assert_eq!(snapshot_post.max_cashout_allowed, max_cashout_allowed);
+        } else {
+            assert_eq!(
+                snapshot_post.max_cashout_allowed,
+                snapshot_pre.max_cashout_allowed
+            );
+        }
+
+        if let Some(cashouts_enabled) = self.params.channel_cashouts_enabled {
+            assert_eq!(snapshot_post.cashouts_enabled, cashouts_enabled);
+        } else {
+            assert_eq!(
+                snapshot_post.cashouts_enabled,
+                snapshot_pre.cashouts_enabled
+            );
+        }
+
+        if self.params.payload.is_some() {
+            assert_eq!(
+                snapshot_post.next_object_id,
+                snapshot_pre.next_object_id.saturating_add(One::one())
+            );
+            assert_eq!(
+                snapshot_post.uploader_account_balance,
+                snapshot_pre
+                    .uploader_account_balance
+                    .saturating_sub(<Test as storage::Trait>::DataObjectDeletionPrize::get())
+            );
+        } else {
+            assert_eq!(snapshot_post.next_object_id, snapshot_pre.next_object_id);
+            assert_eq!(
+                snapshot_post.uploader_account_balance,
+                snapshot_pre.uploader_account_balance
+            );
+        }
+    }
+
+    fn verify_error_state(
+        &self,
+        snapshot_pre: &UpdateChannelPayoutsFixtureStateSnapshot,
+        snapshot_post: &UpdateChannelPayoutsFixtureStateSnapshot,
+    ) {
+        assert_eq!(snapshot_post, snapshot_pre);
     }
 
     pub fn call_and_assert(&self, expected_result: DispatchResult) {
-        let origin = Origin::signed(self.sender.clone());
-        let max_reward_pre = Content::max_reward_allowed();
-
-        let actual_result = Content::update_max_reward_allowed(origin, self.new_amount.clone());
-
-        let max_reward_post = Content::max_reward_allowed();
+        let snapshot_pre = self.get_state_snapshot();
+
+        let actual_result =
+            Content::update_channel_payouts(self.origin.clone(), self.params.clone());
+
+        let snapshot_post = self.get_state_snapshot();
 
         assert_eq!(actual_result, expected_result);
         if actual_result.is_ok() {
-            assert_eq!(
-                System::events().last().unwrap().event,
-                MetaEvent::content(RawEvent::MaxRewardUpdated(self.new_amount.clone()))
-            );
-            assert_eq!(max_reward_post, self.new_amount);
+            self.verify_success_state(&snapshot_pre, &snapshot_post);
         } else {
-            assert_eq!(max_reward_post, max_reward_pre);
-        }
-    }
-}
-
-pub struct UpdateMinCashoutFixture {
-    sender: AccountId,
-    new_amount: BalanceOf<Test>,
-}
-
-impl UpdateMinCashoutFixture {
-    pub fn default() -> Self {
-        Self {
-            sender: LEAD_ACCOUNT_ID,
-            new_amount: BalanceOf::<Test>::zero(),
-        }
-    }
-
-    pub fn with_sender(self, sender: AccountId) -> Self {
-        Self { sender, ..self }
-    }
-
-    pub fn call_and_assert(&self, expected_result: DispatchResult) {
-        let origin = Origin::signed(self.sender.clone());
-        let min_cashout_pre = Content::min_cashout_allowed();
-
-        let actual_result = Content::update_min_cashout_allowed(origin, self.new_amount.clone());
-
-        let min_cashout_post = Content::min_cashout_allowed();
-
-        assert_eq!(actual_result, expected_result);
-        if actual_result.is_ok() {
-            assert_eq!(
-                System::events().last().unwrap().event,
-                MetaEvent::content(RawEvent::MinCashoutUpdated(self.new_amount.clone()))
-            );
-            assert_eq!(min_cashout_post, self.new_amount);
-        } else {
-            assert_eq!(min_cashout_post, min_cashout_pre);
-        }
-    }
-}
-
-pub struct UpdateCommitmentValueFixture {
-    sender: AccountId,
-    new_commitment: HashOutput,
-}
-
-impl UpdateCommitmentValueFixture {
-    pub fn default() -> Self {
-        Self {
-            sender: LEAD_ACCOUNT_ID,
-            new_commitment: Hashing::hash_of(&PullPayment::<Test>::default()),
-        }
-    }
-
-    pub fn with_sender(self, sender: AccountId) -> Self {
-        Self { sender, ..self }
-    }
-
-    pub fn with_commit(self, new_commitment: HashOutput) -> Self {
-        Self {
-            new_commitment,
-            ..self
-        }
-    }
-
-    pub fn call_and_assert(&self, expected_result: DispatchResult) {
-        let origin = Origin::signed(self.sender.clone());
-        let commitment_pre = Content::commitment();
-
-        let actual_result = Content::update_commitment(origin, self.new_commitment.clone());
-
-        let commitment_post = Content::commitment();
-
-        assert_eq!(actual_result, expected_result);
-        if actual_result.is_ok() {
-            assert_eq!(
-                System::events().last().unwrap().event,
-                MetaEvent::content(RawEvent::CommitmentUpdated(self.new_commitment))
-            );
-            assert_eq!(commitment_post, self.new_commitment);
-        } else {
-            assert_eq!(commitment_post, commitment_pre);
+            self.verify_error_state(&snapshot_pre, &snapshot_post);
         }
     }
 }
@@ -1823,7 +1847,7 @@
             payments: create_some_pull_payments_helper(),
             item: PullPayment::<Test> {
                 channel_id: ChannelId::one(),
-                cumulative_payout_claimed: BalanceOf::<Test>::from(DEFAULT_PAYOUT_CLAIMED),
+                cumulative_reward_earned: BalanceOf::<Test>::from(DEFAULT_PAYOUT_CLAIMED),
                 reason: Hashing::hash_of(&b"reason".to_vec()),
             },
         }
@@ -1847,10 +1871,9 @@
 
     pub fn call_and_assert(&self, expected_result: DispatchResult) {
         let origin = Origin::signed(self.sender.clone());
-        let reward_account = ContentTreasury::<Test>::account_for_channel(self.item.channel_id);
-        let balance_pre = Balances::<Test>::usable_balance(&reward_account);
-        let payout_earned_pre =
-            Content::channel_by_id(self.item.channel_id).cumulative_payout_earned;
+        let channel_pre = Content::channel_by_id(self.item.channel_id);
+        let channel_balance_pre = channel_reward_account_balance(self.item.channel_id);
+        let council_budget_pre = <Test as Trait>::CouncilBudgetManager::get_budget();
 
         let proof = if self.payments.is_empty() {
             vec![]
@@ -1861,26 +1884,823 @@
         let actual_result =
             Content::claim_channel_reward(origin, self.actor.clone(), proof, self.item.clone());
 
-        let balance_post = Balances::<Test>::usable_balance(&reward_account);
-        let payout_earned_post =
-            Content::channel_by_id(self.item.channel_id).cumulative_payout_earned;
+        let channel_post = Content::channel_by_id(self.item.channel_id);
+        let channel_balance_post = channel_reward_account_balance(self.item.channel_id);
+        let council_budget_post = <Test as Trait>::CouncilBudgetManager::get_budget();
 
         assert_eq!(actual_result, expected_result);
 
         if actual_result.is_ok() {
-            let cashout = payout_earned_post.saturating_sub(payout_earned_pre);
-            assert_eq!(balance_post.saturating_sub(balance_pre), cashout);
-            assert_eq!(payout_earned_post, self.item.cumulative_payout_claimed);
+            let cashout = self
+                .item
+                .cumulative_reward_earned
+                .saturating_sub(channel_pre.cumulative_reward_claimed);
+            assert_eq!(
+                channel_balance_post.saturating_sub(channel_balance_pre),
+                cashout
+            );
+            assert_eq!(
+                channel_post.cumulative_reward_claimed,
+                self.item.cumulative_reward_earned
+            );
+            assert_eq!(
+                council_budget_post,
+                council_budget_pre.saturating_sub(cashout)
+            );
             assert_eq!(
                 System::events().last().unwrap().event,
                 MetaEvent::content(RawEvent::ChannelRewardUpdated(
-                    self.item.cumulative_payout_claimed,
+                    self.item.cumulative_reward_earned,
                     self.item.channel_id
                 ))
             );
         } else {
-            assert_eq!(balance_post, balance_pre);
-            assert_eq!(payout_earned_post, payout_earned_pre);
+            assert_eq!(council_budget_post, council_budget_pre);
+            assert_eq!(channel_balance_post, channel_balance_pre);
+            assert_eq!(channel_post, channel_pre);
+        }
+    }
+}
+
+pub struct WithdrawFromChannelBalanceFixture {
+    sender: AccountId,
+    actor: ContentActor<CuratorGroupId, CuratorId, MemberId>,
+    channel_id: ChannelId,
+    amount: BalanceOf<Test>,
+    destination: AccountId,
+}
+
+impl WithdrawFromChannelBalanceFixture {
+    pub fn default() -> Self {
+        Self {
+            sender: DEFAULT_MEMBER_ACCOUNT_ID,
+            actor: ContentActor::Member(DEFAULT_MEMBER_ID),
+            channel_id: ChannelId::one(),
+            amount: DEFAULT_PAYOUT_EARNED,
+            destination: DEFAULT_CHANNEL_REWARD_WITHDRAWAL_ACCOUNT_ID,
+        }
+    }
+
+    pub fn with_sender(self, sender: AccountId) -> Self {
+        Self { sender, ..self }
+    }
+
+    pub fn with_actor(self, actor: ContentActor<CuratorGroupId, CuratorId, MemberId>) -> Self {
+        Self { actor, ..self }
+    }
+
+    pub fn with_channel_id(self, channel_id: ChannelId) -> Self {
+        Self { channel_id, ..self }
+    }
+
+    pub fn with_amount(self, amount: BalanceOf<Test>) -> Self {
+        Self { amount, ..self }
+    }
+
+    pub fn with_destination(self, destination: AccountId) -> Self {
+        Self {
+            destination,
+            ..self
+        }
+    }
+
+    pub fn call_and_assert(&self, expected_result: DispatchResult) {
+        let origin = Origin::signed(self.sender.clone());
+        let dest_balance_pre = Balances::<Test>::usable_balance(self.destination);
+        let channel_pre = Content::channel_by_id(self.channel_id);
+        let channel_balance_pre = channel_reward_account_balance(self.channel_id);
+
+        let actual_result = Content::withdraw_from_channel_balance(
+            origin,
+            self.actor.clone(),
+            self.channel_id,
+            self.amount,
+            self.destination.clone(),
+        );
+
+        let dest_balance_post = Balances::<Test>::usable_balance(&self.destination);
+        let channel_post = Content::channel_by_id(self.channel_id);
+        let channel_balance_post = channel_reward_account_balance(self.channel_id);
+
+        assert_eq!(actual_result, expected_result);
+
+        if actual_result.is_ok() {
+            assert_eq!(
+                dest_balance_post,
+                dest_balance_pre.saturating_add(self.amount)
+            );
+            assert_eq!(
+                channel_balance_post,
+                channel_balance_pre.saturating_sub(self.amount)
+            );
+            assert_eq!(channel_post, channel_pre);
+            assert_eq!(
+                System::events().last().unwrap().event,
+                MetaEvent::content(RawEvent::ChannelFundsWithdrawn(
+                    self.actor.clone(),
+                    self.channel_id,
+                    self.amount,
+                    self.destination.clone(),
+                ))
+            );
+        } else {
+            assert_eq!(channel_balance_post, channel_balance_pre);
+            assert_eq!(dest_balance_post, dest_balance_pre);
+            assert_eq!(channel_post, channel_pre);
+        }
+    }
+}
+
+pub struct ClaimAndWithdrawChannelRewardFixture {
+    sender: AccountId,
+    actor: ContentActor<CuratorGroupId, CuratorId, MemberId>,
+    payments: Vec<PullPayment<Test>>,
+    item: PullPayment<Test>,
+    destination: AccountId,
+}
+
+impl ClaimAndWithdrawChannelRewardFixture {
+    pub fn default() -> Self {
+        Self {
+            sender: DEFAULT_MEMBER_ACCOUNT_ID,
+            actor: ContentActor::Member(DEFAULT_MEMBER_ID),
+            payments: create_some_pull_payments_helper(),
+            item: PullPayment::<Test> {
+                channel_id: ChannelId::one(),
+                cumulative_reward_earned: BalanceOf::<Test>::from(DEFAULT_PAYOUT_CLAIMED),
+                reason: Hashing::hash_of(&b"reason".to_vec()),
+            },
+            destination: DEFAULT_CHANNEL_REWARD_WITHDRAWAL_ACCOUNT_ID,
+        }
+    }
+
+    pub fn with_sender(self, sender: AccountId) -> Self {
+        Self { sender, ..self }
+    }
+
+    pub fn with_actor(self, actor: ContentActor<CuratorGroupId, CuratorId, MemberId>) -> Self {
+        Self { actor, ..self }
+    }
+
+    pub fn with_payments(self, payments: Vec<PullPayment<Test>>) -> Self {
+        Self { payments, ..self }
+    }
+
+    pub fn with_item(self, item: PullPayment<Test>) -> Self {
+        Self { item, ..self }
+    }
+
+    pub fn with_destination(self, destination: AccountId) -> Self {
+        Self {
+            destination,
+            ..self
+        }
+    }
+
+    pub fn call_and_assert(&self, expected_result: DispatchResult) {
+        let origin = Origin::signed(self.sender.clone());
+        let dest_balance_pre = Balances::<Test>::usable_balance(&self.destination);
+        let channel_pre = Content::channel_by_id(&self.item.channel_id);
+        let channel_balance_pre = channel_reward_account_balance(self.item.channel_id);
+        let council_budget_pre = <Test as Trait>::CouncilBudgetManager::get_budget();
+
+        let proof = if self.payments.is_empty() {
+            vec![]
+        } else {
+            build_merkle_path_helper(&self.payments, DEFAULT_PROOF_INDEX)
+        };
+
+        let actual_result = Content::claim_and_withdraw_channel_reward(
+            origin,
+            self.actor.clone(),
+            proof.clone(),
+            self.item.clone(),
+            self.destination.clone(),
+        );
+
+        let dest_balance_post = Balances::<Test>::usable_balance(&self.destination);
+        let channel_post = Content::channel_by_id(&self.item.channel_id);
+        let channel_balance_post = channel_reward_account_balance(self.item.channel_id);
+        let council_budget_post = <Test as Trait>::CouncilBudgetManager::get_budget();
+
+        assert_eq!(actual_result, expected_result);
+
+        let amount_claimed = self
+            .item
+            .cumulative_reward_earned
+            .saturating_sub(channel_pre.cumulative_reward_claimed);
+
+        if actual_result.is_ok() {
+            assert_eq!(
+                channel_post.cumulative_reward_claimed,
+                self.item.cumulative_reward_earned
+            );
+            assert_eq!(
+                dest_balance_post,
+                dest_balance_pre.saturating_add(amount_claimed)
+            );
+            assert_eq!(channel_balance_post, channel_balance_pre);
+            assert_eq!(
+                council_budget_post,
+                council_budget_pre.saturating_sub(amount_claimed)
+            );
+            assert_eq!(
+                System::events().last().unwrap().event,
+                MetaEvent::content(RawEvent::ChannelRewardClaimedAndWithdrawn(
+                    self.actor.clone(),
+                    self.item.channel_id,
+                    amount_claimed,
+                    self.destination.clone(),
+                ))
+            );
+        } else {
+            assert_eq!(council_budget_post, council_budget_pre);
+            assert_eq!(channel_balance_post, channel_balance_pre);
+            assert_eq!(dest_balance_post, dest_balance_pre);
+            assert_eq!(channel_post, channel_pre);
+        }
+    }
+}
+
+pub struct IssueCreatorTokenFixture {
+    sender: AccountId,
+    actor: ContentActor<CuratorGroupId, CuratorId, MemberId>,
+    channel_id: ChannelId,
+    params: TokenIssuanceParametersOf<Test>,
+}
+
+impl IssueCreatorTokenFixture {
+    pub fn default() -> Self {
+        Self {
+            sender: DEFAULT_MEMBER_ACCOUNT_ID,
+            actor: ContentActor::Member(DEFAULT_MEMBER_ID),
+            channel_id: ChannelId::one(),
+            params: TokenIssuanceParametersOf::<Test> {
+                symbol: Hashing::hash_of(b"CRT"),
+                patronage_rate: DEFAULT_PATRONAGE_RATE,
+                ..Default::default()
+            },
+        }
+        .with_initial_allocation_to(DEFAULT_MEMBER_ID)
+    }
+
+    pub fn with_sender(self, sender: AccountId) -> Self {
+        Self { sender, ..self }
+    }
+
+    pub fn with_actor(self, actor: ContentActor<CuratorGroupId, CuratorId, MemberId>) -> Self {
+        Self { actor, ..self }
+    }
+
+    pub fn with_initial_allocation_to(self, member_id: MemberId) -> Self {
+        Self {
+            params: TokenIssuanceParametersOf::<Test> {
+                initial_allocation: [(
+                    member_id,
+                    TokenAllocationOf::<Test> {
+                        amount: DEFAULT_CREATOR_TOKEN_ISSUANCE,
+                        vesting_schedule_params: None,
+                    },
+                )]
+                .iter()
+                .cloned()
+                .collect(),
+                ..self.params
+            },
+            ..self
+        }
+    }
+
+    pub fn with_initial_allocation(
+        self,
+        initial_allocation: BTreeMap<AccountId, TokenAllocationOf<Test>>,
+    ) -> Self {
+        Self {
+            params: TokenIssuanceParametersOf::<Test> {
+                initial_allocation,
+                ..self.params
+            },
+            ..self
+        }
+    }
+
+    pub fn with_transfer_policy(self, transfer_policy: TransferPolicyParamsOf<Test>) -> Self {
+        Self {
+            params: TokenIssuanceParametersOf::<Test> {
+                transfer_policy,
+                ..self.params
+            },
+            ..self
+        }
+    }
+
+    pub fn call_and_assert(&self, expected_result: DispatchResult) {
+        let origin = Origin::signed(self.sender.clone());
+
+        let expected_token_id = project_token::Module::<Test>::next_token_id();
+        let channel_pre = Content::channel_by_id(self.channel_id);
+
+        let actual_result = Content::issue_creator_token(
+            origin,
+            self.actor.clone(),
+            self.channel_id,
+            self.params.clone(),
+        );
+
+        let channel_post = Content::channel_by_id(self.channel_id);
+
+        if expected_result.is_ok() {
+            assert_ok!(actual_result);
+            assert_eq!(
+                channel_post,
+                Channel::<Test> {
+                    creator_token_id: Some(expected_token_id),
+                    ..channel_pre
+                }
+            );
+            assert_eq!(
+                System::events().last().unwrap().event,
+                MetaEvent::content(RawEvent::CreatorTokenIssued(
+                    self.actor.clone(),
+                    self.channel_id,
+                    expected_token_id
+                ))
+            );
+        } else {
+            assert_noop!(actual_result, expected_result.err().unwrap());
+        }
+    }
+}
+
+pub struct InitCreatorTokenSaleFixture {
+    sender: AccountId,
+    actor: ContentActor<CuratorGroupId, CuratorId, MemberId>,
+    channel_id: ChannelId,
+    params: TokenSaleParamsOf<Test>,
+}
+
+impl InitCreatorTokenSaleFixture {
+    pub fn default() -> Self {
+        Self {
+            sender: DEFAULT_MEMBER_ACCOUNT_ID,
+            actor: ContentActor::Member(DEFAULT_MEMBER_ID),
+            channel_id: ChannelId::one(),
+            params: TokenSaleParamsOf::<Test> {
+                unit_price: DEFAULT_CREATOR_TOKEN_SALE_UNIT_PRICE,
+                upper_bound_quantity: DEFAULT_CREATOR_TOKEN_ISSUANCE,
+                starts_at: None,
+                duration: DEFAULT_CREATOR_TOKEN_SALE_DURATION,
+                vesting_schedule_params: None,
+                cap_per_member: None,
+                metadata: None,
+            },
+        }
+    }
+
+    pub fn with_sender(self, sender: AccountId) -> Self {
+        Self { sender, ..self }
+    }
+
+    pub fn with_actor(self, actor: ContentActor<CuratorGroupId, CuratorId, MemberId>) -> Self {
+        Self { actor, ..self }
+    }
+
+    pub fn with_start_block(self, start_block: u64) -> Self {
+        Self {
+            params: TokenSaleParamsOf::<Test> {
+                starts_at: Some(start_block),
+                ..self.params
+            },
+            ..self
+        }
+    }
+
+    pub fn call_and_assert(&self, expected_result: DispatchResult) {
+        let origin = Origin::signed(self.sender.clone());
+
+        let actual_result = Content::init_creator_token_sale(
+            origin,
+            self.actor.clone(),
+            self.channel_id,
+            self.params.clone(),
+        );
+
+        if expected_result.is_ok() {
+            assert_ok!(actual_result);
+        } else {
+            assert_noop!(actual_result, expected_result.err().unwrap());
+        }
+    }
+}
+
+pub struct UpdateUpcomingCreatorTokenSaleFixture {
+    sender: AccountId,
+    actor: ContentActor<CuratorGroupId, CuratorId, MemberId>,
+    channel_id: ChannelId,
+    new_start_block: Option<u64>,
+    new_duration: Option<u64>,
+}
+
+impl UpdateUpcomingCreatorTokenSaleFixture {
+    pub fn default() -> Self {
+        Self {
+            sender: DEFAULT_MEMBER_ACCOUNT_ID,
+            actor: ContentActor::Member(DEFAULT_MEMBER_ID),
+            channel_id: ChannelId::one(),
+            new_start_block: Some(123),
+            new_duration: Some(DEFAULT_CREATOR_TOKEN_SALE_DURATION + 1),
+        }
+    }
+
+    pub fn with_sender(self, sender: AccountId) -> Self {
+        Self { sender, ..self }
+    }
+
+    pub fn with_actor(self, actor: ContentActor<CuratorGroupId, CuratorId, MemberId>) -> Self {
+        Self { actor, ..self }
+    }
+
+    pub fn call_and_assert(&self, expected_result: DispatchResult) {
+        let origin = Origin::signed(self.sender.clone());
+
+        let actual_result = Content::update_upcoming_creator_token_sale(
+            origin,
+            self.actor.clone(),
+            self.channel_id,
+            self.new_start_block,
+            self.new_duration,
+        );
+
+        if expected_result.is_ok() {
+            assert_ok!(actual_result);
+        } else {
+            assert_noop!(actual_result, expected_result.err().unwrap());
+        }
+    }
+}
+
+pub struct CreatorTokenIssuerTransferFixture {
+    sender: AccountId,
+    actor: ContentActor<CuratorGroupId, CuratorId, MemberId>,
+    channel_id: ChannelId,
+    outputs: TransfersWithVestingOf<Test>,
+}
+
+impl CreatorTokenIssuerTransferFixture {
+    pub fn default() -> Self {
+        Self {
+            sender: DEFAULT_MEMBER_ACCOUNT_ID,
+            actor: ContentActor::Member(DEFAULT_MEMBER_ID),
+            channel_id: ChannelId::one(),
+            outputs: Transfers(
+                [(
+                    SECOND_MEMBER_ID,
+                    PaymentWithVestingOf::<Test> {
+                        amount: DEFAULT_ISSUER_TRANSFER_AMOUNT,
+                        vesting_schedule: None,
+                        remark: Vec::new(),
+                    },
+                )]
+                .iter()
+                .cloned()
+                .collect(),
+            ),
+        }
+    }
+
+    pub fn with_sender(self, sender: AccountId) -> Self {
+        Self { sender, ..self }
+    }
+
+    pub fn with_actor(self, actor: ContentActor<CuratorGroupId, CuratorId, MemberId>) -> Self {
+        Self { actor, ..self }
+    }
+
+    pub fn call_and_assert(&self, expected_result: DispatchResult) {
+        let origin = Origin::signed(self.sender.clone());
+
+        let actual_result = Content::creator_token_issuer_transfer(
+            origin,
+            self.actor.clone(),
+            self.channel_id,
+            self.outputs.clone(),
+        );
+
+        if expected_result.is_ok() {
+            assert_ok!(actual_result);
+        } else {
+            assert_noop!(actual_result, expected_result.err().unwrap());
+        }
+    }
+}
+
+pub struct ReduceCreatorTokenPatronageRateFixture {
+    sender: AccountId,
+    actor: ContentActor<CuratorGroupId, CuratorId, MemberId>,
+    channel_id: ChannelId,
+    target_rate: YearlyRate,
+}
+
+impl ReduceCreatorTokenPatronageRateFixture {
+    pub fn default() -> Self {
+        Self {
+            sender: DEFAULT_MEMBER_ACCOUNT_ID,
+            actor: ContentActor::Member(DEFAULT_MEMBER_ID),
+            channel_id: ChannelId::one(),
+            target_rate: YearlyRate(
+                DEFAULT_PATRONAGE_RATE
+                    .0
+                    .saturating_sub(Permill::from_perthousand(5)),
+            ),
+        }
+    }
+
+    pub fn with_sender(self, sender: AccountId) -> Self {
+        Self { sender, ..self }
+    }
+
+    pub fn with_actor(self, actor: ContentActor<CuratorGroupId, CuratorId, MemberId>) -> Self {
+        Self { actor, ..self }
+    }
+
+    pub fn call_and_assert(&self, expected_result: DispatchResult) {
+        let origin = Origin::signed(self.sender.clone());
+
+        let actual_result = Content::reduce_creator_token_patronage_rate_to(
+            origin,
+            self.actor.clone(),
+            self.channel_id,
+            self.target_rate,
+        );
+
+        if expected_result.is_ok() {
+            assert_ok!(actual_result);
+        } else {
+            assert_noop!(actual_result, expected_result.err().unwrap());
+        }
+    }
+}
+
+pub struct ClaimCreatorTokenPatronageCreditFixture {
+    sender: AccountId,
+    actor: ContentActor<CuratorGroupId, CuratorId, MemberId>,
+    channel_id: ChannelId,
+}
+
+impl ClaimCreatorTokenPatronageCreditFixture {
+    pub fn default() -> Self {
+        Self {
+            sender: DEFAULT_MEMBER_ACCOUNT_ID,
+            actor: ContentActor::Member(DEFAULT_MEMBER_ID),
+            channel_id: ChannelId::one(),
+        }
+    }
+
+    pub fn with_sender(self, sender: AccountId) -> Self {
+        Self { sender, ..self }
+    }
+
+    pub fn with_actor(self, actor: ContentActor<CuratorGroupId, CuratorId, MemberId>) -> Self {
+        Self { actor, ..self }
+    }
+
+    pub fn call_and_assert(&self, expected_result: DispatchResult) {
+        let origin = Origin::signed(self.sender.clone());
+
+        let actual_result = Content::claim_creator_token_patronage_credit(
+            origin,
+            self.actor.clone(),
+            self.channel_id,
+        );
+
+        if expected_result.is_ok() {
+            assert_ok!(actual_result);
+        } else {
+            assert_noop!(actual_result, expected_result.err().unwrap());
+        }
+    }
+}
+
+pub struct MakeCreatorTokenPermissionlessFixture {
+    sender: AccountId,
+    actor: ContentActor<CuratorGroupId, CuratorId, MemberId>,
+    channel_id: ChannelId,
+}
+
+impl MakeCreatorTokenPermissionlessFixture {
+    pub fn default() -> Self {
+        Self {
+            sender: DEFAULT_MEMBER_ACCOUNT_ID,
+            actor: ContentActor::Member(DEFAULT_MEMBER_ID),
+            channel_id: ChannelId::one(),
+        }
+    }
+
+    pub fn with_sender(self, sender: AccountId) -> Self {
+        Self { sender, ..self }
+    }
+
+    pub fn with_actor(self, actor: ContentActor<CuratorGroupId, CuratorId, MemberId>) -> Self {
+        Self { actor, ..self }
+    }
+
+    pub fn call_and_assert(&self, expected_result: DispatchResult) {
+        let origin = Origin::signed(self.sender.clone());
+
+        let actual_result =
+            Content::make_creator_token_permissionless(origin, self.actor.clone(), self.channel_id);
+
+        if expected_result.is_ok() {
+            assert_ok!(actual_result);
+        } else {
+            assert_noop!(actual_result, expected_result.err().unwrap());
+        }
+    }
+}
+
+pub struct IssueRevenueSplitFixture {
+    sender: AccountId,
+    actor: ContentActor<CuratorGroupId, CuratorId, MemberId>,
+    channel_id: ChannelId,
+    start: Option<u64>,
+    duration: u64,
+}
+
+impl IssueRevenueSplitFixture {
+    pub fn default() -> Self {
+        Self {
+            sender: DEFAULT_MEMBER_ACCOUNT_ID,
+            actor: ContentActor::Member(DEFAULT_MEMBER_ID),
+            channel_id: ChannelId::one(),
+            start: None,
+            duration: DEFAULT_REVENUE_SPLIT_DURATION,
+        }
+    }
+
+    pub fn with_sender(self, sender: AccountId) -> Self {
+        Self { sender, ..self }
+    }
+
+    pub fn with_actor(self, actor: ContentActor<CuratorGroupId, CuratorId, MemberId>) -> Self {
+        Self { actor, ..self }
+    }
+
+    pub fn call_and_assert(&self, expected_result: DispatchResult) {
+        let origin = Origin::signed(self.sender.clone());
+
+        let actual_result = Content::issue_revenue_split(
+            origin,
+            self.actor.clone(),
+            self.channel_id,
+            self.start,
+            self.duration,
+        );
+
+        if expected_result.is_ok() {
+            assert_ok!(actual_result);
+        } else {
+            assert_noop!(actual_result, expected_result.err().unwrap());
+        }
+    }
+}
+
+pub struct FinalizeRevenueSplitFixture {
+    sender: AccountId,
+    actor: ContentActor<CuratorGroupId, CuratorId, MemberId>,
+    channel_id: ChannelId,
+}
+
+impl FinalizeRevenueSplitFixture {
+    pub fn default() -> Self {
+        Self {
+            sender: DEFAULT_MEMBER_ACCOUNT_ID,
+            actor: ContentActor::Member(DEFAULT_MEMBER_ID),
+            channel_id: ChannelId::one(),
+        }
+    }
+
+    pub fn with_sender(self, sender: AccountId) -> Self {
+        Self { sender, ..self }
+    }
+
+    pub fn with_actor(self, actor: ContentActor<CuratorGroupId, CuratorId, MemberId>) -> Self {
+        Self { actor, ..self }
+    }
+
+    pub fn call_and_assert(&self, expected_result: DispatchResult) {
+        let origin = Origin::signed(self.sender.clone());
+
+        let actual_result =
+            Content::finalize_revenue_split(origin, self.actor.clone(), self.channel_id);
+
+        if expected_result.is_ok() {
+            assert_ok!(actual_result);
+        } else {
+            assert_noop!(actual_result, expected_result.err().unwrap());
+        }
+    }
+}
+
+pub struct FinalizeCreatorTokenSaleFixture {
+    sender: AccountId,
+    actor: ContentActor<CuratorGroupId, CuratorId, MemberId>,
+    channel_id: ChannelId,
+}
+
+impl FinalizeCreatorTokenSaleFixture {
+    pub fn default() -> Self {
+        Self {
+            sender: DEFAULT_MEMBER_ACCOUNT_ID,
+            actor: ContentActor::Member(DEFAULT_MEMBER_ID),
+            channel_id: ChannelId::one(),
+        }
+    }
+
+    pub fn with_sender(self, sender: AccountId) -> Self {
+        Self { sender, ..self }
+    }
+
+    pub fn with_actor(self, actor: ContentActor<CuratorGroupId, CuratorId, MemberId>) -> Self {
+        Self { actor, ..self }
+    }
+
+    pub fn call_and_assert(&self, expected_result: DispatchResult) {
+        let origin = Origin::signed(self.sender.clone());
+
+        let council_budget_pre = <Test as Trait>::CouncilBudgetManager::get_budget();
+        let channel = Content::channel_by_id(self.channel_id);
+        let joy_collected = channel.creator_token_id.map_or(0, |t_id| {
+            project_token::Module::<Test>::token_info_by_id(t_id)
+                .sale
+                .map_or(0, |s| s.funds_collected)
+        });
+
+        let actual_result =
+            Content::finalize_creator_token_sale(origin, self.actor.clone(), self.channel_id);
+
+        let council_budget_post = <Test as Trait>::CouncilBudgetManager::get_budget();
+
+        if expected_result.is_ok() {
+            assert_ok!(actual_result);
+            if let ChannelOwner::CuratorGroup(_) = channel.owner {
+                assert_eq!(
+                    council_budget_post,
+                    council_budget_pre.saturating_add(joy_collected)
+                );
+            } else {
+                assert_eq!(council_budget_post, council_budget_pre);
+            }
+        } else {
+            assert_noop!(actual_result, expected_result.err().unwrap());
+        }
+    }
+}
+
+pub struct DeissueCreatorTokenFixture {
+    sender: AccountId,
+    actor: ContentActor<CuratorGroupId, CuratorId, MemberId>,
+    channel_id: ChannelId,
+}
+
+impl DeissueCreatorTokenFixture {
+    pub fn default() -> Self {
+        Self {
+            sender: DEFAULT_MEMBER_ACCOUNT_ID,
+            actor: ContentActor::Member(DEFAULT_MEMBER_ID),
+            channel_id: ChannelId::one(),
+        }
+    }
+
+    pub fn with_sender(self, sender: AccountId) -> Self {
+        Self { sender, ..self }
+    }
+
+    pub fn with_actor(self, actor: ContentActor<CuratorGroupId, CuratorId, MemberId>) -> Self {
+        Self { actor, ..self }
+    }
+
+    pub fn call_and_assert(&self, expected_result: DispatchResult) {
+        let origin = Origin::signed(self.sender.clone());
+
+        let channel_pre = Content::channel_by_id(self.channel_id);
+
+        let actual_result =
+            Content::deissue_creator_token(origin, self.actor.clone(), self.channel_id);
+
+        let channel_post = Content::channel_by_id(self.channel_id);
+
+        if expected_result.is_ok() {
+            assert_ok!(actual_result);
+
+            assert_eq!(
+                channel_post,
+                Channel::<Test> {
+                    creator_token_id: None,
+                    ..channel_pre
+                }
+            );
+        } else {
+            assert_noop!(actual_result, expected_result.err().unwrap());
         }
     }
 }
@@ -3153,7 +3973,6 @@
     }
 }
 
-<<<<<<< HEAD
 pub struct CancelOfferFixture {
     sender: AccountId,
     actor: ContentActor<CuratorGroupId, CuratorId, MemberId>,
@@ -3166,167 +3985,13 @@
             sender: DEFAULT_MEMBER_ACCOUNT_ID,
             actor: ContentActor::Member(DEFAULT_MEMBER_ID),
             video_id: VideoId::one(),
-=======
-pub struct UpdateChannelPayoutsFixture {
-    origin: Origin,
-    params: UpdateChannelPayoutsParameters<Test>,
-}
-
-#[derive(Clone, Debug, PartialEq, Eq)]
-pub struct UpdateChannelPayoutsFixtureStateSnapshot {
-    pub commitment: HashOutput,
-    pub min_cashout_allowed: BalanceOf<Test>,
-    pub max_cashout_allowed: BalanceOf<Test>,
-    pub cashouts_enabled: bool,
-    pub uploader_account_balance: BalanceOf<Test>,
-    pub next_object_id: DataObjectId<Test>,
-}
-
-impl UpdateChannelPayoutsFixture {
-    pub fn default() -> Self {
-        Self {
-            origin: Origin::root(),
-            params: UpdateChannelPayoutsParameters::<Test>::default(),
->>>>>>> bc20d0e9
-        }
-    }
-
-    pub fn with_origin(self, origin: Origin) -> Self {
-        Self { origin, ..self }
-    }
-
-    pub fn with_commitment(self, commitment: Option<HashOutput>) -> Self {
-        let params = UpdateChannelPayoutsParameters::<Test> {
-            commitment,
-            ..self.params
-        };
-        Self { params, ..self }
-    }
-
-    pub fn with_payload(self, payload: Option<ChannelPayoutsPayloadParameters<Test>>) -> Self {
-        let params = UpdateChannelPayoutsParameters::<Test> {
-            payload,
-            ..self.params
-        };
-        Self { params, ..self }
-    }
-
-    pub fn with_min_cashout_allowed(self, min_cashout_allowed: Option<BalanceOf<Test>>) -> Self {
-        let params = UpdateChannelPayoutsParameters::<Test> {
-            min_cashout_allowed,
-            ..self.params
-        };
-        Self { params, ..self }
-    }
-
-    pub fn with_max_cashout_allowed(self, max_cashout_allowed: Option<BalanceOf<Test>>) -> Self {
-        let params = UpdateChannelPayoutsParameters::<Test> {
-            max_cashout_allowed,
-            ..self.params
-        };
-        Self { params, ..self }
-    }
-
-    pub fn with_channel_cashouts_enabled(self, channel_cashouts_enabled: Option<bool>) -> Self {
-        let params = UpdateChannelPayoutsParameters::<Test> {
-            channel_cashouts_enabled,
-            ..self.params
-        };
-        Self { params, ..self }
-    }
-
-    fn get_state_snapshot(&self) -> UpdateChannelPayoutsFixtureStateSnapshot {
-        UpdateChannelPayoutsFixtureStateSnapshot {
-            commitment: Content::commitment(),
-            min_cashout_allowed: Content::min_cashout_allowed(),
-            max_cashout_allowed: Content::max_cashout_allowed(),
-            cashouts_enabled: Content::channel_cashouts_enabled(),
-            uploader_account_balance: self
-                .params
-                .payload
-                .as_ref()
-                .map_or(0, |p| Balances::<Test>::usable_balance(p.uploader_account)),
-            next_object_id: storage::NextDataObjectId::<Test>::get(),
-        }
-    }
-
-    fn verify_success_state(
-        &self,
-        snapshot_pre: &UpdateChannelPayoutsFixtureStateSnapshot,
-        snapshot_post: &UpdateChannelPayoutsFixtureStateSnapshot,
-    ) {
-        assert_eq!(
-            System::events().last().unwrap().event,
-            MetaEvent::content(RawEvent::ChannelPayoutsUpdated(
-                self.params.clone(),
-                self.params
-                    .payload
-                    .as_ref()
-                    .map(|_| snapshot_pre.next_object_id)
-            ))
-        );
-        if let Some(commitment) = self.params.commitment {
-            assert_eq!(snapshot_post.commitment, commitment);
-        } else {
-            assert_eq!(snapshot_post.commitment, snapshot_pre.commitment);
-        }
-
-        if let Some(min_cashout_allowed) = self.params.min_cashout_allowed {
-            assert_eq!(snapshot_post.min_cashout_allowed, min_cashout_allowed);
-        } else {
-            assert_eq!(
-                snapshot_post.min_cashout_allowed,
-                snapshot_pre.min_cashout_allowed
-            );
-        }
-
-        if let Some(max_cashout_allowed) = self.params.max_cashout_allowed {
-            assert_eq!(snapshot_post.max_cashout_allowed, max_cashout_allowed);
-        } else {
-            assert_eq!(
-                snapshot_post.max_cashout_allowed,
-                snapshot_pre.max_cashout_allowed
-            );
-        }
-
-        if let Some(cashouts_enabled) = self.params.channel_cashouts_enabled {
-            assert_eq!(snapshot_post.cashouts_enabled, cashouts_enabled);
-        } else {
-            assert_eq!(
-                snapshot_post.cashouts_enabled,
-                snapshot_pre.cashouts_enabled
-            );
-        }
-
-        if self.params.payload.is_some() {
-            assert_eq!(
-                snapshot_post.next_object_id,
-                snapshot_pre.next_object_id.saturating_add(One::one())
-            );
-            assert_eq!(
-                snapshot_post.uploader_account_balance,
-                snapshot_pre
-                    .uploader_account_balance
-                    .saturating_sub(<Test as storage::Trait>::DataObjectDeletionPrize::get())
-            );
-        } else {
-            assert_eq!(snapshot_post.next_object_id, snapshot_pre.next_object_id);
-            assert_eq!(
-                snapshot_post.uploader_account_balance,
-                snapshot_pre.uploader_account_balance
-            );
-        }
-    }
-
-    fn verify_error_state(
-        &self,
-        snapshot_pre: &UpdateChannelPayoutsFixtureStateSnapshot,
-        snapshot_post: &UpdateChannelPayoutsFixtureStateSnapshot,
-    ) {
-        assert_eq!(snapshot_post, snapshot_pre);
-    }
-
-<<<<<<< HEAD
+        }
+    }
+
+    pub fn with_sender(self, sender: AccountId) -> Self {
+        Self { sender, ..self }
+    }
+
     pub fn with_actor(self, actor: ContentActor<CuratorGroupId, CuratorId, MemberId>) -> Self {
         Self { actor, ..self }
     }
@@ -3344,22 +4009,12 @@
             self.actor.clone(),
             self.video_id,
         );
-=======
-    pub fn call_and_assert(&self, expected_result: DispatchResult) {
-        let snapshot_pre = self.get_state_snapshot();
-
-        let actual_result =
-            Content::update_channel_payouts(self.origin.clone(), self.params.clone());
-
-        let snapshot_post = self.get_state_snapshot();
->>>>>>> bc20d0e9
 
         assert_eq!(actual_result, expected_result);
 
         let video_post = Content::video_by_id(self.video_id);
 
         if actual_result.is_ok() {
-<<<<<<< HEAD
             assert!(video_pre.nft_status.is_some());
             assert!(video_post.nft_status.is_some());
             let pre_nft_status = video_pre.nft_status.unwrap();
@@ -3388,37 +4043,11 @@
 }
 
 impl CancelBuyNowFixture {
-=======
-            self.verify_success_state(&snapshot_pre, &snapshot_post);
-        } else {
-            self.verify_error_state(&snapshot_pre, &snapshot_post);
-        }
-    }
-}
-
-pub struct ClaimChannelRewardFixture {
-    sender: AccountId,
-    actor: ContentActor<CuratorGroupId, CuratorId, MemberId>,
-    payments: Vec<PullPayment<Test>>,
-    item: PullPayment<Test>,
-}
-
-impl ClaimChannelRewardFixture {
->>>>>>> bc20d0e9
     pub fn default() -> Self {
         Self {
             sender: DEFAULT_MEMBER_ACCOUNT_ID,
             actor: ContentActor::Member(DEFAULT_MEMBER_ID),
-<<<<<<< HEAD
             video_id: VideoId::one(),
-=======
-            payments: create_some_pull_payments_helper(),
-            item: PullPayment::<Test> {
-                channel_id: ChannelId::one(),
-                cumulative_reward_earned: BalanceOf::<Test>::from(DEFAULT_PAYOUT_CLAIMED),
-                reason: Hashing::hash_of(&b"reason".to_vec()),
-            },
->>>>>>> bc20d0e9
         }
     }
 
@@ -3429,7 +4058,6 @@
     pub fn with_actor(self, actor: ContentActor<CuratorGroupId, CuratorId, MemberId>) -> Self {
         Self { actor, ..self }
     }
-<<<<<<< HEAD
 
     #[allow(dead_code)]
     pub fn with_video_id(self, video_id: VideoId) -> Self {
@@ -3479,91 +4107,12 @@
 }
 
 impl UpdateBuyNowPriceFixture {
-=======
-
-    pub fn with_payments(self, payments: Vec<PullPayment<Test>>) -> Self {
-        Self { payments, ..self }
-    }
-
-    pub fn with_item(self, item: PullPayment<Test>) -> Self {
-        Self { item, ..self }
-    }
-
-    pub fn call_and_assert(&self, expected_result: DispatchResult) {
-        let origin = Origin::signed(self.sender.clone());
-        let channel_pre = Content::channel_by_id(self.item.channel_id);
-        let channel_balance_pre = channel_reward_account_balance(self.item.channel_id);
-        let council_budget_pre = <Test as Trait>::CouncilBudgetManager::get_budget();
-
-        let proof = if self.payments.is_empty() {
-            vec![]
-        } else {
-            build_merkle_path_helper(&self.payments, DEFAULT_PROOF_INDEX)
-        };
-
-        let actual_result =
-            Content::claim_channel_reward(origin, self.actor.clone(), proof, self.item.clone());
-
-        let channel_post = Content::channel_by_id(self.item.channel_id);
-        let channel_balance_post = channel_reward_account_balance(self.item.channel_id);
-        let council_budget_post = <Test as Trait>::CouncilBudgetManager::get_budget();
-
-        assert_eq!(actual_result, expected_result);
-
-        if actual_result.is_ok() {
-            let cashout = self
-                .item
-                .cumulative_reward_earned
-                .saturating_sub(channel_pre.cumulative_reward_claimed);
-            assert_eq!(
-                channel_balance_post.saturating_sub(channel_balance_pre),
-                cashout
-            );
-            assert_eq!(
-                channel_post.cumulative_reward_claimed,
-                self.item.cumulative_reward_earned
-            );
-            assert_eq!(
-                council_budget_post,
-                council_budget_pre.saturating_sub(cashout)
-            );
-            assert_eq!(
-                System::events().last().unwrap().event,
-                MetaEvent::content(RawEvent::ChannelRewardUpdated(
-                    self.item.cumulative_reward_earned,
-                    self.item.channel_id
-                ))
-            );
-        } else {
-            assert_eq!(council_budget_post, council_budget_pre);
-            assert_eq!(channel_balance_post, channel_balance_pre);
-            assert_eq!(channel_post, channel_pre);
-        }
-    }
-}
-
-pub struct WithdrawFromChannelBalanceFixture {
-    sender: AccountId,
-    actor: ContentActor<CuratorGroupId, CuratorId, MemberId>,
-    channel_id: ChannelId,
-    amount: BalanceOf<Test>,
-    destination: AccountId,
-}
-
-impl WithdrawFromChannelBalanceFixture {
->>>>>>> bc20d0e9
     pub fn default() -> Self {
         Self {
             sender: DEFAULT_MEMBER_ACCOUNT_ID,
             actor: ContentActor::Member(DEFAULT_MEMBER_ID),
-<<<<<<< HEAD
             video_id: VideoId::one(),
             price: One::one(),
-=======
-            channel_id: ChannelId::one(),
-            amount: DEFAULT_PAYOUT_EARNED,
-            destination: DEFAULT_CHANNEL_REWARD_WITHDRAWAL_ACCOUNT_ID,
->>>>>>> bc20d0e9
         }
     }
 
@@ -3573,7 +4122,6 @@
 
     pub fn with_actor(self, actor: ContentActor<CuratorGroupId, CuratorId, MemberId>) -> Self {
         Self { actor, ..self }
-<<<<<<< HEAD
     }
 
     #[allow(dead_code)]
@@ -3595,45 +4143,6 @@
 
         let video_post = Content::video_by_id(self.video_id);
 
-=======
-    }
-
-    pub fn with_channel_id(self, channel_id: ChannelId) -> Self {
-        Self { channel_id, ..self }
-    }
-
-    pub fn with_amount(self, amount: BalanceOf<Test>) -> Self {
-        Self { amount, ..self }
-    }
-
-    pub fn with_destination(self, destination: AccountId) -> Self {
-        Self {
-            destination,
-            ..self
-        }
-    }
-
-    pub fn call_and_assert(&self, expected_result: DispatchResult) {
-        let origin = Origin::signed(self.sender.clone());
-        let dest_balance_pre = Balances::<Test>::usable_balance(self.destination);
-        let channel_pre = Content::channel_by_id(self.channel_id);
-        let channel_balance_pre = channel_reward_account_balance(self.channel_id);
-
-        let actual_result = Content::withdraw_from_channel_balance(
-            origin,
-            self.actor.clone(),
-            self.channel_id,
-            self.amount,
-            self.destination.clone(),
-        );
-
-        let dest_balance_post = Balances::<Test>::usable_balance(&self.destination);
-        let channel_post = Content::channel_by_id(self.channel_id);
-        let channel_balance_post = channel_reward_account_balance(self.channel_id);
-
-        assert_eq!(actual_result, expected_result);
-
->>>>>>> bc20d0e9
         if actual_result.is_ok() {
             assert!(video_pre.nft_status.is_some());
             assert!(video_post.nft_status.is_some());
@@ -3647,17 +4156,7 @@
                 }
             );
             assert_eq!(
-                dest_balance_post,
-                dest_balance_pre.saturating_add(self.amount)
-            );
-            assert_eq!(
-                channel_balance_post,
-                channel_balance_pre.saturating_sub(self.amount)
-            );
-            assert_eq!(channel_post, channel_pre);
-            assert_eq!(
                 System::events().last().unwrap().event,
-<<<<<<< HEAD
                 MetaEvent::content(RawEvent::BuyNowPriceUpdated(
                     self.video_id,
                     self.actor.clone(),
@@ -3676,46 +4175,10 @@
 }
 
 impl SuccessfulNftManagementFlow {
-=======
-                MetaEvent::content(RawEvent::ChannelFundsWithdrawn(
-                    self.actor.clone(),
-                    self.channel_id,
-                    self.amount,
-                    self.destination.clone(),
-                ))
-            );
-        } else {
-            assert_eq!(channel_balance_post, channel_balance_pre);
-            assert_eq!(dest_balance_post, dest_balance_pre);
-            assert_eq!(channel_post, channel_pre);
-        }
-    }
-}
-
-pub struct ClaimAndWithdrawChannelRewardFixture {
-    sender: AccountId,
-    actor: ContentActor<CuratorGroupId, CuratorId, MemberId>,
-    payments: Vec<PullPayment<Test>>,
-    item: PullPayment<Test>,
-    destination: AccountId,
-}
-
-impl ClaimAndWithdrawChannelRewardFixture {
->>>>>>> bc20d0e9
     pub fn default() -> Self {
         Self {
             sender: DEFAULT_MEMBER_ACCOUNT_ID,
             actor: ContentActor::Member(DEFAULT_MEMBER_ID),
-<<<<<<< HEAD
-=======
-            payments: create_some_pull_payments_helper(),
-            item: PullPayment::<Test> {
-                channel_id: ChannelId::one(),
-                cumulative_reward_earned: BalanceOf::<Test>::from(DEFAULT_PAYOUT_CLAIMED),
-                reason: Hashing::hash_of(&b"reason".to_vec()),
-            },
-            destination: DEFAULT_CHANNEL_REWARD_WITHDRAWAL_ACCOUNT_ID,
->>>>>>> bc20d0e9
         }
     }
 
@@ -3814,7 +4277,6 @@
     }
 }
 
-<<<<<<< HEAD
 pub struct SuccessfulChannelCollaboratorsManagementFlow {
     owner_sender: AccountId,
     owner_actor: ContentActor<CuratorGroupId, CuratorId, MemberId>,
@@ -3838,40 +4300,6 @@
             ..self
         }
     }
-=======
-    pub fn with_destination(self, destination: AccountId) -> Self {
-        Self {
-            destination,
-            ..self
-        }
-    }
-
-    pub fn call_and_assert(&self, expected_result: DispatchResult) {
-        let origin = Origin::signed(self.sender.clone());
-        let dest_balance_pre = Balances::<Test>::usable_balance(&self.destination);
-        let channel_pre = Content::channel_by_id(&self.item.channel_id);
-        let channel_balance_pre = channel_reward_account_balance(self.item.channel_id);
-        let council_budget_pre = <Test as Trait>::CouncilBudgetManager::get_budget();
-
-        let proof = if self.payments.is_empty() {
-            vec![]
-        } else {
-            build_merkle_path_helper(&self.payments, DEFAULT_PROOF_INDEX)
-        };
-
-        let actual_result = Content::claim_and_withdraw_channel_reward(
-            origin,
-            self.actor.clone(),
-            proof.clone(),
-            self.item.clone(),
-            self.destination.clone(),
-        );
-
-        let dest_balance_post = Balances::<Test>::usable_balance(&self.destination);
-        let channel_post = Content::channel_by_id(&self.item.channel_id);
-        let channel_balance_post = channel_reward_account_balance(self.item.channel_id);
-        let council_budget_post = <Test as Trait>::CouncilBudgetManager::get_budget();
->>>>>>> bc20d0e9
 
     pub fn with_agent_sender(self, agent_sender: AccountId) -> Self {
         Self {
@@ -3880,7 +4308,6 @@
         }
     }
 
-<<<<<<< HEAD
     pub fn with_owner_actor(
         self,
         owner_actor: ContentActor<CuratorGroupId, CuratorId, MemberId>,
@@ -3898,41 +4325,6 @@
         Self {
             agent_actor,
             ..self
-=======
-        let amount_claimed = self
-            .item
-            .cumulative_reward_earned
-            .saturating_sub(channel_pre.cumulative_reward_claimed);
-
-        if actual_result.is_ok() {
-            assert_eq!(
-                channel_post.cumulative_reward_claimed,
-                self.item.cumulative_reward_earned
-            );
-            assert_eq!(
-                dest_balance_post,
-                dest_balance_pre.saturating_add(amount_claimed)
-            );
-            assert_eq!(channel_balance_post, channel_balance_pre);
-            assert_eq!(
-                council_budget_post,
-                council_budget_pre.saturating_sub(amount_claimed)
-            );
-            assert_eq!(
-                System::events().last().unwrap().event,
-                MetaEvent::content(RawEvent::ChannelRewardClaimedAndWithdrawn(
-                    self.actor.clone(),
-                    self.item.channel_id,
-                    amount_claimed,
-                    self.destination.clone(),
-                ))
-            );
-        } else {
-            assert_eq!(council_budget_post, council_budget_pre);
-            assert_eq!(channel_balance_post, channel_balance_pre);
-            assert_eq!(dest_balance_post, dest_balance_pre);
-            assert_eq!(channel_post, channel_pre);
->>>>>>> bc20d0e9
         }
     }
 
@@ -3987,7 +4379,6 @@
     }
 }
 
-<<<<<<< HEAD
 // helper functions
 pub fn assert_group_has_permissions_for_actions(
     group: &CuratorGroup<Test>,
@@ -4050,39 +4441,27 @@
 
 pub fn slash_account_balance_helper(account_id: u64) {
     let _ = Balances::<Test>::slash(&account_id, Balances::<Test>::total_balance(&account_id));
-=======
-pub struct IssueCreatorTokenFixture {
-    sender: AccountId,
-    actor: ContentActor<CuratorGroupId, CuratorId, MemberId>,
-    channel_id: ChannelId,
-    params: TokenIssuanceParametersOf<Test>,
->>>>>>> bc20d0e9
-}
-
-impl IssueCreatorTokenFixture {
-    pub fn default() -> Self {
-        Self {
-            sender: DEFAULT_MEMBER_ACCOUNT_ID,
-            actor: ContentActor::Member(DEFAULT_MEMBER_ID),
-            channel_id: ChannelId::one(),
-            params: TokenIssuanceParametersOf::<Test> {
-                symbol: Hashing::hash_of(b"CRT"),
-                patronage_rate: DEFAULT_PATRONAGE_RATE,
-                ..Default::default()
-            },
-        }
-        .with_initial_allocation_to(DEFAULT_MEMBER_ID)
-    }
-
-    pub fn with_sender(self, sender: AccountId) -> Self {
-        Self { sender, ..self }
-    }
-
-    pub fn with_actor(self, actor: ContentActor<CuratorGroupId, CuratorId, MemberId>) -> Self {
-        Self { actor, ..self }
-    }
-
-<<<<<<< HEAD
+}
+
+pub fn create_data_object_candidates_helper(
+    starting_ipfs_index: u8,
+    number: u64,
+) -> Vec<DataObjectCreationParameters> {
+    let range = (starting_ipfs_index as u64)..((starting_ipfs_index as u64) + number);
+
+    range
+        .into_iter()
+        .map(|_| DataObjectCreationParameters {
+            size: DEFAULT_OBJECT_SIZE,
+            ipfs_content_id: vec![1u8],
+        })
+        .collect()
+}
+
+pub fn create_data_objects_helper() -> Vec<DataObjectCreationParameters> {
+    create_data_object_candidates_helper(1, DATA_OBJECTS_NUMBER)
+}
+
 pub fn create_default_assets_helper() -> StorageAssets<Test> {
     StorageAssets::<Test> {
         expected_data_size_fee: Storage::<Test>::data_object_per_mega_byte_fee(),
@@ -4123,599 +4502,6 @@
     set_dynamic_bag_creation_policy_for_storage_numbers(1);
 
     let storage_bucket_id = Storage::<Test>::next_storage_bucket_id();
-=======
-    pub fn with_initial_allocation_to(self, member_id: MemberId) -> Self {
-        Self {
-            params: TokenIssuanceParametersOf::<Test> {
-                initial_allocation: [(
-                    member_id,
-                    TokenAllocationOf::<Test> {
-                        amount: DEFAULT_CREATOR_TOKEN_ISSUANCE,
-                        vesting_schedule_params: None,
-                    },
-                )]
-                .iter()
-                .cloned()
-                .collect(),
-                ..self.params
-            },
-            ..self
-        }
-    }
-
-    pub fn with_initial_allocation(
-        self,
-        initial_allocation: BTreeMap<AccountId, TokenAllocationOf<Test>>,
-    ) -> Self {
-        Self {
-            params: TokenIssuanceParametersOf::<Test> {
-                initial_allocation,
-                ..self.params
-            },
-            ..self
-        }
-    }
-
-    pub fn with_transfer_policy(self, transfer_policy: TransferPolicyParamsOf<Test>) -> Self {
-        Self {
-            params: TokenIssuanceParametersOf::<Test> {
-                transfer_policy,
-                ..self.params
-            },
-            ..self
-        }
-    }
-
-    pub fn call_and_assert(&self, expected_result: DispatchResult) {
-        let origin = Origin::signed(self.sender.clone());
-
-        let expected_token_id = project_token::Module::<Test>::next_token_id();
-        let channel_pre = Content::channel_by_id(self.channel_id);
-
-        let actual_result = Content::issue_creator_token(
-            origin,
-            self.actor.clone(),
-            self.channel_id,
-            self.params.clone(),
-        );
-
-        let channel_post = Content::channel_by_id(self.channel_id);
-
-        if expected_result.is_ok() {
-            assert_ok!(actual_result);
-            assert_eq!(
-                channel_post,
-                Channel::<Test> {
-                    creator_token_id: Some(expected_token_id),
-                    ..channel_pre
-                }
-            );
-            assert_eq!(
-                System::events().last().unwrap().event,
-                MetaEvent::content(RawEvent::CreatorTokenIssued(
-                    self.actor.clone(),
-                    self.channel_id,
-                    expected_token_id
-                ))
-            );
-        } else {
-            assert_noop!(actual_result, expected_result.err().unwrap());
-        }
-    }
-}
-
-pub struct InitCreatorTokenSaleFixture {
-    sender: AccountId,
-    actor: ContentActor<CuratorGroupId, CuratorId, MemberId>,
-    channel_id: ChannelId,
-    params: TokenSaleParamsOf<Test>,
-}
-
-impl InitCreatorTokenSaleFixture {
-    pub fn default() -> Self {
-        Self {
-            sender: DEFAULT_MEMBER_ACCOUNT_ID,
-            actor: ContentActor::Member(DEFAULT_MEMBER_ID),
-            channel_id: ChannelId::one(),
-            params: TokenSaleParamsOf::<Test> {
-                unit_price: DEFAULT_CREATOR_TOKEN_SALE_UNIT_PRICE,
-                upper_bound_quantity: DEFAULT_CREATOR_TOKEN_ISSUANCE,
-                starts_at: None,
-                duration: DEFAULT_CREATOR_TOKEN_SALE_DURATION,
-                vesting_schedule_params: None,
-                cap_per_member: None,
-                metadata: None,
-            },
-        }
-    }
-
-    pub fn with_sender(self, sender: AccountId) -> Self {
-        Self { sender, ..self }
-    }
-
-    pub fn with_actor(self, actor: ContentActor<CuratorGroupId, CuratorId, MemberId>) -> Self {
-        Self { actor, ..self }
-    }
-
-    pub fn with_start_block(self, start_block: u64) -> Self {
-        Self {
-            params: TokenSaleParamsOf::<Test> {
-                starts_at: Some(start_block),
-                ..self.params
-            },
-            ..self
-        }
-    }
-
-    pub fn call_and_assert(&self, expected_result: DispatchResult) {
-        let origin = Origin::signed(self.sender.clone());
-
-        let actual_result = Content::init_creator_token_sale(
-            origin,
-            self.actor.clone(),
-            self.channel_id,
-            self.params.clone(),
-        );
-
-        if expected_result.is_ok() {
-            assert_ok!(actual_result);
-        } else {
-            assert_noop!(actual_result, expected_result.err().unwrap());
-        }
-    }
-}
-
-pub struct UpdateUpcomingCreatorTokenSaleFixture {
-    sender: AccountId,
-    actor: ContentActor<CuratorGroupId, CuratorId, MemberId>,
-    channel_id: ChannelId,
-    new_start_block: Option<u64>,
-    new_duration: Option<u64>,
-}
-
-impl UpdateUpcomingCreatorTokenSaleFixture {
-    pub fn default() -> Self {
-        Self {
-            sender: DEFAULT_MEMBER_ACCOUNT_ID,
-            actor: ContentActor::Member(DEFAULT_MEMBER_ID),
-            channel_id: ChannelId::one(),
-            new_start_block: Some(123),
-            new_duration: Some(DEFAULT_CREATOR_TOKEN_SALE_DURATION + 1),
-        }
-    }
-
-    pub fn with_sender(self, sender: AccountId) -> Self {
-        Self { sender, ..self }
-    }
-
-    pub fn with_actor(self, actor: ContentActor<CuratorGroupId, CuratorId, MemberId>) -> Self {
-        Self { actor, ..self }
-    }
-
-    pub fn call_and_assert(&self, expected_result: DispatchResult) {
-        let origin = Origin::signed(self.sender.clone());
-
-        let actual_result = Content::update_upcoming_creator_token_sale(
-            origin,
-            self.actor.clone(),
-            self.channel_id,
-            self.new_start_block,
-            self.new_duration,
-        );
-
-        if expected_result.is_ok() {
-            assert_ok!(actual_result);
-        } else {
-            assert_noop!(actual_result, expected_result.err().unwrap());
-        }
-    }
-}
-
-pub struct CreatorTokenIssuerTransferFixture {
-    sender: AccountId,
-    actor: ContentActor<CuratorGroupId, CuratorId, MemberId>,
-    channel_id: ChannelId,
-    outputs: TransfersWithVestingOf<Test>,
-}
-
-impl CreatorTokenIssuerTransferFixture {
-    pub fn default() -> Self {
-        Self {
-            sender: DEFAULT_MEMBER_ACCOUNT_ID,
-            actor: ContentActor::Member(DEFAULT_MEMBER_ID),
-            channel_id: ChannelId::one(),
-            outputs: Transfers(
-                [(
-                    SECOND_MEMBER_ID,
-                    PaymentWithVestingOf::<Test> {
-                        amount: DEFAULT_ISSUER_TRANSFER_AMOUNT,
-                        vesting_schedule: None,
-                        remark: Vec::new(),
-                    },
-                )]
-                .iter()
-                .cloned()
-                .collect(),
-            ),
-        }
-    }
-
-    pub fn with_sender(self, sender: AccountId) -> Self {
-        Self { sender, ..self }
-    }
-
-    pub fn with_actor(self, actor: ContentActor<CuratorGroupId, CuratorId, MemberId>) -> Self {
-        Self { actor, ..self }
-    }
-
-    pub fn call_and_assert(&self, expected_result: DispatchResult) {
-        let origin = Origin::signed(self.sender.clone());
-
-        let actual_result = Content::creator_token_issuer_transfer(
-            origin,
-            self.actor.clone(),
-            self.channel_id,
-            self.outputs.clone(),
-        );
-
-        if expected_result.is_ok() {
-            assert_ok!(actual_result);
-        } else {
-            assert_noop!(actual_result, expected_result.err().unwrap());
-        }
-    }
-}
-
-pub struct ReduceCreatorTokenPatronageRateFixture {
-    sender: AccountId,
-    actor: ContentActor<CuratorGroupId, CuratorId, MemberId>,
-    channel_id: ChannelId,
-    target_rate: YearlyRate,
-}
-
-impl ReduceCreatorTokenPatronageRateFixture {
-    pub fn default() -> Self {
-        Self {
-            sender: DEFAULT_MEMBER_ACCOUNT_ID,
-            actor: ContentActor::Member(DEFAULT_MEMBER_ID),
-            channel_id: ChannelId::one(),
-            target_rate: YearlyRate(
-                DEFAULT_PATRONAGE_RATE
-                    .0
-                    .saturating_sub(Permill::from_perthousand(5)),
-            ),
-        }
-    }
-
-    pub fn with_sender(self, sender: AccountId) -> Self {
-        Self { sender, ..self }
-    }
-
-    pub fn with_actor(self, actor: ContentActor<CuratorGroupId, CuratorId, MemberId>) -> Self {
-        Self { actor, ..self }
-    }
-
-    pub fn call_and_assert(&self, expected_result: DispatchResult) {
-        let origin = Origin::signed(self.sender.clone());
-
-        let actual_result = Content::reduce_creator_token_patronage_rate_to(
-            origin,
-            self.actor.clone(),
-            self.channel_id,
-            self.target_rate,
-        );
-
-        if expected_result.is_ok() {
-            assert_ok!(actual_result);
-        } else {
-            assert_noop!(actual_result, expected_result.err().unwrap());
-        }
-    }
-}
-
-pub struct ClaimCreatorTokenPatronageCreditFixture {
-    sender: AccountId,
-    actor: ContentActor<CuratorGroupId, CuratorId, MemberId>,
-    channel_id: ChannelId,
-}
-
-impl ClaimCreatorTokenPatronageCreditFixture {
-    pub fn default() -> Self {
-        Self {
-            sender: DEFAULT_MEMBER_ACCOUNT_ID,
-            actor: ContentActor::Member(DEFAULT_MEMBER_ID),
-            channel_id: ChannelId::one(),
-        }
-    }
-
-    pub fn with_sender(self, sender: AccountId) -> Self {
-        Self { sender, ..self }
-    }
-
-    pub fn with_actor(self, actor: ContentActor<CuratorGroupId, CuratorId, MemberId>) -> Self {
-        Self { actor, ..self }
-    }
-
-    pub fn call_and_assert(&self, expected_result: DispatchResult) {
-        let origin = Origin::signed(self.sender.clone());
-
-        let actual_result = Content::claim_creator_token_patronage_credit(
-            origin,
-            self.actor.clone(),
-            self.channel_id,
-        );
-
-        if expected_result.is_ok() {
-            assert_ok!(actual_result);
-        } else {
-            assert_noop!(actual_result, expected_result.err().unwrap());
-        }
-    }
-}
-
-pub struct MakeCreatorTokenPermissionlessFixture {
-    sender: AccountId,
-    actor: ContentActor<CuratorGroupId, CuratorId, MemberId>,
-    channel_id: ChannelId,
-}
-
-impl MakeCreatorTokenPermissionlessFixture {
-    pub fn default() -> Self {
-        Self {
-            sender: DEFAULT_MEMBER_ACCOUNT_ID,
-            actor: ContentActor::Member(DEFAULT_MEMBER_ID),
-            channel_id: ChannelId::one(),
-        }
-    }
-
-    pub fn with_sender(self, sender: AccountId) -> Self {
-        Self { sender, ..self }
-    }
-
-    pub fn with_actor(self, actor: ContentActor<CuratorGroupId, CuratorId, MemberId>) -> Self {
-        Self { actor, ..self }
-    }
-
-    pub fn call_and_assert(&self, expected_result: DispatchResult) {
-        let origin = Origin::signed(self.sender.clone());
-
-        let actual_result =
-            Content::make_creator_token_permissionless(origin, self.actor.clone(), self.channel_id);
-
-        if expected_result.is_ok() {
-            assert_ok!(actual_result);
-        } else {
-            assert_noop!(actual_result, expected_result.err().unwrap());
-        }
-    }
-}
-
-pub struct IssueRevenueSplitFixture {
-    sender: AccountId,
-    actor: ContentActor<CuratorGroupId, CuratorId, MemberId>,
-    channel_id: ChannelId,
-    start: Option<u64>,
-    duration: u64,
-}
-
-impl IssueRevenueSplitFixture {
-    pub fn default() -> Self {
-        Self {
-            sender: DEFAULT_MEMBER_ACCOUNT_ID,
-            actor: ContentActor::Member(DEFAULT_MEMBER_ID),
-            channel_id: ChannelId::one(),
-            start: None,
-            duration: DEFAULT_REVENUE_SPLIT_DURATION,
-        }
-    }
-
-    pub fn with_sender(self, sender: AccountId) -> Self {
-        Self { sender, ..self }
-    }
-
-    pub fn with_actor(self, actor: ContentActor<CuratorGroupId, CuratorId, MemberId>) -> Self {
-        Self { actor, ..self }
-    }
-
-    pub fn call_and_assert(&self, expected_result: DispatchResult) {
-        let origin = Origin::signed(self.sender.clone());
-
-        let actual_result = Content::issue_revenue_split(
-            origin,
-            self.actor.clone(),
-            self.channel_id,
-            self.start,
-            self.duration,
-        );
-
-        if expected_result.is_ok() {
-            assert_ok!(actual_result);
-        } else {
-            assert_noop!(actual_result, expected_result.err().unwrap());
-        }
-    }
-}
-
-pub struct FinalizeRevenueSplitFixture {
-    sender: AccountId,
-    actor: ContentActor<CuratorGroupId, CuratorId, MemberId>,
-    channel_id: ChannelId,
-}
-
-impl FinalizeRevenueSplitFixture {
-    pub fn default() -> Self {
-        Self {
-            sender: DEFAULT_MEMBER_ACCOUNT_ID,
-            actor: ContentActor::Member(DEFAULT_MEMBER_ID),
-            channel_id: ChannelId::one(),
-        }
-    }
-
-    pub fn with_sender(self, sender: AccountId) -> Self {
-        Self { sender, ..self }
-    }
-
-    pub fn with_actor(self, actor: ContentActor<CuratorGroupId, CuratorId, MemberId>) -> Self {
-        Self { actor, ..self }
-    }
-
-    pub fn call_and_assert(&self, expected_result: DispatchResult) {
-        let origin = Origin::signed(self.sender.clone());
-
-        let actual_result =
-            Content::finalize_revenue_split(origin, self.actor.clone(), self.channel_id);
-
-        if expected_result.is_ok() {
-            assert_ok!(actual_result);
-        } else {
-            assert_noop!(actual_result, expected_result.err().unwrap());
-        }
-    }
-}
-
-pub struct FinalizeCreatorTokenSaleFixture {
-    sender: AccountId,
-    actor: ContentActor<CuratorGroupId, CuratorId, MemberId>,
-    channel_id: ChannelId,
-}
-
-impl FinalizeCreatorTokenSaleFixture {
-    pub fn default() -> Self {
-        Self {
-            sender: DEFAULT_MEMBER_ACCOUNT_ID,
-            actor: ContentActor::Member(DEFAULT_MEMBER_ID),
-            channel_id: ChannelId::one(),
-        }
-    }
-
-    pub fn with_sender(self, sender: AccountId) -> Self {
-        Self { sender, ..self }
-    }
-
-    pub fn with_actor(self, actor: ContentActor<CuratorGroupId, CuratorId, MemberId>) -> Self {
-        Self { actor, ..self }
-    }
-
-    pub fn call_and_assert(&self, expected_result: DispatchResult) {
-        let origin = Origin::signed(self.sender.clone());
-
-        let council_budget_pre = <Test as Trait>::CouncilBudgetManager::get_budget();
-        let channel = Content::channel_by_id(self.channel_id);
-        let joy_collected = channel.creator_token_id.map_or(0, |t_id| {
-            project_token::Module::<Test>::token_info_by_id(t_id)
-                .sale
-                .map_or(0, |s| s.funds_collected)
-        });
-
-        let actual_result =
-            Content::finalize_creator_token_sale(origin, self.actor.clone(), self.channel_id);
-
-        let council_budget_post = <Test as Trait>::CouncilBudgetManager::get_budget();
-
-        if expected_result.is_ok() {
-            assert_ok!(actual_result);
-            if let ChannelOwner::CuratorGroup(_) = channel.owner {
-                assert_eq!(
-                    council_budget_post,
-                    council_budget_pre.saturating_add(joy_collected)
-                );
-            } else {
-                assert_eq!(council_budget_post, council_budget_pre);
-            }
-        } else {
-            assert_noop!(actual_result, expected_result.err().unwrap());
-        }
-    }
-}
-
-pub struct DeissueCreatorTokenFixture {
-    sender: AccountId,
-    actor: ContentActor<CuratorGroupId, CuratorId, MemberId>,
-    channel_id: ChannelId,
-}
-
-impl DeissueCreatorTokenFixture {
-    pub fn default() -> Self {
-        Self {
-            sender: DEFAULT_MEMBER_ACCOUNT_ID,
-            actor: ContentActor::Member(DEFAULT_MEMBER_ID),
-            channel_id: ChannelId::one(),
-        }
-    }
-
-    pub fn with_sender(self, sender: AccountId) -> Self {
-        Self { sender, ..self }
-    }
-
-    pub fn with_actor(self, actor: ContentActor<CuratorGroupId, CuratorId, MemberId>) -> Self {
-        Self { actor, ..self }
-    }
-
-    pub fn call_and_assert(&self, expected_result: DispatchResult) {
-        let origin = Origin::signed(self.sender.clone());
-
-        let channel_pre = Content::channel_by_id(self.channel_id);
-
-        let actual_result =
-            Content::deissue_creator_token(origin, self.actor.clone(), self.channel_id);
-
-        let channel_post = Content::channel_by_id(self.channel_id);
-
-        if expected_result.is_ok() {
-            assert_ok!(actual_result);
-
-            assert_eq!(
-                channel_post,
-                Channel::<Test> {
-                    creator_token_id: None,
-                    ..channel_pre
-                }
-            );
-        } else {
-            assert_noop!(actual_result, expected_result.err().unwrap());
-        }
-    }
-}
-
-// helper functions
-pub fn increase_account_balance_helper(account_id: u64, balance: u64) {
-    let _ = Balances::<Test>::deposit_creating(&account_id, balance.into());
-}
-
-pub fn slash_account_balance_helper(account_id: u64) {
-    let _ = Balances::<Test>::slash(&account_id, Balances::<Test>::total_balance(&account_id));
-}
-
-pub fn create_data_object_candidates_helper(
-    starting_ipfs_index: u8,
-    number: u64,
-) -> Vec<DataObjectCreationParameters> {
-    let range = (starting_ipfs_index as u64)..((starting_ipfs_index as u64) + number);
-
-    range
-        .into_iter()
-        .map(|_| DataObjectCreationParameters {
-            size: DEFAULT_OBJECT_SIZE,
-            ipfs_content_id: vec![1u8],
-        })
-        .collect()
-}
-
-pub fn create_data_objects_helper() -> Vec<DataObjectCreationParameters> {
-    create_data_object_candidates_helper(1, DATA_OBJECTS_NUMBER)
-}
-
-pub fn create_initial_storage_buckets_helper() {
-    // first set limits
-    assert_eq!(
-        Storage::<Test>::update_storage_buckets_voucher_max_limits(
-            Origin::signed(STORAGE_WG_LEADER_ACCOUNT_ID),
-            VOUCHER_OBJECTS_SIZE_LIMIT,
-            VOUCHER_OBJECTS_NUMBER_LIMIT,
-        ),
-        Ok(())
-    );
->>>>>>> bc20d0e9
 
     // create bucket(s)
     assert_eq!(
@@ -4792,7 +4578,6 @@
             expected_data_size_fee: Storage::<Test>::data_object_per_mega_byte_fee(),
             object_creation_list: create_data_objects_helper(),
         })
-<<<<<<< HEAD
         .with_collaborators(
             vec![(
                 COLLABORATOR_MEMBER_ID,
@@ -4808,11 +4593,6 @@
     }
 
     channel_fixture.call_and_assert(Ok(()));
-=======
-        .with_collaborators(vec![COLLABORATOR_MEMBER_ID].into_iter().collect())
-        .with_moderators(vec![DEFAULT_MODERATOR_ID].into_iter().collect())
-        .call();
->>>>>>> bc20d0e9
 }
 
 pub fn create_default_curator_owned_channel(
@@ -4830,18 +4610,12 @@
             expected_data_size_fee: Storage::<Test>::data_object_per_mega_byte_fee(),
             object_creation_list: create_data_objects_helper(),
         })
-<<<<<<< HEAD
         .with_collaborators(
             vec![(COLLABORATOR_MEMBER_ID, BTreeSet::new())]
                 .into_iter()
                 .collect(),
         )
         .call_and_assert(Ok(()));
-=======
-        .with_collaborators(vec![COLLABORATOR_MEMBER_ID].into_iter().collect())
-        .with_moderators(vec![DEFAULT_MODERATOR_ID].into_iter().collect())
-        .call();
->>>>>>> bc20d0e9
 }
 
 pub fn create_default_member_owned_channel_with_videos(
@@ -5042,7 +4816,35 @@
         .call_and_assert(Ok(()));
 }
 
-<<<<<<< HEAD
+pub fn channel_reward_account_balance(channel_id: ChannelId) -> u64 {
+    let reward_account = ContentTreasury::<Test>::account_for_channel(channel_id);
+    Balances::<Test>::usable_balance(&reward_account)
+}
+
+// TODO: Should not be required after https://github.com/Joystream/joystream/issues/3511
+pub fn make_channel_account_existential_deposit(channel_id: ChannelId) {
+    increase_account_balance_helper(
+        ContentTreasury::<Test>::account_for_channel(channel_id),
+        <Test as balances::Trait>::ExistentialDeposit::get().into(),
+    );
+}
+
+// TODO: Should not be required after https://github.com/Joystream/joystream/issues/3510
+pub fn make_storage_module_account_existential_deposit() {
+    increase_account_balance_helper(
+        StorageTreasury::<Test>::module_account_id(),
+        <Test as balances::Trait>::ExistentialDeposit::get().into(),
+    );
+}
+
+// TODO: Should not be required afer https://github.com/Joystream/joystream/issues/3508
+pub fn make_content_module_account_existential_deposit() {
+    increase_account_balance_helper(
+        ContentTreasury::<Test>::module_account_id(),
+        <Test as balances::Trait>::ExistentialDeposit::get().into(),
+    );
+}
+
 pub fn default_curator_actor() -> ContentActor<CuratorGroupId, CuratorId, MemberId> {
     ContentActor::Curator(CuratorGroupId::one(), DEFAULT_CURATOR_ID)
 }
@@ -5276,50 +5078,12 @@
     permissions.iter().cloned().collect()
 }
 
-pub fn get_default_member_channel_invalid_contexts() -> Vec<(
-=======
-pub fn channel_reward_account_balance(channel_id: ChannelId) -> u64 {
-    let reward_account = ContentTreasury::<Test>::account_for_channel(channel_id);
-    Balances::<Test>::usable_balance(&reward_account)
-}
-
-// TODO: Should not be required after https://github.com/Joystream/joystream/issues/3511
-pub fn make_channel_account_existential_deposit(channel_id: ChannelId) {
-    increase_account_balance_helper(
-        ContentTreasury::<Test>::account_for_channel(channel_id),
-        <Test as balances::Trait>::ExistentialDeposit::get().into(),
-    );
-}
-
-// TODO: Should not be required after https://github.com/Joystream/joystream/issues/3510
-pub fn make_storage_module_account_existential_deposit() {
-    increase_account_balance_helper(
-        StorageTreasury::<Test>::module_account_id(),
-        <Test as balances::Trait>::ExistentialDeposit::get().into(),
-    );
-}
-
-// TODO: Should not be required afer https://github.com/Joystream/joystream/issues/3508
-pub fn make_content_module_account_existential_deposit() {
-    increase_account_balance_helper(
-        ContentTreasury::<Test>::module_account_id(),
-        <Test as balances::Trait>::ExistentialDeposit::get().into(),
-    );
-}
-
-pub fn default_curator_actor() -> ContentActor<CuratorGroupId, CuratorId, MemberId> {
-    ContentActor::Curator(CuratorGroupId::one(), DEFAULT_CURATOR_ID)
-}
-
 pub fn get_default_member_channel_invalid_owner_contexts() -> Vec<(
->>>>>>> bc20d0e9
     AccountId,
     ContentActor<CuratorGroupId, CuratorId, MemberId>,
     Error<Test>,
 )> {
     vec![
-<<<<<<< HEAD
-=======
         // lead as owner
         (
             LEAD_ACCOUNT_ID,
@@ -5332,7 +5096,6 @@
             ContentActor::Member(DEFAULT_MEMBER_ID),
             Error::<Test>::MemberAuthFailed,
         ),
->>>>>>> bc20d0e9
         // collaborator as owner
         (
             COLLABORATOR_MEMBER_ACCOUNT_ID,
@@ -5345,24 +5108,11 @@
             ContentActor::Member(DEFAULT_MEMBER_ID),
             Error::<Test>::MemberAuthFailed,
         ),
-<<<<<<< HEAD
-        // unauth collaborator as collaborator
-        (
-            UNAUTHORIZED_COLLABORATOR_MEMBER_ACCOUNT_ID,
-            ContentActor::Member(COLLABORATOR_MEMBER_ID),
-            Error::<Test>::MemberAuthFailed,
-        ),
-=======
->>>>>>> bc20d0e9
         // lead as lead
         (
             LEAD_ACCOUNT_ID,
             ContentActor::Lead,
-<<<<<<< HEAD
-            Error::<Test>::ActorNotAuthorized,
-=======
             Error::<Test>::ActorCannotOwnChannel,
->>>>>>> bc20d0e9
         ),
         // curator as curator
         (
@@ -5370,7 +5120,57 @@
             default_curator_actor(),
             Error::<Test>::ActorNotAuthorized,
         ),
-<<<<<<< HEAD
+        // collaborator as collaborator
+        (
+            COLLABORATOR_MEMBER_ACCOUNT_ID,
+            ContentActor::Member(COLLABORATOR_MEMBER_ID),
+            Error::<Test>::ActorNotAuthorized,
+        ),
+        // unauth member as unauth member
+        (
+            UNAUTHORIZED_MEMBER_ACCOUNT_ID,
+            ContentActor::Member(UNAUTHORIZED_MEMBER_ID),
+            Error::<Test>::ActorNotAuthorized,
+        ),
+    ]
+}
+
+pub fn get_default_member_channel_invalid_contexts() -> Vec<(
+    AccountId,
+    ContentActor<CuratorGroupId, CuratorId, MemberId>,
+    Error<Test>,
+)> {
+    vec![
+        // collaborator as owner
+        (
+            COLLABORATOR_MEMBER_ACCOUNT_ID,
+            ContentActor::Member(DEFAULT_MEMBER_ID),
+            Error::<Test>::MemberAuthFailed,
+        ),
+        // unauth member as owner
+        (
+            UNAUTHORIZED_MEMBER_ACCOUNT_ID,
+            ContentActor::Member(DEFAULT_MEMBER_ID),
+            Error::<Test>::MemberAuthFailed,
+        ),
+        // unauth collaborator as collaborator
+        (
+            UNAUTHORIZED_COLLABORATOR_MEMBER_ACCOUNT_ID,
+            ContentActor::Member(COLLABORATOR_MEMBER_ID),
+            Error::<Test>::MemberAuthFailed,
+        ),
+        // lead as lead
+        (
+            LEAD_ACCOUNT_ID,
+            ContentActor::Lead,
+            Error::<Test>::ActorNotAuthorized,
+        ),
+        // curator as curator
+        (
+            DEFAULT_CURATOR_ACCOUNT_ID,
+            default_curator_actor(),
+            Error::<Test>::ActorNotAuthorized,
+        ),
         // unauth member as unauth member
         (
             UNAUTHORIZED_MEMBER_ACCOUNT_ID,
@@ -5381,34 +5181,74 @@
         (
             UNAUTHORIZED_COLLABORATOR_MEMBER_ACCOUNT_ID,
             ContentActor::Member(UNAUTHORIZED_COLLABORATOR_MEMBER_ID),
-=======
+            Error::<Test>::ActorNotAuthorized,
+        ),
+    ]
+}
+
+pub fn get_default_curator_channel_invalid_owner_contexts() -> Vec<(
+    AccountId,
+    ContentActor<CuratorGroupId, CuratorId, MemberId>,
+    Error<Test>,
+)> {
+    vec![
+        // lead as curator
+        (
+            LEAD_ACCOUNT_ID,
+            default_curator_actor(),
+            Error::<Test>::CuratorAuthFailed,
+        ),
+        // collaborator as curator
+        (
+            COLLABORATOR_MEMBER_ACCOUNT_ID,
+            default_curator_actor(),
+            Error::<Test>::CuratorAuthFailed,
+        ),
+        // unauth curator as curator
+        (
+            UNAUTHORIZED_CURATOR_ACCOUNT_ID,
+            default_curator_actor(),
+            Error::<Test>::CuratorAuthFailed,
+        ),
+        // member as curator
+        (
+            DEFAULT_MEMBER_ACCOUNT_ID,
+            default_curator_actor(),
+            Error::<Test>::CuratorAuthFailed,
+        ),
+        // lead as lead
+        (
+            LEAD_ACCOUNT_ID,
+            ContentActor::Lead,
+            Error::<Test>::ActorCannotOwnChannel,
+        ),
         // collaborator as collaborator
         (
             COLLABORATOR_MEMBER_ACCOUNT_ID,
             ContentActor::Member(COLLABORATOR_MEMBER_ID),
             Error::<Test>::ActorNotAuthorized,
         ),
-        // unauth member as unauth member
+        // unauth curator as unauth curator
         (
-            UNAUTHORIZED_MEMBER_ACCOUNT_ID,
-            ContentActor::Member(UNAUTHORIZED_MEMBER_ID),
->>>>>>> bc20d0e9
+            UNAUTHORIZED_CURATOR_ACCOUNT_ID,
+            ContentActor::Curator(2, UNAUTHORIZED_CURATOR_ID),
+            Error::<Test>::ActorNotAuthorized,
+        ),
+        // member as member
+        (
+            DEFAULT_MEMBER_ACCOUNT_ID,
+            ContentActor::Member(DEFAULT_MEMBER_ID),
             Error::<Test>::ActorNotAuthorized,
         ),
     ]
 }
 
-<<<<<<< HEAD
 pub fn get_default_curator_channel_invalid_contexts() -> Vec<(
-=======
-pub fn get_default_curator_channel_invalid_owner_contexts() -> Vec<(
->>>>>>> bc20d0e9
     AccountId,
     ContentActor<CuratorGroupId, CuratorId, MemberId>,
     Error<Test>,
 )> {
     vec![
-<<<<<<< HEAD
         // collaborator as lead
         (
             COLLABORATOR_MEMBER_ACCOUNT_ID,
@@ -5428,31 +5268,17 @@
             Error::<Test>::LeadAuthFailed,
         ),
         // collaborator as agent
-=======
-        // lead as curator
-        (
-            LEAD_ACCOUNT_ID,
-            default_curator_actor(),
-            Error::<Test>::CuratorAuthFailed,
-        ),
-        // collaborator as curator
->>>>>>> bc20d0e9
         (
             COLLABORATOR_MEMBER_ACCOUNT_ID,
             default_curator_actor(),
             Error::<Test>::CuratorAuthFailed,
         ),
-<<<<<<< HEAD
         // unauth curator as agent
-=======
-        // unauth curator as curator
->>>>>>> bc20d0e9
         (
             UNAUTHORIZED_CURATOR_ACCOUNT_ID,
             default_curator_actor(),
             Error::<Test>::CuratorAuthFailed,
         ),
-<<<<<<< HEAD
         // agent as collaborator
         (
             DEFAULT_CURATOR_ACCOUNT_ID,
@@ -5464,25 +5290,6 @@
             UNAUTHORIZED_COLLABORATOR_MEMBER_ACCOUNT_ID,
             ContentActor::Member(COLLABORATOR_MEMBER_ID),
             Error::<Test>::MemberAuthFailed,
-=======
-        // member as curator
-        (
-            DEFAULT_MEMBER_ACCOUNT_ID,
-            default_curator_actor(),
-            Error::<Test>::CuratorAuthFailed,
-        ),
-        // lead as lead
-        (
-            LEAD_ACCOUNT_ID,
-            ContentActor::Lead,
-            Error::<Test>::ActorCannotOwnChannel,
-        ),
-        // collaborator as collaborator
-        (
-            COLLABORATOR_MEMBER_ACCOUNT_ID,
-            ContentActor::Member(COLLABORATOR_MEMBER_ID),
-            Error::<Test>::ActorNotAuthorized,
->>>>>>> bc20d0e9
         ),
         // unauth curator as unauth curator
         (
@@ -5490,7 +5297,6 @@
             ContentActor::Curator(2, UNAUTHORIZED_CURATOR_ID),
             Error::<Test>::ActorNotAuthorized,
         ),
-<<<<<<< HEAD
         // unauth collaborator as unauth collaborator
         (
             UNAUTHORIZED_COLLABORATOR_MEMBER_ACCOUNT_ID,
@@ -5704,13 +5510,4 @@
             assert_eq!(old_limit, new_limit);
         }
     }
-=======
-        // member as member
-        (
-            DEFAULT_MEMBER_ACCOUNT_ID,
-            ContentActor::Member(DEFAULT_MEMBER_ID),
-            Error::<Test>::ActorNotAuthorized,
-        ),
-    ]
->>>>>>> bc20d0e9
 }