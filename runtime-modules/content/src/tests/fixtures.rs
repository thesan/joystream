--- conflicted
+++ resolved
@@ -2028,22 +2028,6 @@
     }
 }
 
-<<<<<<< HEAD
-pub struct IssueNftFixture {
-    sender: AccountId,
-    actor: ContentActor<CuratorGroupId, CuratorId, MemberId>,
-    video_id: VideoId,
-    params: NftIssuanceParameters<Test>,
-}
-
-impl IssueNftFixture {
-    pub fn default() -> Self {
-        Self {
-            sender: DEFAULT_MEMBER_ACCOUNT_ID,
-            actor: ContentActor::Member(DEFAULT_MEMBER_ID),
-            video_id: VideoId::one(),
-            params: NftIssuanceParameters::<Test>::default(),
-=======
 pub struct ClaimCouncilRewardFixture {
     origin: RawOrigin<u64>,
     channel_id: u64,
@@ -2092,50 +2076,20 @@
     }
 }
 
-// helper functions
-pub fn assert_group_has_permissions_for_actions(
-    group: &CuratorGroup<Test>,
-    privilege_level: <Test as Trait>::ChannelPrivilegeLevel,
-    allowed_actions: &Vec<ContentModerationAction>,
-) {
-    if !allowed_actions.is_empty() {
-        assert_eq!(
-            group.ensure_can_perform_actions(allowed_actions, privilege_level),
-            Ok(()),
-            "Expected curator group to have {:?} action permissions for privilege_level {}",
-            allowed_actions,
-            privilege_level
-        );
-    }
-    for action in ContentModerationAction::iter() {
-        match action {
-            ContentModerationAction::ChangeChannelFeatureStatus(..) => {
-                for feature in PausableChannelFeature::iter() {
-                    if !allowed_actions.contains(
-                        &ContentModerationAction::ChangeChannelFeatureStatus(feature),
-                    ) {
-                        assert_eq!(
-                                group.ensure_can_perform_action(ContentModerationAction::ChangeChannelFeatureStatus(feature), privilege_level),
-                                Err(Error::<Test>::CuratorModerationActionNotAllowed.into()),
-                                "Expected curator group to NOT have {:?} action permissions for privilege_level {}",
-                                action.clone(),
-                                privilege_level
-                            );
-                    }
-                }
-            }
-            _ => {
-                if !allowed_actions.contains(&action) {
-                    assert_eq!(
-                            group.ensure_can_perform_action(action.clone(), privilege_level),
-                            Err(Error::<Test>::CuratorModerationActionNotAllowed.into()),
-                            "Expected curator group to NOT have {:?} action permissions for privilege_level {}",
-                            action.clone(),
-                            privilege_level
-                        );
-                }
-            }
->>>>>>> 656679a4
+pub struct IssueNftFixture {
+    sender: AccountId,
+    actor: ContentActor<CuratorGroupId, CuratorId, MemberId>,
+    video_id: VideoId,
+    params: NftIssuanceParameters<Test>,
+}
+
+impl IssueNftFixture {
+    pub fn default() -> Self {
+        Self {
+            sender: DEFAULT_MEMBER_ACCOUNT_ID,
+            actor: ContentActor::Member(DEFAULT_MEMBER_ID),
+            video_id: VideoId::one(),
+            params: NftIssuanceParameters::<Test>::default(),
         }
     }
 
