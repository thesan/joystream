--- conflicted
+++ resolved
@@ -34,7 +34,6 @@
 pub type TransferId = <Test as Config>::TransferId;
 pub type StorageBucketId = <Test as storage::Config>::StorageBucketId;
 
-<<<<<<< HEAD
 const fn gen_array_u64<const N: usize>(init: u64) -> [u64; N] {
     let mut res = [0; N];
 
@@ -47,6 +46,10 @@
     res
 }
 
+const fn account(id: u64) -> U256 {
+    U256([id, 0, 0, 0])
+}
+
 pub const MEMBER_IDS_INIT: u64 = 500;
 pub const MAX_MEMBER_IDS: usize = 100;
 
@@ -63,66 +66,37 @@
 pub const COLABORATOR_IDS: [u64; MAX_COLABORATOR_IDS] =
     gen_array_u64::<MAX_COLABORATOR_IDS>(COLABORATOR_IDS_INIT);
 
-pub const LEAD_ACCOUNT_ID: u128 = 100005;
+pub const LEAD_ACCOUNT_ID: U256 = account(100005);
 pub const LEAD_MEMBER_ID: u64 = 100005;
 
-pub const DEFAULT_MEMBER_ACCOUNT_ID: u128 = MEMBER_IDS[0] as u128;
+pub const DEFAULT_MEMBER_ACCOUNT_ID: U256 = account(MEMBER_IDS[0]);
+pub const DEFAULT_MEMBER_ALT_ACCOUNT_ID: U256 = account(MEMBER_IDS[1]);
 pub const DEFAULT_MEMBER_ID: u64 = MEMBER_IDS[0];
 
-pub const SECOND_MEMBER_ACCOUNT_ID: u128 = MEMBER_IDS[1] as u128;
-pub const SECOND_MEMBER_ID: u64 = MEMBER_IDS[1];
-
-pub const THIRD_MEMBER_ACCOUNT_ID: u128 = MEMBER_IDS[2] as u128;
-pub const THIRD_MEMBER_ID: u64 = MEMBER_IDS[2];
-
-pub const COLLABORATOR_MEMBER_ACCOUNT_ID: u128 = COLABORATOR_IDS[0] as u128;
+pub const SECOND_MEMBER_ACCOUNT_ID: U256 = account(MEMBER_IDS[2]);
+pub const SECOND_MEMBER_ID: u64 = MEMBER_IDS[2];
+
+pub const THIRD_MEMBER_ACCOUNT_ID: U256 = account(MEMBER_IDS[3]);
+pub const THIRD_MEMBER_ID: u64 = MEMBER_IDS[3];
+
+pub const COLLABORATOR_MEMBER_ACCOUNT_ID: U256 = account(COLABORATOR_IDS[0]);
 pub const COLLABORATOR_MEMBER_ID: u64 = COLABORATOR_IDS[0];
 
-pub const DEFAULT_CURATOR_ACCOUNT_ID: u128 = CURATOR_IDS[0] as u128;
+pub const DEFAULT_CURATOR_ACCOUNT_ID: U256 = account(CURATOR_IDS[0]);
 pub const DEFAULT_CURATOR_MEMBER_ID: u64 = CURATOR_IDS[0];
 pub const DEFAULT_CURATOR_ID: u64 = CURATOR_IDS[0];
 
-pub const UNAUTHORIZED_LEAD_ACCOUNT_ID: u128 = 100008;
-
-pub const UNAUTHORIZED_MEMBER_ACCOUNT_ID: u128 = MEMBER_IDS[3] as u128;
-pub const UNAUTHORIZED_MEMBER_ID: u64 = MEMBER_IDS[3];
-
-pub const UNAUTHORIZED_CURATOR_ACCOUNT_ID: u128 = CURATOR_IDS[1] as u128;
+pub const UNAUTHORIZED_LEAD_ACCOUNT_ID: U256 = account(100008);
+
+pub const UNAUTHORIZED_MEMBER_ACCOUNT_ID: U256 = account(MEMBER_IDS[4]);
+pub const UNAUTHORIZED_MEMBER_ID: u64 = MEMBER_IDS[4];
+
+pub const UNAUTHORIZED_CURATOR_ACCOUNT_ID: U256 = account(CURATOR_IDS[1]);
 pub const UNAUTHORIZED_CURATOR_MEMBER_ID: u64 = CURATOR_IDS[1];
 pub const UNAUTHORIZED_CURATOR_ID: u64 = CURATOR_IDS[1];
 
-pub const UNAUTHORIZED_COLLABORATOR_MEMBER_ACCOUNT_ID: u128 = COLABORATOR_IDS[1] as u128;
+pub const UNAUTHORIZED_COLLABORATOR_MEMBER_ACCOUNT_ID: U256 = account(COLABORATOR_IDS[1]);
 pub const UNAUTHORIZED_COLLABORATOR_MEMBER_ID: u64 = COLABORATOR_IDS[1];
-=======
-/// Account Ids
-pub const DEFAULT_MEMBER_ACCOUNT_ID: U256 = U256([101, 0, 0, 0]);
-pub const DEFAULT_MEMBER_ALT_ACCOUNT_ID: U256 = U256([1001, 0, 0, 0]);
-pub const DEFAULT_CURATOR_ACCOUNT_ID: U256 = U256([102, 0, 0, 0]);
-pub const LEAD_ACCOUNT_ID: U256 = U256([103, 0, 0, 0]);
-pub const COLLABORATOR_MEMBER_ACCOUNT_ID: U256 = U256([104, 0, 0, 0]);
-pub const UNAUTHORIZED_MEMBER_ACCOUNT_ID: U256 = U256([111, 0, 0, 0]);
-pub const UNAUTHORIZED_CURATOR_ACCOUNT_ID: U256 = U256([112, 0, 0, 0]);
-pub const UNAUTHORIZED_LEAD_ACCOUNT_ID: U256 = U256([113, 0, 0, 0]);
-pub const UNAUTHORIZED_COLLABORATOR_MEMBER_ACCOUNT_ID: U256 = U256([114, 0, 0, 0]);
-pub const SECOND_MEMBER_ACCOUNT_ID: U256 = U256([116, 0, 0, 0]);
-pub const THIRD_MEMBER_ACCOUNT_ID: U256 = U256([117, 0, 0, 0]);
-pub const LEAD_MEMBER_CONTROLLER_ACCOUNT_ID: U256 = U256([120, 0, 0, 0]);
-pub const DEFAULT_CURATOR_MEMBER_CONTROLLER_ACCOUNT_ID: U256 = U256([121, 0, 0, 0]);
-pub const UNAUTHORIZED_CURATOR_MEMBER_CONTROLLER_ACCOUNT_ID: U256 = U256([122, 0, 0, 0]);
-
-/// Runtime Id's
-pub const DEFAULT_MEMBER_ID: u64 = 201;
-pub const DEFAULT_CURATOR_ID: u64 = 202;
-pub const COLLABORATOR_MEMBER_ID: u64 = 204;
-pub const UNAUTHORIZED_MEMBER_ID: u64 = 211;
-pub const UNAUTHORIZED_CURATOR_ID: u64 = 212;
-pub const UNAUTHORIZED_COLLABORATOR_MEMBER_ID: u64 = 214;
-pub const SECOND_MEMBER_ID: u64 = 216;
-pub const THIRD_MEMBER_ID: u64 = 217;
-pub const LEAD_MEMBER_ID: u64 = 218;
-pub const DEFAULT_CURATOR_MEMBER_ID: u64 = 219;
-pub const UNAUTHORIZED_CURATOR_MEMBER_ID: u64 = 220;
->>>>>>> 9a33ea47
 
 pub const DEFAULT_DATA_OBJECT_STATE_BLOAT_BOND: u64 = 0;
 pub const DEFAULT_CHANNEL_STATE_BLOAT_BOND: u64 = 25; // Should be >= ExistentialDeposit!
@@ -287,71 +261,22 @@
     fn is_curator(curator_id: &Self::CuratorId, account_id: &Self::AccountId) -> bool {
         working_group::Module::<Test, ContentWorkingGroupInstance>::is_worker_account_id(
             account_id, curator_id,
-        ) || (CURATOR_IDS.contains(curator_id) && *account_id == (*curator_id as u128))
+        ) || (CURATOR_IDS.contains(curator_id) && *account_id == account(*curator_id))
     }
 
     fn is_member(member_id: &Self::MemberId, account_id: &Self::AccountId) -> bool {
-<<<<<<< HEAD
-        let controller_account_id = (*member_id) as u128;
+        let controller_account_id = account(*member_id);
         if Membership::is_member_controller_account(member_id, account_id) {
             true
         } else if MEMBER_IDS.contains(member_id) {
             *account_id == controller_account_id
+                || (*account_id == DEFAULT_MEMBER_ALT_ACCOUNT_ID && *member_id == DEFAULT_MEMBER_ID)
         } else if COLABORATOR_IDS.contains(member_id) {
             *account_id == controller_account_id
         } else if CURATOR_IDS.contains(member_id) {
             *account_id == controller_account_id
         } else {
             false
-=======
-        match *member_id {
-            DEFAULT_MEMBER_ID => {
-                *account_id == ensure_signed(Origin::signed(DEFAULT_MEMBER_ACCOUNT_ID)).unwrap()
-                    || *account_id == DEFAULT_MEMBER_ALT_ACCOUNT_ID
-            }
-
-            SECOND_MEMBER_ID => {
-                *account_id == ensure_signed(Origin::signed(SECOND_MEMBER_ACCOUNT_ID)).unwrap()
-            }
-
-            THIRD_MEMBER_ID => {
-                *account_id == ensure_signed(Origin::signed(THIRD_MEMBER_ACCOUNT_ID)).unwrap()
-            }
-
-            UNAUTHORIZED_MEMBER_ID => {
-                *account_id
-                    == ensure_signed(Origin::signed(UNAUTHORIZED_MEMBER_ACCOUNT_ID)).unwrap()
-            }
-
-            UNAUTHORIZED_COLLABORATOR_MEMBER_ID => {
-                *account_id
-                    == ensure_signed(Origin::signed(UNAUTHORIZED_COLLABORATOR_MEMBER_ACCOUNT_ID))
-                        .unwrap()
-            }
-
-            COLLABORATOR_MEMBER_ID => {
-                *account_id
-                    == ensure_signed(Origin::signed(COLLABORATOR_MEMBER_ACCOUNT_ID)).unwrap()
-            }
-
-            LEAD_MEMBER_ID => {
-                *account_id
-                    == ensure_signed(Origin::signed(LEAD_MEMBER_CONTROLLER_ACCOUNT_ID)).unwrap()
-            }
-            DEFAULT_CURATOR_MEMBER_ID => {
-                *account_id
-                    == ensure_signed(Origin::signed(DEFAULT_CURATOR_MEMBER_CONTROLLER_ACCOUNT_ID))
-                        .unwrap()
-            }
-            UNAUTHORIZED_CURATOR_MEMBER_ID => {
-                *account_id
-                    == ensure_signed(Origin::signed(
-                        UNAUTHORIZED_CURATOR_MEMBER_CONTROLLER_ACCOUNT_ID,
-                    ))
-                    .unwrap()
-            }
-            _ => false,
->>>>>>> 9a33ea47
         }
     }
 
@@ -516,16 +441,12 @@
     type MaximumCashoutAllowedLimit = MaximumCashoutAllowedLimit;
 }
 
-<<<<<<< HEAD
 pub const COUNCIL_INITIAL_BUDGET: u64 = 0;
 
 thread_local! {
     pub static COUNCIL_BUDGET: RefCell<u64> = RefCell::new(COUNCIL_INITIAL_BUDGET);
 }
 
-=======
-pub const COUNCIL_BUDGET_ACCOUNT_ID: U256 = U256([90000000, 0, 0, 0]);
->>>>>>> 9a33ea47
 pub struct CouncilBudgetManager;
 impl common::council::CouncilBudgetManager<U256, u64> for CouncilBudgetManager {
     fn get_budget() -> u64 {
@@ -599,11 +520,11 @@
     type LeaderOpeningStake = LeaderOpeningStake;
 }
 
-impl common::membership::MemberOriginValidator<Origin, u64, u128> for () {
+impl common::membership::MemberOriginValidator<Origin, u64, U256> for () {
     fn ensure_member_controller_account_origin(
         origin: Origin,
         member_id: u64,
-    ) -> Result<u128, DispatchError> {
+    ) -> Result<U256, DispatchError> {
         let account_id = ensure_signed(origin).unwrap();
         ensure!(
             Self::is_member_controller_account(&member_id, &account_id),
@@ -612,7 +533,7 @@
         Ok(account_id.into())
     }
 
-    fn is_member_controller_account(member_id: &u64, account_id: &u128) -> bool {
+    fn is_member_controller_account(member_id: &u64, account_id: &U256) -> bool {
         return Membership::is_member_controller_account(member_id, account_id)
             || TestMemberships::is_member_controller_account(member_id, account_id);
     }
@@ -828,13 +749,10 @@
             .assimilate_storage(&mut t)
             .unwrap();
 
-<<<<<<< HEAD
-=======
         storage::GenesisConfig::<Test>::default()
             .assimilate_storage(&mut t)
             .unwrap();
 
->>>>>>> 9a33ea47
         project_token::GenesisConfig::<Test>::default()
             .assimilate_storage(&mut t)
             .unwrap();
@@ -924,14 +842,10 @@
 }
 
 parameter_types! {
-<<<<<<< HEAD
     pub const MaxWorkerNumberLimit: u32 = 30;
     pub const LockId: LockIdentifier = [9; 8];
     pub const LockId2: LockIdentifier = [10; 8];
     pub const LockId3: LockIdentifier = [11; 8];
-=======
-    pub const MaxWorkerNumberLimit: u32 = 3;
->>>>>>> 9a33ea47
     pub const DefaultInitialInvitationBalance: u64 = 100;
     pub const ReferralCutMaximumPercent: u8 = 50;
     pub const MinimumStakeForOpening: u32 = 50;
@@ -1048,7 +962,7 @@
         member_id: common::MemberId<Test>,
     ) -> Result<AccountId, DispatchError> {
         Membership::controller_account_id(member_id).or_else(|_| {
-            let account_id = member_id as u128;
+            let account_id = account(member_id);
             if MEMBER_IDS.contains(&member_id) {
                 Ok(account_id)
             } else if COLABORATOR_IDS.contains(&member_id) {
@@ -1076,8 +990,7 @@
         Ok(sender)
     }
 
-<<<<<<< HEAD
-    fn is_member_controller_account(member_id: &u64, _account_id: &u128) -> bool {
+    fn is_member_controller_account(member_id: &u64, _account_id: &U256) -> bool {
         if MEMBER_IDS.contains(&member_id)
             || COLABORATOR_IDS.contains(&member_id)
             || CURATOR_IDS.contains(&member_id)
@@ -1085,28 +998,6 @@
             true
         } else {
             false
-=======
-    fn is_member_controller_account(member_id: &u64, account_id: &U256) -> bool {
-        match *member_id {
-            DEFAULT_MEMBER_ID => {
-                *account_id == DEFAULT_MEMBER_ACCOUNT_ID
-                    || *account_id == DEFAULT_MEMBER_ALT_ACCOUNT_ID
-            }
-            SECOND_MEMBER_ID => *account_id == SECOND_MEMBER_ACCOUNT_ID,
-            UNAUTHORIZED_MEMBER_ID => *account_id == UNAUTHORIZED_MEMBER_ACCOUNT_ID,
-            UNAUTHORIZED_COLLABORATOR_MEMBER_ID => {
-                *account_id == UNAUTHORIZED_COLLABORATOR_MEMBER_ACCOUNT_ID
-            }
-            COLLABORATOR_MEMBER_ID => *account_id == COLLABORATOR_MEMBER_ACCOUNT_ID,
-            LEAD_MEMBER_ID => *account_id == LEAD_MEMBER_CONTROLLER_ACCOUNT_ID,
-            DEFAULT_CURATOR_MEMBER_ID => {
-                *account_id == DEFAULT_CURATOR_MEMBER_CONTROLLER_ACCOUNT_ID
-            }
-            UNAUTHORIZED_CURATOR_MEMBER_ID => {
-                *account_id == UNAUTHORIZED_CURATOR_MEMBER_CONTROLLER_ACCOUNT_ID
-            }
-            _ => false,
->>>>>>> 9a33ea47
         }
     }
 }
