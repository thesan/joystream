#![cfg(test)]
use crate::*;
use frame_support::dispatch::DispatchResult;
use frame_support::traits::{LockIdentifier, OnFinalize, OnInitialize};
use frame_support::{impl_outer_event, impl_outer_origin, parameter_types};
pub use membership::WeightInfo;
use sp_core::H256;
use sp_runtime::{
    testing::Header,
    traits::{BlakeTwo256, IdentityLookup},
    ModuleId, Perbill,
};
use sp_std::cell::RefCell;
use staking_handler::LockComparator;

use crate::ContentActorAuthenticator;
use crate::Trait;
use common::currency::GovernanceCurrency;

/// Module Aliases
pub type System = frame_system::Module<Test>;
pub type Content = Module<Test>;
pub type CollectiveFlip = randomness_collective_flip::Module<Test>;

/// Type aliases
pub type HashOutput = <Test as frame_system::Trait>::Hash;
pub type Hashing = <Test as frame_system::Trait>::Hashing;
pub type AccountId = <Test as frame_system::Trait>::AccountId;
pub type VideoId = <Test as Trait>::VideoId;
pub type VideoPostId = <Test as Trait>::VideoPostId;
pub type CuratorId = <Test as ContentActorAuthenticator>::CuratorId;
pub type CuratorGroupId = <Test as ContentActorAuthenticator>::CuratorGroupId;
pub type MemberId = <Test as MembershipTypes>::MemberId;
pub type ChannelId = <Test as storage::Trait>::ChannelId;

/// Account Ids
pub const DEFAULT_MEMBER_ACCOUNT_ID: u64 = 101;
pub const DEFAULT_CURATOR_ACCOUNT_ID: u64 = 102;
pub const LEAD_ACCOUNT_ID: u64 = 103;
pub const COLLABORATOR_MEMBER_ACCOUNT_ID: u64 = 104;
pub const DEFAULT_MODERATOR_ACCOUNT_ID: u64 = 105;
pub const UNAUTHORIZED_MEMBER_ACCOUNT_ID: u64 = 111;
pub const UNAUTHORIZED_CURATOR_ACCOUNT_ID: u64 = 112;
pub const UNAUTHORIZED_LEAD_ACCOUNT_ID: u64 = 113;
pub const UNAUTHORIZED_COLLABORATOR_MEMBER_ACCOUNT_ID: u64 = 114;
pub const UNAUTHORIZED_MODERATOR_ACCOUNT_ID: u64 = 115;
pub const SECOND_MEMBER_ACCOUNT_ID: u64 = 116;

/// Runtime Id's
pub const DEFAULT_MEMBER_ID: u64 = 201;
pub const DEFAULT_CURATOR_ID: u64 = 202;
pub const COLLABORATOR_MEMBER_ID: u64 = 204;
pub const DEFAULT_MODERATOR_ID: u64 = 205;
pub const UNAUTHORIZED_MEMBER_ID: u64 = 211;
pub const UNAUTHORIZED_CURATOR_ID: u64 = 212;
pub const UNAUTHORIZED_COLLABORATOR_MEMBER_ID: u64 = 214;
pub const UNAUTHORIZED_MODERATOR_ID: u64 = 215;
pub const SECOND_MEMBER_ID: u64 = 216;

pub const DATA_OBJECT_DELETION_PRIZE: u64 = 5;
pub const DEFAULT_OBJECT_SIZE: u64 = 5;
pub const DATA_OBJECTS_NUMBER: u64 = 10;

pub const OUTSTANDING_VIDEOS: u64 = 5;
pub const OUTSTANDING_CHANNELS: u64 = 3;
pub const TOTAL_OBJECTS_NUMBER: u64 =
    DATA_OBJECTS_NUMBER * (OUTSTANDING_VIDEOS + OUTSTANDING_CHANNELS);
pub const TOTAL_BALANCE_REQUIRED: u64 = TOTAL_OBJECTS_NUMBER * DATA_OBJECT_DELETION_PRIZE;

pub const STORAGE_BUCKET_OBJECTS_NUMBER_LIMIT: u64 = TOTAL_OBJECTS_NUMBER;
pub const STORAGE_BUCKET_OBJECTS_SIZE_LIMIT: u64 =
    DEFAULT_OBJECT_SIZE * STORAGE_BUCKET_OBJECTS_NUMBER_LIMIT;
pub const STORAGE_BUCKET_ACCEPTING_BAGS: bool = true;
pub const VOUCHER_OBJECTS_NUMBER_LIMIT: u64 = 2 * STORAGE_BUCKET_OBJECTS_NUMBER_LIMIT;
pub const VOUCHER_OBJECTS_SIZE_LIMIT: u64 = VOUCHER_OBJECTS_NUMBER_LIMIT * DEFAULT_OBJECT_SIZE;
pub const INITIAL_BALANCE: u64 = TOTAL_BALANCE_REQUIRED;

pub const MEMBERS_COUNT: u64 = 10;
pub const PAYMENTS_NUMBER: u64 = 10;
pub const DEFAULT_PAYOUT_CLAIMED: u64 = 10;
pub const DEFAULT_PAYOUT_EARNED: u64 = 10;
pub const DEFAULT_NFT_PRICE: u64 = 1000;
pub const BAG_DELETION_PRIZE: u64 = 0;

impl_outer_origin! {
    pub enum Origin for Test {}
}

mod content {
    pub use crate::Event;
}

mod storage_mod {
    pub use storage::Event;
}

mod membership_mod {
    pub use membership::Event;
}

impl_outer_event! {
    pub enum MetaEvent for Test {
        content<T>,
        frame_system<T>,
        balances<T>,
        membership_mod<T>,
        storage_mod<T>,
    }
}

#[derive(Clone, PartialEq, Eq, Debug)]
pub struct Test;

parameter_types! {
    pub const BlockHashCount: u64 = 250;
    pub const MaximumBlockWeight: u32 = 1024;
    pub const MaximumBlockLength: u32 = 2 * 1024;
    pub const AvailableBlockRatio: Perbill = Perbill::one();
    pub const MinimumPeriod: u64 = 5;
}

impl frame_system::Trait for Test {
    type BaseCallFilter = ();
    type Origin = Origin;
    type Call = ();
    type Index = u64;
    type BlockNumber = u64;
    type Hash = H256;
    type Hashing = BlakeTwo256;
    type AccountId = u64;
    type Lookup = IdentityLookup<Self::AccountId>;
    type Header = Header;
    type Event = MetaEvent;
    type BlockHashCount = BlockHashCount;
    type MaximumBlockWeight = MaximumBlockWeight;
    type DbWeight = ();
    type BlockExecutionWeight = ();
    type ExtrinsicBaseWeight = ();
    type MaximumExtrinsicWeight = ();
    type MaximumBlockLength = MaximumBlockLength;
    type AvailableBlockRatio = AvailableBlockRatio;
    type Version = ();
    type AccountData = balances::AccountData<u64>;
    type OnNewAccount = ();
    type OnKilledAccount = ();
    type PalletInfo = ();
    type SystemWeightInfo = ();
}

impl common::StorageOwnership for Test {
    type ChannelId = u64;
    type ContentId = u64;
    type DataObjectTypeId = u64;
}

impl common::MembershipTypes for Test {
    type MemberId = u64;
    type ActorId = u64;
}

impl balances::Trait for Test {
    type Balance = u64;
    type DustRemoval = ();
    type Event = MetaEvent;
    type ExistentialDeposit = ExistentialDeposit;
    type AccountStore = System;
    type WeightInfo = ();
    type MaxLocks = ();
}

impl pallet_timestamp::Trait for Test {
    type Moment = u64;
    type OnTimestampSet = ();
    type MinimumPeriod = MinimumPeriod;
    type WeightInfo = ();
}

impl GovernanceCurrency for Test {
    type Currency = balances::Module<Self>;
}

parameter_types! {
    pub const ScreenedMemberMaxInitialBalance: u64 = 5000;
}

impl ContentActorAuthenticator for Test {
    type CuratorId = u64;
    type CuratorGroupId = u64;

    fn validate_member_id(member_id: &Self::MemberId) -> bool {
        match *member_id {
            DEFAULT_MEMBER_ID => true,
            SECOND_MEMBER_ID => true,
            UNAUTHORIZED_MEMBER_ID => true,
            COLLABORATOR_MEMBER_ID => true,
            DEFAULT_MODERATOR_ID => true,
            UNAUTHORIZED_COLLABORATOR_MEMBER_ID => true,
            _ => false,
        }
    }

    fn is_lead(account_id: &Self::AccountId) -> bool {
        *account_id == ensure_signed(Origin::signed(LEAD_ACCOUNT_ID)).unwrap()
    }

    fn is_curator(curator_id: &Self::CuratorId, account_id: &Self::AccountId) -> bool {
        match *curator_id {
            DEFAULT_CURATOR_ID => {
                *account_id == ensure_signed(Origin::signed(DEFAULT_CURATOR_ACCOUNT_ID)).unwrap()
            }

            UNAUTHORIZED_CURATOR_ID => {
                *account_id
                    == ensure_signed(Origin::signed(UNAUTHORIZED_CURATOR_ACCOUNT_ID)).unwrap()
            }

            _ => false,
        }
    }

    fn is_member(member_id: &Self::MemberId, account_id: &Self::AccountId) -> bool {
        match *member_id {
            DEFAULT_MEMBER_ID => {
                *account_id == ensure_signed(Origin::signed(DEFAULT_MEMBER_ACCOUNT_ID)).unwrap()
            }

            SECOND_MEMBER_ID => {
                *account_id == ensure_signed(Origin::signed(SECOND_MEMBER_ACCOUNT_ID)).unwrap()
            }

            UNAUTHORIZED_MEMBER_ID => {
                *account_id
                    == ensure_signed(Origin::signed(UNAUTHORIZED_MEMBER_ACCOUNT_ID)).unwrap()
            }

            UNAUTHORIZED_COLLABORATOR_MEMBER_ID => {
                *account_id
                    == ensure_signed(Origin::signed(UNAUTHORIZED_COLLABORATOR_MEMBER_ACCOUNT_ID))
                        .unwrap()
            }

            COLLABORATOR_MEMBER_ID => {
                *account_id
                    == ensure_signed(Origin::signed(COLLABORATOR_MEMBER_ACCOUNT_ID)).unwrap()
            }
            UNAUTHORIZED_MODERATOR_ID => {
                *account_id
                    == ensure_signed(Origin::signed(UNAUTHORIZED_MODERATOR_ACCOUNT_ID)).unwrap()
            }

            DEFAULT_MODERATOR_ID => {
                *account_id == ensure_signed(Origin::signed(DEFAULT_MODERATOR_ACCOUNT_ID)).unwrap()
            }
            _ => false,
        }
    }

    fn is_valid_curator_id(curator_id: &Self::CuratorId) -> bool {
        match *curator_id {
            DEFAULT_CURATOR_ID => true,
            UNAUTHORIZED_CURATOR_ID => true,
            _ => false,
        }
    }
}

parameter_types! {
    pub const MaxNumberOfDataObjectsPerBag: u64 = 4;
    pub const MaxDistributionBucketFamilyNumber: u64 = 4;
    pub const DataObjectDeletionPrize: u64 = DATA_OBJECT_DELETION_PRIZE;
    pub const StorageModuleId: ModuleId = ModuleId(*b"mstorage"); // module storage
    pub const BlacklistSizeLimit: u64 = 1;
    pub const MaxNumberOfPendingInvitationsPerDistributionBucket: u64 = 1;
    pub const StorageBucketsPerBagValueConstraint: storage::StorageBucketsPerBagValueConstraint =
        storage::StorageBucketsPerBagValueConstraint {min: 3, max_min_diff: 7};
    pub const InitialStorageBucketsNumberForDynamicBag: u64 = 3;
    pub const MaxRandomIterationNumber: u64 = 3;
    pub const DefaultMemberDynamicBagNumberOfStorageBuckets: u64 = 3;
    pub const DefaultChannelDynamicBagNumberOfStorageBuckets: u64 = 4;
    pub const DistributionBucketsPerBagValueConstraint: storage::DistributionBucketsPerBagValueConstraint =
    storage::StorageBucketsPerBagValueConstraint {min: 3, max_min_diff: 7};
    pub const MaxDataObjectSize: u64 = VOUCHER_OBJECTS_SIZE_LIMIT;
}

pub const STORAGE_WG_LEADER_ACCOUNT_ID: u64 = 100001;
pub const DEFAULT_STORAGE_PROVIDER_ACCOUNT_ID: u64 = 100002;
pub const DEFAULT_DISTRIBUTION_PROVIDER_ACCOUNT_ID: u64 = 100003;
pub const DISTRIBUTION_WG_LEADER_ACCOUNT_ID: u64 = 100004;
pub const DEFAULT_STORAGE_PROVIDER_ID: u64 = 10;
pub const ANOTHER_STORAGE_PROVIDER_ID: u64 = 11;
pub const DEFAULT_DISTRIBUTION_PROVIDER_ID: u64 = 12;
pub const ANOTHER_DISTRIBUTION_PROVIDER_ID: u64 = 13;

impl storage::Trait for Test {
    type Event = MetaEvent;
    type DataObjectId = u64;
    type StorageBucketId = u64;
    type DistributionBucketIndex = u64;
    type DistributionBucketFamilyId = u64;
    type DistributionBucketOperatorId = u64;
    type ChannelId = u64;
    type DataObjectDeletionPrize = DataObjectDeletionPrize;
    type BlacklistSizeLimit = BlacklistSizeLimit;
    type ModuleId = StorageModuleId;
    type StorageBucketsPerBagValueConstraint = StorageBucketsPerBagValueConstraint;
    type DefaultMemberDynamicBagNumberOfStorageBuckets =
        DefaultMemberDynamicBagNumberOfStorageBuckets;
    type DefaultChannelDynamicBagNumberOfStorageBuckets =
        DefaultChannelDynamicBagNumberOfStorageBuckets;
    type Randomness = CollectiveFlip;
    type MaxRandomIterationNumber = MaxRandomIterationNumber;
    type MaxDistributionBucketFamilyNumber = MaxDistributionBucketFamilyNumber;
    type DistributionBucketsPerBagValueConstraint = DistributionBucketsPerBagValueConstraint;
    type MaxNumberOfPendingInvitationsPerDistributionBucket =
        MaxNumberOfPendingInvitationsPerDistributionBucket;
    type ContentId = u64;
    type MaxDataObjectSize = MaxDataObjectSize;

    type StorageWorkingGroup = StorageWG;
    type DistributionWorkingGroup = DistributionWG;
}

// Anyone can upload and delete without restriction

parameter_types! {
    pub const MaxNumberOfCuratorsPerGroup: u32 = 10;
    pub const ChannelOwnershipPaymentEscrowId: [u8; 8] = *b"12345678";
    pub const ContentModuleId: ModuleId = ModuleId(*b"mContent"); // module content
    pub const MaxModerators: u64 = 5;
    pub const CleanupMargin: u32 = 3;
    pub const CleanupCost: u32 = 1;
    pub const PricePerByte: u32 = 2;
    pub const VideoCommentsModuleId: ModuleId = ModuleId(*b"m0:forum"); // module : forum
    pub const BloatBondCap: u32 = 1000;
<<<<<<< HEAD
    pub const VideosMigrationsEachBlock: u64 = VIDEO_MIGRATIONS_PER_BLOCK;
    pub const ChannelsMigrationsEachBlock: u64 = CHANNEL_MIGRATIONS_PER_BLOCK;
    pub const BagDeletionPrize: u64 = BAG_DELETION_PRIZE;
=======
>>>>>>> 41d156c0
}

impl Trait for Test {
    /// The overarching event type.
    type Event = MetaEvent;

    /// Type of identifier for Videos
    type VideoId = u64;

    /// Type of identifier for open auctions
    type OpenAuctionId = u64;

    /// Type of identifier for Video Categories
    type VideoCategoryId = u64;

    /// Type of identifier for Channel Categories
    type ChannelCategoryId = u64;

    /// The maximum number of curators per group constraint
    type MaxNumberOfCuratorsPerGroup = MaxNumberOfCuratorsPerGroup;

    /// The data object used in storage
    type DataObjectStorage = storage::Module<Self>;

    /// VideoPostId Type
    type VideoPostId = u64;

    /// VideoPost Reaction Type
    type ReactionId = u64;

    /// moderators limit
    type MaxModerators = MaxModerators;

    /// price per byte
    type PricePerByte = PricePerByte;

    /// cleanup margin
    type CleanupMargin = CleanupMargin;

    /// bloat bond cap
    type BloatBondCap = BloatBondCap;

    /// cleanup cost
    type CleanupCost = CleanupCost;

    /// module id
    type ModuleId = ContentModuleId;

<<<<<<< HEAD
    type VideosMigrationsEachBlock = VideosMigrationsEachBlock;

    type ChannelsMigrationsEachBlock = ChannelsMigrationsEachBlock;

    type BagDeletionPrize = BagDeletionPrize;
=======
    /// membership info provider
    type MemberAuthenticator = MemberInfoProvider;
>>>>>>> 41d156c0
}

// #[derive (Default)]
pub struct ExtBuilder {
    next_channel_category_id: u64,
    next_channel_id: u64,
    next_video_category_id: u64,
    next_video_id: u64,
    next_curator_group_id: u64,
    next_video_post_id: u64,
    max_reward_allowed: BalanceOf<Test>,
    min_cashout_allowed: BalanceOf<Test>,
    min_auction_duration: u64,
    max_auction_duration: u64,
    min_auction_extension_period: u64,
    max_auction_extension_period: u64,
    min_bid_lock_duration: u64,
    max_bid_lock_duration: u64,
    min_starting_price: u64,
    max_starting_price: u64,
    min_creator_royalty: Perbill,
    max_creator_royalty: Perbill,
    min_bid_step: u64,
    max_bid_step: u64,
    platform_fee_percentage: Perbill,
    auction_starts_at_max_delta: u64,
    max_auction_whitelist_length: u32,
}

impl Default for ExtBuilder {
    // init test scenario for ExtBuilder
    fn default() -> Self {
        Self {
            next_channel_category_id: 1,
            next_channel_id: 1,
            next_video_category_id: 1,
            next_video_id: 1,
            next_curator_group_id: 1,
            next_video_post_id: 1,
            max_reward_allowed: BalanceOf::<Test>::from(1_000u32),
            min_cashout_allowed: BalanceOf::<Test>::from(1u32),
            min_auction_duration: 5,
            max_auction_duration: 20,
            min_auction_extension_period: 4,
            max_auction_extension_period: 30,
            min_bid_lock_duration: 2,
            max_bid_lock_duration: 10,
            min_starting_price: 10,
            max_starting_price: 1000,
            min_creator_royalty: Perbill::from_percent(1),
            max_creator_royalty: Perbill::from_percent(5),
            min_bid_step: 10,
            max_bid_step: 100,
            platform_fee_percentage: Perbill::from_percent(1),
            auction_starts_at_max_delta: 90_000,
            max_auction_whitelist_length: 4,
        }
    }
}

impl ExtBuilder {
    pub fn build(self) -> sp_io::TestExternalities {
        let mut t = frame_system::GenesisConfig::default()
            .build_storage::<Test>()
            .unwrap();

        // the same as t.top().extend(GenesisConfig::<Test> etc...)
        GenesisConfig::<Test> {
            next_channel_category_id: self.next_channel_category_id,
            next_channel_id: self.next_channel_id,
            next_video_category_id: self.next_video_category_id,
            next_video_id: self.next_video_id,
            next_curator_group_id: self.next_curator_group_id,
            next_video_post_id: self.next_video_post_id,
            max_reward_allowed: self.max_reward_allowed,
            min_cashout_allowed: self.min_cashout_allowed,
            min_auction_duration: self.min_auction_duration,
            max_auction_duration: self.max_auction_duration,
            min_auction_extension_period: self.min_auction_extension_period,
            max_auction_extension_period: self.max_auction_extension_period,
            min_bid_lock_duration: self.min_bid_lock_duration,
            max_bid_lock_duration: self.max_bid_lock_duration,
            min_starting_price: self.min_starting_price,
            max_starting_price: self.max_starting_price,
            min_creator_royalty: self.min_creator_royalty,
            max_creator_royalty: self.max_creator_royalty,
            min_bid_step: self.min_bid_step,
            max_bid_step: self.max_bid_step,
            platform_fee_percentage: self.platform_fee_percentage,
            auction_starts_at_max_delta: self.auction_starts_at_max_delta,
            max_auction_whitelist_length: self.max_auction_whitelist_length,
        }
        .assimilate_storage(&mut t)
        .unwrap();

        t.into()
    }
}

pub fn with_default_mock_builder<R, F: FnOnce() -> R>(f: F) -> R {
    ExtBuilder::default().build().execute_with(|| f())
}

// Recommendation from Parity on testing on_finalize
// https://substrate.dev/docs/en/next/development/module/tests
pub fn run_to_block(n: u64) {
    while System::block_number() < n {
        <Content as OnFinalize<u64>>::on_finalize(System::block_number());
        System::set_block_number(System::block_number() + 1);
        <Content as OnInitialize<u64>>::on_initialize(System::block_number());
        <System as OnInitialize<u64>>::on_initialize(System::block_number());
    }
}

pub fn assert_event(tested_event: MetaEvent, number_of_events_after_call: usize) {
    // Ensure  runtime events length is equal to expected number of events after call
    assert_eq!(System::events().len(), number_of_events_after_call);

    // Ensure  last emitted event is equal to expected one
    assert_eq!(System::events().iter().last().unwrap().event, tested_event);
}

/// Get good params for open auction
pub fn get_open_auction_params() -> OpenAuctionParams<Test> {
    OpenAuctionParams::<Test> {
        starting_price: Content::min_starting_price(),
        buy_now_price: None,
        whitelist: BTreeSet::new(),
        bid_lock_duration: Content::min_bid_lock_duration(),
    }
}

// membership trait implementation and related stuff

parameter_types! {
    pub const ExistentialDeposit: u32 = 0;
    pub const DefaultMembershipPrice: u64 = 100;
    pub const InvitedMemberLockId: [u8; 8] = [2; 8];
    pub const StakingCandidateLockId: [u8; 8] = [3; 8];
    pub const CandidateStake: u64 = 100;
}

parameter_types! {
    pub const MaxWorkerNumberLimit: u32 = 3;
    pub const LockId: LockIdentifier = [9; 8];
    pub const DefaultInitialInvitationBalance: u64 = 100;
    pub const ReferralCutMaximumPercent: u8 = 50;
    pub const MinimumStakeForOpening: u32 = 50;
    pub const MinimumApplicationStake: u32 = 50;
    pub const LeaderOpeningStake: u32 = 20;
}

impl membership::Trait for Test {
    type Event = MetaEvent;
    type DefaultMembershipPrice = DefaultMembershipPrice;
    type ReferralCutMaximumPercent = ReferralCutMaximumPercent;
    type WorkingGroup = ();
    type DefaultInitialInvitationBalance = DefaultInitialInvitationBalance;
    type InvitedMemberStakingHandler = staking_handler::StakingManager<Self, InvitedMemberLockId>;
    type StakingCandidateStakingHandler =
        staking_handler::StakingManager<Self, StakingCandidateLockId>;
    type CandidateStake = CandidateStake;
    type WeightInfo = ();
}

pub const WORKING_GROUP_BUDGET: u64 = 100;

thread_local! {
    pub static WG_BUDGET: RefCell<u64> = RefCell::new(WORKING_GROUP_BUDGET);
    pub static LEAD_SET: RefCell<bool> = RefCell::new(bool::default());
}

impl common::working_group::WorkingGroupBudgetHandler<Test> for () {
    fn get_budget() -> u64 {
        WG_BUDGET.with(|val| *val.borrow())
    }

    fn set_budget(new_value: u64) {
        WG_BUDGET.with(|val| {
            *val.borrow_mut() = new_value;
        });
    }
}

impl common::working_group::WorkingGroupAuthenticator<Test> for () {
    fn ensure_worker_origin(
        _origin: <Test as frame_system::Trait>::Origin,
        _worker_id: &<Test as common::membership::MembershipTypes>::ActorId,
    ) -> DispatchResult {
        unimplemented!()
    }

    fn ensure_leader_origin(_origin: <Test as frame_system::Trait>::Origin) -> DispatchResult {
        unimplemented!()
    }

    fn get_leader_member_id() -> Option<<Test as common::membership::MembershipTypes>::MemberId> {
        unimplemented!()
    }

    fn is_leader_account_id(_account_id: &<Test as frame_system::Trait>::AccountId) -> bool {
        unimplemented!()
    }

    fn is_worker_account_id(
        _account_id: &<Test as frame_system::Trait>::AccountId,
        _worker_id: &<Test as common::membership::MembershipTypes>::ActorId,
    ) -> bool {
        unimplemented!()
    }

    fn worker_exists(_worker_id: &<Test as common::membership::MembershipTypes>::ActorId) -> bool {
        unimplemented!();
    }

    fn ensure_worker_exists(
        _worker_id: &<Test as common::membership::MembershipTypes>::ActorId,
    ) -> DispatchResult {
        unimplemented!();
    }
}

impl LockComparator<u64> for Test {
    fn are_locks_conflicting(new_lock: &LockIdentifier, existing_locks: &[LockIdentifier]) -> bool {
        if *new_lock == InvitedMemberLockId::get() {
            existing_locks.contains(new_lock)
        } else {
            false
        }
    }
}

pub struct MemberInfoProvider {}
impl MembershipInfoProvider<Test> for MemberInfoProvider {
    fn controller_account_id(
        member_id: common::MemberId<Test>,
    ) -> Result<AccountId, DispatchError> {
        match member_id {
            DEFAULT_MEMBER_ID => Ok(DEFAULT_MEMBER_ACCOUNT_ID),
            SECOND_MEMBER_ID => Ok(SECOND_MEMBER_ACCOUNT_ID),
            UNAUTHORIZED_MEMBER_ID => Ok(UNAUTHORIZED_MEMBER_ACCOUNT_ID),
            UNAUTHORIZED_COLLABORATOR_MEMBER_ID => Ok(UNAUTHORIZED_COLLABORATOR_MEMBER_ACCOUNT_ID),
            COLLABORATOR_MEMBER_ID => Ok(COLLABORATOR_MEMBER_ACCOUNT_ID),
            UNAUTHORIZED_MODERATOR_ID => Ok(UNAUTHORIZED_MODERATOR_ACCOUNT_ID),
            DEFAULT_MODERATOR_ID => Ok(DEFAULT_MODERATOR_ACCOUNT_ID),
            _ => Err(DispatchError::Other("no account found")),
        }
    }
}

// storage & distribution wg auth
// working group integration
pub struct StorageWG;
pub struct DistributionWG;

impl common::working_group::WorkingGroupAuthenticator<Test> for StorageWG {
    fn ensure_worker_origin(
        origin: <Test as frame_system::Trait>::Origin,
        _worker_id: &<Test as common::membership::MembershipTypes>::ActorId,
    ) -> DispatchResult {
        let account_id = ensure_signed(origin)?;
        ensure!(
            account_id == DEFAULT_STORAGE_PROVIDER_ACCOUNT_ID,
            DispatchError::BadOrigin,
        );
        Ok(())
    }

    fn ensure_leader_origin(origin: <Test as frame_system::Trait>::Origin) -> DispatchResult {
        let account_id = ensure_signed(origin)?;
        ensure!(
            account_id == STORAGE_WG_LEADER_ACCOUNT_ID,
            DispatchError::BadOrigin,
        );
        Ok(())
    }

    fn get_leader_member_id() -> Option<<Test as common::membership::MembershipTypes>::MemberId> {
        unimplemented!()
    }

    fn is_leader_account_id(_account_id: &<Test as frame_system::Trait>::AccountId) -> bool {
        unimplemented!()
    }

    fn is_worker_account_id(
        _account_id: &<Test as frame_system::Trait>::AccountId,
        _worker_id: &<Test as common::membership::MembershipTypes>::ActorId,
    ) -> bool {
        unimplemented!()
    }

    fn worker_exists(worker_id: &<Test as common::membership::MembershipTypes>::ActorId) -> bool {
        Self::ensure_worker_exists(worker_id).is_ok()
    }

    fn ensure_worker_exists(
        worker_id: &<Test as common::membership::MembershipTypes>::ActorId,
    ) -> DispatchResult {
        let allowed_storage_providers =
            vec![DEFAULT_STORAGE_PROVIDER_ID, ANOTHER_STORAGE_PROVIDER_ID];
        ensure!(
            allowed_storage_providers.contains(worker_id),
            DispatchError::Other("Invailid worker"),
        );
        Ok(())
    }
}

impl common::working_group::WorkingGroupAuthenticator<Test> for DistributionWG {
    fn ensure_worker_origin(
        origin: <Test as frame_system::Trait>::Origin,
        _worker_id: &<Test as common::membership::MembershipTypes>::ActorId,
    ) -> DispatchResult {
        let account_id = ensure_signed(origin)?;
        ensure!(
            account_id == DEFAULT_DISTRIBUTION_PROVIDER_ACCOUNT_ID,
            DispatchError::BadOrigin,
        );
        Ok(())
    }

    fn ensure_leader_origin(origin: <Test as frame_system::Trait>::Origin) -> DispatchResult {
        let account_id = ensure_signed(origin)?;
        ensure!(
            account_id == DISTRIBUTION_WG_LEADER_ACCOUNT_ID,
            DispatchError::BadOrigin,
        );
        Ok(())
    }

    fn get_leader_member_id() -> Option<<Test as common::membership::MembershipTypes>::MemberId> {
        unimplemented!()
    }

    fn is_leader_account_id(_account_id: &<Test as frame_system::Trait>::AccountId) -> bool {
        unimplemented!()
    }

    fn is_worker_account_id(
        _account_id: &<Test as frame_system::Trait>::AccountId,
        _worker_id: &<Test as common::membership::MembershipTypes>::ActorId,
    ) -> bool {
        unimplemented!()
    }

    fn worker_exists(worker_id: &<Test as common::membership::MembershipTypes>::ActorId) -> bool {
        Self::ensure_worker_exists(worker_id).is_ok()
    }

    fn ensure_worker_exists(
        worker_id: &<Test as common::membership::MembershipTypes>::ActorId,
    ) -> DispatchResult {
        let allowed_storage_providers = vec![
            DEFAULT_DISTRIBUTION_PROVIDER_ID,
            ANOTHER_DISTRIBUTION_PROVIDER_ID,
        ];
        ensure!(
            allowed_storage_providers.contains(worker_id),
            DispatchError::Other("Invailid worker"),
        );
        Ok(())
    }
}

impl common::working_group::WorkingGroupBudgetHandler<Test> for StorageWG {
    fn get_budget() -> u64 {
        unimplemented!()
    }

    fn set_budget(_new_value: u64) {
        unimplemented!()
    }
}

impl common::working_group::WorkingGroupBudgetHandler<Test> for DistributionWG {
    fn get_budget() -> u64 {
        unimplemented!()
    }

    fn set_budget(_new_value: u64) {
        unimplemented!()
    }
}<|MERGE_RESOLUTION|>--- conflicted
+++ resolved
@@ -332,12 +332,7 @@
     pub const PricePerByte: u32 = 2;
     pub const VideoCommentsModuleId: ModuleId = ModuleId(*b"m0:forum"); // module : forum
     pub const BloatBondCap: u32 = 1000;
-<<<<<<< HEAD
-    pub const VideosMigrationsEachBlock: u64 = VIDEO_MIGRATIONS_PER_BLOCK;
-    pub const ChannelsMigrationsEachBlock: u64 = CHANNEL_MIGRATIONS_PER_BLOCK;
     pub const BagDeletionPrize: u64 = BAG_DELETION_PRIZE;
-=======
->>>>>>> 41d156c0
 }
 
 impl Trait for Test {
@@ -386,16 +381,10 @@
     /// module id
     type ModuleId = ContentModuleId;
 
-<<<<<<< HEAD
-    type VideosMigrationsEachBlock = VideosMigrationsEachBlock;
-
-    type ChannelsMigrationsEachBlock = ChannelsMigrationsEachBlock;
-
     type BagDeletionPrize = BagDeletionPrize;
-=======
+
     /// membership info provider
     type MemberAuthenticator = MemberInfoProvider;
->>>>>>> 41d156c0
 }
 
 // #[derive (Default)]
