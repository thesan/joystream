#![cfg(test)]
use crate::tests::fixtures::*;
use crate::tests::mock::*;
use crate::*;
use frame_support::{assert_err, assert_noop, assert_ok};
use std::iter::FromIterator;

const NEXT_BID_OFFSET: u64 = 10;
const DEFAULT_BUY_NOW_PRICE: u64 = 1_000;
const AUCTION_DURATION: u64 = 10;
const BIDDER_BALANCE: u64 = NEXT_BID_OFFSET.saturating_add(DEFAULT_BUY_NOW_PRICE);

fn setup_open_auction_scenario() {
    let video_id = NextVideoId::<Test>::get();

    create_initial_storage_buckets_helper();
    increase_account_balance_helper(DEFAULT_MEMBER_ACCOUNT_ID, INITIAL_BALANCE);
    create_default_member_owned_channel_with_video();

    // Issue nft
    assert_ok!(Content::issue_nft(
        Origin::signed(DEFAULT_MEMBER_ACCOUNT_ID),
        ContentActor::Member(DEFAULT_MEMBER_ID),
        video_id,
        NftIssuanceParameters::<Test>::default(),
    ));

    let auction_params = OpenAuctionParams::<Test> {
        starting_price: Content::min_starting_price(),
        buy_now_price: Some(DEFAULT_BUY_NOW_PRICE),
        bid_lock_duration: Content::min_bid_lock_duration(),
        whitelist: BTreeSet::new(),
        starts_at: None,
    };

    // Start nft auction
    assert_ok!(Content::start_open_auction(
        Origin::signed(DEFAULT_MEMBER_ACCOUNT_ID),
        ContentActor::Member(DEFAULT_MEMBER_ID),
        video_id,
        auction_params,
    ));
}

fn setup_english_auction_scenario() {
    let video_id = NextVideoId::<Test>::get();

    create_initial_storage_buckets_helper();
    increase_account_balance_helper(DEFAULT_MEMBER_ACCOUNT_ID, INITIAL_BALANCE);
    create_default_member_owned_channel_with_video();

    // Issue nft
    assert_ok!(Content::issue_nft(
        Origin::signed(DEFAULT_MEMBER_ACCOUNT_ID),
        ContentActor::Member(DEFAULT_MEMBER_ID),
        video_id,
        NftIssuanceParameters::<Test>::default(),
    ));

    let auction_params = EnglishAuctionParams::<Test> {
        starting_price: Content::min_starting_price(),
        buy_now_price: Some(DEFAULT_BUY_NOW_PRICE),
        extension_period: Content::min_auction_extension_period(),
        min_bid_step: Content::min_bid_step(),
        starts_at: None,
        duration: AUCTION_DURATION,
        whitelist: BTreeSet::new(),
    };

    // Start nft auction
    assert_ok!(Content::start_english_auction(
        Origin::signed(DEFAULT_MEMBER_ACCOUNT_ID),
        ContentActor::Member(DEFAULT_MEMBER_ID),
        video_id,
        auction_params,
    ));
}

fn setup_open_auction_scenario_with_bid(amount: u64) {
    let video_id = Content::next_video_id();
    setup_open_auction_scenario();

    // Make an attempt to make auction bid if bid step constraint violated
    assert_ok!(Content::make_open_auction_bid(
        Origin::signed(SECOND_MEMBER_ACCOUNT_ID),
        SECOND_MEMBER_ID,
        video_id,
        amount,
    ));

    assert_eq!(
        System::events().last().unwrap().event,
        MetaEvent::Content(RawEvent::AuctionBidMade(
            SECOND_MEMBER_ID,
            video_id,
            amount,
            None
        ))
    );
}

#[test]
fn make_bid() {
    with_default_mock_builder(|| {
        // Run to block one to see emitted events
        run_to_block(1);

        let video_id = NextVideoId::<Test>::get();

        create_initial_storage_buckets_helper();
        increase_account_balance_helper(DEFAULT_MEMBER_ACCOUNT_ID, INITIAL_BALANCE);
        create_default_member_owned_channel_with_video();

        // Issue nft
        assert_ok!(Content::issue_nft(
            Origin::signed(DEFAULT_MEMBER_ACCOUNT_ID),
            ContentActor::Member(DEFAULT_MEMBER_ID),
            video_id,
            NftIssuanceParameters::<Test>::default(),
        ));

        let auction_params = get_open_auction_params();

        // Start nft auction
        assert_ok!(Content::start_open_auction(
            Origin::signed(DEFAULT_MEMBER_ACCOUNT_ID),
            ContentActor::Member(DEFAULT_MEMBER_ID),
            video_id,
            auction_params,
        ));

        // Runtime tested state before call

        // deposit initial balance
        let bid = Content::min_starting_price();

        let _ = balances::Pallet::<Test>::deposit_creating(&SECOND_MEMBER_ACCOUNT_ID, ed() + bid);

        let module_account_id = ContentTreasury::<Test>::module_account_id();
        assert_eq!(Balances::<Test>::usable_balance(&module_account_id), ed());

        // Make nft auction bid
        assert_ok!(Content::make_open_auction_bid(
            Origin::signed(SECOND_MEMBER_ACCOUNT_ID),
            SECOND_MEMBER_ID,
            video_id,
            bid,
        ));

        // Module account contains a bid.
        assert_eq!(
            Balances::<Test>::usable_balance(&module_account_id),
            ed() + bid
        );

        // Ensure nft status changed to given Auction
        let nft = Content::ensure_nft_exists(video_id).unwrap();
        assert!(matches!(
            nft.transactional_status,
            TransactionalStatus::<Test>::OpenAuction(_),
        ));

        // Last event checked
        assert_eq!(
            System::events().last().unwrap().event,
            MetaEvent::Content(RawEvent::AuctionBidMade(
                SECOND_MEMBER_ID,
                video_id,
                bid,
                None
            )),
        );
    })
}

#[test]
fn make_bid_auth_failed() {
    with_default_mock_builder(|| {
        // Run to block one to see emitted events
        run_to_block(1);

        let video_id = NextVideoId::<Test>::get();

        create_initial_storage_buckets_helper();
        increase_account_balance_helper(DEFAULT_MEMBER_ACCOUNT_ID, INITIAL_BALANCE);
        create_default_member_owned_channel_with_video();

        // Issue nft
        assert_ok!(Content::issue_nft(
            Origin::signed(DEFAULT_MEMBER_ACCOUNT_ID),
            ContentActor::Member(DEFAULT_MEMBER_ID),
            video_id,
            NftIssuanceParameters::<Test>::default(),
        ));

        let auction_params = get_open_auction_params();

        // Start nft auction
        assert_ok!(Content::start_open_auction(
            Origin::signed(DEFAULT_MEMBER_ACCOUNT_ID),
            ContentActor::Member(DEFAULT_MEMBER_ID),
            video_id,
            auction_params,
        ));

        // deposit initial balance
        let bid = Content::min_starting_price();

        let _ = balances::Pallet::<Test>::deposit_creating(&SECOND_MEMBER_ACCOUNT_ID, ed() + bid);

        // Make an attempt to make auction bid providing wrong credentials
        let make_bid_result = Content::make_open_auction_bid(
            Origin::signed(UNAUTHORIZED_MEMBER_ACCOUNT_ID),
            DEFAULT_MEMBER_ID,
            video_id,
            bid,
        );

        // Failure checked
        assert_err!(make_bid_result, Error::<Test>::MemberAuthFailed);
    })
}

#[test]
fn make_bid_insufficient_balance() {
    with_default_mock_builder(|| {
        let video_id = NextVideoId::<Test>::get();
        ContentTest::with_member_channel().with_video_nft().setup();

        let auction_params = get_open_auction_params();

        // Start nft auction
        assert_ok!(Content::start_open_auction(
            Origin::signed(DEFAULT_MEMBER_ACCOUNT_ID),
            ContentActor::Member(DEFAULT_MEMBER_ID),
            video_id,
            auction_params,
        ));

        let bid = Content::min_starting_price();

        // Make an attempt to make auction bid if account has insufficient balance
        increase_account_balance_helper(SECOND_MEMBER_ACCOUNT_ID, ed() + bid - 1);
        assert_noop!(
            Content::make_open_auction_bid(
                Origin::signed(SECOND_MEMBER_ACCOUNT_ID),
                SECOND_MEMBER_ID,
                video_id,
                bid,
            ),
            Error::<Test>::InsufficientBalance
        );
    })
}

#[test]
fn make_bid_locked_balance() {
    with_default_mock_builder(|| {
        let video_id = NextVideoId::<Test>::get();
        ContentTest::with_member_channel().with_video_nft().setup();

        let auction_params = get_open_auction_params();

        // Start nft auction
        assert_ok!(Content::start_open_auction(
            Origin::signed(DEFAULT_MEMBER_ACCOUNT_ID),
            ContentActor::Member(DEFAULT_MEMBER_ID),
            video_id,
            auction_params,
        ));

        let bid = Content::min_starting_price();

        // Make an attempt to make auction bid with insufficient usable balance
        increase_account_balance_helper(SECOND_MEMBER_ACCOUNT_ID, ed() + bid);
        set_invitation_lock(&SECOND_MEMBER_ACCOUNT_ID, ed() + 1);

        assert_noop!(
            Content::make_open_auction_bid(
                Origin::signed(SECOND_MEMBER_ACCOUNT_ID),
                SECOND_MEMBER_ID,
                video_id,
                bid,
            ),
            Error::<Test>::InsufficientBalance
        );
    })
}

#[test]
fn make_bid_video_does_not_exist() {
    with_default_mock_builder(|| {
        // Run to block one to see emitted events
        run_to_block(1);

        let video_id = NextVideoId::<Test>::get();

        // deposit initial balance
        let bid = Content::min_starting_price();

        let _ = balances::Pallet::<Test>::deposit_creating(&SECOND_MEMBER_ACCOUNT_ID, ed() + bid);

        // Make an attempt to make auction bid if corresponding video does not exist
        let make_bid_result = Content::make_open_auction_bid(
            Origin::signed(SECOND_MEMBER_ACCOUNT_ID),
            SECOND_MEMBER_ID,
            video_id,
            bid,
        );

        // Failure checked
        assert_err!(make_bid_result, Error::<Test>::VideoDoesNotExist);
    })
}

#[test]
fn make_bid_nft_is_not_issued() {
    with_default_mock_builder(|| {
        // Run to block one to see emitted events
        run_to_block(1);

        let video_id = NextVideoId::<Test>::get();

        create_initial_storage_buckets_helper();
        increase_account_balance_helper(DEFAULT_MEMBER_ACCOUNT_ID, INITIAL_BALANCE);
        create_default_member_owned_channel_with_video();

        // deposit initial balance
        let bid = Content::min_starting_price();

        let _ = balances::Pallet::<Test>::deposit_creating(&SECOND_MEMBER_ACCOUNT_ID, ed() + bid);

        // Make an attempt to make auction bid if corresponding nft is not issued yet
        let make_bid_result = Content::make_open_auction_bid(
            Origin::signed(SECOND_MEMBER_ACCOUNT_ID),
            SECOND_MEMBER_ID,
            video_id,
            bid,
        );

        // Failure checked
        assert_err!(make_bid_result, Error::<Test>::NftDoesNotExist);
    })
}

#[test]
fn make_bid_nft_is_not_in_auction_state() {
    with_default_mock_builder(|| {
        // Run to block one to see emitted events
        run_to_block(1);

        let video_id = NextVideoId::<Test>::get();

        create_initial_storage_buckets_helper();
        increase_account_balance_helper(DEFAULT_MEMBER_ACCOUNT_ID, INITIAL_BALANCE);
        create_default_member_owned_channel_with_video();

        // Issue nft
        assert_ok!(Content::issue_nft(
            Origin::signed(DEFAULT_MEMBER_ACCOUNT_ID),
            ContentActor::Member(DEFAULT_MEMBER_ID),
            video_id,
            NftIssuanceParameters::<Test>::default(),
        ));

        // deposit initial balance
        let bid = Content::min_starting_price();

        let _ = balances::Pallet::<Test>::deposit_creating(&SECOND_MEMBER_ACCOUNT_ID, ed() + bid);

        // Make an attempt to make auction bid if corresponding nft is not in auction state
        let make_bid_result = Content::make_open_auction_bid(
            Origin::signed(SECOND_MEMBER_ACCOUNT_ID),
            SECOND_MEMBER_ID,
            video_id,
            bid,
        );

        // Failure checked
        assert_err!(make_bid_result, Error::<Test>::IsNotOpenAuctionType);
    })
}

#[test]
fn make_bid_nft_auction_expired() {
    with_default_mock_builder(|| {
        // Run to block one to see emitted events
        run_to_block(1);

        let video_id = NextVideoId::<Test>::get();

        create_initial_storage_buckets_helper();
        increase_account_balance_helper(DEFAULT_MEMBER_ACCOUNT_ID, INITIAL_BALANCE);
        create_default_member_owned_channel_with_video();

        // Issue nft
        assert_ok!(Content::issue_nft(
            Origin::signed(DEFAULT_MEMBER_ACCOUNT_ID),
            ContentActor::Member(DEFAULT_MEMBER_ID),
            video_id,
            NftIssuanceParameters::<Test>::default(),
        ));

        let auction_params = EnglishAuctionParams::<Test> {
            starting_price: Content::min_starting_price(),
            buy_now_price: None,
            extension_period: Content::min_auction_extension_period(),
            min_bid_step: Content::max_bid_step(),
            starts_at: None,
            duration: AUCTION_DURATION,
            whitelist: BTreeSet::new(),
        };

        // Start nft auction
        assert_ok!(Content::start_english_auction(
            Origin::signed(DEFAULT_MEMBER_ACCOUNT_ID),
            ContentActor::Member(DEFAULT_MEMBER_ID),
            video_id,
            auction_params,
        ));

        // Run to the block when auction expires
        run_to_block(AUCTION_DURATION + 2);

        // deposit initial balance
        let bid = Content::min_starting_price();

        let _ =
            balances::Pallet::<Test>::deposit_creating(&SECOND_MEMBER_ACCOUNT_ID, ed() + 2 * bid);

        // Make an attempt to make auction bid if corresponding english nft auction is already expired
        let make_bid_result = Content::make_english_auction_bid(
            Origin::signed(SECOND_MEMBER_ACCOUNT_ID),
            SECOND_MEMBER_ID,
            video_id,
            bid,
        );

        // Failure checked
        assert_err!(make_bid_result, Error::<Test>::NftAuctionIsAlreadyExpired);
    })
}

#[test]
fn make_bid_member_is_not_allowed_to_participate() {
    with_default_mock_builder(|| {
        // Run to block one to see emitted events
        run_to_block(1);

        let video_id = NextVideoId::<Test>::get();

        create_initial_storage_buckets_helper();
        increase_account_balance_helper(DEFAULT_MEMBER_ACCOUNT_ID, INITIAL_BALANCE);
        create_default_member_owned_channel_with_video();

        // Issue nft
        assert_ok!(Content::issue_nft(
            Origin::signed(DEFAULT_MEMBER_ACCOUNT_ID),
            ContentActor::Member(DEFAULT_MEMBER_ID),
            video_id,
            NftIssuanceParameters::<Test>::default(),
        ));

        let auction_params = OpenAuctionParams::<Test> {
            starting_price: Content::max_starting_price(),
            buy_now_price: None,
            starts_at: None,
            bid_lock_duration: Content::min_bid_lock_duration(),
            whitelist: BTreeSet::from_iter(
                vec![COLLABORATOR_MEMBER_ID, DEFAULT_CURATOR_MEMBER_ID].into_iter(),
            ),
        };

        // Start nft auction
        assert_ok!(Content::start_open_auction(
            Origin::signed(DEFAULT_MEMBER_ACCOUNT_ID),
            ContentActor::Member(DEFAULT_MEMBER_ID),
            video_id,
            auction_params,
        ));

        // Run to the block when auction expires
        run_to_block(Content::min_auction_duration() + 1);

        // deposit initial balance
        let bid = Content::min_starting_price();

        let _ =
            balances::Pallet::<Test>::deposit_creating(&SECOND_MEMBER_ACCOUNT_ID, ed() + 2 * bid);

        // Make an attempt to make auction bid on auction with whitelist if member is not whitelisted
        let make_bid_result = Content::make_open_auction_bid(
            Origin::signed(SECOND_MEMBER_ACCOUNT_ID),
            SECOND_MEMBER_ID,
            video_id,
            bid,
        );

        // Failure checked
        assert_err!(
            make_bid_result,
            Error::<Test>::MemberIsNotAllowedToParticipate
        );
    })
}

#[test]
fn make_bid_starting_price_constraint_violated() {
    with_default_mock_builder(|| {
        // Run to block one to see emitted events
        run_to_block(1);

        let video_id = NextVideoId::<Test>::get();

        create_initial_storage_buckets_helper();
        increase_account_balance_helper(DEFAULT_MEMBER_ACCOUNT_ID, INITIAL_BALANCE);
        create_default_member_owned_channel_with_video();

        // Issue nft
        assert_ok!(Content::issue_nft(
            Origin::signed(DEFAULT_MEMBER_ACCOUNT_ID),
            ContentActor::Member(DEFAULT_MEMBER_ID),
            video_id,
            NftIssuanceParameters::<Test>::default(),
        ));

        let auction_params = OpenAuctionParams::<Test> {
            starting_price: Content::max_starting_price(),
            buy_now_price: None,
            starts_at: None,
            bid_lock_duration: Content::min_bid_lock_duration(),
            whitelist: BTreeSet::new(),
        };

        // Start nft auction
        assert_ok!(Content::start_open_auction(
            Origin::signed(DEFAULT_MEMBER_ACCOUNT_ID),
            ContentActor::Member(DEFAULT_MEMBER_ID),
            video_id,
            auction_params,
        ));

        let bid = Content::min_starting_price();

        let _ = balances::Pallet::<Test>::deposit_creating(&SECOND_MEMBER_ACCOUNT_ID, ed() + bid);

        // Make an attempt to make auction bid if bid amount provided is less then auction starting price
        let make_bid_result = Content::make_open_auction_bid(
            Origin::signed(SECOND_MEMBER_ACCOUNT_ID),
            SECOND_MEMBER_ID,
            video_id,
            bid,
        );

        // Failure checked
        assert_err!(
            make_bid_result,
            Error::<Test>::StartingPriceConstraintViolated
        );
    })
}

#[test]
fn make_bid_fails_with_lower_offer_and_locking_period_not_expired() {
    with_default_mock_builder(|| {
        // Run to block one to see emitted events
        let start_block = 1;
        run_to_block(start_block);

        let video_id = Content::next_video_id();

        let low_bid = Content::min_starting_price();
        let high_bid = low_bid.saturating_add(NEXT_BID_OFFSET);

        increase_account_balance_helper(SECOND_MEMBER_ACCOUNT_ID, ed() + high_bid);
        setup_open_auction_scenario_with_bid(high_bid);

        // attemp to lower the offer while bid still locked -> error
        run_to_block(start_block + Content::min_bid_lock_duration() - 1);
        assert_err!(
            Content::make_open_auction_bid(
                Origin::signed(SECOND_MEMBER_ACCOUNT_ID),
                SECOND_MEMBER_ID,
                video_id,
                low_bid,
            ),
            Error::<Test>::BidLockDurationIsNotExpired
        );
    })
}

#[test]
fn make_bid_succeeds_with_higher_offer_and_locking_period_not_expired() {
    with_default_mock_builder(|| {
        // Run to block one to see emitted events
        run_to_block(1);

        let video_id = Content::next_video_id();
        let first_bid = Content::min_starting_price();
        let second_bid = first_bid.saturating_add(NEXT_BID_OFFSET);
        increase_account_balance_helper(SECOND_MEMBER_ACCOUNT_ID, ed() + second_bid);
        setup_open_auction_scenario_with_bid(first_bid);

        // attemp to lower the offer on the same block -> error
        assert_ok!(Content::make_open_auction_bid(
            Origin::signed(SECOND_MEMBER_ACCOUNT_ID),
            SECOND_MEMBER_ID,
            video_id,
            second_bid,
        ));
    })
}

#[test]
fn make_bid_fails_by_insufficient_funds_for_the_next_bid() {
    with_default_mock_builder(|| {
        // Run to block one to see emitted events
        run_to_block(1);

        let video_id = Content::next_video_id();
        let init_bid = Content::min_starting_price();
        increase_account_balance_helper(SECOND_MEMBER_ACCOUNT_ID, ed() + init_bid);

        setup_open_auction_scenario_with_bid(init_bid);

        increase_account_balance_helper(SECOND_MEMBER_ACCOUNT_ID, NEXT_BID_OFFSET - 1);
        let new_bid = init_bid + NEXT_BID_OFFSET;

        assert_err!(
            Content::make_open_auction_bid(
                Origin::signed(SECOND_MEMBER_ACCOUNT_ID),
                SECOND_MEMBER_ID,
                video_id,
                new_bid,
            ),
            Error::<Test>::InsufficientBalance
        );
    })
}

#[test]
fn make_english_auction_bid_ok_with_previous_amount_unreserved_and_free_balance_restored() {
    with_default_mock_builder(|| {
        // Run to block one to see emitted events
        run_to_block(1);

        let video_id = Content::next_video_id();
        let init_bid = Content::min_starting_price();
        increase_account_balance_helper(SECOND_MEMBER_ACCOUNT_ID, ed() + init_bid);

        setup_english_auction_scenario();

        assert_ok!(Content::make_english_auction_bid(
            Origin::signed(SECOND_MEMBER_ACCOUNT_ID),
            SECOND_MEMBER_ID,
            video_id,
            init_bid,
        ));

        let new_bid = init_bid.saturating_add(NEXT_BID_OFFSET);
        increase_account_balance_helper(COLLABORATOR_MEMBER_ACCOUNT_ID, ed() + new_bid);

        assert_ok!(Content::make_english_auction_bid(
            Origin::signed(COLLABORATOR_MEMBER_ACCOUNT_ID),
            COLLABORATOR_MEMBER_ID,
            video_id,
            new_bid,
        ));

        assert_eq!(
            Balances::<Test>::free_balance(SECOND_MEMBER_ACCOUNT_ID),
            ed() + init_bid
        );

        assert_eq!(
            Balances::<Test>::free_balance(COLLABORATOR_MEMBER_ACCOUNT_ID),
            ed()
        );
    })
}

#[test]
fn make_english_auction_bid_ok_with_previous_amount_unreserved_and_reserved_balance_zero() {
    with_default_mock_builder(|| {
        // Run to block one to see emitted events
        run_to_block(1);

        let video_id = Content::next_video_id();
        let init_bid = Content::min_starting_price();
        increase_account_balance_helper(SECOND_MEMBER_ACCOUNT_ID, init_bid);

        setup_english_auction_scenario();

        let _ = Content::make_open_auction_bid(
            Origin::signed(SECOND_MEMBER_ACCOUNT_ID),
            SECOND_MEMBER_ID,
            video_id,
            init_bid,
        );

        let new_bid = init_bid.saturating_add(NEXT_BID_OFFSET);
        increase_account_balance_helper(COLLABORATOR_MEMBER_ACCOUNT_ID, new_bid);

        let _ = Content::make_open_auction_bid(
            Origin::signed(COLLABORATOR_MEMBER_ACCOUNT_ID),
            COLLABORATOR_MEMBER_ID,
            video_id,
            new_bid,
        );

        assert_eq!(
            Balances::<Test>::reserved_balance(SECOND_MEMBER_ACCOUNT_ID),
            0,
        );
    })
}

#[test]
fn make_bid_succeeds_with_auction_completion_and_outstanding_bids() {
    with_default_mock_builder(|| {
        // Run to block one to see emitted events
        run_to_block(1);

        let video_id = Content::next_video_id();
        increase_account_balance_helper(SECOND_MEMBER_ACCOUNT_ID, BIDDER_BALANCE);
        setup_open_auction_scenario_with_bid(Content::min_starting_price());

        assert_ok!(Content::make_open_auction_bid(
            Origin::signed(SECOND_MEMBER_ACCOUNT_ID),
            SECOND_MEMBER_ID,
            video_id,
            DEFAULT_BUY_NOW_PRICE,
        ));

        assert_eq!(
            System::events().last().unwrap().event,
            MetaEvent::Content(RawEvent::BidMadeCompletingAuction(
                SECOND_MEMBER_ID,
                video_id,
                None,
            ))
        );
    })
}

#[test]
fn make_bid_succeeds_with_auction_completion_and_no_outstanding_bids() {
    with_default_mock_builder(|| {
        // Run to block one to see emitted events
        run_to_block(1);

        let video_id = Content::next_video_id();
        increase_account_balance_helper(SECOND_MEMBER_ACCOUNT_ID, BIDDER_BALANCE);
        setup_open_auction_scenario();

        assert_ok!(Content::make_open_auction_bid(
            Origin::signed(SECOND_MEMBER_ACCOUNT_ID),
            SECOND_MEMBER_ID,
            video_id,
            DEFAULT_BUY_NOW_PRICE,
        ));

        assert_eq!(
            System::events().last().unwrap().event,
            MetaEvent::Content(RawEvent::BidMadeCompletingAuction(
                SECOND_MEMBER_ID,
                video_id,
                None,
            ))
        );
    })
}

#[test]
fn make_bid_ok_with_open_auction_completion_and_total_balance_slashed() {
    with_default_mock_builder(|| {
        // Run to block one to see emitted events
        run_to_block(1);

        let video_id = Content::next_video_id();
        increase_account_balance_helper(SECOND_MEMBER_ACCOUNT_ID, ed() + BIDDER_BALANCE);
        setup_open_auction_scenario();

        assert_ok!(Content::make_open_auction_bid(
            Origin::signed(SECOND_MEMBER_ACCOUNT_ID),
            SECOND_MEMBER_ID,
            video_id,
            DEFAULT_BUY_NOW_PRICE + 10,
        ));

        assert_eq!(
            Balances::<Test>::free_balance(&SECOND_MEMBER_ACCOUNT_ID),
            ed() + BIDDER_BALANCE - DEFAULT_BUY_NOW_PRICE,
        );
    })
}

#[test]
fn make_bid_ok_with_open_auction_completion_and_no_reserve_balance_left_for_bidder() {
    with_default_mock_builder(|| {
        // Run to block one to see emitted events
        run_to_block(1);

        let video_id = Content::next_video_id();
        increase_account_balance_helper(SECOND_MEMBER_ACCOUNT_ID, ed() + BIDDER_BALANCE);
        setup_open_auction_scenario();

        assert_ok!(Content::make_open_auction_bid(
            Origin::signed(SECOND_MEMBER_ACCOUNT_ID),
            SECOND_MEMBER_ID,
            video_id,
            DEFAULT_BUY_NOW_PRICE + 10,
        ));

        assert_eq!(
            Balances::<Test>::reserved_balance(&SECOND_MEMBER_ACCOUNT_ID),
            0,
        );
    })
}

#[test]
<<<<<<< HEAD
fn make_bid_ok_with_english_auction_completion_with_bid_below_min_step() {
    ExtBuilder::default()
        .build_with_balances(vec![
            (SECOND_MEMBER_ACCOUNT_ID, BIDDER_BALANCE),
            (THIRD_MEMBER_ACCOUNT_ID, BIDDER_BALANCE),
        ])
        .execute_with(|| {
            ContentTest::default().with_video_nft().setup();
            StartEnglishAuctionFixture::default()
                .with_buy_now_price(DEFAULT_BUY_NOW_PRICE)
                .with_min_bid_step(BalanceOf::<Test>::from(20u32))
                .call_and_assert(Ok(()));

            assert_ok!(Content::make_english_auction_bid(
                Origin::signed(THIRD_MEMBER_ACCOUNT_ID),
                THIRD_MEMBER_ID,
                VideoId::one(),
                DEFAULT_BUY_NOW_PRICE - 10,
            ));
=======
fn make_bid_ok_with_english_auction_completion_and_total_balance_slashed() {
    with_default_mock_builder(|| {
        // Run to block one to see emitted events
        run_to_block(1);

        let video_id = Content::next_video_id();
        increase_account_balance_helper(SECOND_MEMBER_ACCOUNT_ID, ed() + BIDDER_BALANCE);
        setup_english_auction_scenario();
>>>>>>> baa26b13

            assert_ok!(Content::make_english_auction_bid(
                Origin::signed(SECOND_MEMBER_ACCOUNT_ID),
                SECOND_MEMBER_ID,
                VideoId::one(),
                DEFAULT_BUY_NOW_PRICE,
            ));
        })
}

<<<<<<< HEAD
#[test]
fn make_bid_ok_with_english_auction_completion_and_total_balance_slashed() {
    pub const BID_OFFER: u64 = DEFAULT_BUY_NOW_PRICE + 10;
    ExtBuilder::default()
        .build_with_balances(vec![(SECOND_MEMBER_ACCOUNT_ID, BIDDER_BALANCE)])
        .execute_with(|| {
            ContentTest::default().with_video_nft().setup();
            StartEnglishAuctionFixture::default()
                .with_buy_now_price(DEFAULT_BUY_NOW_PRICE)
                .call_and_assert(Ok(()));

            assert_ok!(Content::make_english_auction_bid(
                Origin::signed(SECOND_MEMBER_ACCOUNT_ID),
                SECOND_MEMBER_ID,
                VideoId::one(),
                BID_OFFER,
            ));

            assert_eq!(
                Balances::<Test>::usable_balance(&SECOND_MEMBER_ACCOUNT_ID),
                BIDDER_BALANCE - DEFAULT_BUY_NOW_PRICE,
            );
        })
=======
        assert_eq!(
            Balances::<Test>::usable_balance(&SECOND_MEMBER_ACCOUNT_ID),
            ed() + BIDDER_BALANCE - DEFAULT_BUY_NOW_PRICE,
        );
    })
>>>>>>> baa26b13
}

#[test]
fn make_bid_ok_with_open_auction_owner_account_increased_balance_by_correct_amount() {
    with_default_mock_builder(|| {
        // Run to block one to see emitted events
        run_to_block(1);

        let video_id = Content::next_video_id();
        increase_account_balance_helper(SECOND_MEMBER_ACCOUNT_ID, ed() + BIDDER_BALANCE);
        setup_open_auction_scenario();
        let balance_pre = channel_reward_account_balance(1u64);
        let auction_fee = Content::platform_fee_percentage().mul_floor(DEFAULT_BUY_NOW_PRICE);

        assert_ok!(Content::make_open_auction_bid(
            Origin::signed(SECOND_MEMBER_ACCOUNT_ID),
            SECOND_MEMBER_ID,
            video_id,
            DEFAULT_BUY_NOW_PRICE + 10,
        ));

        assert_eq!(
            channel_reward_account_balance(1u64),
            DEFAULT_BUY_NOW_PRICE + balance_pre - auction_fee
        );
    })
}

#[test]
fn make_bid_ok_with_english_auction_owner_account_increased_balance_by_correct_amount() {
    with_default_mock_builder(|| {
        // Run to block one to see emitted events
        run_to_block(1);

        let video_id = Content::next_video_id();
        increase_account_balance_helper(SECOND_MEMBER_ACCOUNT_ID, ed() + BIDDER_BALANCE);
        setup_english_auction_scenario();
        let balance_pre = channel_reward_account_balance(1u64);
        let auction_fee = Content::platform_fee_percentage().mul_floor(DEFAULT_BUY_NOW_PRICE);

        assert_ok!(Content::make_english_auction_bid(
            Origin::signed(SECOND_MEMBER_ACCOUNT_ID),
            SECOND_MEMBER_ID,
            video_id,
            DEFAULT_BUY_NOW_PRICE + 10,
        ));

        assert_eq!(
            channel_reward_account_balance(1u64),
            DEFAULT_BUY_NOW_PRICE + balance_pre - auction_fee,
        );
    })
}

#[test]
fn english_auction_bid_made_event_includes_prev_top_bidder() {
    with_default_mock_builder(|| {
        // Run to block one to see emitted events
        run_to_block(1);

        let video_id = Content::next_video_id();
        setup_english_auction_scenario();
        increase_account_balance_helper(DEFAULT_MEMBER_ACCOUNT_ID, BIDDER_BALANCE);
        increase_account_balance_helper(SECOND_MEMBER_ACCOUNT_ID, BIDDER_BALANCE);

        let first_bid_amount = Content::min_bid_step();
        let second_bid_amount = Content::min_bid_step() * 2;
        let third_bid_amount = Content::min_bid_step() * 3;

        assert_ok!(Content::make_english_auction_bid(
            Origin::signed(DEFAULT_MEMBER_ACCOUNT_ID),
            DEFAULT_MEMBER_ID,
            video_id,
            first_bid_amount,
        ));

        assert_eq!(
            System::events().last().unwrap().event,
            MetaEvent::Content(RawEvent::AuctionBidMade(
                DEFAULT_MEMBER_ID,
                video_id,
                first_bid_amount,
                None
            ))
        );

        assert_ok!(Content::make_english_auction_bid(
            Origin::signed(SECOND_MEMBER_ACCOUNT_ID),
            SECOND_MEMBER_ID,
            video_id,
            second_bid_amount,
        ));

        assert_eq!(
            System::events().last().unwrap().event,
            MetaEvent::Content(RawEvent::AuctionBidMade(
                SECOND_MEMBER_ID,
                video_id,
                second_bid_amount,
                Some(DEFAULT_MEMBER_ID)
            ))
        );

        assert_ok!(Content::make_english_auction_bid(
            Origin::signed(DEFAULT_MEMBER_ACCOUNT_ID),
            DEFAULT_MEMBER_ID,
            video_id,
            third_bid_amount,
        ));

        assert_eq!(
            System::events().last().unwrap().event,
            MetaEvent::Content(RawEvent::AuctionBidMade(
                DEFAULT_MEMBER_ID,
                video_id,
                third_bid_amount,
                Some(SECOND_MEMBER_ID)
            ))
        );
    })
}

#[test]
fn english_auction_bid_made_completing_auction_event_with_no_previous_bidder() {
    with_default_mock_builder(|| {
        // Run to block one to see emitted events
        run_to_block(1);

        let video_id = Content::next_video_id();
        setup_english_auction_scenario();
        increase_account_balance_helper(DEFAULT_MEMBER_ACCOUNT_ID, BIDDER_BALANCE);

        assert_ok!(Content::make_english_auction_bid(
            Origin::signed(DEFAULT_MEMBER_ACCOUNT_ID),
            DEFAULT_MEMBER_ID,
            video_id,
            DEFAULT_BUY_NOW_PRICE,
        ));

        assert_eq!(
            System::events().last().unwrap().event,
            MetaEvent::Content(RawEvent::BidMadeCompletingAuction(
                DEFAULT_MEMBER_ID,
                video_id,
                None,
            ))
        );
    })
}

#[test]
fn english_auction_bid_made_completing_auction_event_with_previous_bidder() {
    with_default_mock_builder(|| {
        // Run to block one to see emitted events
        run_to_block(1);

        let video_id = Content::next_video_id();
        setup_english_auction_scenario();
        increase_account_balance_helper(DEFAULT_MEMBER_ACCOUNT_ID, BIDDER_BALANCE);
        increase_account_balance_helper(SECOND_MEMBER_ACCOUNT_ID, BIDDER_BALANCE);

        assert_ok!(Content::make_english_auction_bid(
            Origin::signed(SECOND_MEMBER_ACCOUNT_ID),
            SECOND_MEMBER_ID,
            video_id,
            Content::min_bid_step(),
        ));

        assert_eq!(
            System::events().last().unwrap().event,
            MetaEvent::Content(RawEvent::AuctionBidMade(
                SECOND_MEMBER_ID,
                video_id,
                Content::min_bid_step(),
                None
            ))
        );

        assert_ok!(Content::make_english_auction_bid(
            Origin::signed(DEFAULT_MEMBER_ACCOUNT_ID),
            DEFAULT_MEMBER_ID,
            video_id,
            DEFAULT_BUY_NOW_PRICE
        ));

        assert_eq!(
            System::events().last().unwrap().event,
            MetaEvent::Content(RawEvent::BidMadeCompletingAuction(
                DEFAULT_MEMBER_ID,
                video_id,
                Some(SECOND_MEMBER_ID)
            ))
        );
    })
}

#[test]
fn make_bid_with_open_auction_is_not_started() {
    with_default_mock_builder(|| {
        let starting_block = 1;
        run_to_block(1);
        let video_id = NextVideoId::<Test>::get();

        create_initial_storage_buckets_helper();
        increase_account_balance_helper(DEFAULT_MEMBER_ACCOUNT_ID, INITIAL_BALANCE);
        create_default_member_owned_channel_with_video();

        // Issue nft
        assert_ok!(Content::issue_nft(
            Origin::signed(DEFAULT_MEMBER_ACCOUNT_ID),
            ContentActor::Member(DEFAULT_MEMBER_ID),
            video_id,
            NftIssuanceParameters::<Test>::default(),
        ));

        let auction_params = OpenAuctionParams::<Test> {
            starting_price: Content::max_starting_price(),
            buy_now_price: None,
            starts_at: Some(starting_block + 5),
            bid_lock_duration: Content::min_bid_lock_duration(),
            whitelist: BTreeSet::new(),
        };

        // Start nft auction
        assert_ok!(Content::start_open_auction(
            Origin::signed(DEFAULT_MEMBER_ACCOUNT_ID),
            ContentActor::Member(DEFAULT_MEMBER_ID),
            video_id,
            auction_params,
        ));

        // Make an attempt to make auction bid if auction is not started
        let bid = Content::min_starting_price();
        increase_account_balance_helper(SECOND_MEMBER_ACCOUNT_ID, ed() + bid);
        let make_bid_result = Content::make_open_auction_bid(
            Origin::signed(SECOND_MEMBER_ACCOUNT_ID),
            SECOND_MEMBER_ID,
            video_id,
            bid,
        );

        // Failure checked
        assert_err!(make_bid_result, Error::<Test>::AuctionDidNotStart);
    })
}

#[test]
fn make_bid_with_english_auction_is_not_started() {
    with_default_mock_builder(|| {
        let starting_block = 1;
        run_to_block(1);
        let video_id = NextVideoId::<Test>::get();

        create_initial_storage_buckets_helper();
        increase_account_balance_helper(DEFAULT_MEMBER_ACCOUNT_ID, INITIAL_BALANCE);
        create_default_member_owned_channel_with_video();

        // Issue nft
        assert_ok!(Content::issue_nft(
            Origin::signed(DEFAULT_MEMBER_ACCOUNT_ID),
            ContentActor::Member(DEFAULT_MEMBER_ID),
            video_id,
            NftIssuanceParameters::<Test>::default(),
        ));

        let auction_params = EnglishAuctionParams::<Test> {
            starting_price: Content::min_starting_price(),
            buy_now_price: None,
            extension_period: Content::min_auction_extension_period(),
            min_bid_step: Content::max_bid_step(),
            starts_at: Some(starting_block + 5),
            duration: AUCTION_DURATION,
            whitelist: BTreeSet::new(),
        };

        // Start nft auction
        assert_ok!(Content::start_english_auction(
            Origin::signed(DEFAULT_MEMBER_ACCOUNT_ID),
            ContentActor::Member(DEFAULT_MEMBER_ID),
            video_id,
            auction_params,
        ));

        // Make an attempt to make auction bid if auction is not started
        let bid = Content::min_starting_price();
        increase_account_balance_helper(SECOND_MEMBER_ACCOUNT_ID, ed() + bid);
        let make_bid_result = Content::make_english_auction_bid(
            Origin::signed(SECOND_MEMBER_ACCOUNT_ID),
            SECOND_MEMBER_ID,
            video_id,
            bid,
        );

        // Failure checked
        assert_err!(make_bid_result, Error::<Test>::AuctionDidNotStart);
    })
}

#[test]
fn english_auction_increased_bid_works_correctly() {
    with_default_mock_builder(|| {
        // Run to block one to see emitted events
        run_to_block(1);

        let video_id = Content::next_video_id();
        setup_english_auction_scenario();
        increase_account_balance_helper(
            SECOND_MEMBER_ACCOUNT_ID,
            ed() + 2 * Content::min_bid_step(),
        );

        let initial_balance = Balances::<Test>::usable_balance(&SECOND_MEMBER_ACCOUNT_ID);

        let bid1 = Content::min_bid_step();
        assert_ok!(Content::make_english_auction_bid(
            Origin::signed(SECOND_MEMBER_ACCOUNT_ID),
            SECOND_MEMBER_ID,
            video_id,
            bid1,
        ));
        assert_eq!(
            Balances::<Test>::usable_balance(&SECOND_MEMBER_ACCOUNT_ID),
            initial_balance - bid1
        );

        let bid2 = Content::min_bid_step() * 2;
        assert_ok!(Content::make_english_auction_bid(
            Origin::signed(SECOND_MEMBER_ACCOUNT_ID),
            SECOND_MEMBER_ID,
            video_id,
            bid2,
        ));
        assert_eq!(
            Balances::<Test>::usable_balance(&SECOND_MEMBER_ACCOUNT_ID),
            initial_balance - bid2
        );
    })
}

#[test]
fn open_auction_increased_bid_works_correctly() {
    with_default_mock_builder(|| {
        // Run to block one to see emitted events
        run_to_block(1);

        let video_id = Content::next_video_id();
        increase_account_balance_helper(
            SECOND_MEMBER_ACCOUNT_ID,
            ed() + 2 * Content::min_bid_step(),
        );
        setup_open_auction_scenario();

        let initial_balance = Balances::<Test>::usable_balance(&SECOND_MEMBER_ACCOUNT_ID);

        let bid1 = Content::min_bid_step();
        assert_ok!(Content::make_open_auction_bid(
            Origin::signed(SECOND_MEMBER_ACCOUNT_ID),
            SECOND_MEMBER_ID,
            video_id,
            bid1,
        ));
        assert_eq!(
            Balances::<Test>::usable_balance(&SECOND_MEMBER_ACCOUNT_ID),
            initial_balance - bid1
        );

        let bid2 = 2 * Content::min_bid_step();
        assert_ok!(Content::make_open_auction_bid(
            Origin::signed(SECOND_MEMBER_ACCOUNT_ID),
            SECOND_MEMBER_ID,
            video_id,
            bid2,
        ));
        assert_eq!(
            Balances::<Test>::usable_balance(&SECOND_MEMBER_ACCOUNT_ID),
            initial_balance - bid2
        );
    })
}

#[test]
fn open_auction_decreased_bid_works_correctly() {
    with_default_mock_builder(|| {
        // Run to block one to see emitted events
        run_to_block(1);

        let video_id = Content::next_video_id();
        increase_account_balance_helper(
            SECOND_MEMBER_ACCOUNT_ID,
            ed() + 2 * Content::min_bid_step(),
        );
        setup_open_auction_scenario();

        let initial_balance = Balances::<Test>::usable_balance(&SECOND_MEMBER_ACCOUNT_ID);

        let bid1 = 2 * Content::min_bid_step();
        assert_ok!(Content::make_open_auction_bid(
            Origin::signed(SECOND_MEMBER_ACCOUNT_ID),
            SECOND_MEMBER_ID,
            video_id,
            bid1,
        ));
        assert_eq!(
            Balances::<Test>::usable_balance(&SECOND_MEMBER_ACCOUNT_ID),
            initial_balance - bid1
        );

        run_to_block(1 + Content::min_bid_lock_duration());

        let bid2 = Content::min_bid_step();
        assert_ok!(Content::make_open_auction_bid(
            Origin::signed(SECOND_MEMBER_ACCOUNT_ID),
            SECOND_MEMBER_ID,
            video_id,
            bid2,
        ));
        assert_eq!(
            Balances::<Test>::usable_balance(&SECOND_MEMBER_ACCOUNT_ID),
            initial_balance - bid2
        );
    })
}

#[test]
fn make_open_auction_bid_fails_during_transfer() {
    with_default_mock_builder(|| {
        ContentTest::default()
            .with_video_nft_status(NftTransactionalStatusType::Auction(AuctionType::Open))
            .setup();
        increase_account_balance_helper(
            SECOND_MEMBER_ACCOUNT_ID,
            ed() + Content::min_starting_price(),
        );
        InitializeChannelTransferFixture::default()
            .with_new_member_channel_owner(THIRD_MEMBER_ID)
            .call_and_assert(Ok(()));

        assert_noop!(
            Content::make_open_auction_bid(
                Origin::signed(SECOND_MEMBER_ACCOUNT_ID),
                SECOND_MEMBER_ID,
                VideoId::one(),
                Content::min_starting_price(),
            ),
            Error::<Test>::InvalidChannelTransferStatus,
        );
    })
}

#[test]
fn make_english_auction_bid_fails_during_transfer() {
    with_default_mock_builder(|| {
        ContentTest::default()
            .with_video_nft_status(NftTransactionalStatusType::Auction(AuctionType::English))
            .setup();
        increase_account_balance_helper(SECOND_MEMBER_ACCOUNT_ID, Content::min_starting_price());
        InitializeChannelTransferFixture::default()
            .with_new_member_channel_owner(THIRD_MEMBER_ID)
            .call_and_assert(Ok(()));

        assert_noop!(
            Content::make_english_auction_bid(
                Origin::signed(SECOND_MEMBER_ACCOUNT_ID),
                SECOND_MEMBER_ID,
                VideoId::one(),
                Content::min_starting_price(),
            ),
            Error::<Test>::InvalidChannelTransferStatus,
        );
    })
}<|MERGE_RESOLUTION|>--- conflicted
+++ resolved
@@ -820,7 +820,6 @@
 }
 
 #[test]
-<<<<<<< HEAD
 fn make_bid_ok_with_english_auction_completion_with_bid_below_min_step() {
     ExtBuilder::default()
         .build_with_balances(vec![
@@ -840,16 +839,6 @@
                 VideoId::one(),
                 DEFAULT_BUY_NOW_PRICE - 10,
             ));
-=======
-fn make_bid_ok_with_english_auction_completion_and_total_balance_slashed() {
-    with_default_mock_builder(|| {
-        // Run to block one to see emitted events
-        run_to_block(1);
-
-        let video_id = Content::next_video_id();
-        increase_account_balance_helper(SECOND_MEMBER_ACCOUNT_ID, ed() + BIDDER_BALANCE);
-        setup_english_auction_scenario();
->>>>>>> baa26b13
 
             assert_ok!(Content::make_english_auction_bid(
                 Origin::signed(SECOND_MEMBER_ACCOUNT_ID),
@@ -860,7 +849,6 @@
         })
 }
 
-<<<<<<< HEAD
 #[test]
 fn make_bid_ok_with_english_auction_completion_and_total_balance_slashed() {
     pub const BID_OFFER: u64 = DEFAULT_BUY_NOW_PRICE + 10;
@@ -884,13 +872,6 @@
                 BIDDER_BALANCE - DEFAULT_BUY_NOW_PRICE,
             );
         })
-=======
-        assert_eq!(
-            Balances::<Test>::usable_balance(&SECOND_MEMBER_ACCOUNT_ID),
-            ed() + BIDDER_BALANCE - DEFAULT_BUY_NOW_PRICE,
-        );
-    })
->>>>>>> baa26b13
 }
 
 #[test]
