#![cfg(test)]
use crate::tests::fixtures::{
    create_default_member_owned_channel_with_video, create_initial_storage_buckets_helper,
    increase_account_balance_helper,
};
use crate::tests::mock::*;
use crate::*;
use frame_support::{assert_err, assert_ok};
use std::iter::FromIterator;

const NEXT_BID_OFFSET: u64 = 10;
const DEFAULT_BUY_NOW_PRICE: u64 = 1_000;
const AUCTION_DURATION: u64 = 10;
const BIDDER_BALANCE: u64 = NEXT_BID_OFFSET.saturating_add(DEFAULT_BUY_NOW_PRICE);

fn setup_open_auction_scenario() {
    let video_id = NextVideoId::<Test>::get();

    create_initial_storage_buckets_helper();
    increase_account_balance_helper(DEFAULT_MEMBER_ACCOUNT_ID, INITIAL_BALANCE);
    create_default_member_owned_channel_with_video();

    // Issue nft
    assert_ok!(Content::issue_nft(
        Origin::signed(DEFAULT_MEMBER_ACCOUNT_ID),
        ContentActor::Member(DEFAULT_MEMBER_ID),
        video_id,
        NftIssuanceParameters::<Test>::default(),
    ));

    let auction_params = OpenAuctionParams::<Test> {
        starting_price: Content::min_starting_price(),
        buy_now_price: Some(DEFAULT_BUY_NOW_PRICE),
        bid_lock_duration: Content::min_bid_lock_duration(),
        whitelist: BTreeSet::new(),
        starts_at: None,
    };

    // Start nft auction
    assert_ok!(Content::start_open_auction(
        Origin::signed(DEFAULT_MEMBER_ACCOUNT_ID),
        ContentActor::Member(DEFAULT_MEMBER_ID),
        video_id,
        auction_params.clone(),
    ));
}

fn setup_english_auction_scenario() {
    let video_id = NextVideoId::<Test>::get();

    create_initial_storage_buckets_helper();
    increase_account_balance_helper(DEFAULT_MEMBER_ACCOUNT_ID, INITIAL_BALANCE);
    create_default_member_owned_channel_with_video();

    // Issue nft
    assert_ok!(Content::issue_nft(
        Origin::signed(DEFAULT_MEMBER_ACCOUNT_ID),
        ContentActor::Member(DEFAULT_MEMBER_ID),
        video_id,
        NftIssuanceParameters::<Test>::default(),
    ));

    let auction_params = EnglishAuctionParams::<Test> {
        starts_at: None,
        starting_price: Content::min_starting_price(),
        buy_now_price: Some(DEFAULT_BUY_NOW_PRICE),
        extension_period: Content::min_auction_extension_period(),
<<<<<<< HEAD
        duration: Content::min_auction_duration(),
        min_bid_step: Content::min_bid_step(),
=======
        min_bid_step: Content::min_bid_step(),
        starts_at: None,
        duration: AUCTION_DURATION,
>>>>>>> 18df9fa2
        whitelist: BTreeSet::new(),
    };

    // Start nft auction
    assert_ok!(Content::start_english_auction(
        Origin::signed(DEFAULT_MEMBER_ACCOUNT_ID),
        ContentActor::Member(DEFAULT_MEMBER_ID),
        video_id,
        auction_params.clone(),
    ));
}

fn setup_open_auction_scenario_with_bid(amount: u64) {
    let video_id = Content::next_video_id();
    setup_open_auction_scenario();

    // Make an attempt to make auction bid if bid step constraint violated
    assert_ok!(Content::make_open_auction_bid(
        Origin::signed(SECOND_MEMBER_ACCOUNT_ID),
        SECOND_MEMBER_ID,
        video_id,
        amount,
    ));

    assert_eq!(
        System::events().last().unwrap().event,
        MetaEvent::content(RawEvent::AuctionBidMade(
            SECOND_MEMBER_ID,
            video_id,
            amount,
            None
        ))
    );
}

#[test]
fn make_bid() {
    with_default_mock_builder(|| {
        // Run to block one to see emitted events
        run_to_block(1);

        let video_id = NextVideoId::<Test>::get();

        create_initial_storage_buckets_helper();
        increase_account_balance_helper(DEFAULT_MEMBER_ACCOUNT_ID, INITIAL_BALANCE);
        create_default_member_owned_channel_with_video();

        // Issue nft
        assert_ok!(Content::issue_nft(
            Origin::signed(DEFAULT_MEMBER_ACCOUNT_ID),
            ContentActor::Member(DEFAULT_MEMBER_ID),
            video_id,
            NftIssuanceParameters::<Test>::default(),
        ));

        let auction_params = get_open_auction_params();

        // Start nft auction
        assert_ok!(Content::start_open_auction(
            Origin::signed(DEFAULT_MEMBER_ACCOUNT_ID),
            ContentActor::Member(DEFAULT_MEMBER_ID),
            video_id,
            auction_params.clone(),
        ));

        // Runtime tested state before call

        // deposit initial balance
        let bid = Content::min_starting_price();

        let _ = balances::Module::<Test>::deposit_creating(&SECOND_MEMBER_ACCOUNT_ID, bid);

        // Make nft auction bid
        assert_ok!(Content::make_open_auction_bid(
            Origin::signed(SECOND_MEMBER_ACCOUNT_ID),
            SECOND_MEMBER_ID,
            video_id,
            bid,
        ));

        // Ensure nft status changed to given Auction
        let nft = Content::ensure_nft_exists(video_id).unwrap();
        assert!(matches!(
            nft.transactional_status,
            TransactionalStatus::<Test>::OpenAuction(_),
        ));

        // Last event checked
        assert_eq!(
            System::events().last().unwrap().event,
            MetaEvent::content(RawEvent::AuctionBidMade(
                SECOND_MEMBER_ID,
                video_id,
                bid,
                None
            )),
        );
    })
}

#[test]
fn make_bid_auth_failed() {
    with_default_mock_builder(|| {
        // Run to block one to see emitted events
        run_to_block(1);

        let video_id = NextVideoId::<Test>::get();

        create_initial_storage_buckets_helper();
        increase_account_balance_helper(DEFAULT_MEMBER_ACCOUNT_ID, INITIAL_BALANCE);
        create_default_member_owned_channel_with_video();

        // Issue nft
        assert_ok!(Content::issue_nft(
            Origin::signed(DEFAULT_MEMBER_ACCOUNT_ID),
            ContentActor::Member(DEFAULT_MEMBER_ID),
            video_id,
            NftIssuanceParameters::<Test>::default(),
        ));

        let auction_params = get_open_auction_params();

        // Start nft auction
        assert_ok!(Content::start_open_auction(
            Origin::signed(DEFAULT_MEMBER_ACCOUNT_ID),
            ContentActor::Member(DEFAULT_MEMBER_ID),
            video_id,
            auction_params.clone(),
        ));

        // deposit initial balance
        let bid = Content::min_starting_price();

        let _ = balances::Module::<Test>::deposit_creating(&SECOND_MEMBER_ACCOUNT_ID, bid);

        // Make an attempt to make auction bid providing wrong credentials
        let make_bid_result = Content::make_open_auction_bid(
            Origin::signed(UNAUTHORIZED_MEMBER_ACCOUNT_ID),
            DEFAULT_MEMBER_ID,
            video_id,
            bid,
        );

        // Failure checked
        assert_err!(make_bid_result, Error::<Test>::MemberAuthFailed);
    })
}

#[test]
fn make_bid_insufficient_balance() {
    with_default_mock_builder(|| {
        // Run to block one to see emitted events
        run_to_block(1);

        let video_id = NextVideoId::<Test>::get();

        create_initial_storage_buckets_helper();
        increase_account_balance_helper(DEFAULT_MEMBER_ACCOUNT_ID, INITIAL_BALANCE);
        create_default_member_owned_channel_with_video();

        // Issue nft
        assert_ok!(Content::issue_nft(
            Origin::signed(DEFAULT_MEMBER_ACCOUNT_ID),
            ContentActor::Member(DEFAULT_MEMBER_ID),
            video_id,
            NftIssuanceParameters::<Test>::default(),
        ));

        let auction_params = get_open_auction_params();

        // Start nft auction
        assert_ok!(Content::start_open_auction(
            Origin::signed(DEFAULT_MEMBER_ACCOUNT_ID),
            ContentActor::Member(DEFAULT_MEMBER_ID),
            video_id,
            auction_params.clone(),
        ));

        let bid = Content::min_starting_price();

        // Make an attempt to make auction bid if account has insufficient balance
        let make_bid_result = Content::make_open_auction_bid(
            Origin::signed(SECOND_MEMBER_ACCOUNT_ID),
            SECOND_MEMBER_ID,
            video_id,
            bid,
        );

        // Failure checked
        assert_err!(make_bid_result, Error::<Test>::InsufficientBalance);
    })
}

#[test]
fn make_bid_video_does_not_exist() {
    with_default_mock_builder(|| {
        // Run to block one to see emitted events
        run_to_block(1);

        let video_id = NextVideoId::<Test>::get();

        // deposit initial balance
        let bid = Content::min_starting_price();

        let _ = balances::Module::<Test>::deposit_creating(&SECOND_MEMBER_ACCOUNT_ID, bid);

        // Make an attempt to make auction bid if corresponding video does not exist
        let make_bid_result = Content::make_open_auction_bid(
            Origin::signed(SECOND_MEMBER_ACCOUNT_ID),
            SECOND_MEMBER_ID,
            video_id,
            bid,
        );

        // Failure checked
        assert_err!(make_bid_result, Error::<Test>::VideoDoesNotExist);
    })
}

#[test]
fn make_bid_nft_is_not_issued() {
    with_default_mock_builder(|| {
        // Run to block one to see emitted events
        run_to_block(1);

        let video_id = NextVideoId::<Test>::get();

        create_initial_storage_buckets_helper();
        increase_account_balance_helper(DEFAULT_MEMBER_ACCOUNT_ID, INITIAL_BALANCE);
        create_default_member_owned_channel_with_video();

        // deposit initial balance
        let bid = Content::min_starting_price();

        let _ = balances::Module::<Test>::deposit_creating(&SECOND_MEMBER_ACCOUNT_ID, bid);

        // Make an attempt to make auction bid if corresponding nft is not issued yet
        let make_bid_result = Content::make_open_auction_bid(
            Origin::signed(SECOND_MEMBER_ACCOUNT_ID),
            SECOND_MEMBER_ID,
            video_id,
            bid,
        );

        // Failure checked
        assert_err!(make_bid_result, Error::<Test>::NftDoesNotExist);
    })
}

#[test]
fn make_bid_nft_is_not_in_auction_state() {
    with_default_mock_builder(|| {
        // Run to block one to see emitted events
        run_to_block(1);

        let video_id = NextVideoId::<Test>::get();

        create_initial_storage_buckets_helper();
        increase_account_balance_helper(DEFAULT_MEMBER_ACCOUNT_ID, INITIAL_BALANCE);
        create_default_member_owned_channel_with_video();

        // Issue nft
        assert_ok!(Content::issue_nft(
            Origin::signed(DEFAULT_MEMBER_ACCOUNT_ID),
            ContentActor::Member(DEFAULT_MEMBER_ID),
            video_id,
            NftIssuanceParameters::<Test>::default(),
        ));

        // deposit initial balance
        let bid = Content::min_starting_price();

        let _ = balances::Module::<Test>::deposit_creating(&SECOND_MEMBER_ACCOUNT_ID, bid);

        // Make an attempt to make auction bid if corresponding nft is not in auction state
        let make_bid_result = Content::make_open_auction_bid(
            Origin::signed(SECOND_MEMBER_ACCOUNT_ID),
            SECOND_MEMBER_ID,
            video_id,
            bid,
        );

        // Failure checked
        assert_err!(make_bid_result, Error::<Test>::IsNotOpenAuctionType);
    })
}

#[test]
fn make_bid_nft_auction_expired() {
    with_default_mock_builder(|| {
        // Run to block one to see emitted events
        run_to_block(1);

        let video_id = NextVideoId::<Test>::get();

        create_initial_storage_buckets_helper();
        increase_account_balance_helper(DEFAULT_MEMBER_ACCOUNT_ID, INITIAL_BALANCE);
        create_default_member_owned_channel_with_video();

        // Issue nft
        assert_ok!(Content::issue_nft(
            Origin::signed(DEFAULT_MEMBER_ACCOUNT_ID),
            ContentActor::Member(DEFAULT_MEMBER_ID),
            video_id,
            NftIssuanceParameters::<Test>::default(),
        ));

        let auction_params = EnglishAuctionParams::<Test> {
            starting_price: Content::min_starting_price(),
            buy_now_price: None,
            extension_period: Content::min_auction_extension_period(),
            min_bid_step: Content::max_bid_step(),
            starts_at: None,
            duration: AUCTION_DURATION,
            whitelist: BTreeSet::new(),
        };

        // Start nft auction
        assert_ok!(Content::start_english_auction(
            Origin::signed(DEFAULT_MEMBER_ACCOUNT_ID),
            ContentActor::Member(DEFAULT_MEMBER_ID),
            video_id,
            auction_params.clone(),
        ));

        // Run to the block when auction expires
        run_to_block(AUCTION_DURATION + 2);

        // deposit initial balance
        let bid = Content::min_starting_price();

        let _ = balances::Module::<Test>::deposit_creating(&SECOND_MEMBER_ACCOUNT_ID, 2 * bid);

        // Make an attempt to make auction bid if corresponding english nft auction is already expired
        let make_bid_result = Content::make_english_auction_bid(
            Origin::signed(SECOND_MEMBER_ACCOUNT_ID),
            SECOND_MEMBER_ID,
            video_id,
            bid,
        );

        // Failure checked
        assert_err!(make_bid_result, Error::<Test>::NftAuctionIsAlreadyExpired);
    })
}

#[test]
fn make_bid_member_is_not_allowed_to_participate() {
    with_default_mock_builder(|| {
        // Run to block one to see emitted events
        run_to_block(1);

        let video_id = NextVideoId::<Test>::get();

        create_initial_storage_buckets_helper();
        increase_account_balance_helper(DEFAULT_MEMBER_ACCOUNT_ID, INITIAL_BALANCE);
        create_default_member_owned_channel_with_video();

        // Issue nft
        assert_ok!(Content::issue_nft(
            Origin::signed(DEFAULT_MEMBER_ACCOUNT_ID),
            ContentActor::Member(DEFAULT_MEMBER_ID),
            video_id,
            NftIssuanceParameters::<Test>::default(),
        ));

        let auction_params = OpenAuctionParams::<Test> {
            starting_price: Content::max_starting_price(),
            buy_now_price: None,
            starts_at: None,
            bid_lock_duration: Content::min_bid_lock_duration(),
            whitelist: BTreeSet::from_iter(
                vec![COLLABORATOR_MEMBER_ID, DEFAULT_MODERATOR_ID].into_iter(),
            ),
        };

        // Start nft auction
        assert_ok!(Content::start_open_auction(
            Origin::signed(DEFAULT_MEMBER_ACCOUNT_ID),
            ContentActor::Member(DEFAULT_MEMBER_ID),
            video_id,
            auction_params.clone(),
        ));

        // Run to the block when auction expires
        run_to_block(Content::min_auction_duration() + 1);

        // deposit initial balance
        let bid = Content::min_starting_price();

        let _ = balances::Module::<Test>::deposit_creating(&SECOND_MEMBER_ACCOUNT_ID, 2 * bid);

        // Make an attempt to make auction bid on auction with whitelist if member is not whitelisted
        let make_bid_result = Content::make_open_auction_bid(
            Origin::signed(SECOND_MEMBER_ACCOUNT_ID),
            SECOND_MEMBER_ID,
            video_id,
            bid,
        );

        // Failure checked
        assert_err!(
            make_bid_result,
            Error::<Test>::MemberIsNotAllowedToParticipate
        );
    })
}

#[test]
fn make_bid_starting_price_constraint_violated() {
    with_default_mock_builder(|| {
        // Run to block one to see emitted events
        run_to_block(1);

        let video_id = NextVideoId::<Test>::get();

        create_initial_storage_buckets_helper();
        increase_account_balance_helper(DEFAULT_MEMBER_ACCOUNT_ID, INITIAL_BALANCE);
        create_default_member_owned_channel_with_video();

        // Issue nft
        assert_ok!(Content::issue_nft(
            Origin::signed(DEFAULT_MEMBER_ACCOUNT_ID),
            ContentActor::Member(DEFAULT_MEMBER_ID),
            video_id,
            NftIssuanceParameters::<Test>::default(),
        ));

        let auction_params = OpenAuctionParams::<Test> {
            starting_price: Content::max_starting_price(),
            buy_now_price: None,
            starts_at: None,
            bid_lock_duration: Content::min_bid_lock_duration(),
            whitelist: BTreeSet::new(),
        };

        // Start nft auction
        assert_ok!(Content::start_open_auction(
            Origin::signed(DEFAULT_MEMBER_ACCOUNT_ID),
            ContentActor::Member(DEFAULT_MEMBER_ID),
            video_id,
            auction_params.clone(),
        ));

        let bid = Content::min_starting_price();

        let _ = balances::Module::<Test>::deposit_creating(&SECOND_MEMBER_ACCOUNT_ID, bid);

        // Make an attempt to make auction bid if bid amount provided is less then auction starting price
        let make_bid_result = Content::make_open_auction_bid(
            Origin::signed(SECOND_MEMBER_ACCOUNT_ID),
            SECOND_MEMBER_ID,
            video_id,
            bid,
        );

        // Failure checked
        assert_err!(
            make_bid_result,
            Error::<Test>::StartingPriceConstraintViolated
        );
    })
}

#[test]
fn make_bid_fails_with_lower_offer_and_locking_period_not_expired() {
    with_default_mock_builder(|| {
        // Run to block one to see emitted events
        let start_block = 1;
        run_to_block(start_block);

        let video_id = Content::next_video_id();

        let low_bid = Content::min_starting_price();
        let high_bid = low_bid.saturating_add(NEXT_BID_OFFSET);

        increase_account_balance_helper(SECOND_MEMBER_ACCOUNT_ID, high_bid + low_bid);
        setup_open_auction_scenario_with_bid(high_bid);

        // attemp to lower the offer while bid still locked -> error
        run_to_block(start_block + Content::min_bid_lock_duration() - 1);
        assert_err!(
            Content::make_open_auction_bid(
                Origin::signed(SECOND_MEMBER_ACCOUNT_ID),
                SECOND_MEMBER_ID,
                video_id,
                low_bid,
            ),
            Error::<Test>::BidLockDurationIsNotExpired
        );
    })
}

#[test]
fn make_bid_succeeds_with_higher_offer_and_locking_period_not_expired() {
    with_default_mock_builder(|| {
        // Run to block one to see emitted events
        run_to_block(1);

        let video_id = Content::next_video_id();
        let first_bid = Content::min_starting_price();
        let second_bid = first_bid.saturating_add(NEXT_BID_OFFSET);
        increase_account_balance_helper(SECOND_MEMBER_ACCOUNT_ID, second_bid + first_bid);
        setup_open_auction_scenario_with_bid(first_bid);

        // attemp to lower the offer on the same block -> error
        assert_ok!(Content::make_open_auction_bid(
            Origin::signed(SECOND_MEMBER_ACCOUNT_ID),
            SECOND_MEMBER_ID,
            video_id,
            second_bid,
        ));
    })
}

#[test]
fn make_bid_fails_by_unreserving_prevous_funds() {
    with_default_mock_builder(|| {
        // Run to block one to see emitted events
        run_to_block(1);

        let video_id = Content::next_video_id();
        let init_bid = Content::min_starting_price();
        increase_account_balance_helper(SECOND_MEMBER_ACCOUNT_ID, init_bid);

        setup_open_auction_scenario_with_bid(init_bid);

        let new_bid = init_bid.saturating_add(NEXT_BID_OFFSET);
        increase_account_balance_helper(SECOND_MEMBER_ACCOUNT_ID, NEXT_BID_OFFSET);
        assert_eq!(
            Balances::<Test>::total_balance(&SECOND_MEMBER_ACCOUNT_ID),
            new_bid
        );

        assert_err!(
            Content::make_open_auction_bid(
                Origin::signed(SECOND_MEMBER_ACCOUNT_ID),
                SECOND_MEMBER_ID,
                video_id,
                new_bid,
            ),
            Error::<Test>::InsufficientBalance
        );
    })
}

#[test]
fn make_bid_succeeds_with_auction_completion_and_outstanding_bids() {
    with_default_mock_builder(|| {
        // Run to block one to see emitted events
        run_to_block(1);

        let video_id = Content::next_video_id();
        increase_account_balance_helper(SECOND_MEMBER_ACCOUNT_ID, BIDDER_BALANCE);
        setup_open_auction_scenario_with_bid(Content::min_starting_price());

        assert_ok!(Content::make_open_auction_bid(
            Origin::signed(SECOND_MEMBER_ACCOUNT_ID),
            SECOND_MEMBER_ID,
            video_id,
            DEFAULT_BUY_NOW_PRICE,
        ));

        assert_eq!(
            System::events().last().unwrap().event,
            MetaEvent::content(RawEvent::BidMadeCompletingAuction(
                SECOND_MEMBER_ID,
                video_id,
                None
            ))
        );
    })
}

#[test]
fn make_bid_succeeds_with_auction_completion_and_no_outstanding_bids() {
    with_default_mock_builder(|| {
        // Run to block one to see emitted events
        run_to_block(1);

        let video_id = Content::next_video_id();
        increase_account_balance_helper(SECOND_MEMBER_ACCOUNT_ID, BIDDER_BALANCE);
        setup_open_auction_scenario();

        assert_ok!(Content::make_open_auction_bid(
            Origin::signed(SECOND_MEMBER_ACCOUNT_ID),
            SECOND_MEMBER_ID,
            video_id,
            DEFAULT_BUY_NOW_PRICE,
        ));

        assert_eq!(
            System::events().last().unwrap().event,
            MetaEvent::content(RawEvent::BidMadeCompletingAuction(
                SECOND_MEMBER_ID,
                video_id,
                None
            ))
        );
    })
}

#[test]
fn english_auction_bid_made_event_includes_prev_top_bidder() {
    with_default_mock_builder(|| {
        // Run to block one to see emitted events
        run_to_block(1);

        let video_id = Content::next_video_id();
        setup_english_auction_scenario();
        increase_account_balance_helper(DEFAULT_MEMBER_ACCOUNT_ID, BIDDER_BALANCE);
        increase_account_balance_helper(SECOND_MEMBER_ACCOUNT_ID, BIDDER_BALANCE);

        let first_bid_amount = Content::min_bid_step();
        let second_bid_amount = Content::min_bid_step() * 2;
        let third_bid_amount = Content::min_bid_step() * 3;

        assert_ok!(Content::make_english_auction_bid(
            Origin::signed(DEFAULT_MEMBER_ACCOUNT_ID),
            DEFAULT_MEMBER_ID,
            video_id,
            first_bid_amount,
        ));

        assert_eq!(
            System::events().last().unwrap().event,
            MetaEvent::content(RawEvent::AuctionBidMade(
                DEFAULT_MEMBER_ID,
                video_id,
                first_bid_amount,
                None
            ))
        );

        assert_ok!(Content::make_english_auction_bid(
            Origin::signed(SECOND_MEMBER_ACCOUNT_ID),
            SECOND_MEMBER_ID,
            video_id,
            second_bid_amount,
        ));

        assert_eq!(
            System::events().last().unwrap().event,
            MetaEvent::content(RawEvent::AuctionBidMade(
                SECOND_MEMBER_ID,
                video_id,
                second_bid_amount,
                Some(DEFAULT_MEMBER_ID)
            ))
        );

        assert_ok!(Content::make_english_auction_bid(
            Origin::signed(DEFAULT_MEMBER_ACCOUNT_ID),
            DEFAULT_MEMBER_ID,
            video_id,
            third_bid_amount,
        ));

        assert_eq!(
            System::events().last().unwrap().event,
            MetaEvent::content(RawEvent::AuctionBidMade(
                DEFAULT_MEMBER_ID,
                video_id,
                third_bid_amount,
                Some(SECOND_MEMBER_ID)
            ))
        );
    })
}

#[test]
fn english_auction_bid_made_completing_auction_event_with_no_previous_bidder() {
    with_default_mock_builder(|| {
        // Run to block one to see emitted events
        run_to_block(1);

        let video_id = Content::next_video_id();
        setup_english_auction_scenario();
        increase_account_balance_helper(DEFAULT_MEMBER_ACCOUNT_ID, BIDDER_BALANCE);

        assert_ok!(Content::make_english_auction_bid(
            Origin::signed(DEFAULT_MEMBER_ACCOUNT_ID),
            DEFAULT_MEMBER_ID,
            video_id,
            DEFAULT_BUY_NOW_PRICE,
        ));

        assert_eq!(
            System::events().last().unwrap().event,
            MetaEvent::content(RawEvent::BidMadeCompletingAuction(
                DEFAULT_MEMBER_ID,
                video_id,
                None
            ))
        );
    })
}

#[test]
fn english_auction_bid_made_completing_auction_event_with_previous_bidder() {
    with_default_mock_builder(|| {
        // Run to block one to see emitted events
        run_to_block(1);

        let video_id = Content::next_video_id();
        setup_english_auction_scenario();
        increase_account_balance_helper(DEFAULT_MEMBER_ACCOUNT_ID, BIDDER_BALANCE);
        increase_account_balance_helper(SECOND_MEMBER_ACCOUNT_ID, BIDDER_BALANCE);

        assert_ok!(Content::make_english_auction_bid(
            Origin::signed(SECOND_MEMBER_ACCOUNT_ID),
            SECOND_MEMBER_ID,
            video_id,
            Content::min_bid_step(),
        ));

        assert_eq!(
            System::events().last().unwrap().event,
            MetaEvent::content(RawEvent::AuctionBidMade(
                SECOND_MEMBER_ID,
                video_id,
                Content::min_bid_step(),
                None
            ))
        );

        assert_ok!(Content::make_english_auction_bid(
            Origin::signed(DEFAULT_MEMBER_ACCOUNT_ID),
            DEFAULT_MEMBER_ID,
            video_id,
            DEFAULT_BUY_NOW_PRICE
        ));

        assert_eq!(
            System::events().last().unwrap().event,
            MetaEvent::content(RawEvent::BidMadeCompletingAuction(
                DEFAULT_MEMBER_ID,
                video_id,
                Some(SECOND_MEMBER_ID)
            ))
        );
    })
}

#[test]
fn make_bid_with_open_auction_is_not_started() {
    with_default_mock_builder(|| {
        let starting_block = 1;
        run_to_block(1);
        let video_id = NextVideoId::<Test>::get();

        create_initial_storage_buckets_helper();
        increase_account_balance_helper(DEFAULT_MEMBER_ACCOUNT_ID, INITIAL_BALANCE);
        create_default_member_owned_channel_with_video();

        // Issue nft
        assert_ok!(Content::issue_nft(
            Origin::signed(DEFAULT_MEMBER_ACCOUNT_ID),
            ContentActor::Member(DEFAULT_MEMBER_ID),
            video_id,
            NftIssuanceParameters::<Test>::default(),
        ));

        let auction_params = OpenAuctionParams::<Test> {
            starting_price: Content::max_starting_price(),
            buy_now_price: None,
            starts_at: Some(starting_block + 5),
            bid_lock_duration: Content::min_bid_lock_duration(),
            whitelist: BTreeSet::new(),
        };

        // Start nft auction
        assert_ok!(Content::start_open_auction(
            Origin::signed(DEFAULT_MEMBER_ACCOUNT_ID),
            ContentActor::Member(DEFAULT_MEMBER_ID),
            video_id,
            auction_params.clone(),
        ));

        // Make an attempt to make auction bid if auction is not started
        let bid = Content::min_starting_price();
        increase_account_balance_helper(SECOND_MEMBER_ACCOUNT_ID, bid);
        let make_bid_result = Content::make_open_auction_bid(
            Origin::signed(SECOND_MEMBER_ACCOUNT_ID),
            SECOND_MEMBER_ID,
            video_id,
            bid,
        );

        // Failure checked
        assert_err!(make_bid_result, Error::<Test>::AuctionDidNotStart);
    })
}

#[test]
fn make_bid_with_english_auction_is_not_started() {
    with_default_mock_builder(|| {
        let starting_block = 1;
        run_to_block(1);
        let video_id = NextVideoId::<Test>::get();

        create_initial_storage_buckets_helper();
        increase_account_balance_helper(DEFAULT_MEMBER_ACCOUNT_ID, INITIAL_BALANCE);
        create_default_member_owned_channel_with_video();

        // Issue nft
        assert_ok!(Content::issue_nft(
            Origin::signed(DEFAULT_MEMBER_ACCOUNT_ID),
            ContentActor::Member(DEFAULT_MEMBER_ID),
            video_id,
            NftIssuanceParameters::<Test>::default(),
        ));

        let auction_params = EnglishAuctionParams::<Test> {
            starting_price: Content::min_starting_price(),
            buy_now_price: None,
            extension_period: Content::min_auction_extension_period(),
            min_bid_step: Content::max_bid_step(),
            starts_at: Some(starting_block + 5),
            duration: AUCTION_DURATION,
            whitelist: BTreeSet::new(),
        };

        // Start nft auction
        assert_ok!(Content::start_english_auction(
            Origin::signed(DEFAULT_MEMBER_ACCOUNT_ID),
            ContentActor::Member(DEFAULT_MEMBER_ID),
            video_id,
            auction_params.clone(),
        ));

        // Make an attempt to make auction bid if auction is not started
        let bid = Content::min_starting_price();
        increase_account_balance_helper(SECOND_MEMBER_ACCOUNT_ID, bid);
        let make_bid_result = Content::make_english_auction_bid(
            Origin::signed(SECOND_MEMBER_ACCOUNT_ID),
            SECOND_MEMBER_ID,
            video_id,
            bid,
        );

        // Failure checked
        assert_err!(make_bid_result, Error::<Test>::AuctionDidNotStart);
    })
}<|MERGE_RESOLUTION|>--- conflicted
+++ resolved
@@ -61,18 +61,12 @@
     ));
 
     let auction_params = EnglishAuctionParams::<Test> {
-        starts_at: None,
         starting_price: Content::min_starting_price(),
         buy_now_price: Some(DEFAULT_BUY_NOW_PRICE),
         extension_period: Content::min_auction_extension_period(),
-<<<<<<< HEAD
-        duration: Content::min_auction_duration(),
-        min_bid_step: Content::min_bid_step(),
-=======
         min_bid_step: Content::min_bid_step(),
         starts_at: None,
         duration: AUCTION_DURATION,
->>>>>>> 18df9fa2
         whitelist: BTreeSet::new(),
     };
 
