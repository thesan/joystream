#![cfg(test)]

use super::curators;
use super::mock::*;
use crate::sp_api_hidden_includes_decl_storage::hidden_include::traits::Currency;
use crate::*;
use frame_support::{assert_err, assert_ok};

<<<<<<< HEAD
=======
fn create_member_channel() -> ChannelId {
    let channel_id = Content::next_channel_id();

    // Member can create the channel
    assert_ok!(Content::create_channel(
        Origin::signed(FIRST_MEMBER_ORIGIN),
        ContentActor::Member(FIRST_MEMBER_ID),
        ChannelCreationParametersRecord {
            assets: NewAssets::<Test>::Urls(vec![]),
            meta: vec![],
            reward_account: None,
        }
    ));

    channel_id
}

>>>>>>> d8953e0a
#[test]
fn video_creation_successful() {
    with_default_mock_builder(|| {
        run_to_block(1);

        // depositi initial balance
        let _ = balances::Module::<Test>::deposit_creating(
            &FIRST_MEMBER_ORIGIN,
            <Test as balances::Trait>::Balance::from(100u32),
        );

        let channel_id = NextChannelId::<Test>::get();

        create_channel_mock(
            FIRST_MEMBER_ORIGIN,
            ContentActor::Member(FIRST_MEMBER_ID),
            ChannelCreationParametersRecord {
                assets: NewAssets::<Test>::Urls(vec![]),
                meta: vec![],
                reward_account: None,
            },
            Ok(()),
        );

        let params = VideoCreationParametersRecord {
            assets: NewAssets::<Test>::Upload(CreationUploadParameters {
                object_creation_list: vec![
                    DataObjectCreationParameters {
                        size: 3,
                        ipfs_content_id: b"first".to_vec(),
                    },
                    DataObjectCreationParameters {
                        size: 3,
                        ipfs_content_id: b"second".to_vec(),
                    },
                    DataObjectCreationParameters {
                        size: 3,
                        ipfs_content_id: b"third".to_vec(),
                    },
                ],
                expected_data_size_fee: storage::DataObjectPerMegabyteFee::<Test>::get(),
            }),
            meta: b"test".to_vec(),
        };

        create_video_mock(
            FIRST_MEMBER_ORIGIN,
            ContentActor::Member(FIRST_MEMBER_ID),
            channel_id,
            params,
            Ok(()),
        )
    })
}

#[test]
fn video_update_successful() {
    with_default_mock_builder(|| {
        run_to_block(1);

        let _ = balances::Module::<Test>::deposit_creating(
            &FIRST_MEMBER_ORIGIN,
            <Test as balances::Trait>::Balance::from(100u32),
        );

        let channel_id = NextChannelId::<Test>::get();

        create_channel_mock(
            FIRST_MEMBER_ORIGIN,
            ContentActor::Member(FIRST_MEMBER_ID),
            ChannelCreationParametersRecord {
                assets: NewAssets::<Test>::Urls(vec![]),
                meta: vec![],
                reward_account: None,
            },
            Ok(()),
        );

        let params = VideoCreationParametersRecord {
            assets: NewAssets::<Test>::Upload(CreationUploadParameters {
                object_creation_list: vec![
                    DataObjectCreationParameters {
                        size: 3,
                        ipfs_content_id: b"first".to_vec(),
                    },
                    DataObjectCreationParameters {
                        size: 3,
                        ipfs_content_id: b"second".to_vec(),
                    },
                    DataObjectCreationParameters {
                        size: 3,
                        ipfs_content_id: b"third".to_vec(),
                    },
                ],
                expected_data_size_fee: storage::DataObjectPerMegabyteFee::<Test>::get(),
            }),
            meta: b"test".to_vec(),
        };

        let video_id = Content::next_video_id();

        create_video_mock(
            FIRST_MEMBER_ORIGIN,
            ContentActor::Member(FIRST_MEMBER_ID),
            channel_id,
            params,
            Ok(()),
        );

        let update_params = VideoUpdateParametersRecord {
            assets: Some(NewAssets::<Test>::Upload(CreationUploadParameters {
                object_creation_list: vec![DataObjectCreationParameters {
                    size: 3,
                    ipfs_content_id: b"first".to_vec(),
                }],
                expected_data_size_fee: storage::DataObjectPerMegabyteFee::<Test>::get(),
            })),
            new_meta: None,
        };

        update_video_mock(
            FIRST_MEMBER_ORIGIN,
            ContentActor::Member(FIRST_MEMBER_ID),
            video_id,
            update_params,
            Ok(()),
        );
    })
}

#[test]
fn member_can_create_videos() {
    with_default_mock_builder(|| {
        // Run to block one to see emitted events
        run_to_block(1);
        let channel_id = create_member_channel();

        let video_id = Content::next_video_id();
        assert_ok!(Content::create_video(
            Origin::signed(FIRST_MEMBER_ORIGIN),
            ContentActor::Member(FIRST_MEMBER_ID),
            channel_id,
            VideoCreationParametersRecord {
                assets: NewAssets::<Test>::Urls(vec![vec![b"https://somewhere.com/".to_vec()]]),
                meta: b"metablob".to_vec(),
            }
        ));

        assert_eq!(
            System::events().last().unwrap().event,
            MetaEvent::content(RawEvent::VideoCreated(
                ContentActor::Member(FIRST_MEMBER_ID),
                channel_id,
                video_id,
                VideoCreationParametersRecord {
                    assets: NewAssets::<Test>::Urls(vec![vec![b"https://somewhere.com/".to_vec()]]),
                    meta: b"metablob".to_vec(),
                }
            ))
        );

        // Video is created in correct channel
        let video = Content::video_by_id(video_id);
        assert_eq!(channel_id, video.in_channel);

        // Can update own video
        assert_ok!(Content::update_video(
            Origin::signed(FIRST_MEMBER_ORIGIN),
            ContentActor::Member(FIRST_MEMBER_ID),
            video_id,
            VideoUpdateParametersRecord {
                assets: Some(NewAssets::<Test>::Urls(vec![vec![
                    b"https://somewhere-else.com/".to_vec()
                ]])),
                new_meta: Some(b"newmetablob".to_vec()),
            }
        ));

        assert_eq!(
            System::events().last().unwrap().event,
            MetaEvent::content(RawEvent::VideoUpdated(
                ContentActor::Member(FIRST_MEMBER_ID),
                video_id,
                VideoUpdateParametersRecord {
                    assets: Some(NewAssets::<Test>::Urls(vec![vec![
                        b"https://somewhere-else.com/".to_vec()
                    ]])),
                    new_meta: Some(b"newmetablob".to_vec()),
                }
            ))
        );

        // Member cannot create video in a channel they do not own
        assert_err!(
            Content::create_video(
                Origin::signed(SECOND_MEMBER_ORIGIN),
                ContentActor::Member(SECOND_MEMBER_ID),
                channel_id,
                VideoCreationParametersRecord {
                    assets: NewAssets::<Test>::Urls(vec![]),
                    meta: vec![],
                }
            ),
            Error::<Test>::ActorNotAuthorized
        );

        // Member cannot update video in a channel they do not own
        assert_err!(
            Content::update_video(
                Origin::signed(SECOND_MEMBER_ORIGIN),
                ContentActor::Member(SECOND_MEMBER_ID),
                video_id,
                VideoUpdateParametersRecord {
                    assets: None,
                    new_meta: None,
                }
            ),
            Error::<Test>::ActorNotAuthorized
        );

        // Member cannot delete video in a channel they do not own
        assert_err!(
            Content::delete_video(
                Origin::signed(SECOND_MEMBER_ORIGIN),
                ContentActor::Member(SECOND_MEMBER_ID),
                video_id
            ),
            Error::<Test>::ActorNotAuthorized
        );

        // Owner can delete their video
        assert_ok!(Content::delete_video(
            Origin::signed(FIRST_MEMBER_ORIGIN),
            ContentActor::Member(FIRST_MEMBER_ID),
            video_id
        ));

        assert_eq!(
            System::events().last().unwrap().event,
            MetaEvent::content(RawEvent::VideoDeleted(
                ContentActor::Member(FIRST_MEMBER_ID),
                video_id
            ))
        );
    })
}

#[test]
fn curators_can_censor_videos() {
    with_default_mock_builder(|| {
        // Run to block one to see emitted events
        run_to_block(1);
        let channel_id = create_member_channel();

        let video_id = Content::next_video_id();
        assert_ok!(Content::create_video(
            Origin::signed(FIRST_MEMBER_ORIGIN),
            ContentActor::Member(FIRST_MEMBER_ID),
            channel_id,
            VideoCreationParametersRecord {
                assets: NewAssets::<Test>::Urls(vec![vec![b"https://somewhere.com/".to_vec()]]),
                meta: b"metablob".to_vec(),
            }
        ));

        let group_id = curators::add_curator_to_new_group(FIRST_CURATOR_ID);

        // Curator can censor videos
        let is_censored = true;
        assert_ok!(Content::update_video_censorship_status(
            Origin::signed(FIRST_CURATOR_ORIGIN),
            ContentActor::Curator(group_id, FIRST_CURATOR_ID),
            video_id,
            is_censored,
            vec![]
        ));

        assert_eq!(
            System::events().last().unwrap().event,
            MetaEvent::content(RawEvent::VideoCensorshipStatusUpdated(
                ContentActor::Curator(group_id, FIRST_CURATOR_ID),
                video_id,
                is_censored,
                vec![]
            ))
        );

        let video = Content::video_by_id(video_id);

        assert!(video.is_censored);

        // Curator can un-censor videos
        let is_censored = false;
        assert_ok!(Content::update_video_censorship_status(
            Origin::signed(FIRST_CURATOR_ORIGIN),
            ContentActor::Curator(group_id, FIRST_CURATOR_ID),
            video_id,
            is_censored,
            vec![]
        ));

        assert_eq!(
            System::events().last().unwrap().event,
            MetaEvent::content(RawEvent::VideoCensorshipStatusUpdated(
                ContentActor::Curator(group_id, FIRST_CURATOR_ID),
                video_id,
                is_censored,
                vec![]
            ))
        );

        let video = Content::video_by_id(video_id);

        assert!(!video.is_censored);

        // Members cannot censor videos
        assert_err!(
            Content::update_video_censorship_status(
                Origin::signed(FIRST_MEMBER_ORIGIN),
                ContentActor::Member(FIRST_MEMBER_ORIGIN),
                channel_id,
                true,
                vec![]
            ),
            Error::<Test>::ActorNotAuthorized
        );
    })
}

#[test]
fn featured_videos() {
    with_default_mock_builder(|| {
        // Run to block one to see emitted events
        run_to_block(1);

        // Lead can update curator owned channels
        assert_ok!(Content::set_featured_videos(
            Origin::signed(LEAD_ORIGIN),
            ContentActor::Lead,
            vec![1, 2, 3]
        ));

        assert_eq!(
            System::events().last().unwrap().event,
            MetaEvent::content(RawEvent::FeaturedVideosSet(
                ContentActor::Lead,
                vec![1, 2, 3]
            ))
        );

        assert_err!(
            Content::set_featured_videos(
                Origin::signed(FIRST_MEMBER_ORIGIN),
                ContentActor::Member(FIRST_MEMBER_ID),
                vec![1, 2, 3]
            ),
            Error::<Test>::ActorNotAuthorized
        );
    })
}<|MERGE_RESOLUTION|>--- conflicted
+++ resolved
@@ -6,26 +6,6 @@
 use crate::*;
 use frame_support::{assert_err, assert_ok};
 
-<<<<<<< HEAD
-=======
-fn create_member_channel() -> ChannelId {
-    let channel_id = Content::next_channel_id();
-
-    // Member can create the channel
-    assert_ok!(Content::create_channel(
-        Origin::signed(FIRST_MEMBER_ORIGIN),
-        ContentActor::Member(FIRST_MEMBER_ID),
-        ChannelCreationParametersRecord {
-            assets: NewAssets::<Test>::Urls(vec![]),
-            meta: vec![],
-            reward_account: None,
-        }
-    ));
-
-    channel_id
-}
-
->>>>>>> d8953e0a
 #[test]
 fn video_creation_successful() {
     with_default_mock_builder(|| {
@@ -50,26 +30,7 @@
             Ok(()),
         );
 
-        let params = VideoCreationParametersRecord {
-            assets: NewAssets::<Test>::Upload(CreationUploadParameters {
-                object_creation_list: vec![
-                    DataObjectCreationParameters {
-                        size: 3,
-                        ipfs_content_id: b"first".to_vec(),
-                    },
-                    DataObjectCreationParameters {
-                        size: 3,
-                        ipfs_content_id: b"second".to_vec(),
-                    },
-                    DataObjectCreationParameters {
-                        size: 3,
-                        ipfs_content_id: b"third".to_vec(),
-                    },
-                ],
-                expected_data_size_fee: storage::DataObjectPerMegabyteFee::<Test>::get(),
-            }),
-            meta: b"test".to_vec(),
-        };
+        let params = get_video_creation_parameters();
 
         create_video_mock(
             FIRST_MEMBER_ORIGIN,
@@ -104,26 +65,7 @@
             Ok(()),
         );
 
-        let params = VideoCreationParametersRecord {
-            assets: NewAssets::<Test>::Upload(CreationUploadParameters {
-                object_creation_list: vec![
-                    DataObjectCreationParameters {
-                        size: 3,
-                        ipfs_content_id: b"first".to_vec(),
-                    },
-                    DataObjectCreationParameters {
-                        size: 3,
-                        ipfs_content_id: b"second".to_vec(),
-                    },
-                    DataObjectCreationParameters {
-                        size: 3,
-                        ipfs_content_id: b"third".to_vec(),
-                    },
-                ],
-                expected_data_size_fee: storage::DataObjectPerMegabyteFee::<Test>::get(),
-            }),
-            meta: b"test".to_vec(),
-        };
+        let params = get_video_creation_parameters();
 
         let video_id = Content::next_video_id();
 
