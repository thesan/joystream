--- conflicted
+++ resolved
@@ -5,238 +5,14 @@
 use crate::*;
 use frame_support::{assert_err, assert_ok};
 
-<<<<<<< HEAD
-#[test]
-fn video_creation_successful() {
-    with_default_mock_builder(|| {
-        run_to_block(1);
-
-        // depositi initial balance
-        let _ = balances::Module::<Test>::deposit_creating(
-            &FIRST_MEMBER_ORIGIN,
-            <Test as balances::Trait>::Balance::from(100u32),
-        );
-
-        let channel_id = NextChannelId::<Test>::get();
-
-        create_channel_mock(
-            FIRST_MEMBER_ORIGIN,
-            ContentActor::Member(FIRST_MEMBER_ID),
-            ChannelCreationParametersRecord {
-                assets: None,
-                meta: None,
-                reward_account: None,
-                collaborators: BTreeSet::new(),
-            },
-            Ok(()),
-        );
-
-        let params = get_video_creation_parameters();
-
-        create_video_mock(
-            FIRST_MEMBER_ORIGIN,
-            ContentActor::Member(FIRST_MEMBER_ID),
-            channel_id,
-            params,
-            Ok(()),
-        )
-    })
-}
-
-#[test]
-fn video_update_successful() {
-    with_default_mock_builder(|| {
-        run_to_block(1);
-
-        let _ = balances::Module::<Test>::deposit_creating(
-            &FIRST_MEMBER_ORIGIN,
-            <Test as balances::Trait>::Balance::from(100u32),
-        );
-
-        let channel_id = NextChannelId::<Test>::get();
-
-        create_channel_mock(
-            FIRST_MEMBER_ORIGIN,
-            ContentActor::Member(FIRST_MEMBER_ID),
-            ChannelCreationParametersRecord {
-                assets: None,
-                meta: None,
-                reward_account: None,
-                collaborators: BTreeSet::new(),
-            },
-            Ok(()),
-        );
-
-        let params = get_video_creation_parameters();
-
-        let video_id = Content::next_video_id();
-
-        let first_obj_id = Storage::<Test>::next_data_object_id();
-
-        create_video_mock(
-            FIRST_MEMBER_ORIGIN,
-            ContentActor::Member(FIRST_MEMBER_ID),
-            channel_id,
-            params,
-            Ok(()),
-        );
-
-        // add 1 asset
-        let update_params = VideoUpdateParametersRecord {
-            assets_to_upload: Some(StorageAssetsRecord {
-                object_creation_list: vec![DataObjectCreationParameters {
-                    size: 3,
-                    ipfs_content_id: b"first".to_vec(),
-                }],
-                expected_data_size_fee: storage::DataObjectPerMegabyteFee::<Test>::get(),
-            }),
-            new_meta: None,
-            assets_to_remove: BTreeSet::new(),
-        };
-
-        let last_obj_id = Storage::<Test>::next_data_object_id();
-
-        update_video_mock(
-            FIRST_MEMBER_ORIGIN,
-            ContentActor::Member(FIRST_MEMBER_ID),
-            video_id,
-            update_params,
-            Ok(()),
-        );
-
-        // remove all assets from the channel the video is in
-        update_video_mock(
-            FIRST_MEMBER_ORIGIN,
-            ContentActor::Member(FIRST_MEMBER_ID),
-            video_id,
-            VideoUpdateParametersRecord {
-                assets_to_upload: None,
-                new_meta: None,
-                assets_to_remove: (first_obj_id..last_obj_id).collect::<BTreeSet<_>>(),
-            },
-            Ok(()),
-        );
-    })
-}
-
-=======
->>>>>>> 18eb4e17
-#[test]
-fn curators_can_censor_videos() {
+#[test]
+fn delete_video_nft_is_issued() {
     with_default_mock_builder(|| {
         // Run to block one to see emitted events
         run_to_block(1);
 
         create_initial_storage_buckets_helper();
-        increase_account_balance_helper(DEFAULT_MEMBER_ACCOUNT_ID, INITIAL_BALANCE);
-        create_default_member_owned_channel();
-
-<<<<<<< HEAD
-        assert_eq!(
-            System::events().last().unwrap().event,
-            MetaEvent::content(RawEvent::VideoCreated(
-                ContentActor::Member(FIRST_MEMBER_ID),
-                channel_id,
-                video_id,
-                VideoCreationParametersRecord {
-                    assets: None,
-                    meta: None,
-                }
-            ))
-        );
-
-        // Video is created in correct channel
-        let video = Content::video_by_id(video_id);
-        assert_eq!(channel_id, video.in_channel);
-
-        // Can update own video
-        assert_ok!(Content::update_video(
-            Origin::signed(FIRST_MEMBER_ORIGIN),
-            ContentActor::Member(FIRST_MEMBER_ID),
-            video_id,
-            VideoUpdateParametersRecord {
-                assets_to_upload: None,
-                new_meta: None,
-                assets_to_remove: BTreeSet::new(),
-            },
-        ));
-
-        assert_eq!(
-            System::events().last().unwrap().event,
-            MetaEvent::content(RawEvent::VideoUpdated(
-                ContentActor::Member(FIRST_MEMBER_ID),
-                video_id,
-                VideoUpdateParametersRecord {
-                    assets_to_upload: None,
-                    new_meta: None,
-                    assets_to_remove: BTreeSet::new(),
-                }
-            ))
-        );
-
-        // Member cannot create video in a channel they do not own
-        assert_err!(
-            Content::create_video(
-                Origin::signed(SECOND_MEMBER_ORIGIN),
-                ContentActor::Member(SECOND_MEMBER_ID),
-                channel_id,
-                VideoCreationParametersRecord {
-                    assets: None,
-                    meta: None,
-                }
-            ),
-            Error::<Test>::ActorNotAuthorized
-        );
-
-        // Member cannot update video in a channel they do not own
-        assert_err!(
-            Content::update_video(
-                Origin::signed(SECOND_MEMBER_ORIGIN),
-                ContentActor::Member(SECOND_MEMBER_ID),
-                video_id,
-                VideoUpdateParametersRecord {
-                    assets_to_upload: None,
-                    new_meta: None,
-                    assets_to_remove: BTreeSet::new(),
-                },
-            ),
-            Error::<Test>::ActorNotAuthorized
-        );
-
-        // Member cannot delete video in a channel they do not own
-        assert_err!(
-            Content::delete_video(
-                Origin::signed(SECOND_MEMBER_ORIGIN),
-                ContentActor::Member(SECOND_MEMBER_ID),
-                video_id,
-                BTreeSet::new(),
-            ),
-            Error::<Test>::ActorNotAuthorized
-        );
-
-        // Owner can delete their video
-        assert_ok!(Content::delete_video(
-            Origin::signed(FIRST_MEMBER_ORIGIN),
-            ContentActor::Member(FIRST_MEMBER_ID),
-            video_id,
-            BTreeSet::new(),
-        ));
-
-        assert_eq!(
-            System::events().last().unwrap().event,
-            MetaEvent::content(RawEvent::VideoDeleted(
-                ContentActor::Member(FIRST_MEMBER_ID),
-                video_id
-            ))
-        );
-    })
-}
-
-#[test]
-fn delete_video_nft_is_issued() {
-    with_default_mock_builder(|| {
-        // Run to block one to see emitted events
-        run_to_block(1);
+
         let channel_id = create_member_channel();
 
         let video_id = Content::next_video_id();
@@ -280,10 +56,12 @@
     with_default_mock_builder(|| {
         // Run to block one to see emitted events
         run_to_block(1);
-        let channel_id = create_member_channel();
-=======
+
+        create_initial_storage_buckets_helper();
+        increase_account_balance_helper(DEFAULT_MEMBER_ACCOUNT_ID, INITIAL_BALANCE);
+        create_default_member_owned_channel();
+
         let channel_id = NextChannelId::<Test>::get() - 1;
->>>>>>> 18eb4e17
 
         let video_id = Content::next_video_id();
         assert_ok!(Content::create_video(
@@ -726,21 +504,6 @@
                 + DATA_OBJECT_DELETION_PRIZE * DATA_OBJECTS_NUMBER,
         );
 
-<<<<<<< HEAD
-        println!("videoevent {:?}", System::events().last().unwrap().event);
-
-        delete_video_mock(
-            COLLABORATOR_MEMBER_ORIGIN,
-            ContentActor::Collaborator(COLLABORATOR_MEMBER_ID),
-            <Test as Trait>::VideoId::one(),
-            vec![
-                DataObjectId::<Test>::one(),
-                DataObjectId::<Test>::from(2u64),
-            ]
-            .into_iter()
-            .collect::<BTreeSet<_>>(),
-            Ok(()),
-=======
         create_default_member_owned_channel();
 
         CreateVideoFixture::default()
@@ -1147,7 +910,6 @@
             // balance necessary to create channel with video + video with specified no. of assets
             DATA_OBJECT_DELETION_PRIZE * (STORAGE_BUCKET_OBJECTS_NUMBER_LIMIT + 1)
                 + DATA_OBJECT_DELETION_PRIZE * DATA_OBJECTS_NUMBER * 2,
->>>>>>> 18eb4e17
         );
 
         create_default_member_owned_channel_with_video();
@@ -1286,6 +1048,7 @@
             .with_sender(LEAD_ACCOUNT_ID)
             .with_actor(ContentActor::Lead)
             .with_assets_to_remove(video_assets)
+            .with_deletion_prize_source_account_id(DEFAULT_CURATOR_ACCOUNT_ID)
             .call_and_assert(Ok(()));
     })
 }
