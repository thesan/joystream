// Ensure we're `no_std` when compiling for Wasm.
#![cfg_attr(not(feature = "std"), no_std)]
#![recursion_limit = "512"]

#[cfg(test)]
mod tests;
use core::marker::PhantomData;
mod errors;
mod nft;
mod permissions;
mod types;

use sp_std::cmp::max;
use sp_std::mem::size_of;
use sp_std::vec;

pub use errors::*;
pub use nft::*;
pub use permissions::*;
pub use types::*;

use codec::Codec;
use codec::{Decode, Encode};

pub use storage::{
    BagIdType, DataObjectCreationParameters, DataObjectStorage, DynBagCreationParameters,
    DynamicBagIdType, UploadParameters,
};

pub use common::{
    currency::GovernanceCurrency,
    membership::MembershipInfoProvider,
    working_group::{WorkingGroup, WorkingGroupBudgetHandler},
    MembershipTypes, StorageOwnership, Url,
};
use frame_support::{
    decl_event, decl_module, decl_storage,
    dispatch::{DispatchError, DispatchResult},
    ensure,
    traits::{Currency, ExistenceRequirement, Get, ReservableCurrency},
    Parameter,
};

use frame_system::ensure_signed;

#[cfg(feature = "std")]
pub use serde::{Deserialize, Serialize};
use sp_arithmetic::{
    traits::{BaseArithmetic, One, Saturating, Zero},
    Perbill,
};
use sp_runtime::{
    traits::{AccountIdConversion, Hash, MaybeSerializeDeserialize, Member},
    ModuleId,
};
use sp_std::{collections::btree_set::BTreeSet, vec::Vec};

/// Module configuration trait for Content Directory Module
pub trait Trait:
    frame_system::Trait
    + ContentActorAuthenticator
    + Clone
    + membership::Trait
    + balances::Trait
    + storage::Trait
    + GovernanceCurrency
{
    /// The overarching event type.
    type Event: From<Event<Self>> + Into<<Self as frame_system::Trait>::Event>;

    /// Type of identifier for Videos
    type VideoId: NumericIdentifier;

    /// Type of identifier for OpenAuction
    type OpenAuctionId: NumericIdentifier;

    /// Type of identifier for Channel Categories
    type ChannelCategoryId: NumericIdentifier;

    /// The maximum number of curators per group constraint
    type MaxNumberOfCuratorsPerGroup: Get<MaxNumber>;

    /// The storage type used
    type DataObjectStorage: storage::DataObjectStorage<Self>;

    /// Type of VideoPostId
    type VideoPostId: NumericIdentifier;

    /// Type of VideoPostId
    type ReactionId: NumericIdentifier;

    /// Max Number of moderators
    type MaxModerators: Get<u64>;

    /// Price per byte
    type PricePerByte: Get<<Self as balances::Trait>::Balance>;

    /// Cleanup Margin used in bloat bond calculation
    type CleanupMargin: Get<<Self as balances::Trait>::Balance>;

    /// Cleanup Cost used in bloat bond calculation
    type CleanupCost: Get<<Self as balances::Trait>::Balance>;

    /// Content Module Id
    type ModuleId: Get<ModuleId>;

    /// Refund cap during cleanup
    type BloatBondCap: Get<u32>;

    /// Deletion prize to be set when creating a dynamic bag
    type BagDeletionPrize: Get<<Self as balances::Trait>::Balance>;

    /// Type in order to retrieve controller account from channel member owner
    type MemberAuthenticator: MembershipInfoProvider<Self>;

    /// Max number of keys per curator_group.permissions_by_level map instance
    type MaxKeysPerCuratorGroupPermissionsByLevelMap: Get<u8>;

    // Channel's privilege level
    type ChannelPrivilegeLevel: Parameter
        + Member
        + BaseArithmetic
        + Codec
        + Default
        + Copy
        + MaybeSerializeDeserialize
        + PartialEq;

    /// Content working group pallet integration.
    type ContentWorkingGroup: common::working_group::WorkingGroupBudgetHandler<Self>;
}

decl_storage! {
    trait Store for Module<T: Trait> as Content {
        pub ChannelById get(fn channel_by_id): map hasher(blake2_128_concat) T::ChannelId => Channel<T>;

        pub ChannelCategoryById get(fn channel_category_by_id):
        map hasher(blake2_128_concat) T::ChannelCategoryId => ChannelCategory;

        pub VideoById get(fn video_by_id): map hasher(blake2_128_concat) T::VideoId => Video<T>;

        pub NextChannelCategoryId get(fn next_channel_category_id) config(): T::ChannelCategoryId;

        pub NextChannelId get(fn next_channel_id) config(): T::ChannelId;

        pub NextVideoId get(fn next_video_id) config(): T::VideoId;

        pub NextCuratorGroupId get(fn next_curator_group_id) config(): T::CuratorGroupId;

        pub CuratorGroupById get(fn curator_group_by_id):
        map hasher(blake2_128_concat) T::CuratorGroupId => CuratorGroup<T>;

        pub VideoPostById get(fn video_post_by_id) : double_map hasher(blake2_128_concat) T::VideoId,
        hasher(blake2_128_concat) T::VideoPostId => VideoPost<T>;

        pub NextVideoPostId get(fn next_video_post_id) config(): T::VideoPostId;

        pub Commitment get(fn commitment): <T as frame_system::Trait>::Hash;

        pub MaxRewardAllowed get(fn max_reward_allowed) config(): BalanceOf<T>;

        pub MinCashoutAllowed get(fn min_cashout_allowed) config(): BalanceOf<T>;

        /// Min auction duration
        pub MinAuctionDuration get(fn min_auction_duration) config(): T::BlockNumber;

        /// Max auction duration
        pub MaxAuctionDuration get(fn max_auction_duration) config(): T::BlockNumber;

        /// Min auction extension period
        pub MinAuctionExtensionPeriod get(fn min_auction_extension_period) config(): T::BlockNumber;

        /// Max auction extension period
        pub MaxAuctionExtensionPeriod get(fn max_auction_extension_period) config(): T::BlockNumber;

        /// Min bid lock duration
        pub MinBidLockDuration get(fn min_bid_lock_duration) config(): T::BlockNumber;

        /// Max bid lock duration
        pub MaxBidLockDuration get(fn max_bid_lock_duration) config(): T::BlockNumber;

        /// Min auction staring price
        pub MinStartingPrice get(fn min_starting_price) config(): BalanceOf<T>;

        /// Max auction staring price
        pub MaxStartingPrice get(fn max_starting_price) config(): BalanceOf<T>;

        /// Min creator royalty percentage
        pub MinCreatorRoyalty get(fn min_creator_royalty) config(): Perbill;

        /// Max creator royalty percentage
        pub MaxCreatorRoyalty get(fn max_creator_royalty) config(): Perbill;

        /// Min auction bid step
        pub MinBidStep get(fn min_bid_step) config(): BalanceOf<T>;

        /// Max auction bid step
        pub MaxBidStep get(fn max_bid_step) config(): BalanceOf<T>;

        /// Platform fee percentage
        pub PlatfromFeePercentage get(fn platform_fee_percentage) config(): Perbill;

        /// Max delta between current block and starts at
        pub AuctionStartsAtMaxDelta get(fn auction_starts_at_max_delta) config(): T::BlockNumber;

        /// Max nft auction whitelist length
        pub MaxAuctionWhiteListLength get(fn max_auction_whitelist_length) config(): MaxNumber;

        /// Bids for open auctions
        pub OpenAuctionBidByVideoAndMember get(fn open_auction_bid_by_video_and_member):
        double_map hasher(blake2_128_concat) T::VideoId,
        hasher(blake2_128_concat) T::MemberId => OpenAuctionBid<T>;
    }
}

decl_module! {
    pub struct Module<T: Trait> for enum Call where origin: T::Origin {
        /// Predefined errors
        type Error = Error<T>;

        /// Initializing events
        fn deposit_event() = default;

        /// Exports const -  max number of curators per group
        const MaxNumberOfCuratorsPerGroup: MaxNumber = T::MaxNumberOfCuratorsPerGroup::get();

        /// Exports const -  max number of keys per curator_group.permissions_by_level map instance
        const MaxKeysPerCuratorGroupPermissionsByLevelMap: u8 = T::MaxKeysPerCuratorGroupPermissionsByLevelMap::get();

        // ======
        // Next set of extrinsics can only be invoked by lead.
        // ======

        /// Add new curator group to runtime storage
        #[weight = 10_000_000] // TODO: adjust weight
        pub fn create_curator_group(
            origin,
            is_active: bool,
            permissions_by_level: ModerationPermissionsByLevel<T>
        ) {

            let sender = ensure_signed(origin)?;
            // Ensure given origin is lead
            ensure_lead_auth_success::<T>(&sender)?;
            // Ensure permissions_by_level map max. allowed size is not exceeded
            Self::ensure_permissions_by_level_map_size_not_exceeded(&permissions_by_level)?;

            //
            // == MUTATION SAFE ==
            //

            let curator_group_id = Self::next_curator_group_id();

            // Insert curator group with provided permissions
            <CuratorGroupById<T>>::insert(curator_group_id, CuratorGroup::create(is_active, &permissions_by_level));

            // Increment the next curator curator_group_id:
            <NextCuratorGroupId<T>>::mutate(|n| *n += T::CuratorGroupId::one());

            // Trigger event
            Self::deposit_event(RawEvent::CuratorGroupCreated(curator_group_id));
        }

        /// Update existing curator group's permissions
        #[weight = 10_000_000] // TODO: adjust weight
        pub fn update_curator_group_permissions(
            origin,
            curator_group_id: T::CuratorGroupId,
            permissions_by_level: ModerationPermissionsByLevel<T>
        ) {
            let sender = ensure_signed(origin)?;
            // Ensure given origin is lead
            ensure_lead_auth_success::<T>(&sender)?;
            // Ensure curator group under provided curator_group_id already exist
            Self::ensure_curator_group_under_given_id_exists(&curator_group_id)?;
            // Ensure permissions_by_level map max. allowed size is not exceeded
            Self::ensure_permissions_by_level_map_size_not_exceeded(&permissions_by_level)?;

            //
            // == MUTATION SAFE ==
            //

            // Set `permissions` for curator group under given `curator_group_id`
            <CuratorGroupById<T>>::mutate(curator_group_id, |curator_group| {
                curator_group.set_permissions_by_level(&permissions_by_level)
            });

            // Trigger event
            Self::deposit_event(RawEvent::CuratorGroupPermissionsUpdated(curator_group_id, permissions_by_level))
        }

        /// Set `is_active` status for curator group under given `curator_group_id`
        #[weight = 10_000_000] // TODO: adjust weight
        pub fn set_curator_group_status(
            origin,
            curator_group_id: T::CuratorGroupId,
            is_active: bool,
        ) {

            // Ensure given origin is lead
            let sender = ensure_signed(origin)?;
            // Ensure given origin is lead
            ensure_lead_auth_success::<T>(&sender)?;

            // Ensure curator group under provided curator_group_id already exist
            Self::ensure_curator_group_under_given_id_exists(&curator_group_id)?;

            //
            // == MUTATION SAFE ==
            //

            // Set `is_active` status for curator group under given `curator_group_id`
            <CuratorGroupById<T>>::mutate(curator_group_id, |curator_group| {
                curator_group.set_status(is_active)
            });

            // Trigger event
            Self::deposit_event(RawEvent::CuratorGroupStatusSet(curator_group_id, is_active));
        }

        /// Add curator to curator group under given `curator_group_id`
        #[weight = 10_000_000] // TODO: adjust weight
        pub fn add_curator_to_group(
            origin,
            curator_group_id: T::CuratorGroupId,
            curator_id: T::CuratorId,
            permissions: ChannelAgentPermissions,
        ) {

            // Ensure given origin is lead
            let sender = ensure_signed(origin)?;
            // Ensure given origin is lead
            ensure_lead_auth_success::<T>(&sender)?;

            // Ensure curator group under provided curator_group_id already exist, retrieve corresponding one
            let curator_group = Self::ensure_curator_group_exists(&curator_group_id)?;

            // Ensure that curator_id is infact a worker in content working group
            ensure_is_valid_curator_id::<T>(&curator_id)?;

            // Ensure max number of curators per group limit not reached yet
            curator_group.ensure_max_number_of_curators_limit_not_reached()?;

            // Ensure curator under provided curator_id isn`t a CuratorGroup member yet
            curator_group.ensure_curator_in_group_does_not_exist(&curator_id)?;

            //
            // == MUTATION SAFE ==
            //

            // Insert curator_id into curator_group under given curator_group_id
            <CuratorGroupById<T>>::mutate(curator_group_id, |curator_group| {
                curator_group.get_curators_mut().insert(curator_id, permissions.clone());
            });

            // Trigger event
            Self::deposit_event(RawEvent::CuratorAdded(curator_group_id, curator_id, permissions));
        }

        /// Remove curator from a given curator group
        #[weight = 10_000_000] // TODO: adjust weight
        pub fn remove_curator_from_group(
            origin,
            curator_group_id: T::CuratorGroupId,
            curator_id: T::CuratorId,
        ) {

            // Ensure given origin is lead
            let sender = ensure_signed(origin)?;
            // Ensure given origin is lead
            ensure_lead_auth_success::<T>(&sender)?;

            // Ensure curator group under provided curator_group_id already exist, retrieve corresponding one
            let curator_group = Self::ensure_curator_group_exists(&curator_group_id)?;

            // Ensure curator under provided curator_id is CuratorGroup member
            curator_group.ensure_curator_in_group_exists(&curator_id)?;

            //
            // == MUTATION SAFE ==
            //

            // Remove curator_id from curator_group under given curator_group_id
            <CuratorGroupById<T>>::mutate(curator_group_id, |curator_group| {
                curator_group.get_curators_mut().remove(&curator_id);
            });

            // Trigger event
            Self::deposit_event(RawEvent::CuratorRemoved(curator_group_id, curator_id));
        }

        #[weight = 10_000_000] // TODO: adjust weight
        pub fn create_channel(
            origin,
            channel_owner: ChannelOwner<T::MemberId, T::CuratorGroupId>,
            params: ChannelCreationParameters<T>,
        ) {
            // channel creator account
            let sender = ensure_signed(origin)?;

            ensure_is_authorized_to_act_as_channel_owner::<T>(
                &sender,
                &channel_owner,
            )?;

            // ensure collaborator & moderator member ids are valid
            Self::validate_member_set(&params.moderators)?;
            Self::validate_member_set(&params.collaborators.keys().cloned().collect())?;

            // next channel id
            let channel_id = NextChannelId::<T>::get();

            let storage_assets = params.assets.clone().unwrap_or_default();

            let data_objects_ids = Storage::<T>::get_next_data_object_ids(storage_assets.object_creation_list.len());

            let bag_creation_params = DynBagCreationParameters::<T> {
                bag_id: DynBagId::<T>::Channel(channel_id),
                object_creation_list: storage_assets.object_creation_list,
                deletion_prize_source_account_id: sender,
                expected_data_size_fee: storage_assets.expected_data_size_fee,
                expected_dynamic_bag_deletion_prize: params.expected_dynamic_bag_deletion_prize,
                expected_data_object_deletion_prize: params.expected_data_object_deletion_prize,
                storage_buckets: params.storage_buckets.clone(),
                distribution_buckets: params.distribution_buckets.clone(),
            };

            //
            // == MUTATION SAFE ==
            //

            // create channel bag
            Storage::<T>::create_dynamic_bag(bag_creation_params)?;

            // Only increment next channel id if adding content was successful
            NextChannelId::<T>::mutate(|id| *id += T::ChannelId::one());

            // channel creation
            let channel: Channel<T> = ChannelRecord {
                owner: channel_owner,
                num_videos: 0u64,
                collaborators: params.collaborators.clone(),
                moderators: params.moderators.clone(),
                cumulative_payout_earned: BalanceOf::<T>::zero(),
                transfer_status: ChannelTransferStatus::NoActiveTransfer,
                privilege_level: Zero::zero(),
                paused_features: BTreeSet::new(),
                data_objects: data_objects_ids,
            };

            // add channel to onchain state
            ChannelById::<T>::insert(channel_id, channel.clone());

            Self::deposit_event(RawEvent::ChannelCreated(channel_id, channel, params));
        }

        #[weight = 10_000_000] // TODO: adjust weight
        pub fn update_channel(
            origin,
            actor: ContentActor<T::CuratorGroupId, T::CuratorId, T::MemberId>,
            channel_id: T::ChannelId,
            params: ChannelUpdateParameters<T>,
        ) {
            let sender = ensure_signed(origin)?;

            // check that channel exists
            let channel = Self::ensure_channel_exists(&channel_id)?;

            channel.ensure_has_no_active_transfer::<T>()?;

            // permissions check
            ensure_actor_authorized_to_perform_channel_update::<T>(
                &sender,
                &actor,
                &channel,
                &params
            )?;

            channel.ensure_feature_not_paused::<T>(PausableChannelFeature::ChannelUpdate)?;

            // ensure actor is not a collaborator if collaborators set is to be updated
            if let Some(new_collabs) = params.collaborators.as_ref() {
                Self::validate_member_set(&new_collabs.keys().cloned().collect())?;
            }

            Self::ensure_assets_to_remove_are_part_of_assets_set(&params.assets_to_remove, &channel.data_objects)?;

            //
            // == MUTATION SAFE ==
            //

            let assets_to_upload = params.assets_to_upload.clone().unwrap_or_default();
            let new_data_object_ids = Storage::<T>::get_next_data_object_ids(assets_to_upload.object_creation_list.len());

            let upload_parameters = UploadParameters::<T> {
                bag_id: Self::bag_id_for_channel(&channel_id),
                object_creation_list: assets_to_upload.object_creation_list,
                deletion_prize_source_account_id: sender,
                expected_data_size_fee: assets_to_upload.expected_data_size_fee,
                expected_data_object_deletion_prize: params.expected_data_object_deletion_prize,
                expected_dynamic_bag_deletion_prize: Default::default(),
                storage_buckets: Default::default(),
                distribution_buckets: Default::default(),
            };

            Storage::<T>::upload_and_delete_data_objects(
                upload_parameters,
                params.assets_to_remove.clone(),
            )?;

            // Update the channel
            ChannelById::<T>::mutate(channel_id, |channel| {
                channel.data_objects = Self::create_updated_data_objects_set(&channel.data_objects, &new_data_object_ids, &params.assets_to_remove);
                if let Some(new_collabs) = params.collaborators.as_ref() {
                    channel.collaborators = new_collabs.clone();
                }
            });

            Self::deposit_event(RawEvent::ChannelUpdated(actor, channel_id, params, new_data_object_ids));
        }

        // Extrinsic for updating channel privilege level (requires lead access)
        #[weight = 10_000_000] // TODO: adjust weight
        pub fn update_channel_privilege_level(
            origin,
            channel_id: T::ChannelId,
            new_privilege_level: T::ChannelPrivilegeLevel,
        ) {
            let sender = ensure_signed(origin)?;

            ensure_lead_auth_success::<T>(&sender)?;

            // check that channel exists
            Self::ensure_channel_exists(&channel_id)?;

            //
            // == MUTATION SAFE ==
            //

            // Update the channel
            ChannelById::<T>::mutate(channel_id, |channel| { channel.privilege_level = new_privilege_level });

            Self::deposit_event(RawEvent::ChannelPrivilegeLevelUpdated(channel_id, new_privilege_level));
        }

        // extrinsics for pausing/re-enabling channel features
        #[weight = 10_000_000] // TODO: adjust weight
        pub fn set_channel_paused_features_as_moderator(
            origin,
            actor: ContentActor<T::CuratorGroupId, T::CuratorId, T::MemberId>,
            channel_id: T::ChannelId,
            new_paused_features: BTreeSet<PausableChannelFeature>,
            rationale: Vec<u8>,
        ) -> DispatchResult {

            let sender = ensure_signed(origin)?;
            // check that channel exists
            let channel = Self::ensure_channel_exists(&channel_id)?;

            // Check permissions for moderation actions
            let required_permissions = channel.paused_features
                .symmetric_difference(&new_paused_features)
                .map(|f| { ContentModerationAction::ChangeChannelFeatureStatus(*f) })
                .collect::<Vec<_>>();
            ensure_actor_authorized_to_perform_moderation_actions::<T>(&sender, &actor, &required_permissions, channel.privilege_level)?;

            //
            // == MUTATION SAFE ==
            //
            ChannelById::<T>::mutate(channel_id, |channel| { channel.paused_features = new_paused_features.clone() });


            // deposit event
            Self::deposit_event(RawEvent::ChannelPausedFeaturesUpdatedByModerator(actor, channel_id, new_paused_features, rationale));

            Ok(())
        }

        // extrinsics for channel deletion
        #[weight = 10_000_000] // TODO: adjust weight
        pub fn delete_channel(
            origin,
            actor: ContentActor<T::CuratorGroupId, T::CuratorId, T::MemberId>,
            channel_id: T::ChannelId,
            num_objects_to_delete: u64,
        ) -> DispatchResult {
            let sender = ensure_signed(origin)?;

            // check that channel exists
            let channel = Self::ensure_channel_exists(&channel_id)?;

            // permissions check
            ensure_actor_authorized_to_delete_channel::<T>(&sender, &actor, &channel)?;

            // check that channel videos are 0
            ensure!(channel.num_videos == 0, Error::<T>::ChannelContainsVideos);

            // ensure channel bag exists and num_objects_to_delete is valid
            Self::ensure_channel_bag_can_be_dropped(channel_id, num_objects_to_delete)?;

            // try to remove the channel
            Self::try_to_perform_channel_deletion(sender, channel_id)?;

            //
            // == MUTATION SAFE ==
            //


            // deposit event
            Self::deposit_event(RawEvent::ChannelDeleted(actor, channel_id));

            Ok(())
        }

        #[weight = 10_000_000] // TODO: adjust weight
        pub fn delete_channel_assets_as_moderator(
            origin,
            actor: ContentActor<T::CuratorGroupId, T::CuratorId, T::MemberId>,
            channel_id: T::ChannelId,
            assets_to_remove: BTreeSet<DataObjectId<T>>,
            rationale: Vec<u8>,
        ) {
            let sender = ensure_signed(origin)?;

            // check that channel exists
            let channel = Self::ensure_channel_exists(&channel_id)?;

            // permissions check
            let actions_to_perform = vec![ContentModerationAction::DeleteNonVideoChannelAssets];
            ensure_actor_authorized_to_perform_moderation_actions::<T>(&sender, &actor, &actions_to_perform, channel.privilege_level)?;

            // ensure provided assets belong to the channel
            Self::ensure_assets_to_remove_are_part_of_assets_set(&assets_to_remove, &channel.data_objects)?;

            //
            // == MUTATION SAFE ==
            //

            // remove the assets
            if !assets_to_remove.is_empty() {
                Storage::<T>::delete_data_objects(
                    sender,
                    Self::bag_id_for_channel(&channel_id),
                    assets_to_remove.clone(),
                )?;
            }

            // update channel's data_objects set
            ChannelById::<T>::mutate(channel_id, |channel| {
                channel.data_objects = Self::create_updated_data_objects_set(&channel.data_objects, &BTreeSet::new(), &assets_to_remove)
            });

            // emit the event
            Self::deposit_event(RawEvent::ChannelAssetsDeletedByModerator(actor, channel_id, assets_to_remove, rationale));
        }

        // extrinsics for channel deletion as moderator
        #[weight = 10_000_000] // TODO: adjust weight
        pub fn delete_channel_as_moderator(
            origin,
            actor: ContentActor<T::CuratorGroupId, T::CuratorId, T::MemberId>,
            channel_id: T::ChannelId,
            num_objects_to_delete: u64,
            rationale: Vec<u8>,
        ) -> DispatchResult {

            let sender = ensure_signed(origin)?;
            // check that channel exists
            let channel = Self::ensure_channel_exists(&channel_id)?;

            // Permissions check
            let actions_to_perform = vec![ContentModerationAction::DeleteChannel];
            ensure_actor_authorized_to_perform_moderation_actions::<T>(&sender, &actor, &actions_to_perform, channel.privilege_level)?;

            // check that channel videos are 0
            ensure!(channel.num_videos == 0, Error::<T>::ChannelContainsVideos);

            // ensure channel bag exists and num_objects_to_delete is valid
            Self::ensure_channel_bag_can_be_dropped(channel_id, num_objects_to_delete)?;

            // try to remove the channel
            Self::try_to_perform_channel_deletion(sender, channel_id)?;

            //
            // == MUTATION SAFE ==
            //

            // deposit event
            Self::deposit_event(RawEvent::ChannelDeletedByModerator(actor, channel_id, rationale));

            Ok(())
        }

        // extrinsics for channel visibility status (hidden/visible) setting by moderator
        #[weight = 10_000_000] // TODO: adjust weight
        pub fn set_channel_visibility_as_moderator(
            origin,
            actor: ContentActor<T::CuratorGroupId, T::CuratorId, T::MemberId>,
            channel_id: T::ChannelId,
            is_hidden: bool,
            rationale: Vec<u8>,
        ) -> DispatchResult {

            let sender = ensure_signed(origin)?;
            // check that channel exists
            let channel = Self::ensure_channel_exists(&channel_id)?;

            // Permissions check
            let actions_to_perform = vec![ContentModerationAction::HideChannel];
            ensure_actor_authorized_to_perform_moderation_actions::<T>(&sender, &actor, &actions_to_perform, channel.privilege_level)?;

            //
            // == MUTATION SAFE ==
            //

            // deposit event
            Self::deposit_event(RawEvent::ChannelVisibilitySetByModerator(actor, channel_id, is_hidden, rationale));

            Ok(())
        }

        #[weight = 10_000_000] // TODO: adjust weight
        pub fn create_channel_category(
            origin,
            actor: ContentActor<T::CuratorGroupId, T::CuratorId, T::MemberId>,
            params: ChannelCategoryCreationParameters,
        ) {
            ensure_actor_authorized_to_manage_categories::<T>(
                origin,
                &actor
            )?;

            //
            // == MUTATION SAFE ==
            //

            let category_id = Self::next_channel_category_id();
            NextChannelCategoryId::<T>::mutate(|id| *id += T::ChannelCategoryId::one());

            let category = ChannelCategory {};
            ChannelCategoryById::<T>::insert(category_id, category.clone());

            Self::deposit_event(RawEvent::ChannelCategoryCreated(category_id, category, params));
        }

        #[weight = 10_000_000] // TODO: adjust weight
        pub fn update_channel_category(
            origin,
            actor: ContentActor<T::CuratorGroupId, T::CuratorId, T::MemberId>,
            category_id: T::ChannelCategoryId,
            params: ChannelCategoryUpdateParameters,
        ) {
            ensure_actor_authorized_to_manage_categories::<T>(
                origin,
                &actor
            )?;

            Self::ensure_channel_category_exists(&category_id)?;

            Self::deposit_event(RawEvent::ChannelCategoryUpdated(actor, category_id, params));
        }

        #[weight = 10_000_000] // TODO: adjust weight
        pub fn delete_channel_category(
            origin,
            actor: ContentActor<T::CuratorGroupId, T::CuratorId, T::MemberId>,
            category_id: T::ChannelCategoryId,
        ) {
            ensure_actor_authorized_to_manage_categories::<T>(
                origin,
                &actor
            )?;

            Self::ensure_channel_category_exists(&category_id)?;

            ChannelCategoryById::<T>::remove(&category_id);

            Self::deposit_event(RawEvent::ChannelCategoryDeleted(actor, category_id));
        }

        #[weight = 10_000_000] // TODO: adjust weight
        pub fn create_video(
            origin,
            actor: ContentActor<T::CuratorGroupId, T::CuratorId, T::MemberId>,
            channel_id: T::ChannelId,
            params: VideoCreationParameters<T>,
        ) {
            let sender = ensure_signed(origin)?;

            // check that channel exists
            let channel = Self::ensure_channel_exists(&channel_id)?;
            channel.ensure_has_no_active_transfer::<T>()?;

            // permissions check
            ensure_actor_authorized_to_create_video::<T>(&sender, &actor, &channel, &params)?;

            channel.ensure_feature_not_paused::<T>(PausableChannelFeature::VideoCreation)?;
            if params.auto_issue_nft.is_some() {
                channel.ensure_feature_not_paused::<T>(PausableChannelFeature::VideoNftIssuance)?;
            }

            // next video id
            let video_id = NextVideoId::<T>::get();

            let nft_status = params.auto_issue_nft
                .as_ref()
                .map_or(
                    Ok(None),
                    |issuance_params| {
                        Some(Self::construct_owned_nft(issuance_params,video_id)).transpose()
                    }
                )?;

            let storage_assets = params.assets.clone().unwrap_or_default();

            // assets ids
            let data_objects_ids = Storage::<T>::get_next_data_object_ids(storage_assets.object_creation_list.len());

            // create the video struct
            let video: Video<T> = VideoRecord {
                in_channel: channel_id,
                enable_comments: params.enable_comments,
                video_post_id:  None,
                nft_status,
                data_objects: data_objects_ids.clone(),
            };

            if let Some(upload_assets) = params.assets.as_ref() {
                let params = Self::construct_upload_parameters(
                    upload_assets,
                    &channel_id,
                    &sender,
                    params.expected_data_object_deletion_prize,
                );
                Storage::<T>::upload_data_objects(params)?;
            }

            //
            // == MUTATION SAFE ==
            //


            // add it to the onchain state
            VideoById::<T>::insert(video_id, video);

            // Only increment next video id
            NextVideoId::<T>::mutate(|id| *id += T::VideoId::one());

            // Add recently added video id to the channel

            ChannelById::<T>::mutate(channel_id, |channel| {
                channel.num_videos = channel.num_videos.saturating_add(1);
            });

            Self::deposit_event(RawEvent::VideoCreated(actor, channel_id, video_id, params, data_objects_ids));

        }

        #[weight = 10_000_000] // TODO: adjust weight
        pub fn update_video(
            origin,
            actor: ContentActor<T::CuratorGroupId, T::CuratorId, T::MemberId>,
            video_id: T::VideoId,
            params: VideoUpdateParameters<T>,
        ) {
            let sender = ensure_signed(origin)?;
            // check that video exists, retrieve corresponding channel id.
            let video = Self::ensure_video_exists(&video_id)?;

            // get associated channel and ensure it has no active transfer
            let channel_id = video.in_channel;
            let channel = Self::get_channel_from_video(&video);

            channel.ensure_has_no_active_transfer::<T>()?;

            // permissions check
            ensure_actor_authorized_to_perform_video_update::<T>(
                &sender,
                &actor,
                &channel,
                &params
            )?;

            // Ensure nft is not issued for the video. Videos with issued nfts are immutable.
            video.ensure_nft_is_not_issued::<T>()?;

            channel.ensure_feature_not_paused::<T>(PausableChannelFeature::VideoUpdate)?;
            if params.auto_issue_nft.is_some() {
                channel.ensure_feature_not_paused::<T>(PausableChannelFeature::VideoNftIssuance)?;
            }

            Self::ensure_assets_to_remove_are_part_of_assets_set(&params.assets_to_remove, &video.data_objects)?;

            let assets_to_upload = params.assets_to_upload.clone().unwrap_or_default();
            let new_data_object_ids = Storage::<T>::get_next_data_object_ids(assets_to_upload.object_creation_list.len());

            let nft_status = params.auto_issue_nft
                .as_ref()
                .map_or(
                    Ok(None),
                    |issuance_params| {
                        Some(Self::construct_owned_nft(issuance_params, video_id)).transpose()
                    }
                )?;

            //
            // == MUTATION SAFE ==
            //

            // upload/delete video assets from storage with commit or rollback semantics
            let upload_parameters = UploadParameters::<T> {
                bag_id: Self::bag_id_for_channel(&channel_id),
                object_creation_list: params.assets_to_upload.clone()
                    .map_or(Default::default(), |assets| assets.object_creation_list),
                deletion_prize_source_account_id: sender,
                expected_data_size_fee: params.assets_to_upload.clone()
                    .map_or(Default::default(), |assets| assets.expected_data_size_fee),
                expected_data_object_deletion_prize: params.expected_data_object_deletion_prize,
                expected_dynamic_bag_deletion_prize: Default::default(),
                storage_buckets: Default::default(),
                distribution_buckets: Default::default(),
            };

            Storage::<T>::upload_and_delete_data_objects(
                upload_parameters,
                params.assets_to_remove.clone(),
                )?;

            if nft_status.is_some() {
                VideoById::<T>::mutate(&video_id, |video| video.nft_status = nft_status);
            }

            // Update the video
            VideoById::<T>::mutate(video_id, |video| {
                video.data_objects = Self::create_updated_data_objects_set(&video.data_objects, &new_data_object_ids, &params.assets_to_remove)
            });

            Self::deposit_event(RawEvent::VideoUpdated(actor, video_id, params, new_data_object_ids));
        }

        #[weight = 10_000_000] // TODO: adjust weight
        pub fn delete_video(
            origin,
            actor: ContentActor<T::CuratorGroupId, T::CuratorId, T::MemberId>,
            video_id: T::VideoId,
            num_objects_to_delete: u64,
        ) {
            let sender = ensure_signed(origin)?;

            // check that video exists
            let video = Self::ensure_video_exists(&video_id)?;

            // get associated channel and ensure it has no active transfer
            let channel_id = video.in_channel;
            let channel = Self::get_channel_from_video(&video);

            channel.ensure_has_no_active_transfer::<T>()?;

            // permissions check
            ensure_actor_authorized_to_delete_video::<T>(
                &sender,
                &actor,
                &channel,
                &video,
            )?;

            // ensure video can be removed
            Self::ensure_video_can_be_removed(&video)?;

            // ensure provided num_objects_to_delete is valid
            Self::ensure_valid_video_num_objects_to_delete(&video, num_objects_to_delete)?;

            // Try removing the video
            Self::try_to_perform_video_deletion(&sender, channel_id, video_id, &video)?;

            //
            // == MUTATION SAFE ==
            //

            Self::deposit_event(RawEvent::VideoDeleted(actor, video_id));
        }

        #[weight = 10_000_000] // TODO: adjust weight
        pub fn delete_video_assets_as_moderator(
            origin,
            actor: ContentActor<T::CuratorGroupId, T::CuratorId, T::MemberId>,
            video_id: T::VideoId,
            assets_to_remove: BTreeSet<DataObjectId<T>>,
            rationale: Vec<u8>,
        ) {
            let sender = ensure_signed(origin)?;

            // check that video exists
            let video = Self::ensure_video_exists(&video_id)?;

            // get information regarding channel
            let channel_id = video.in_channel;
            let channel = Self::get_channel_from_video(&video);

            // permissions check
            let is_nft = video.nft_status.is_some();
            let actions_to_perform = vec![ContentModerationAction::DeleteVideoAssets(is_nft)];
            ensure_actor_authorized_to_perform_moderation_actions::<T>(&sender, &actor, &actions_to_perform, channel.privilege_level)?;

            // ensure provided assets belong to the video
            Self::ensure_assets_to_remove_are_part_of_assets_set(&assets_to_remove, &video.data_objects)?;

            //
            // == MUTATION SAFE ==
            //

            // remove the assets
            if !assets_to_remove.is_empty() {
                Storage::<T>::delete_data_objects(
                    sender,
                    Self::bag_id_for_channel(&channel_id),
                    assets_to_remove.clone(),
                )?;
            }

            // update video's data_objects set
            VideoById::<T>::mutate(video_id, |video| {
                video.data_objects = Self::create_updated_data_objects_set(&video.data_objects, &BTreeSet::new(), &assets_to_remove)
            });

            // emit the event
            Self::deposit_event(RawEvent::VideoAssetsDeletedByModerator(actor, video_id, assets_to_remove, is_nft, rationale));
        }

        #[weight = 10_000_000] // TODO: adjust weight
        pub fn delete_video_as_moderator(
            origin,
            actor: ContentActor<T::CuratorGroupId, T::CuratorId, T::MemberId>,
            video_id: T::VideoId,
            num_objects_to_delete: u64,
            rationale: Vec<u8>,
        ) {
            let sender = ensure_signed(origin)?;

            // check that video exists
            let video = Self::ensure_video_exists(&video_id)?;

            // get information regarding channel
            let channel_id = video.in_channel;
            let channel = Self::get_channel_from_video(&video);

            // Permissions check
            let actions_to_perform = vec![ContentModerationAction::DeleteVideo];
            ensure_actor_authorized_to_perform_moderation_actions::<T>(&sender, &actor, &actions_to_perform, channel.privilege_level)?;

            // ensure video can be removed
            Self::ensure_video_can_be_removed(&video)?;

            // ensure provided num_objects_to_delete is valid
            Self::ensure_valid_video_num_objects_to_delete(&video, num_objects_to_delete)?;

            // Try removing the video
            Self::try_to_perform_video_deletion(&sender, channel_id, video_id, &video)?;

            //
            // == MUTATION SAFE ==
            //

            Self::deposit_event(RawEvent::VideoDeletedByModerator(actor, video_id, rationale));
        }

        // extrinsics for video visibility status (hidden/visible) setting by moderator
        #[weight = 10_000_000] // TODO: adjust weight
        pub fn set_video_visibility_as_moderator(
            origin,
            actor: ContentActor<T::CuratorGroupId, T::CuratorId, T::MemberId>,
            video_id: T::VideoId,
            is_hidden: bool,
            rationale: Vec<u8>,
        ) -> DispatchResult {

            let sender = ensure_signed(origin)?;

            // check that video exists
            let video = Self::ensure_video_exists(&video_id)?;

            // get information regarding channel
            let channel = Self::get_channel_from_video(&video);

            // Permissions check
            let actions_to_perform = vec![ContentModerationAction::HideVideo];
            ensure_actor_authorized_to_perform_moderation_actions::<T>(&sender, &actor, &actions_to_perform, channel.privilege_level)?;

            //
            // == MUTATION SAFE ==
            //

            // deposit event
            Self::deposit_event(RawEvent::VideoVisibilitySetByModerator(actor, video_id, is_hidden, rationale));

            Ok(())
        }

        #[weight = 10_000_000] // TODO: adjust weight
        pub fn create_post(
            origin,
            actor: ContentActor<T::CuratorGroupId, T::CuratorId, T::MemberId>,
            params: VideoPostCreationParameters<T>,
        ) -> DispatchResult {

            let sender = ensure_signed(origin)?;

            // ensure channel is valid
            let video = Self::ensure_video_exists(&params.video_reference)?;

            // get channel and ensure it has no active transfer
            let channel = Self::get_channel_from_video(&video);
            channel.ensure_has_no_active_transfer::<T>()?;

            match params.post_type {
                VideoPostType::<T>::Comment(parent_id) => {
                    ensure!(video.enable_comments, Error::<T>::CommentsDisabled);
                    Self::ensure_post_exists(params.video_reference, parent_id).map(|_| ())?;
                    ensure_actor_authorized_to_add_comment::<T>(&sender, &actor)?
                },
                VideoPostType::<T>::Description => {
                    ensure_actor_authorized_to_manage_video_description_post::<T>(
                        &sender,
                        &actor,
                        &channel
                    )?;
                }
            };

            let initial_bloat_bond = Self::compute_initial_bloat_bond();
            let post_id = <NextVideoPostId<T>>::get();

            let post = VideoPost::<T> {
                author: actor,
                bloat_bond: initial_bloat_bond,
                replies_count: T::VideoPostId::zero(),
                video_reference: params.video_reference,
                post_type: params.post_type.clone(),
            };

            ensure!(
                Balances::<T>::usable_balance(&sender) >= initial_bloat_bond,
                Error::<T>::UnsufficientBalance,
            );
            //
            // == MUTATION SAFE ==
            //

            <ContentTreasury<T>>::deposit(&sender, initial_bloat_bond)?;

            <NextVideoPostId<T>>::mutate(|x| *x = x.saturating_add(One::one()));
            <VideoPostById<T>>::insert(&params.video_reference, &post_id, post.clone());

            // increment replies count in the parent post
            match params.post_type {
                VideoPostType::<T>::Comment(parent_id) => <VideoPostById<T>>::mutate(
                    &params.video_reference,
                    parent_id,
                    |x| x.replies_count = x.replies_count.saturating_add(One::one())),
                VideoPostType::<T>::Description => VideoById::<T>::mutate(
                    &params.video_reference,
                    |video| video.video_post_id = Some(post_id)),
            };

            // deposit event
            Self::deposit_event(RawEvent::VideoPostCreated(post, post_id));

            Ok(())
        }

        #[weight = 10_000_000] // TODO: adjust weight
        pub fn edit_post_text(
            origin,
            video_id: T::VideoId,
            post_id: T::VideoPostId,
            actor: ContentActor<T::CuratorGroupId, T::CuratorId, T::MemberId>,
            new_text: Vec<u8>,
        ) {
            let sender = ensure_signed(origin)?;

            // ensure video exists
            let video = Self::ensure_video_exists(&video_id)?;

            // get channel and ensure it has no active transfer
            let channel = Self::get_channel_from_video(&video);
            channel.ensure_has_no_active_transfer::<T>()?;

            // ensure post exists
            let post = Self::ensure_post_exists(video_id, post_id)?;

            match post.post_type {
                VideoPostType::<T>::Description => {
                    ensure_actor_authorized_to_manage_video_description_post::<T>(
                        &sender,
                        &actor,
                        &channel
                    )?;
                }
                VideoPostType::<T>::Comment(_) => ensure_actor_authorized_to_edit_comment::<T>(
                    &sender,
                    &actor,
                    &post
                )?
            };

            // deposit event
            Self::deposit_event(RawEvent::VideoPostTextUpdated(actor, new_text, post_id, video_id));
        }

        #[weight = 10_000_000] // TODO: adjust weight
        pub fn delete_post(
            origin,
            post_id: T::VideoPostId,
            video_id: T::VideoId,
            actor: ContentActor<T::CuratorGroupId, T::CuratorId, T::MemberId>,
            params: VideoPostDeletionParameters<T>,
        ) {
            let sender = ensure_signed(origin)?;

            // ensure video exists
            let video = Self::ensure_video_exists(&video_id)?;

            // get channel and ensure it has no active transfer
            let channel = Self::get_channel_from_video(&video);
            channel.ensure_has_no_active_transfer::<T>()?;

            // ensure post exists
            let post = Self::ensure_post_exists(video_id, post_id)?;

            let cleanup_actor = match post.post_type {
                VideoPostType::<T>::Description => {
                    Self::ensure_witness_verification(
                        params.witness,
                        post.replies_count,
                    )?;
                    ensure_actor_authorized_to_manage_video_description_post::<T>(
                        &sender,
                        &actor,
                        &channel
                    )?;
                    CleanupActor::VideoPostAuthor
                },
                VideoPostType::<T>::Comment(_) => {
                    let cleanup_actor = ensure_actor_authorized_to_remove_comment::<T>(
                        &sender,
                        &actor,
                        &channel,
                        &post
                    )?;
                    if let CleanupActor::Moderator = &cleanup_actor {
                        ensure!(
                            params.rationale.is_some(),
                            Error::<T>::RationaleNotProvidedByModerator
                        );
                    }
                    cleanup_actor
                }
            };

            ensure!(
                ContentTreasury::<T>::usable_balance() >= post.bloat_bond,
                Error::<T>::InsufficientTreasuryBalance,
            );

            //
            // == MUTATION_SAFE ==
            //

            Self::refund(&sender, cleanup_actor, post.bloat_bond)?;

            match post.post_type {
                VideoPostType::<T>::Comment(parent_id) => {
                    VideoPostById::<T>::remove(&video_id, &post_id);
                    // parent post might have been already deleted
                    if let Ok(mut parent_post) = Self::ensure_post_exists(
                        video_id,
                        parent_id,
                    ){
                        parent_post.replies_count =
                            parent_post.replies_count.saturating_sub(T::VideoPostId::one());
                        VideoPostById::<T>::insert(&video_id, &parent_id, parent_post);
                    }
                }
                VideoPostType::<T>::Description => VideoPostById::<T>::remove_prefix(&video_id),
            }

            // deposit event
            Self::deposit_event(
                RawEvent::VideoPostDeleted(
                    post,
                    post_id,
                    actor,
                ));
        }

        #[weight = 10_000_000] // TODO: adjust weight
        fn react_to_post(
            origin,
            member_id: T::MemberId,
            video_id: T::VideoId,
            post_id: T::VideoPostId,
            reaction_id: T::ReactionId,
        ) {
            // post existence verification purposely avoided
            let sender = ensure_signed(origin)?;
            ensure_member_auth_success::<T>(&sender, &member_id)?;

            let _video = Self::ensure_video_exists(&video_id)?;
            let _post = Self::ensure_post_exists(video_id, post_id)?;

            //
            // == MUTATION_SAFE ==
            //

            Self::deposit_event(RawEvent::ReactionToVideoPost(member_id, video_id, post_id, reaction_id));
        }

        #[weight = 10_000_000] // TODO: adjust weight
        fn react_to_video(
            origin,
            member_id: T::MemberId,
            video_id: T::VideoId,
            reaction_id: T::ReactionId,
        ) {
            // video existence verification purposely avoided
            let sender = ensure_signed(origin)?;
            ensure_member_auth_success::<T>(&sender, &member_id)?;

            let _video = Self::ensure_video_exists(&video_id)?;

            //
            // == MUTATION_SAFE ==
            //

            Self::deposit_event(RawEvent::ReactionToVideo(member_id, video_id, reaction_id));
        }

        #[weight = 10_000_000] // TODO: adjust weight
        fn update_moderator_set(
            origin,
            actor: ContentActor<T::CuratorGroupId, T::CuratorId, T::MemberId>,
            new_moderators: BTreeSet<T::MemberId>,
            channel_id: T::ChannelId
        ) {
            // ensure (origin, actor) is channel owner
            let sender = ensure_signed(origin)?;
            let channel = Self::ensure_channel_exists(&channel_id)?;
            channel.ensure_has_no_active_transfer::<T>()?;

            // permissions check
            ensure_actor_authorized_to_manage_channel_moderators::<T>(
                &sender,
                &actor,
                &channel
            )?;

            Self::validate_member_set(&new_moderators)?;

            //
            // == MUTATION_SAFE ==
            //

            <ChannelById<T>>::mutate(channel_id, |x| x.moderators = new_moderators.clone());

            Self::deposit_event(
                RawEvent::ModeratorSetUpdated(
                    channel_id,
                    new_moderators
                ));
        }

        #[weight = 10_000_000] // TODO: adjust Weight
        pub fn update_commitment(
            origin,
            new_commitment: <T as frame_system::Trait>::Hash,
        ) {
            let sender = ensure_signed(origin)?;
            ensure_authorized_to_update_commitment::<T>(&sender)?;

            <Commitment<T>>::put(new_commitment);
            Self::deposit_event(RawEvent::CommitmentUpdated(new_commitment));
        }

        #[weight = 10_000_000] // TODO: adjust Weight
        pub fn claim_channel_reward(
            origin,
            actor: ContentActor<T::CuratorGroupId, T::CuratorId, T::MemberId>,
            proof: Vec<ProofElement<T>>,
            item: PullPayment<T>,
        ) -> DispatchResult {
            let channel = Self::ensure_channel_exists(&item.channel_id)?;
            channel.ensure_has_no_active_transfer::<T>()?;

            // permissions check
            ensure_actor_authorized_to_claim_payment::<T>(origin, &actor, &channel)?;

            channel.ensure_feature_not_paused::<T>(PausableChannelFeature::CreatorCashout)?;

            let cashout = item
                .cumulative_payout_claimed
                .saturating_sub(channel.cumulative_payout_earned);

            ensure!(
                <MaxRewardAllowed<T>>::get() > item.cumulative_payout_claimed,
                Error::<T>::TotalRewardLimitExceeded
            );
            ensure!(<MinCashoutAllowed<T>>::get() < cashout, Error::<T>::UnsufficientCashoutAmount);
            Self::verify_proof(&proof, &item)?;

            // Deposit to creator
            ContentTreasury::<T>::deposit_to_channel_account(item.channel_id, cashout);

            ChannelById::<T>::mutate(
                &item.channel_id,
                |channel| channel.cumulative_payout_earned = item.cumulative_payout_claimed
            );

            Self::deposit_event(RawEvent::ChannelRewardUpdated(item.cumulative_payout_claimed, item.channel_id));

            Ok(())
        }

        #[weight = 10_000_000] // TODO: adjust Weight
        pub fn update_max_reward_allowed(origin, amount: BalanceOf<T>) {
            let sender = ensure_signed(origin)?;
            ensure_authorized_to_update_max_reward::<T>(&sender)?;
            <MaxRewardAllowed<T>>::put(amount);
            Self::deposit_event(RawEvent::MaxRewardUpdated(amount));
        }

        #[weight = 10_000_000] // TODO: adjust Weight
        pub fn update_min_cashout_allowed(origin, amount: BalanceOf<T>) {
            let sender = ensure_signed(origin)?;
            ensure_authorized_to_update_min_cashout::<T>(&sender)?;
            <MinCashoutAllowed<T>>::put(amount);
            Self::deposit_event(RawEvent::MinCashoutUpdated(amount));
        }

        /// Issue NFT
        #[weight = 10_000_000] // TODO: adjust weight
        pub fn issue_nft(
            origin,
            actor: ContentActor<T::CuratorGroupId, T::CuratorId, T::MemberId>,
            video_id: T::VideoId,
            params: NftIssuanceParameters<T>
        ) {

            let sender = ensure_signed(origin)?;

            // Ensure given video exists
            let video = Self::ensure_video_exists(&video_id)?;

            // Get associated channel
            let channel = Self::get_channel_from_video(&video);

            // permissions check
            ensure_actor_authorized_to_manage_video_nfts::<T>(&sender, &actor, &channel)?;

            // Ensure have not been issued yet
            video.ensure_nft_is_not_issued::<T>()?;

            // Ensure nft issuance is not paused
            channel.ensure_feature_not_paused::<T>(PausableChannelFeature::VideoNftIssuance)?;

            // The content owner will be..
            let nft_status = Self::construct_owned_nft(&params, video_id)?;

            //
            // == MUTATION SAFE ==
            //

            // Update the video
            VideoById::<T>::mutate(video_id, |v| v.set_nft_status(nft_status));

            Self::deposit_event(RawEvent::NftIssued(
                actor,
                video_id,
                params,
            ));
        }

        /// Destroy NFT
        #[weight = 10_000_000] // TODO: adjust weight
        pub fn destroy_nft(
            origin,
            actor: ContentActor<T::CuratorGroupId, T::CuratorId, T::MemberId>,
            video_id: T::VideoId
        ) {
            // Ensure given video exists
            let video = Self::ensure_video_exists(&video_id)?;

            // Ensure nft is already issued
            let nft = video.ensure_nft_is_issued::<T>()?;

            // Authorize nft destruction
            ensure_actor_authorized_to_manage_nft::<T>(origin, &actor, &nft.owner, video.in_channel)?;

            // Ensure there nft transactional status is set to idle.
            Self::ensure_nft_transactional_status_is_idle(&nft)?;

            //
            // == MUTATION SAFE ==
            //

            // Update the video
            VideoById::<T>::mutate(video_id, |v| v.destroy_nft());

            Self::deposit_event(RawEvent::NftDestroyed(
                actor,
                video_id,
            ));
        }

        /// Start video nft open auction
        #[weight = 10_000_000] // TODO: adjust weight
        pub fn start_open_auction(
            origin,
            owner_id: ContentActor<T::CuratorGroupId, T::CuratorId, T::MemberId>,
            video_id: T::VideoId,
            auction_params: OpenAuctionParams<T>,
        ) {
            // Ensure given video exists
            let video = Self::ensure_video_exists(&video_id)?;

            // Ensure nft is already issued
            let nft = video.ensure_nft_is_issued::<T>()?;

            // Authorize nft owner
            ensure_actor_authorized_to_manage_nft::<T>(origin, &owner_id, &nft.owner, video.in_channel)?;

            // Ensure there nft transactional status is set to idle.
            Self::ensure_nft_transactional_status_is_idle(&nft)?;

            // Validate round_duration & starting_price
            Self::validate_open_auction_params(&auction_params)?;

            //
            // == MUTATION SAFE ==
            //

            // Create new auction
            let new_nonce = nft.open_auctions_nonce.saturating_add(One::one());
            let auction = OpenAuction::<T>::new(auction_params.clone(), new_nonce);

            // Update the video
            let new_nft = nft
                .with_transactional_status(TransactionalStatus::<T>::OpenAuction(auction))
                .increment_open_auction_count();

            VideoById::<T>::mutate(
                video_id,
                |v| v.set_nft_status(new_nft)
            );

            // Trigger event
            Self::deposit_event(RawEvent::OpenAuctionStarted(owner_id, video_id, auction_params, new_nonce));
        }

        /// Start video nft english auction
        #[weight = 10_000_000] // TODO: adjust weight
        pub fn start_english_auction(
            origin,
            owner_id: ContentActor<T::CuratorGroupId, T::CuratorId, T::MemberId>,
            video_id: T::VideoId,
            auction_params: EnglishAuctionParams<T>,
        ) {
            // Ensure given video exists
            let video = Self::ensure_video_exists(&video_id)?;

            // Ensure nft is already issued
            let nft = video.ensure_nft_is_issued::<T>()?;

            // Authorize nft owner
            ensure_actor_authorized_to_manage_nft::<T>(origin, &owner_id, &nft.owner, video.in_channel)?;

            // Ensure there nft transactional status is set to idle.
            Self::ensure_nft_transactional_status_is_idle(&nft)?;

            // Validate round_duration & starting_price
            Self::validate_english_auction_params(&auction_params)?;

            //
            // == MUTATION SAFE ==
            //

            // Create new auction
            let auction = EnglishAuction::<T>::new(auction_params.clone());

            // Update the video
            VideoById::<T>::mutate(
                video_id,
                |v| v.set_nft_status(nft.with_transactional_status(TransactionalStatus::<T>::EnglishAuction(auction))));

            // Trigger event
            Self::deposit_event(RawEvent::EnglishAuctionStarted(owner_id, video_id, auction_params));
        }

        // Cancel video nft english auction
        #[weight = 10_000_000] // TODO: adjust weight
        pub fn cancel_english_auction(
            origin,
            owner_id: ContentActor<T::CuratorGroupId, T::CuratorId, T::MemberId>,
            video_id: T::VideoId,
        ) {
            // Ensure given video exists
            let video = Self::ensure_video_exists(&video_id)?;

            // Ensure nft is already issued
            let nft = video.ensure_nft_is_issued::<T>()?;

            // Authorize nft owner
            ensure_actor_authorized_to_manage_nft::<T>(origin, &owner_id, &nft.owner, video.in_channel)?;

            // Ensure auction state that can be canceled
            Self::ensure_in_english_auction_state(&nft)
                .and_then(|eng| eng.ensure_auction_can_be_canceled::<T>())?;

            //
            // == MUTATION SAFE ==
            //

            // Cancel auction
            let updated_nft = nft.with_transactional_status(TransactionalStatus::<T>::Idle);

            VideoById::<T>::mutate(video_id, |v| v.set_nft_status(updated_nft));

            // Trigger event
            Self::deposit_event(RawEvent::AuctionCanceled(owner_id, video_id));
        }

        // Cancel video nft english auction
        #[weight = 10_000_000] // TODO: adjust weight
        pub fn cancel_open_auction(
            origin,
            owner_id: ContentActor<T::CuratorGroupId, T::CuratorId, T::MemberId>,
            video_id: T::VideoId,
        ) {
            // Ensure given video exists
            let video = Self::ensure_video_exists(&video_id)?;

            // Ensure nft is already issued
            let nft = video.ensure_nft_is_issued::<T>()?;

            // Authorize nft owner
            ensure_actor_authorized_to_manage_nft::<T>(origin, &owner_id, &nft.owner, video.in_channel)?;

            // Ensure auction state that can be canceled
            Self::ensure_in_open_auction_state(&nft)?;

            //
            // == MUTATION SAFE ==
            //

            // Cancel auction
            let updated_nft = nft.with_transactional_status(TransactionalStatus::<T>::Idle);

            VideoById::<T>::mutate(video_id, |v| v.set_nft_status(updated_nft));

            // Trigger event
            Self::deposit_event(RawEvent::AuctionCanceled(owner_id, video_id));
        }

        /// Cancel Nft offer
        #[weight = 10_000_000] // TODO: adjust weight
        pub fn cancel_offer(
            origin,
            owner_id: ContentActor<T::CuratorGroupId, T::CuratorId, T::MemberId>,
            video_id: T::VideoId,
        ) {
            // Ensure given video exists
            let video = Self::ensure_video_exists(&video_id)?;

            // Ensure nft is already issued
            let nft = video.ensure_nft_is_issued::<T>()?;

            // Authorize nft owner
            ensure_actor_authorized_to_manage_nft::<T>(origin, &owner_id, &nft.owner, video.in_channel)?;

            // Ensure nft in pending offer state
            Self::ensure_in_pending_offer_state(&nft)?;

            //
            // == MUTATION SAFE ==
            //

            // Cancel pending offer
            let updated_nft = nft.with_transactional_status(TransactionalStatus::<T>::Idle);
            VideoById::<T>::mutate(video_id, |v| v.set_nft_status(updated_nft));

            // Trigger event
            Self::deposit_event(RawEvent::OfferCanceled(video_id, owner_id));
        }

        /// Cancel Nft sell order
        #[weight = 10_000_000] // TODO: adjust weight
        pub fn cancel_buy_now(
            origin,
            owner_id: ContentActor<T::CuratorGroupId, T::CuratorId, T::MemberId>,
            video_id: T::VideoId,
        ) {
            // Ensure given video exists
            let video = Self::ensure_video_exists(&video_id)?;

            // Ensure nft is already issued
            let nft = video.ensure_nft_is_issued::<T>()?;

            // Authorize nft owner
            ensure_actor_authorized_to_manage_nft::<T>(origin, &owner_id, &nft.owner, video.in_channel)?;

            // Ensure nft in buy now state
            Self::ensure_in_buy_now_state(&nft)?;

            //
            // == MUTATION SAFE ==
            //

            // Cancel sell order
            let updated_nft = nft.with_transactional_status(TransactionalStatus::<T>::Idle);
            VideoById::<T>::mutate(video_id, |v| v.set_nft_status(updated_nft));

            // Trigger event
            Self::deposit_event(RawEvent::BuyNowCanceled(video_id, owner_id));
        }

        /// Update Buy now nft price
        #[weight = 10_000_000] // TODO: adjust weight
        pub fn update_buy_now_price(
            origin,
            owner_id: ContentActor<T::CuratorGroupId, T::CuratorId, T::MemberId>,
            video_id: T::VideoId,
            new_price: BalanceOf<T>,
        ) {
            // Ensure given video exists
            let video = Self::ensure_video_exists(&video_id)?;

            // Ensure nft is already issued
            let nft = video.ensure_nft_is_issued::<T>()?;

            // Authorize nft owner
            ensure_actor_authorized_to_manage_nft::<T>(origin, &owner_id, &nft.owner, video.in_channel)?;

            // Ensure nft in buy now state
            let _ = Self::ensure_in_buy_now_state(&nft)?;

            //
            // == MUTATION SAFE ==
            //

            // Cancel sell order & update nft
            VideoById::<T>::mutate(video_id, |v| v.set_nft_status(Nft::<T> {
                transactional_status: TransactionalStatus::<T>::BuyNow(new_price),
                ..nft
            }));

            // Trigger event
            Self::deposit_event(RawEvent::BuyNowPriceUpdated(video_id, owner_id, new_price));
        }


        /// Make auction bid
        #[weight = 10_000_000] // TODO: adjust weight
        pub fn make_open_auction_bid(
            origin,
            participant_id: T::MemberId,
            video_id: T::VideoId,
            bid_amount: BalanceOf<T>,
        ) {
            // Authorize participant under given member id
            let participant_account_id = ensure_signed(origin)?;
            ensure_member_auth_success::<T>(&participant_account_id, &participant_id)?;

            // Balance check
            Self::ensure_has_sufficient_balance(&participant_account_id, bid_amount)?;

            // Ensure nft is already issued
            let video = Self::ensure_video_exists(&video_id)?;
            let nft = video.ensure_nft_is_issued::<T>()?;

            // Validate parameters & return english auction
            let open_auction =  Self::ensure_in_open_auction_state(&nft)?;

            // check whitelisted participant
            open_auction.ensure_whitelisted_participant::<T>(participant_id)?;

            // ensure bid can be made
            let current_block = <frame_system::Module<T>>::block_number();
            let maybe_old_bid = Self::ensure_open_bid_exists(video_id, participant_id).ok();
            open_auction.ensure_can_make_bid::<T>(current_block, bid_amount, &maybe_old_bid)?;

            //
            // == MUTATION_SAFE ==
            //

            let (nft, event) = match open_auction.buy_now_price {
                Some(buy_now_price) if bid_amount >= buy_now_price => {
                    // complete auction @ buy_now_price
                    let updated_nft = Self::complete_auction(
                        nft,
                        video.in_channel,
                        participant_account_id,
                        participant_id,
                        buy_now_price,
                    );

                    // remove eventual superseeded bid
                    if maybe_old_bid.is_some() {
                        OpenAuctionBidByVideoAndMember::<T>::remove(
                            video_id,
                            participant_id,
                        )
                    }

                    (
                        updated_nft,
                        RawEvent::BidMadeCompletingAuction(participant_id, video_id),
                    )
                },
                _ =>  {
                    maybe_old_bid.map_or((), |bid| {
                            Balances::<T>::unreserve(
                                &participant_account_id,
                                bid.amount
                            );
                        });

                    // unfallible: can_reserve already called
                    Balances::<T>::reserve(&participant_account_id, bid_amount)?;

                    OpenAuctionBidByVideoAndMember::<T>::insert(
                        video_id,
                        participant_id,
                        open_auction.make_bid(bid_amount, current_block),
                    );

                    (nft,RawEvent::AuctionBidMade(participant_id, video_id, bid_amount))
                }
            };

            // update video
            VideoById::<T>::mutate(video_id, |v| v.set_nft_status(nft));

            // Trigger event
            Self::deposit_event(event);

        }

        /// Make auction bid
        #[weight = 10_000_000] // TODO: adjust weight
        pub fn make_english_auction_bid(
            origin,
            participant_id: T::MemberId,
            video_id: T::VideoId,
            bid_amount: BalanceOf<T>,
        ) {
            // Authorize participant under given member id
            let participant_account_id = ensure_signed(origin)?;
            ensure_member_auth_success::<T>(&participant_account_id, &participant_id)?;

            // Balance check
            Self::ensure_has_sufficient_balance(&participant_account_id, bid_amount)?;

            // Ensure nft is already issued
            let video = Self::ensure_video_exists(&video_id)?;
            let nft = video.ensure_nft_is_issued::<T>()?;

            // Validate parameters & return english auction
            let eng_auction =  Self::ensure_in_english_auction_state(&nft)?;

            // Ensure auction is not expired
            let current_block = <frame_system::Module<T>>::block_number();
            eng_auction.ensure_auction_is_not_expired::<T>(current_block)?;

            // ensure bidder is whitelisted
            eng_auction.ensure_whitelisted_participant::<T>(participant_id)?;

            // ensure constraints on bid amount are satisfied
            eng_auction.ensure_constraints_on_bid_amount::<T>(bid_amount)?;

            //
            // == MUTATION_SAFE ==
            //

            let (updated_nft, event) = match eng_auction.buy_now_price {
                Some(buy_now_price) if bid_amount >= buy_now_price => {
                    // complete auction @ buy_now_price
                    let updated_nft = Self::complete_auction(
                        nft,
                        video.in_channel,
                        participant_account_id,
                        participant_id,
                        buy_now_price,
                    );

                    (
                        updated_nft,
                        RawEvent::BidMadeCompletingAuction(participant_id, video_id),
                    )
                },
                _ => {
                    // unreseve balance from previous bid
                    if let Some(ref bid) = eng_auction.top_bid {
                        if bid.bidder_id == participant_id {
                            Balances::<T>::unreserve(
                                &participant_account_id,
                                bid.amount
                            );
                        }
                    }

                    // Reserve amount for new bid
                    Balances::<T>::reserve(&participant_account_id, bid_amount)?;

                    // update nft auction state
                    let updated_auction = eng_auction.with_bid(bid_amount, participant_id, current_block);

                    (
                        nft.with_transactional_status(
                            TransactionalStatus::<T>::EnglishAuction(updated_auction)),
                        RawEvent::AuctionBidMade(participant_id, video_id, bid_amount)
                    )
                }
            };

            // update video
            VideoById::<T>::mutate(video_id, |v| v.set_nft_status(updated_nft));

            // Trigger event
            Self::deposit_event(event);

        }

        /// Cancel open auction bid
        #[weight = 10_000_000] // TODO: adjust weight
        pub fn cancel_open_auction_bid(
            origin,
            participant_id: T::MemberId,
            video_id: T::VideoId,
        ) {

            // Authorize participant under given member id
            let participant_account_id = ensure_signed(origin)?;
            ensure_member_auth_success::<T>(&participant_account_id, &participant_id)?;

            // ensure nft exists
            let nft = Self::ensure_nft_exists(video_id)?;

            // ensure bid exists
            let old_bid = Self::ensure_open_bid_exists(video_id, participant_id)?;

            // if open auction is ongoing
            if let Ok(open_auction) = Self::ensure_in_open_auction_state(&nft) {

                // ensure conditions for canceling a bid are met
                let current_block = <frame_system::Module<T>>::block_number();
                open_auction.ensure_bid_can_be_canceled::<T>(current_block, &old_bid)?;
            } // else old bid

            //
            // == MUTATION SAFE ==
            //

            // unreserve amount
            Balances::<T>::unreserve(&participant_account_id, old_bid.amount);

            // remove
            OpenAuctionBidByVideoAndMember::<T>::remove(&video_id, &participant_id);

            // Trigger event
            Self::deposit_event(RawEvent::AuctionBidCanceled(participant_id, video_id));
        }

        /// Claim won english auction
        /// Can be called by anyone
        #[weight = 10_000_000] // TODO: adjust weight
        pub fn claim_won_english_auction(
            origin,
            member_id: T::MemberId,
            video_id: T::VideoId,
        ) {
            // Authorize member under given member id
            let member_account_id = ensure_signed(origin)?;
            ensure_member_auth_success::<T>(&member_account_id, &member_id)?;

            // Ensure nft is already issued
            let video = Self::ensure_video_exists(&video_id)?;
            let nft = video.ensure_nft_is_issued::<T>()?;

            // Ensure nft & english auction validity for nft exists, retrieve top bid
            let english_auction = Self::ensure_in_english_auction_state(&nft)?;

            // Ensure top bid exists
            let top_bid = english_auction.ensure_top_bid_exists::<T>()?;

            // Ensure auction expired
            let current_block = <frame_system::Module<T>>::block_number();
            english_auction.ensure_auction_can_be_completed::<T>(current_block)?;

            //
            // == MUTATION SAFE ==
            //

            // Complete auction
            let updated_nft = Self::complete_auction(
                nft,
                video.in_channel,
                member_account_id,
                member_id,
                top_bid.amount
            );

            // Update the video
            VideoById::<T>::mutate(video_id, |v| v.set_nft_status(updated_nft));

            // Trigger event
            Self::deposit_event(RawEvent::EnglishAuctionCompleted(member_id, video_id));
        }

        /// Accept open auction bid
        /// Should only be called by auctioneer
        #[weight = 10_000_000] // TODO: adjust weight
        pub fn pick_open_auction_winner(
            origin,
            owner_id: ContentActor<T::CuratorGroupId, T::CuratorId, T::MemberId>,
            video_id: T::VideoId,
            winner_id: T::MemberId,
            commit: BalanceOf<T>, // amount the auctioner is committed to
        ) {
            let winner_account_id = T::MemberAuthenticator::controller_account_id(winner_id)?;
            // Ensure video exists
            let video = Self::ensure_video_exists(&video_id)?;

            // Ensure nft is issued
            let nft = video.ensure_nft_is_issued::<T>()?;

            // Ensure actor is authorized to accept open auction bid
            ensure_actor_authorized_to_manage_nft::<T>(origin, &owner_id, &nft.owner, video.in_channel)?;

            // Ensure auction for given video id exists, retrieve corresponding one
            let auction = Self::ensure_in_open_auction_state(&nft)?;

            // Ensure open auction bid exists
            let bid = Self::ensure_open_bid_exists(video_id, winner_id)?;

            // Ensure bid is related to ongoing auction
            bid.ensure_bid_is_relevant::<T>(auction.auction_id)?;

            // Ensure commit matches amount
            bid.ensure_valid_bid_commit::<T>(commit)?;

            //
            // == MUTATION SAFE ==
            //

            let updated_nft = Self::complete_auction(
                nft,
                video.in_channel,
                winner_account_id,
                winner_id,
                bid.amount,
            );

            // remove bid
            OpenAuctionBidByVideoAndMember::<T>::remove(video_id, winner_id);

            // Update the video
            VideoById::<T>::mutate(video_id, |v| v.set_nft_status(updated_nft));

            // Trigger event
            Self::deposit_event(RawEvent::OpenAuctionBidAccepted(owner_id, video_id, bid.amount));
        }

        /// Offer Nft
        #[weight = 10_000_000] // TODO: adjust weight
        pub fn offer_nft(
            origin,
            video_id: T::VideoId,
            owner_id: ContentActor<T::CuratorGroupId, T::CuratorId, T::MemberId>,
            to: T::MemberId,
            price: Option<BalanceOf<T>>,
        ) {

            // Ensure given video exists
            let video = Self::ensure_video_exists(&video_id)?;

            // Ensure nft is already issued
            let nft = video.ensure_nft_is_issued::<T>()?;

            // Authorize nft owner
            ensure_actor_authorized_to_manage_nft::<T>(origin, &owner_id, &nft.owner, video.in_channel)?;

            // Ensure there is no pending offer or existing auction for given nft.
            Self::ensure_nft_transactional_status_is_idle(&nft)?;

            //
            // == MUTATION SAFE ==
            //

            // Set nft transactional status to InitiatedOfferToMember
            VideoById::<T>::mutate(
                video_id,
                |v| v.set_nft_status(Nft::<T> {
                    transactional_status:
                    TransactionalStatus::<T>::InitiatedOfferToMember(to, price),
                    ..nft
                })
            );

            // Trigger event
            Self::deposit_event(RawEvent::OfferStarted(video_id, owner_id, to, price));
        }

        /// Return Nft back to the original artist at no cost
        #[weight = 10_000_000] // TODO: adjust weight
        pub fn sling_nft_back(
            origin,
            video_id: T::VideoId,
            owner_id: ContentActor<T::CuratorGroupId, T::CuratorId, T::MemberId>,
        ) {

            // Ensure given video exists
            let video = Self::ensure_video_exists(&video_id)?;

            // Ensure nft is already issued
            let nft = video.ensure_nft_is_issued::<T>()?;

            // Authorize nft owner
            ensure_actor_authorized_to_manage_nft::<T>(origin, &owner_id, &nft.owner, video.in_channel)?;

            // Ensure there is no pending offer or existing auction for given nft.
            Self::ensure_nft_transactional_status_is_idle(&nft)?;

            //
            // == MUTATION SAFE ==
            //

            // Set nft owner to ChannelOwner
            VideoById::<T>::mutate(
                video_id,
                |v| v.set_nft_status(Nft::<T> {
                    owner: NftOwner::ChannelOwner,
                    ..nft
                })
            );

            // Trigger event
            Self::deposit_event(RawEvent::NftSlingedBackToTheOriginalArtist(video_id, owner_id));
        }

        /// Accept incoming Nft offer
        #[weight = 10_000_000] // TODO: adjust weight
        pub fn accept_incoming_offer(
            origin,
            video_id: T::VideoId,
        ) {
            let receiver_account_id = ensure_signed(origin)?;

            // Ensure given video exists
            let video = Self::ensure_video_exists(&video_id)?;

            // Ensure nft is already issued
            let nft = video.ensure_nft_is_issued::<T>()?;

            // Ensure new pending offer is available to proceed
            Self::ensure_new_pending_offer_available_to_proceed(&nft, &receiver_account_id)?;

            let owner_account_id = Self::ensure_owner_account_id(video.in_channel, &nft)?;

            //
            // == MUTATION SAFE ==
            //

            // Complete nft offer
            let nft = Self::complete_nft_offer(video.in_channel, nft, owner_account_id, receiver_account_id);

            VideoById::<T>::mutate(video_id, |v| v.set_nft_status(nft));

            // Trigger event
            Self::deposit_event(RawEvent::OfferAccepted(video_id));
        }

        /// Sell Nft
        #[weight = 10_000_000] // TODO: adjust weight
        pub fn sell_nft(
            origin,
            video_id: T::VideoId,
            owner_id: ContentActor<T::CuratorGroupId, T::CuratorId, T::MemberId>,
            price: BalanceOf<T>,
        ) {

            // Ensure given video exists
            let video = Self::ensure_video_exists(&video_id)?;

            // Ensure nft is already issued
            let nft = video.ensure_nft_is_issued::<T>()?;

            // Authorize nft owner
            ensure_actor_authorized_to_manage_nft::<T>(origin, &owner_id, &nft.owner, video.in_channel)?;

            // Ensure there is no pending transfer or existing auction for given nft.
            Self::ensure_nft_transactional_status_is_idle(&nft)?;

            //
            // == MUTATION SAFE ==
            //

            // Place nft sell order
            VideoById::<T>::mutate(
                video_id,
                |v| v.set_nft_status(Nft::<T> {
                    transactional_status: TransactionalStatus::<T>::BuyNow(price),
                    ..nft
                })
            );

            // Trigger event
            Self::deposit_event(RawEvent::NftSellOrderMade(video_id, owner_id, price));
        }

        /// Buy Nft
        #[weight = 10_000_000] // TODO: adjust weight
        pub fn buy_nft(
            origin,
            video_id: T::VideoId,
            participant_id: T::MemberId,
            price_commit: BalanceOf<T>, // in order to avoid front running
        ) {

            // Authorize participant under given member id
            let participant_account_id = ensure_signed(origin)?;
            ensure_member_auth_success::<T>(&participant_account_id, &participant_id)?;

            // Ensure given video exists
            let video = Self::ensure_video_exists(&video_id)?;

            // Ensure nft is already issued
            let nft = video.ensure_nft_is_issued::<T>()?;

            // Ensure given participant can buy nft now
            Self::ensure_can_buy_now(&nft, &participant_account_id, price_commit)?;

            let owner_account_id = ContentTreasury::<T>::account_for_channel(video.in_channel);

            //
            // == MUTATION SAFE ==
            //

            // Buy nft
            let nft = Self::buy_now(video.in_channel, nft, owner_account_id, participant_account_id, participant_id);

            VideoById::<T>::mutate(video_id, |v| v.set_nft_status(nft));

            // Trigger event
            Self::deposit_event(RawEvent::NftBought(video_id, participant_id));
        }

        /// Channel owner remark
        #[weight = 10_000_000] // TODO: adjust weight
        pub fn channel_owner_remark(origin, channel_id: T::ChannelId, msg: Vec<u8>) {
            let sender = ensure_signed(origin)?;
            let channel = Self::ensure_channel_exists(&channel_id)?;
            ensure_is_authorized_to_act_as_channel_owner::<T>(&sender, &channel.owner)?;

            //
            // == MUTATION SAFE ==
            //

            Self::deposit_event(RawEvent::ChannelOwnerRemarked(channel_id, msg));
        }

        /// Channel collaborator remark
        #[weight = 10_000_000] // TODO: adjust weight
        pub fn channel_agent_remark(origin, actor: ContentActor<T::CuratorGroupId, T::CuratorId, T::MemberId>, channel_id: T::ChannelId, msg: Vec<u8>) {
            let sender = ensure_signed(origin)?;
            let channel = Self::ensure_channel_exists(&channel_id)?;
            ensure_actor_authorized_to_send_channel_agent_remark::<T>(&sender, &actor, &channel)?;
            //
            // == MUTATION SAFE ==
            //

            Self::deposit_event(RawEvent::ChannelAgentRemarked(actor, channel_id, msg));
        }

        /// Channel moderator remark
        #[weight = 10_000_000] // TODO: adjust weight
        pub fn channel_moderator_remark(origin, actor: ContentActor<T::CuratorGroupId, T::CuratorId, T::MemberId>, channel_id: T::ChannelId, msg: Vec<u8>) {
            let sender = ensure_signed(origin)?;
            let channel = Self::ensure_channel_exists(&channel_id)?;
            ensure_actor_auth_success::<T>(&sender, &actor)?;
            ensure_actor_is_moderator::<T>(&actor, &channel.moderators)?;

            //
            // == MUTATION SAFE ==
            //

            Self::deposit_event(RawEvent::ChannelModeratorRemarked(actor, channel_id, msg));
        }

        /// NFT owner remark
        #[weight = 10_000_000] // TODO: adjust weight
        pub fn nft_owner_remark(origin, actor: ContentActor<T::CuratorGroupId, T::CuratorId, T::MemberId>, video_id: T::VideoId, msg: Vec<u8>) {
            let video = Self::ensure_video_exists(&video_id)?;
            let nft = video.ensure_nft_is_issued::<T>()?;
            ensure_actor_authorized_to_manage_nft::<T>(origin, &actor, &nft.owner, video.in_channel)?;

            //
            // == MUTATION SAFE ==
            //

            Self::deposit_event(RawEvent::NftOwnerRemarked(actor, video_id, msg));
        }

        /// Updates channel transfer status to whatever the current owner wants.
        #[weight = 10_000_000] // TODO: adjust weight
        pub fn update_channel_transfer_status(
            origin,
            channel_id: T::ChannelId,
            actor: ContentActor<T::CuratorGroupId, T::CuratorId, T::MemberId>,
            new_transfer_status: ChannelTransferStatus<T::MemberId, T::CuratorGroupId, BalanceOf<T>>
        ) {
            let channel = Self::ensure_channel_exists(&channel_id)?;
            ensure_actor_authorized_to_transfer_channel::<T>(origin, &actor, &channel)?;

            if let ChannelTransferStatus::PendingTransfer(ref params) = new_transfer_status {
                Self::validate_member_set(&params.transfer_params.new_collaborators)?;
            }

            //
            // == MUTATION SAFE ==
            //

            ChannelById::<T>::mutate(&channel_id,
                |channel| channel.transfer_status = new_transfer_status.clone()
            );

            Self::deposit_event(
                RawEvent::UpdateChannelTransferStatus(channel_id, actor, new_transfer_status)
            );
        }

        /// Accepts channel transfer.
        /// `commitment_params` is required to prevent changing the transfer conditions.
        #[weight = 10_000_000] // TODO: adjust weight
        pub fn accept_channel_transfer(
            origin,
            channel_id: T::ChannelId,
            commitment_params: TransferParameters<T::MemberId, BalanceOf<T>>
        ) {
            let sender = ensure_signed(origin)?;
            let channel = Self::ensure_channel_exists(&channel_id)?;

<<<<<<< HEAD
            if let ChannelTransferStatus::PendingTransfer(ref params) = channel.transfer_status {
                ensure_is_authorized_to_act_as_channel_owner::<T>(&sender, &params.new_owner)?;
                ensure!(
                    params.transfer_params == commitment_params,
                    Error::<T>::InvalidChannelTransferCommitmentParams
                );
            } else {
                return Err(Error::<T>::InvalidChannelTransferStatus.into())
            }
=======
            let params =
                if let ChannelTransferStatus::PendingTransfer(ref params) =channel.transfer_status {
                    ensure_actor_authorized_to_accept_channel::<T>(origin, &actor, &params.new_owner)?;
                    Self::validate_channel_transfer_acceptance(&actor, &commitment_params, params)?;

                    params
                } else {
                    return Err(Error::<T>::InvalidChannelTransferStatus.into());
                };

            let new_owner = actor_to_channel_owner::<T>(&actor)?;
>>>>>>> de394c5c

            //
            // == MUTATION SAFE ==
            //

<<<<<<< HEAD
            if let ChannelTransferStatus::PendingTransfer(params) = channel.transfer_status {
                ChannelById::<T>::mutate(&channel_id, |channel| {
                    channel.transfer_status = ChannelTransferStatus::NoActiveTransfer;
                    channel.owner = params.new_owner.clone();
                });

                Self::deposit_event(
                    RawEvent::ChannelTransferAccepted(channel_id, commitment_params)
                );
=======
            if !params.transfer_params.is_free_of_charge() {
                Self::pay_for_channel_swap(&channel.owner, &new_owner, commitment_params.price)?;
>>>>>>> de394c5c
            }

            ChannelById::<T>::mutate(&channel_id, |channel| {
                channel.transfer_status = ChannelTransferStatus::NoActiveTransfer;
                channel.owner = params.new_owner.clone();
            });

            Self::deposit_event(
                RawEvent::ChannelTransferAccepted(channel_id, actor, commitment_params)
            );
        }
    }
}

impl<T: Trait> Module<T> {
    /// Ensure `CuratorGroup` under given id exists
    fn ensure_curator_group_under_given_id_exists(
        curator_group_id: &T::CuratorGroupId,
    ) -> Result<(), Error<T>> {
        ensure!(
            <CuratorGroupById<T>>::contains_key(curator_group_id),
            Error::<T>::CuratorGroupDoesNotExist
        );
        Ok(())
    }

    /// Ensure `CuratorGroup` under given id exists, return corresponding one
    fn ensure_curator_group_exists(
        curator_group_id: &T::CuratorGroupId,
    ) -> Result<CuratorGroup<T>, Error<T>> {
        Self::ensure_curator_group_under_given_id_exists(curator_group_id)?;
        Ok(Self::curator_group_by_id(curator_group_id))
    }

    // Ensure given video has no associated nft
    fn ensure_video_can_be_removed(video: &Video<T>) -> DispatchResult {
        // Ensure nft for this video have not been issued
        video.ensure_nft_is_not_issued::<T>()?;
        Ok(())
    }

    fn ensure_channel_category_exists(
        channel_category_id: &T::ChannelCategoryId,
    ) -> Result<ChannelCategory, Error<T>> {
        ensure!(
            ChannelCategoryById::<T>::contains_key(channel_category_id),
            Error::<T>::CategoryDoesNotExist
        );
        Ok(ChannelCategoryById::<T>::get(channel_category_id))
    }

    fn ensure_video_exists(video_id: &T::VideoId) -> Result<Video<T>, Error<T>> {
        ensure!(
            VideoById::<T>::contains_key(video_id),
            Error::<T>::VideoDoesNotExist
        );
        Ok(VideoById::<T>::get(video_id))
    }

    fn ensure_channel_exists(channel_id: &T::ChannelId) -> Result<Channel<T>, Error<T>> {
        ensure!(
            ChannelById::<T>::contains_key(channel_id),
            Error::<T>::ChannelDoesNotExist
        );
        Ok(ChannelById::<T>::get(channel_id))
    }

    fn get_channel_from_video(video: &Video<T>) -> Channel<T> {
        ChannelById::<T>::get(video.in_channel)
    }

    fn ensure_post_exists(
        video_id: T::VideoId,
        post_id: T::VideoPostId,
    ) -> Result<VideoPost<T>, Error<T>> {
        ensure!(
            VideoPostById::<T>::contains_key(video_id, post_id),
            Error::<T>::VideoPostDoesNotExist
        );
        Ok(VideoPostById::<T>::get(video_id, post_id))
    }

    fn refund(
        sender: &<T as frame_system::Trait>::AccountId,
        cleanup_actor: CleanupActor,
        bloat_bond: <T as balances::Trait>::Balance,
    ) -> DispatchResult {
        match cleanup_actor {
            CleanupActor::VideoPostAuthor => {
                let cap = <T as balances::Trait>::Balance::from(T::BloatBondCap::get());

                if bloat_bond > cap {
                    let diff = bloat_bond.saturating_sub(cap);
                    ContentTreasury::<T>::withdraw(sender, cap)?;
                    let _ = balances::Module::<T>::burn(diff);
                } else {
                    ContentTreasury::<T>::withdraw(sender, bloat_bond)?;
                }
            }
            _ => {
                let _ = balances::Module::<T>::burn(bloat_bond);
            }
        }
        Ok(())
    }

    /// Convert InitTransactionalStatus to TransactionalStatus after checking requirements on the Auction variant
    fn ensure_valid_init_transactional_status(
        init_status: &InitTransactionalStatus<T>,
        video_id: T::VideoId,
    ) -> Result<TransactionalStatus<T>, DispatchError> {
        match init_status {
            InitTransactionalStatus::<T>::Idle => Ok(TransactionalStatus::<T>::Idle),
            InitTransactionalStatus::<T>::InitiatedOfferToMember(member, balance) => Ok(
                TransactionalStatus::<T>::InitiatedOfferToMember(*member, *balance),
            ),
            InitTransactionalStatus::<T>::BuyNow(balance) => {
                Ok(TransactionalStatus::<T>::BuyNow(*balance))
            }
            InitTransactionalStatus::<T>::EnglishAuction(ref params) => {
                Self::validate_english_auction_params(params)?;
                Ok(TransactionalStatus::<T>::EnglishAuction(
                    EnglishAuction::<T>::new(params.clone()),
                ))
            }
            InitTransactionalStatus::<T>::OpenAuction(ref params) => {
                Self::validate_open_auction_params(params)?;
                let new_nonce = Self::ensure_nft_exists(video_id)
                    .map(|nft| nft.open_auctions_nonce.saturating_add(One::one()))?;
                Ok(TransactionalStatus::<T>::OpenAuction(
                    OpenAuction::<T>::new(params.clone(), new_nonce),
                ))
            }
        }
    }

    /// Construct the Nft that is intended to be issued
    pub fn construct_owned_nft(
        issuance_params: &NftIssuanceParameters<T>,
        video_id: T::VideoId,
    ) -> Result<Nft<T>, DispatchError> {
        let transactional_status = Self::ensure_valid_init_transactional_status(
            &issuance_params.init_transactional_status,
            video_id,
        )?;
        // The content owner will be..
        let nft_owner = if let Some(to) = issuance_params.non_channel_owner {
            NftOwner::Member(to)
        } else {
            // if `to` set to None, actor issues to ChannelOwner
            NftOwner::ChannelOwner
        };

        // Enure royalty bounds satisfied, if provided
        if let Some(royalty) = issuance_params.royalty.as_ref() {
            Self::ensure_royalty_bounds_satisfied(*royalty)?;
        }

        Ok(Nft::<T>::new(
            nft_owner,
            issuance_params.royalty,
            transactional_status,
        ))
    }

    fn bag_id_for_channel(channel_id: &T::ChannelId) -> storage::BagId<T> {
        // retrieve bag id from channel id
        let dyn_bag = DynamicBagIdType::<T::MemberId, T::ChannelId>::Channel(*channel_id);
        BagIdType::from(dyn_bag)
    }

    fn video_deletion_refund_logic(
        sender: &T::AccountId,
        video_id: &T::VideoId,
        video_post_id: &T::VideoPostId,
    ) -> DispatchResult {
        let bloat_bond = <VideoPostById<T>>::get(video_id, video_post_id).bloat_bond;
        Self::refund(&sender, CleanupActor::VideoPostAuthor, bloat_bond)?;
        Ok(())
    }

    fn compute_initial_bloat_bond() -> BalanceOf<T> {
        let storage_price =
            T::PricePerByte::get().saturating_mul((size_of::<VideoPost<T>>() as u32).into());

        let cleanup_cost = T::CleanupCost::get().saturating_add(T::CleanupMargin::get());

        max(storage_price, cleanup_cost)
    }

    // If we are trying to delete a video post we need witness verification
    fn ensure_witness_verification(
        witness: Option<<T as frame_system::Trait>::Hash>,
        replies_count: T::VideoPostId,
    ) -> DispatchResult {
        let wit_hash = witness.ok_or(Error::<T>::WitnessNotProvided)?;
        ensure!(
            <T as frame_system::Trait>::Hashing::hash_of(&replies_count) == wit_hash,
            Error::<T>::WitnessVerificationFailed,
        );
        Ok(())
    }

    // construct parameters to be upload to storage
    fn construct_upload_parameters(
        assets: &StorageAssets<T>,
        channel_id: &T::ChannelId,
        prize_source_account: &T::AccountId,
        expected_data_object_deletion_prize: BalanceOf<T>,
    ) -> UploadParameters<T> {
        UploadParameters::<T> {
            bag_id: Self::bag_id_for_channel(channel_id),
            object_creation_list: assets.object_creation_list.clone(),
            deletion_prize_source_account_id: prize_source_account.clone(),
            expected_data_size_fee: assets.expected_data_size_fee,
            expected_data_object_deletion_prize,
            expected_dynamic_bag_deletion_prize: Default::default(),
            storage_buckets: Default::default(),
            distribution_buckets: Default::default(),
        }
    }

    fn validate_member_set(members: &BTreeSet<T::MemberId>) -> DispatchResult {
        // check if all members are valid
        let res = members
            .iter()
            .all(|member_id| <T as ContentActorAuthenticator>::validate_member_id(member_id));
        ensure!(res, Error::<T>::InvalidMemberProvided);
        Ok(())
    }

    fn verify_proof(proof: &[ProofElement<T>], item: &PullPayment<T>) -> DispatchResult {
        let candidate_root = proof.iter().fold(
            <T as frame_system::Trait>::Hashing::hash_of(item),
            |hash_v, el| match el.side {
                Side::Right => <T as frame_system::Trait>::Hashing::hash_of(&[hash_v, el.hash]),
                Side::Left => <T as frame_system::Trait>::Hashing::hash_of(&[el.hash, hash_v]),
            },
        );
        ensure!(
            candidate_root == Commitment::<T>::get(),
            Error::<T>::PaymentProofVerificationFailed
        );

        Ok(())
    }

    fn try_to_perform_video_deletion(
        sender: &T::AccountId,
        channel_id: T::ChannelId,
        video_id: T::VideoId,
        video: &Video<T>,
    ) -> DispatchResult {
        // delete assets from storage with upload and rollback semantics
        if !video.data_objects.is_empty() {
            Storage::<T>::delete_data_objects(
                sender.clone(),
                Self::bag_id_for_channel(&channel_id),
                video.data_objects.clone(),
            )?;
        }

        // bloat bond logic: channel owner is refunded
        // (this should never fail!)
        video
            .video_post_id
            .as_ref()
            .map(|video_post_id| {
                Self::video_deletion_refund_logic(&sender, &video_id, &video_post_id)
            })
            .transpose()?;

        // Remove video
        VideoById::<T>::remove(video_id);

        // Remove all comments related
        <VideoPostById<T>>::remove_prefix(video_id);

        // Update corresponding channel
        // Remove recently deleted video from the channel
        ChannelById::<T>::mutate(channel_id, |channel| {
            channel.num_videos = channel.num_videos.saturating_sub(1)
        });

        Ok(())
    }

    fn ensure_channel_bag_can_be_dropped(
        channel_id: T::ChannelId,
        num_objects_to_delete: u64,
    ) -> DispatchResult {
        let dynamic_bag_id = storage::DynamicBagId::<T>::Channel(channel_id);
        let bag_id = storage::BagIdType::from(dynamic_bag_id);

        if let Ok(bag) = T::DataObjectStorage::ensure_bag_exists(&bag_id) {
            // channel has a dynamic bag associated
            // ensure that bag size provided is valid
            ensure!(
                bag.objects_number == num_objects_to_delete,
                Error::<T>::InvalidBagSizeSpecified
            );

            Ok(())
        } else {
            debug_assert!(false, "Channel bag missing for channel {:?}", channel_id);
            Err(Error::<T>::ChannelBagMissing.into())
        }
    }

    fn try_to_perform_channel_deletion(
        sender: T::AccountId,
        channel_id: T::ChannelId,
    ) -> DispatchResult {
        let dynamic_bag_id = storage::DynamicBagId::<T>::Channel(channel_id);

        // try to delete channel dynamic bag with objects
        Storage::<T>::delete_dynamic_bag(sender, dynamic_bag_id)?;

        //
        // == MUTATION SAFE ==
        //

        // remove channel from on chain state
        ChannelById::<T>::remove(channel_id);

        Ok(())
    }

    fn ensure_permissions_by_level_map_size_not_exceeded(
        permissions_by_level: &ModerationPermissionsByLevel<T>,
    ) -> DispatchResult {
        ensure!(
            permissions_by_level.len()
                <= T::MaxKeysPerCuratorGroupPermissionsByLevelMap::get().into(),
            Error::<T>::CuratorGroupMaxPermissionsByLevelMapSizeExceeded
        );
        Ok(())
    }

    pub(crate) fn ensure_open_bid_exists(
        video_id: T::VideoId,
        member_id: T::MemberId,
    ) -> Result<OpenAuctionBid<T>, DispatchError> {
        ensure!(
            OpenAuctionBidByVideoAndMember::<T>::contains_key(video_id, member_id),
            Error::<T>::BidDoesNotExist,
        );
        Ok(Self::open_auction_bid_by_video_and_member(
            video_id, member_id,
        ))
    }

    fn ensure_assets_to_remove_are_part_of_assets_set(
        assets_to_remove: &BTreeSet<DataObjectId<T>>,
        assets_set: &BTreeSet<DataObjectId<T>>,
    ) -> DispatchResult {
        ensure!(
            assets_to_remove.is_subset(assets_set),
            Error::<T>::AssetsToRemoveBeyondEntityAssetsSet,
        );
        Ok(())
    }

    fn ensure_valid_video_num_objects_to_delete(
        video: &Video<T>,
        num_objects_to_delete: u64,
    ) -> DispatchResult {
        ensure!(
            (video.data_objects.len() as u64) == num_objects_to_delete,
            Error::<T>::InvalidVideoDataObjectsCountProvided
        );
        Ok(())
    }

    fn create_updated_data_objects_set(
        current_set: &BTreeSet<DataObjectId<T>>,
        ids_to_add: &BTreeSet<DataObjectId<T>>,
        ids_to_remove: &BTreeSet<DataObjectId<T>>,
    ) -> BTreeSet<DataObjectId<T>> {
        current_set
            .union(&ids_to_add)
            .cloned()
            .collect::<BTreeSet<_>>()
            .difference(&ids_to_remove)
            .cloned()
            .collect::<BTreeSet<_>>()
    }

    fn ensure_sufficient_balance_for_channel_transfer(
        owner: &ChannelOwner<T::MemberId, T::CuratorGroupId>,
        transfer_cost: BalanceOf<T>,
    ) -> DispatchResult {
        let balance = match owner {
            ChannelOwner::Member(member_id) => {
                let controller_account_id =
                    T::MemberAuthenticator::controller_account_id(*member_id)?;

                // Funds received from the member invitation cannot be used!!
                Balances::<T>::usable_balance(&controller_account_id)
            }
            ChannelOwner::CuratorGroup(_) => T::ContentWorkingGroup::get_budget(),
        };

        ensure!(
            balance >= transfer_cost,
            Error::<T>::InsufficientBalanceForTransfer
        );
        Ok(())
    }

    // Validates channel transfer acceptance parameters: commitment params, new owner balance.
    fn validate_channel_transfer_acceptance(
        actor: &ContentActor<T::CuratorGroupId, T::CuratorId, T::MemberId>,
        commitment_params: &TransferParameters<T::MemberId, BalanceOf<T>>,
        params: &PendingTransfer<T::MemberId, T::CuratorGroupId, BalanceOf<T>>,
    ) -> DispatchResult {
        ensure!(
            params.transfer_params == *commitment_params,
            Error::<T>::InvalidChannelTransferCommitmentParams
        );

        // Check for new owner balance only if the transfer is not free.
        if !params.transfer_params.is_free_of_charge() {
            let owner = actor_to_channel_owner::<T>(actor)?;

            Self::ensure_sufficient_balance_for_channel_transfer(
                &owner,
                params.transfer_params.price,
            )?;
        }

        Ok(())
    }
    // Transfers balance from the new channel owner to the old channel owner.
    fn pay_for_channel_swap(
        old_owner: &ChannelOwner<T::MemberId, T::CuratorGroupId>,
        new_owner: &ChannelOwner<T::MemberId, T::CuratorGroupId>,
        price: BalanceOf<T>,
    ) -> DispatchResult {
        // Decrease (or slash) balance for the new owner
        match new_owner {
            ChannelOwner::Member(member_id) => {
                let controller_account_id =
                    T::MemberAuthenticator::controller_account_id(*member_id)?;

                let _ = Balances::<T>::slash(&controller_account_id, price);
            }
            ChannelOwner::CuratorGroup(_) => {
                // The budget is sufficient. It was checked previously in functions:
                // validate_channel_transfer_acceptance() ->
                // ensure_sufficient_balance_for_channel_transfer()
                let new_budget = T::ContentWorkingGroup::get_budget().saturating_sub(price);
                T::ContentWorkingGroup::set_budget(new_budget);
            }
        };

        // Increase (deposit) balance for the old owner
        match old_owner {
            ChannelOwner::Member(member_id) => {
                let controller_account_id =
                    T::MemberAuthenticator::controller_account_id(*member_id)?;

                let _ = Balances::<T>::deposit_creating(&controller_account_id, price);
            }
            ChannelOwner::CuratorGroup(_) => {
                let new_budget = T::ContentWorkingGroup::get_budget().saturating_add(price);
                T::ContentWorkingGroup::set_budget(new_budget);
            }
        };

        Ok(())
    }
}

decl_event!(
    pub enum Event<T>
    where
        ContentActor = ContentActor<
            <T as ContentActorAuthenticator>::CuratorGroupId,
            <T as ContentActorAuthenticator>::CuratorId,
            <T as common::MembershipTypes>::MemberId,
        >,
        MemberId = <T as common::MembershipTypes>::MemberId,
        CuratorGroupId = <T as ContentActorAuthenticator>::CuratorGroupId,
        CuratorId = <T as ContentActorAuthenticator>::CuratorId,
        VideoId = <T as Trait>::VideoId,
        ChannelId = <T as storage::Trait>::ChannelId,
        ChannelCategoryId = <T as Trait>::ChannelCategoryId,
        Channel = Channel<T>,
        DataObjectId = DataObjectId<T>,
        EnglishAuctionParams = EnglishAuctionParams<T>,
        OpenAuctionParams = OpenAuctionParams<T>,
        OpenAuctionId = <T as Trait>::OpenAuctionId,
        NftIssuanceParameters = NftIssuanceParameters<T>,
        Balance = BalanceOf<T>,
        ChannelCreationParameters = ChannelCreationParameters<T>,
        ChannelUpdateParameters = ChannelUpdateParameters<T>,
        VideoCreationParameters = VideoCreationParameters<T>,
        VideoUpdateParameters = VideoUpdateParameters<T>,
        VideoPost = VideoPost<T>,
        VideoPostId = <T as Trait>::VideoPostId,
        ReactionId = <T as Trait>::ReactionId,
        ModeratorSet = BTreeSet<<T as MembershipTypes>::MemberId>,
        Hash = <T as frame_system::Trait>::Hash,
        ChannelPrivilegeLevel = <T as Trait>::ChannelPrivilegeLevel,
        ModerationPermissionsByLevel = ModerationPermissionsByLevel<T>,
        ChannelTransferStatus = ChannelTransferStatus<
            <T as common::MembershipTypes>::MemberId,
            <T as ContentActorAuthenticator>::CuratorGroupId,
            BalanceOf<T>,
        >,
        TransferParameters =
            TransferParameters<<T as common::MembershipTypes>::MemberId, BalanceOf<T>>,
    {
        // Curators
        CuratorGroupCreated(CuratorGroupId),
        CuratorGroupPermissionsUpdated(CuratorGroupId, ModerationPermissionsByLevel),
        CuratorGroupStatusSet(CuratorGroupId, bool /* active status */),
        CuratorAdded(CuratorGroupId, CuratorId, ChannelAgentPermissions),
        CuratorRemoved(CuratorGroupId, CuratorId),

        // Channels
        ChannelCreated(ChannelId, Channel, ChannelCreationParameters),
        ChannelUpdated(
            ContentActor,
            ChannelId,
            ChannelUpdateParameters,
            BTreeSet<DataObjectId>,
        ),
        ChannelPrivilegeLevelUpdated(ChannelId, ChannelPrivilegeLevel),
        ChannelAssetsRemoved(ContentActor, ChannelId, BTreeSet<DataObjectId>, Channel),
        ChannelDeleted(ContentActor, ChannelId),
        ChannelDeletedByModerator(ContentActor, ChannelId, Vec<u8> /* rationale */),
        ChannelVisibilitySetByModerator(
            ContentActor,
            ChannelId,
            bool,
            Vec<u8>, /* rationale */
        ),
        ChannelPausedFeaturesUpdatedByModerator(
            ContentActor,
            ChannelId,
            BTreeSet<PausableChannelFeature>,
            Vec<u8>, /* rationale */
        ),
        ChannelAssetsDeletedByModerator(
            ContentActor,
            ChannelId,
            BTreeSet<DataObjectId>,
            Vec<u8>, /* rationale */
        ),

        // Channel Categories
        ChannelCategoryCreated(
            ChannelCategoryId,
            ChannelCategory,
            ChannelCategoryCreationParameters,
        ),
        ChannelCategoryUpdated(
            ContentActor,
            ChannelCategoryId,
            ChannelCategoryUpdateParameters,
        ),
        ChannelCategoryDeleted(ContentActor, ChannelCategoryId),

        // Videos
        VideoCreated(
            ContentActor,
            ChannelId,
            VideoId,
            VideoCreationParameters,
            BTreeSet<DataObjectId>,
        ),
        VideoUpdated(
            ContentActor,
            VideoId,
            VideoUpdateParameters,
            BTreeSet<DataObjectId>,
        ),
        VideoDeleted(ContentActor, VideoId),
        VideoDeletedByModerator(ContentActor, VideoId, Vec<u8> /* rationale */),
        VideoVisibilitySetByModerator(ContentActor, VideoId, bool, Vec<u8> /* rationale */),
        VideoAssetsDeletedByModerator(
            ContentActor,
            VideoId,
            BTreeSet<DataObjectId>,
            bool,
            Vec<u8>, /* rationale */
        ),

        // VideoPosts & Replies
        VideoPostCreated(VideoPost, VideoPostId),
        VideoPostTextUpdated(ContentActor, Vec<u8>, VideoPostId, VideoId),
        VideoPostDeleted(VideoPost, VideoPostId, ContentActor),
        ReactionToVideoPost(MemberId, VideoId, VideoPostId, ReactionId),
        ReactionToVideo(MemberId, VideoId, ReactionId),
        ModeratorSetUpdated(ChannelId, ModeratorSet),

        // Rewards
        CommitmentUpdated(Hash),
        ChannelRewardUpdated(Balance, ChannelId),
        MaxRewardUpdated(Balance),
        MinCashoutUpdated(Balance),
        // Nft auction
        EnglishAuctionStarted(ContentActor, VideoId, EnglishAuctionParams),
        OpenAuctionStarted(ContentActor, VideoId, OpenAuctionParams, OpenAuctionId),
        NftIssued(ContentActor, VideoId, NftIssuanceParameters),
        NftDestroyed(ContentActor, VideoId),
        AuctionBidMade(MemberId, VideoId, Balance),
        AuctionBidCanceled(MemberId, VideoId),
        AuctionCanceled(ContentActor, VideoId),
        EnglishAuctionCompleted(MemberId, VideoId),
        BidMadeCompletingAuction(MemberId, VideoId),
        OpenAuctionBidAccepted(ContentActor, VideoId, Balance),
        OfferStarted(VideoId, ContentActor, MemberId, Option<Balance>),
        OfferAccepted(VideoId),
        OfferCanceled(VideoId, ContentActor),
        NftSellOrderMade(VideoId, ContentActor, Balance),
        NftBought(VideoId, MemberId),
        BuyNowCanceled(VideoId, ContentActor),
        BuyNowPriceUpdated(VideoId, ContentActor, Balance),
        NftSlingedBackToTheOriginalArtist(VideoId, ContentActor),

        /// Metaprotocols related event
        ChannelOwnerRemarked(ChannelId, Vec<u8>),
        ChannelAgentRemarked(ContentActor, ChannelId, Vec<u8>),
        ChannelModeratorRemarked(ContentActor, ChannelId, Vec<u8>),
        NftOwnerRemarked(ContentActor, VideoId, Vec<u8>),

        /// Channel transfer
        UpdateChannelTransferStatus(ChannelId, ContentActor, ChannelTransferStatus),
        ChannelTransferAccepted(ChannelId, TransferParameters),
    }
);<|MERGE_RESOLUTION|>--- conflicted
+++ resolved
@@ -2348,57 +2348,33 @@
             let sender = ensure_signed(origin)?;
             let channel = Self::ensure_channel_exists(&channel_id)?;
 
-<<<<<<< HEAD
-            if let ChannelTransferStatus::PendingTransfer(ref params) = channel.transfer_status {
-                ensure_is_authorized_to_act_as_channel_owner::<T>(&sender, &params.new_owner)?;
-                ensure!(
-                    params.transfer_params == commitment_params,
-                    Error::<T>::InvalidChannelTransferCommitmentParams
-                );
-            } else {
-                return Err(Error::<T>::InvalidChannelTransferStatus.into())
-            }
-=======
             let params =
                 if let ChannelTransferStatus::PendingTransfer(ref params) =channel.transfer_status {
-                    ensure_actor_authorized_to_accept_channel::<T>(origin, &actor, &params.new_owner)?;
-                    Self::validate_channel_transfer_acceptance(&actor, &commitment_params, params)?;
+                    ensure_is_authorized_to_act_as_channel_owner::<T>(&sender, &params.new_owner)?;
+                    Self::validate_channel_transfer_acceptance(&commitment_params, params)?;
 
                     params
                 } else {
                     return Err(Error::<T>::InvalidChannelTransferStatus.into());
                 };
 
-            let new_owner = actor_to_channel_owner::<T>(&actor)?;
->>>>>>> de394c5c
-
-            //
-            // == MUTATION SAFE ==
-            //
-
-<<<<<<< HEAD
-            if let ChannelTransferStatus::PendingTransfer(params) = channel.transfer_status {
-                ChannelById::<T>::mutate(&channel_id, |channel| {
-                    channel.transfer_status = ChannelTransferStatus::NoActiveTransfer;
-                    channel.owner = params.new_owner.clone();
-                });
-
-                Self::deposit_event(
-                    RawEvent::ChannelTransferAccepted(channel_id, commitment_params)
-                );
-=======
+            let new_owner = params.new_owner.clone();
+
+            //
+            // == MUTATION SAFE ==
+            //
+
             if !params.transfer_params.is_free_of_charge() {
                 Self::pay_for_channel_swap(&channel.owner, &new_owner, commitment_params.price)?;
->>>>>>> de394c5c
             }
 
             ChannelById::<T>::mutate(&channel_id, |channel| {
                 channel.transfer_status = ChannelTransferStatus::NoActiveTransfer;
-                channel.owner = params.new_owner.clone();
+                channel.owner = new_owner;
             });
 
             Self::deposit_event(
-                RawEvent::ChannelTransferAccepted(channel_id, actor, commitment_params)
+                RawEvent::ChannelTransferAccepted(channel_id, commitment_params)
             );
         }
     }
@@ -2802,7 +2778,6 @@
 
     // Validates channel transfer acceptance parameters: commitment params, new owner balance.
     fn validate_channel_transfer_acceptance(
-        actor: &ContentActor<T::CuratorGroupId, T::CuratorId, T::MemberId>,
         commitment_params: &TransferParameters<T::MemberId, BalanceOf<T>>,
         params: &PendingTransfer<T::MemberId, T::CuratorGroupId, BalanceOf<T>>,
     ) -> DispatchResult {
@@ -2813,10 +2788,8 @@
 
         // Check for new owner balance only if the transfer is not free.
         if !params.transfer_params.is_free_of_charge() {
-            let owner = actor_to_channel_owner::<T>(actor)?;
-
             Self::ensure_sufficient_balance_for_channel_transfer(
-                &owner,
+                &params.new_owner,
                 params.transfer_params.price,
             )?;
         }
