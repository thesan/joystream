// Ensure we're `no_std` when compiling for Wasm.
#![cfg_attr(not(feature = "std"), no_std)]
#![recursion_limit = "512"]

#[cfg(test)]
mod tests;
use core::marker::PhantomData;
mod errors;
mod nft;
mod permissions;
mod types;

use project_token::traits::PalletToken;
use project_token::types::{
    TokenIssuanceParametersOf, TokenSaleParamsOf, TransfersWithVestingOf, UploadContextOf,
    YearlyRate,
};
use sp_std::cmp::max;
use sp_std::mem::size_of;
use sp_std::vec;

pub use errors::*;
pub use nft::*;
pub use permissions::*;
pub use types::*;

use codec::Codec;
use codec::{Decode, Encode};

pub use common::{
    council::CouncilBudgetManager, membership::MembershipInfoProvider, working_group::WorkingGroup,
    MembershipTypes, StorageOwnership, Url,
};
use frame_support::{
    decl_event, decl_module, decl_storage,
    dispatch::{DispatchError, DispatchResult},
    ensure,
    traits::{Currency, ExistenceRequirement, Get},
    Parameter,
};
pub use storage::{
    BagIdType, DataObjectCreationParameters, DataObjectStorage, DynamicBagIdType, StaticBagId,
    UploadParameters, UploadParametersRecord,
};

use frame_system::{ensure_root, ensure_signed};

#[cfg(feature = "std")]
pub use serde::{Deserialize, Serialize};
use sp_arithmetic::{
    traits::{BaseArithmetic, One, Saturating, Zero},
    Perbill,
};
use sp_runtime::{
    traits::{AccountIdConversion, Hash, MaybeSerializeDeserialize, Member},
    ModuleId,
};
use sp_std::{borrow::ToOwned, collections::btree_set::BTreeSet, vec::Vec};

/// Module configuration trait for Content Directory Module
pub trait Trait:
    frame_system::Trait
    + ContentActorAuthenticator
    + Clone
    + membership::Trait
    + balances::Trait
    + storage::Trait
    + project_token::Trait
{
    /// The overarching event type.
    type Event: From<Event<Self>> + Into<<Self as frame_system::Trait>::Event>;

    /// Type of identifier for Videos
    type VideoId: NumericIdentifier;

    /// Type of identifier for OpenAuction
    type OpenAuctionId: NumericIdentifier;

    /// Type of identifier for Video Categories
    type VideoCategoryId: NumericIdentifier;

    /// Type of identifier for Channel Categories
    type ChannelCategoryId: NumericIdentifier;

    /// The maximum number of curators per group constraint
    type MaxNumberOfCuratorsPerGroup: Get<MaxNumber>;

    /// The storage type used
    type DataObjectStorage: storage::DataObjectStorage<Self>;

    /// Type of VideoPostId
    type VideoPostId: NumericIdentifier;

    /// Type of VideoPostId
    type ReactionId: NumericIdentifier;

    /// Max Number of moderators
    type MaxModerators: Get<u64>;

    /// Price per byte
    type PricePerByte: Get<<Self as balances::Trait>::Balance>;

    /// Cleanup Margin used in bloat bond calculation
    type CleanupMargin: Get<<Self as balances::Trait>::Balance>;

    /// Cleanup Cost used in bloat bond calculation
    type CleanupCost: Get<<Self as balances::Trait>::Balance>;

    /// Content Module Id
    type ModuleId: Get<ModuleId>;

    /// Refund cap during cleanup
    type BloatBondCap: Get<u32>;

    /// Type in order to retrieve controller account from channel member owner
    type MemberAuthenticator: MembershipInfoProvider<Self>;

    /// Provides an access for the council budget.
    type CouncilBudgetManager: CouncilBudgetManager<Self::AccountId, BalanceOf<Self>>;

    /// Interface for Creator Tokens functionality
    type ProjectToken: PalletToken<
        Self::TokenId,
        Self::MemberId,
        Self::AccountId,
        BalanceOf<Self>,
        TokenIssuanceParametersOf<Self>,
        Self::BlockNumber,
        TokenSaleParamsOf<Self>,
        UploadContextOf<Self>,
        TransfersWithVestingOf<Self>,
    >;
}

decl_storage! {
    trait Store for Module<T: Trait> as Content {
        pub ChannelById get(fn channel_by_id):
        map hasher(blake2_128_concat) T::ChannelId => Channel<T>;

        pub ChannelCategoryById get(fn channel_category_by_id):
        map hasher(blake2_128_concat) T::ChannelCategoryId => ChannelCategory;

        pub VideoById get(fn video_by_id): map hasher(blake2_128_concat) T::VideoId => Video<T>;

        pub VideoCategoryById get(fn video_category_by_id):
        map hasher(blake2_128_concat) T::VideoCategoryId => VideoCategory;

        pub NextChannelCategoryId get(fn next_channel_category_id) config(): T::ChannelCategoryId;

        pub NextChannelId get(fn next_channel_id) config(): T::ChannelId;

        pub NextVideoCategoryId get(fn next_video_category_id) config(): T::VideoCategoryId;

        pub NextVideoId get(fn next_video_id) config(): T::VideoId;

        pub NextCuratorGroupId get(fn next_curator_group_id) config(): T::CuratorGroupId;

        pub CuratorGroupById get(fn curator_group_by_id):
        map hasher(blake2_128_concat) T::CuratorGroupId => CuratorGroup<T>;

        pub VideoPostById get(fn video_post_by_id):
        double_map hasher(blake2_128_concat) T::VideoId,
        hasher(blake2_128_concat) T::VideoPostId => VideoPost<T>;

        pub NextVideoPostId get(fn next_video_post_id) config(): T::VideoPostId;

        pub Commitment get(fn commitment): <T as frame_system::Trait>::Hash;

        pub MaxCashoutAllowed get(fn max_cashout_allowed) config(): BalanceOf<T>;

        pub MinCashoutAllowed get(fn min_cashout_allowed) config(): BalanceOf<T>;

        pub ChannelCashoutsEnabled get(fn channel_cashouts_enabled) config(): bool;

        /// Min auction duration
        pub MinAuctionDuration get(fn min_auction_duration) config(): T::BlockNumber;

        /// Max auction duration
        pub MaxAuctionDuration get(fn max_auction_duration) config(): T::BlockNumber;

        /// Min auction extension period
        pub MinAuctionExtensionPeriod
        get(fn min_auction_extension_period) config(): T::BlockNumber;

        /// Max auction extension period
        pub MaxAuctionExtensionPeriod
        get(fn max_auction_extension_period) config(): T::BlockNumber;

        /// Min bid lock duration
        pub MinBidLockDuration get(fn min_bid_lock_duration) config(): T::BlockNumber;

        /// Max bid lock duration
        pub MaxBidLockDuration get(fn max_bid_lock_duration) config(): T::BlockNumber;

        /// Min auction staring price
        pub MinStartingPrice get(fn min_starting_price) config(): BalanceOf<T>;

        /// Max auction staring price
        pub MaxStartingPrice get(fn max_starting_price) config(): BalanceOf<T>;

        /// Min creator royalty percentage
        pub MinCreatorRoyalty get(fn min_creator_royalty) config(): Perbill;

        /// Max creator royalty percentage
        pub MaxCreatorRoyalty get(fn max_creator_royalty) config(): Perbill;

        /// Min auction bid step
        pub MinBidStep get(fn min_bid_step) config(): BalanceOf<T>;

        /// Max auction bid step
        pub MaxBidStep get(fn max_bid_step) config(): BalanceOf<T>;

        /// Platform fee percentage
        pub PlatfromFeePercentage get(fn platform_fee_percentage) config(): Perbill;

        /// Max delta between current block and starts at
        pub AuctionStartsAtMaxDelta get(fn auction_starts_at_max_delta) config(): T::BlockNumber;

        /// Max nft auction whitelist length
        pub MaxAuctionWhiteListLength get(fn max_auction_whitelist_length) config(): MaxNumber;

        /// Bids for open auctions
        pub OpenAuctionBidByVideoAndMember get(fn open_auction_bid_by_video_and_member):
        double_map hasher(blake2_128_concat) T::VideoId,
        hasher(blake2_128_concat) T::MemberId => OpenAuctionBid<T>;
    }
}

decl_module! {
    pub struct Module<T: Trait> for enum Call where origin: T::Origin {
        /// Predefined errors
        type Error = Error<T>;

        /// Initializing events
        fn deposit_event() = default;

        /// Exports const -  max number of curators per group
        const MaxNumberOfCuratorsPerGroup: MaxNumber = T::MaxNumberOfCuratorsPerGroup::get();

        // ======
        // Next set of extrinsics can only be invoked by lead.
        // ======

        /// Add new curator group to runtime storage
        #[weight = 10_000_000] // TODO: adjust weight
        pub fn create_curator_group(
            origin,
        ) {

            let sender = ensure_signed(origin)?;
            // Ensure given origin is lead
            ensure_lead_auth_success::<T>(&sender)?;

            //
            // == MUTATION SAFE ==
            //

            let curator_group_id = Self::next_curator_group_id();

            // Insert empty curator group with `active` parameter set to false
            <CuratorGroupById<T>>::insert(curator_group_id, CuratorGroup::<T>::default());

            // Increment the next curator curator_group_id:
            <NextCuratorGroupId<T>>::mutate(|n| *n += T::CuratorGroupId::one());

            // Trigger event
            Self::deposit_event(RawEvent::CuratorGroupCreated(curator_group_id));
        }

        /// Set `is_active` status for curator group under given `curator_group_id`
        #[weight = 10_000_000] // TODO: adjust weight
        pub fn set_curator_group_status(
            origin,
            curator_group_id: T::CuratorGroupId,
            is_active: bool,
        ) {

            // Ensure given origin is lead
            let sender = ensure_signed(origin)?;
            // Ensure given origin is lead
            ensure_lead_auth_success::<T>(&sender)?;

            // Ensure curator group under provided curator_group_id already exist
            Self::ensure_curator_group_under_given_id_exists(&curator_group_id)?;

            //
            // == MUTATION SAFE ==
            //

            // Set `is_active` status for curator group under given `curator_group_id`
            <CuratorGroupById<T>>::mutate(curator_group_id, |curator_group| {
                curator_group.set_status(is_active)
            });

            // Trigger event
            Self::deposit_event(RawEvent::CuratorGroupStatusSet(curator_group_id, is_active));
        }

        /// Add curator to curator group under given `curator_group_id`
        #[weight = 10_000_000] // TODO: adjust weight
        pub fn add_curator_to_group(
            origin,
            curator_group_id: T::CuratorGroupId,
            curator_id: T::CuratorId,
        ) {

            // Ensure given origin is lead
            let sender = ensure_signed(origin)?;
            // Ensure given origin is lead
            ensure_lead_auth_success::<T>(&sender)?;

            // Ensure curator group under provided curator_group_id already exist,
            // retrieve corresponding one
            let curator_group = Self::ensure_curator_group_exists(&curator_group_id)?;

            // Ensure that curator_id is infact a worker in content working group
            ensure_is_valid_curator_id::<T>(&curator_id)?;

            // Ensure max number of curators per group limit not reached yet
            curator_group.ensure_max_number_of_curators_limit_not_reached()?;

            // Ensure curator under provided curator_id isn`t a CuratorGroup member yet
            curator_group.ensure_curator_in_group_does_not_exist(&curator_id)?;

            //
            // == MUTATION SAFE ==
            //

            // Insert curator_id into curator_group under given curator_group_id
            <CuratorGroupById<T>>::mutate(curator_group_id, |curator_group| {
                curator_group.get_curators_mut().insert(curator_id);
            });

            // Trigger event
            Self::deposit_event(RawEvent::CuratorAdded(curator_group_id, curator_id));
        }

        /// Remove curator from a given curator group
        #[weight = 10_000_000] // TODO: adjust weight
        pub fn remove_curator_from_group(
            origin,
            curator_group_id: T::CuratorGroupId,
            curator_id: T::CuratorId,
        ) {

            // Ensure given origin is lead
            let sender = ensure_signed(origin)?;
            // Ensure given origin is lead
            ensure_lead_auth_success::<T>(&sender)?;

            // Ensure curator group under provided curator_group_id already exist,
            // retrieve corresponding one
            let curator_group = Self::ensure_curator_group_exists(&curator_group_id)?;

            // Ensure curator under provided curator_id is CuratorGroup member
            curator_group.ensure_curator_in_group_exists(&curator_id)?;

            //
            // == MUTATION SAFE ==
            //

            // Remove curator_id from curator_group under given curator_group_id
            <CuratorGroupById<T>>::mutate(curator_group_id, |curator_group| {
                curator_group.get_curators_mut().remove(&curator_id);
            });

            // Trigger event
            Self::deposit_event(RawEvent::CuratorRemoved(curator_group_id, curator_id));
        }

        #[weight = 10_000_000] // TODO: adjust weight
        pub fn create_channel(
            origin,
            actor: ContentActor<T::CuratorGroupId, T::CuratorId, T::MemberId>,
            params: ChannelCreationParameters<T>,
        ) {
            // channel creator account
            let sender = ensure_signed(origin)?;

            ensure_actor_authorized_to_create_channel::<T>(
                &sender,
                &actor,
            )?;

            // The channel owner will be..
            let channel_owner = actor_to_channel_owner::<T>(&actor)?;

            // next channel id
            let channel_id = NextChannelId::<T>::get();

            // ensure collaborator & moderator member ids are valid
            Self::validate_member_set(&params.moderators)?;
            Self::validate_member_set(&params.collaborators)?;

            let upload_params = params.assets.as_ref().map(|assets| {
                Self::construct_upload_parameters(
                    assets,
                    &channel_id,
                    &sender
                )});

            let channel_bag_id = Self::bag_id_for_channel(&channel_id);

            let deletion_prize = storage::DynamicBagDeletionPrize::<T> {
                prize: Zero::zero(), // put 0 for Giza release
                account_id: sender,
            };

            if Storage::<T>::ensure_bag_exists(&channel_bag_id).is_err() {
                if let Some(params) = upload_params.clone() {
                    Storage::<T>::can_create_dynamic_bag_with_objects_constraints(
                        &DynamicBagIdType::<T::MemberId, T::ChannelId>::Channel(channel_id),
                        &Some(deletion_prize.clone()),
                        &params
                    )?;
                } else {
                    Storage::<T>::can_create_dynamic_bag(
                        &DynamicBagIdType::<T::MemberId, T::ChannelId>::Channel(channel_id),
                        &Some(deletion_prize.clone()),
                    )?;
                }
            }

            //
            // == MUTATION SAFE ==
            //

            if Storage::<T>::ensure_bag_exists(&channel_bag_id).is_err() {
                if let Some(params) = upload_params.clone() {
                    Storage::<T>::create_dynamic_bag_with_objects_constraints(
                        DynamicBagIdType::<T::MemberId, T::ChannelId>::Channel(channel_id),
                        Some(deletion_prize),
                        params,
                    )?;
                    // create_dynamic_bag_with_objects with its can* guard ensures
                    // that this invocation succeds
                } else {
                    Storage::<T>::create_dynamic_bag(
                        DynamicBagIdType::<T::MemberId, T::ChannelId>::Channel(channel_id),
                        Some(deletion_prize),
                    )?;
                }
            }

            // this will not fail because can_create_dynamic_bag_with_objects_constraints
            // will check also for successful upload conditions
            if let Some(params) = upload_params{
                Storage::<T>::upload_data_objects(params)?;
            }

            // Only increment next channel id if adding content was successful
            NextChannelId::<T>::mutate(|id| *id += T::ChannelId::one());

            // channel creation
            let channel: Channel<T> = ChannelRecord {
                owner: channel_owner,
                num_videos: 0u64,
                is_censored: false,
                collaborators: params.collaborators.clone(),
                moderators: params.moderators.clone(),
                cumulative_reward_claimed: BalanceOf::<T>::zero(),
                creator_token_id: None,
            };

            // add channel to onchain state
            ChannelById::<T>::insert(channel_id, channel.clone());

            Self::deposit_event(RawEvent::ChannelCreated(actor, channel_id, channel, params));
        }

        #[weight = 10_000_000] // TODO: adjust weight
        pub fn update_channel(
            origin,
            actor: ContentActor<T::CuratorGroupId, T::CuratorId, T::MemberId>,
            channel_id: T::ChannelId,
            params: ChannelUpdateParameters<T>,
        ) {
            let sender = ensure_signed(origin)?;

            // check that channel exists
            let mut channel = Self::ensure_channel_exists(&channel_id)?;

            ensure_actor_authorized_to_update_channel_assets::<T>(
                &sender,
                &actor,
                &channel,
            )?;

            // update collaborator set if actor is not a collaborator
            if let Some(new_collabs) = params.collaborators.as_ref() {
                ensure_actor_can_manage_collaborators::<T>(&sender, &channel.owner, &actor)?;
                // ensure collaborator member ids are valid
                Self::validate_member_set(new_collabs)?;

                channel.collaborators = new_collabs.clone();
            }

            if let Some(upload_assets) = params.assets_to_upload.as_ref() {
                let params = Self::construct_upload_parameters(
                    upload_assets,
                    &channel_id,
                    &sender
                );

                Storage::<T>::can_upload_data_objects(&params)?;
            }

            if !params.assets_to_remove.is_empty() {
                Storage::<T>::can_delete_data_objects(
                    &Self::bag_id_for_channel(&channel_id),
                    &params.assets_to_remove
                )?;
            }

            //
            // == MUTATION SAFE ==
            //

            if let Some(upload_assets) = params.assets_to_upload.as_ref() {
                let params = Self::construct_upload_parameters(
                    upload_assets,
                    &channel_id,
                    &sender
                );

                Storage::<T>::upload_data_objects(params)?;
            }

            if !params.assets_to_remove.is_empty() {
                Storage::<T>::delete_data_objects(
                    sender,
                    Self::bag_id_for_channel(&channel_id),
                    params.assets_to_remove.clone()
                )?;
            }

            // Update the channel
            ChannelById::<T>::insert(channel_id, channel.clone());

            Self::deposit_event(RawEvent::ChannelUpdated(actor, channel_id, channel, params));
        }

        // extrinsics for channel deletion
        #[weight = 10_000_000] // TODO: adjust weight
        pub fn delete_channel(
            origin,
            actor: ContentActor<T::CuratorGroupId, T::CuratorId, T::MemberId>,
            channel_id: T::ChannelId,
            num_objects_to_delete: u64,
        ) -> DispatchResult {
            let sender = ensure_signed(origin)?;

            // check that channel exists
            let channel = Self::ensure_channel_exists(&channel_id)?;

            ensure_actor_authorized_to_delete_channel::<T>(
                &sender,
                &actor,
                &channel.owner,
            )?;

            // check that channel videos are 0
            ensure!(channel.num_videos == 0, Error::<T>::ChannelContainsVideos);

            // get bag id for the channel
            let dyn_bag = DynamicBagIdType::<T::MemberId, T::ChannelId>::Channel(channel_id);
            let bag_id = storage::BagIdType::from(dyn_bag.clone());

            // channel has a dynamic bag associated to it -> remove assets from storage
            if let Ok(bag) = <T as Trait>::DataObjectStorage::ensure_bag_exists(&bag_id) {
                // ensure that bag size provided is valid
                ensure!(
                    bag.objects_number == num_objects_to_delete,
                    Error::<T>::InvalidBagSizeSpecified
                );

                // construct collection of assets to be removed
                let assets_to_remove = <T as Trait>::DataObjectStorage::get_data_objects_id(&bag_id);

                if !assets_to_remove.is_empty() {
                    Storage::<T>::can_delete_dynamic_bag_with_objects(
                        &dyn_bag,
                    )?;

                    Storage::<T>::can_delete_data_objects(
                        &bag_id,
                        &assets_to_remove,
                    )?;
                } else {
                    Storage::<T>::can_delete_dynamic_bag(
                        &dyn_bag,
                    )?;
                }

                //
                // == MUTATION SAFE ==
                //

                // remove specified assets from storage
                if !assets_to_remove.is_empty() {
                    Storage::<T>::delete_data_objects(
                        sender.clone(),
                        Self::bag_id_for_channel(&channel_id),
                        assets_to_remove,
                    )?;
                }

                // delete channel dynamic bag
                Storage::<T>::delete_dynamic_bag(
                    sender,
                    dyn_bag,
                )?;
            }

            // remove channel from on chain state
            ChannelById::<T>::remove(channel_id);

            // deposit event
            Self::deposit_event(RawEvent::ChannelDeleted(actor, channel_id));

            Ok(())
        }

        #[weight = 10_000_000] // TODO: adjust weight
        pub fn update_channel_censorship_status(
            origin,
            actor: ContentActor<T::CuratorGroupId, T::CuratorId, T::MemberId>,
            channel_id: T::ChannelId,
            is_censored: bool,
            rationale: Vec<u8>,
        ) {
            // check that channel exists
            let channel = Self::ensure_channel_exists(&channel_id)?;

            ensure_actor_authorized_to_censor::<T>(
                origin,
                &actor,
                &channel.owner,
            )?;

            // Ensure censorship status have been changed
            channel.ensure_censorship_status_changed::<T>(is_censored)?;

            //
            // == MUTATION SAFE ==
            //

            ChannelById::<T>::mutate(channel_id, |channel| {
                channel.is_censored = is_censored
            });

            Self::deposit_event(RawEvent::ChannelCensorshipStatusUpdated(
                actor,
                channel_id,
                is_censored,
                rationale
            ));
        }

        #[weight = 10_000_000] // TODO: adjust weight
        pub fn create_channel_category(
            origin,
            actor: ContentActor<T::CuratorGroupId, T::CuratorId, T::MemberId>,
            params: ChannelCategoryCreationParameters,
        ) {
            ensure_actor_authorized_to_manage_categories::<T>(
                origin,
                &actor
            )?;

            //
            // == MUTATION SAFE ==
            //

            let category_id = Self::next_channel_category_id();
            NextChannelCategoryId::<T>::mutate(|id| *id += T::ChannelCategoryId::one());

            let category = ChannelCategory {};
            ChannelCategoryById::<T>::insert(category_id, category.clone());

            Self::deposit_event(RawEvent::ChannelCategoryCreated(category_id, category, params));
        }

        #[weight = 10_000_000] // TODO: adjust weight
        pub fn update_channel_category(
            origin,
            actor: ContentActor<T::CuratorGroupId, T::CuratorId, T::MemberId>,
            category_id: T::ChannelCategoryId,
            params: ChannelCategoryUpdateParameters,
        ) {
            ensure_actor_authorized_to_manage_categories::<T>(
                origin,
                &actor
            )?;

            Self::ensure_channel_category_exists(&category_id)?;

            Self::deposit_event(RawEvent::ChannelCategoryUpdated(actor, category_id, params));
        }

        #[weight = 10_000_000] // TODO: adjust weight
        pub fn delete_channel_category(
            origin,
            actor: ContentActor<T::CuratorGroupId, T::CuratorId, T::MemberId>,
            category_id: T::ChannelCategoryId,
        ) {
            ensure_actor_authorized_to_manage_categories::<T>(
                origin,
                &actor
            )?;

            Self::ensure_channel_category_exists(&category_id)?;

            ChannelCategoryById::<T>::remove(&category_id);

            Self::deposit_event(RawEvent::ChannelCategoryDeleted(actor, category_id));
        }

        #[weight = 10_000_000] // TODO: adjust weight
        pub fn create_video(
            origin,
            actor: ContentActor<T::CuratorGroupId, T::CuratorId, T::MemberId>,
            channel_id: T::ChannelId,
            params: VideoCreationParameters<T>,
        ) {
            let sender = ensure_signed(origin)?;

            // check that channel exists
            let channel = Self::ensure_channel_exists(&channel_id)?;

            ensure_actor_authorized_to_update_channel_assets::<T>(
                &sender,
                &actor,
                &channel,
            )?;

            // next video id
            let video_id = NextVideoId::<T>::get();

            let nft_status = params.auto_issue_nft
                .as_ref()
                .map_or(
                    Ok(None),
                    |issuance_params| {
                        Some(Self::construct_owned_nft(issuance_params)).transpose()
                    }
                )?;

            // create the video struct
            let video: Video<T> = VideoRecord {
                in_channel: channel_id,
                is_censored: false,
                enable_comments: params.enable_comments,
                video_post_id:  None,
                nft_status,
            };

            if let Some(upload_assets) = params.assets.as_ref() {
                let params = Self::construct_upload_parameters(
                    upload_assets,
                    &channel_id,
                    &sender
                );
                Storage::<T>::upload_data_objects(params)?;
            }

            //
            // == MUTATION SAFE ==
            //


            // add it to the onchain state
            VideoById::<T>::insert(video_id, video);

            // Only increment next video id
            NextVideoId::<T>::mutate(|id| *id += T::VideoId::one());

            // Add recently added video id to the channel

            ChannelById::<T>::mutate(channel_id, |channel| {
                channel.num_videos = channel.num_videos.saturating_add(1);
            });

            Self::deposit_event(RawEvent::VideoCreated(actor, channel_id, video_id, params));

        }

        #[weight = 10_000_000] // TODO: adjust weight
        pub fn update_video(
            origin,
            actor: ContentActor<T::CuratorGroupId, T::CuratorId, T::MemberId>,
            video_id: T::VideoId,
            params: VideoUpdateParameters<T>,
        ) {
            let sender = ensure_signed(origin)?;
            // check that video exists, retrieve corresponding channel id.
            let video = Self::ensure_video_exists(&video_id)?;

            let channel_id = video.in_channel;
            let channel = ChannelById::<T>::get(&channel_id);

            // Check for permission to update channel assets
            ensure_actor_authorized_to_update_channel_assets::<T>(
                &sender,
                &actor,
                &channel,
            )?;

            if let Some(upload_assets) = params.assets_to_upload.as_ref() {
                let params = Self::construct_upload_parameters(
                    upload_assets,
                    &channel_id,
                    &sender
                );
                Storage::<T>::can_upload_data_objects(&params)?;
            }

            if !params.assets_to_remove.is_empty() {
                Storage::<T>::can_delete_data_objects(
                    &Self::bag_id_for_channel(&channel_id),
                    &params.assets_to_remove,
                )?;
            }


            let nft_status = params.auto_issue_nft
                .as_ref()
                .map_or(
                    Ok(None),
                    |issuance_params| {
                        ensure!(video.nft_status.is_none(), Error::<T>::NftAlreadyExists);
                        Some(Self::construct_owned_nft(issuance_params)).transpose()
                    }
                )?;


            //
            // == MUTATION SAFE ==
            //

            if let Some(upload_assets) = params.assets_to_upload.as_ref() {
                let params = Self::construct_upload_parameters(
                    upload_assets,
                    &channel_id,
                    &sender
                );
                Storage::<T>::upload_data_objects(params)?;
            }

            if !params.assets_to_remove.is_empty() {
                Storage::<T>::delete_data_objects(
                    sender,
                    Self::bag_id_for_channel(&channel_id),
                    params.assets_to_remove.clone(),
                )?;
            }

            if nft_status.is_some() {
                VideoById::<T>::mutate(&video_id, |video| video.nft_status = nft_status);
            }

            Self::deposit_event(RawEvent::VideoUpdated(actor, video_id, params));
        }

        #[weight = 10_000_000] // TODO: adjust weight
        pub fn delete_video(
            origin,
            actor: ContentActor<T::CuratorGroupId, T::CuratorId, T::MemberId>,
            video_id: T::VideoId,
            assets_to_remove: BTreeSet<DataObjectId<T>>,
        ) {
            let sender = ensure_signed(origin)?;

            // check that video exists
            let video = Self::ensure_video_exists(&video_id)?;

            // get information regarding channel
            let channel_id = video.in_channel;
            let channel = ChannelById::<T>::get(channel_id);

            ensure_actor_authorized_to_update_channel_assets::<T>(
                &sender,
                &actor,
                &channel,
            )?;

            // Ensure nft for this video have not been issued
            video.ensure_nft_is_not_issued::<T>()?;

            if !assets_to_remove.is_empty() {
                Storage::<T>::can_delete_data_objects(
                    &Self::bag_id_for_channel(&channel_id),
                    &assets_to_remove,
                )?;
            }

            // bloat bond logic: channel owner is refunded
            video.video_post_id.as_ref().map(
                |video_post_id|
                    Self::video_deletion_refund_logic(&sender, &video_id, &video_post_id)
            ).transpose()?;

            //
            // == MUTATION SAFE ==
            //

            if !assets_to_remove.is_empty() {
                Storage::<T>::delete_data_objects(
                    sender,
                    Self::bag_id_for_channel(&channel_id),
                    assets_to_remove,
                )?;
            }

            // Remove video
            VideoById::<T>::remove(video_id);

            // Remove all comments related
            <VideoPostById<T>>::remove_prefix(video_id);

            // Update corresponding channel
            // Remove recently deleted video from the channel
            ChannelById::<T>::mutate(channel_id, |channel| {
                channel.num_videos = channel.num_videos.saturating_sub(1)
            });

            Self::deposit_event(RawEvent::VideoDeleted(actor, video_id));
        }

        #[weight = 10_000_000] // TODO: adjust weight
        pub fn set_featured_videos(
            origin,
            actor: ContentActor<T::CuratorGroupId, T::CuratorId, T::MemberId>,
            list: Vec<T::VideoId>
        ) {
            // can only be set by lead
            ensure_actor_authorized_to_set_featured_videos::<T>(
                origin,
                &actor,
            )?;

            //
            // == MUTATION SAFE ==
            //

            Self::deposit_event(RawEvent::FeaturedVideosSet(actor, list));
        }

        #[weight = 10_000_000] // TODO: adjust weight
        pub fn create_video_category(
            origin,
            actor: ContentActor<T::CuratorGroupId, T::CuratorId, T::MemberId>,
            params: VideoCategoryCreationParameters,
        ) {
            ensure_actor_authorized_to_manage_categories::<T>(
                origin,
                &actor
            )?;

            //
            // == MUTATION SAFE ==
            //

            let category_id = Self::next_video_category_id();
            NextVideoCategoryId::<T>::mutate(|id| *id += T::VideoCategoryId::one());

            let category = VideoCategory {};
            VideoCategoryById::<T>::insert(category_id, category);

            Self::deposit_event(RawEvent::VideoCategoryCreated(actor, category_id, params));
        }

        #[weight = 10_000_000] // TODO: adjust weight
        pub fn update_video_category(
            origin,
            actor: ContentActor<T::CuratorGroupId, T::CuratorId, T::MemberId>,
            category_id: T::VideoCategoryId,
            params: VideoCategoryUpdateParameters,
        ) {
            ensure_actor_authorized_to_manage_categories::<T>(
                origin,
                &actor
            )?;

            Self::ensure_video_category_exists(&category_id)?;

            Self::deposit_event(RawEvent::VideoCategoryUpdated(actor, category_id, params));
        }

        #[weight = 10_000_000] // TODO: adjust weight
        pub fn delete_video_category(
            origin,
            actor: ContentActor<T::CuratorGroupId, T::CuratorId, T::MemberId>,
            category_id: T::VideoCategoryId,
        ) {
            ensure_actor_authorized_to_manage_categories::<T>(
                origin,
                &actor
            )?;

            Self::ensure_video_category_exists(&category_id)?;

            VideoCategoryById::<T>::remove(&category_id);

            Self::deposit_event(RawEvent::VideoCategoryDeleted(actor, category_id));
        }
        #[weight = 10_000_000] // TODO: adjust weight
        pub fn update_video_censorship_status(
            origin,
            actor: ContentActor<T::CuratorGroupId, T::CuratorId, T::MemberId>,
            video_id: T::VideoId,
            is_censored: bool,
            rationale: Vec<u8>,
        ) -> DispatchResult {
            // check that video exists
            let video = Self::ensure_video_exists(&video_id)?;

            ensure_actor_authorized_to_censor::<T>(
                origin,
                &actor,
                // The channel owner will be..
                &Self::channel_by_id(video.in_channel).owner,
            )?;

            // Ensure censorship status have been changed
            video.ensure_censorship_status_changed::<T>(is_censored)?;

            //
            // == MUTATION SAFE ==
            //

            // update
            VideoById::<T>::mutate(video_id, |video| {
                video.is_censored = is_censored;
            });

            Self::deposit_event(
                RawEvent::VideoCensorshipStatusUpdated(
                    actor,
                    video_id,
                    is_censored,
                    rationale
                ));

            Ok(())
        }

        #[weight = 10_000_000] // TODO: adjust weight
        pub fn create_post(
            origin,
            actor: ContentActor<T::CuratorGroupId, T::CuratorId, T::MemberId>,
            params: VideoPostCreationParameters<T>,
        ) -> DispatchResult {

            let sender = ensure_signed(origin)?;

            // ensure channel is valid
            let video = Self::ensure_video_exists(&params.video_reference)?;
            let owner = ChannelById::<T>::get(video.in_channel).owner;

            match params.post_type {
                VideoPostType::<T>::Comment(parent_id) => {
                    ensure!(video.enable_comments, Error::<T>::CommentsDisabled);
                    Self::ensure_post_exists( params.video_reference, parent_id).map(|_| ())?;
                    ensure_actor_authorized_to_add_comment::<T>(&sender, &actor)?
                },
                VideoPostType::<T>::Description => ensure_actor_authorized_to_add_video_post::<T>(
                    &sender,
                    &actor,
                    &owner
                )?
            };

            let initial_bloat_bond = Self::compute_initial_bloat_bond();
            let post_id = <NextVideoPostId<T>>::get();

            let post = VideoPost::<T> {
                author: actor,
                bloat_bond: initial_bloat_bond,
                replies_count: T::VideoPostId::zero(),
                video_reference: params.video_reference,
                post_type: params.post_type.clone(),
            };

            ensure!(
                Balances::<T>::usable_balance(&sender) >= initial_bloat_bond,
                Error::<T>::UnsufficientBalance,
            );
            //
            // == MUTATION SAFE ==
            //

            <ContentTreasury<T>>::deposit(&sender, initial_bloat_bond)?;

            <NextVideoPostId<T>>::mutate(|x| *x = x.saturating_add(One::one()));
            <VideoPostById<T>>::insert(&params.video_reference, &post_id, post.clone());

            // increment replies count in the parent post
            match params.post_type {
                VideoPostType::<T>::Comment(parent_id) => <VideoPostById<T>>::mutate(
                    &params.video_reference,
                    parent_id,
                    |x| x.replies_count = x.replies_count.saturating_add(One::one())),
                VideoPostType::<T>::Description => VideoById::<T>::mutate(
                    &params.video_reference,
                    |video| video.video_post_id = Some(post_id)),
            };

            // deposit event
            Self::deposit_event(RawEvent::VideoPostCreated(post, post_id));

            Ok(())
        }

        #[weight = 10_000_000] // TODO: adjust weight
        pub fn edit_post_text(
            origin,
            video_id: T::VideoId,
            post_id: T::VideoPostId,
            actor: ContentActor<T::CuratorGroupId, T::CuratorId, T::MemberId>,
            new_text: Vec<u8>,
        ) {
            let sender = ensure_signed(origin)?;
            let post = Self::ensure_post_exists(video_id, post_id)?;
            let video = VideoById::<T>::get(video_id);
            let channel = ChannelById::<T>::get(video.in_channel);

            match post.post_type {
                VideoPostType::<T>::Description => ensure_actor_authorized_to_edit_video_post::<T>(
                    &sender,
                    &actor,
                    &channel.owner
                )?,
                VideoPostType::<T>::Comment(_) => ensure_actor_authorized_to_edit_comment::<T>(
                    &sender,
                    &actor,
                    &post
                )?
            };

            // deposit event
            Self::deposit_event(
                RawEvent::VideoPostTextUpdated(actor, new_text, post_id, video_id)
            );
        }

        #[weight = 10_000_000] // TODO: adjust weight
        pub fn delete_post(
            origin,
            post_id: T::VideoPostId,
            video_id: T::VideoId,
            actor: ContentActor<T::CuratorGroupId, T::CuratorId, T::MemberId>,
            params: VideoPostDeletionParameters<T>,
        ) {
            let sender = ensure_signed(origin)?;
            let post = Self::ensure_post_exists(video_id, post_id)?;
            let video = VideoById::<T>::get(video_id);
            let channel = ChannelById::<T>::get(video.in_channel);

            let cleanup_actor = match post.post_type {
                VideoPostType::<T>::Description => {
                    Self::ensure_witness_verification(
                        params.witness,
                        post.replies_count,
                    )?;
                    ensure_actor_authorized_to_remove_video_post::<T>(&sender, &actor, &channel)?;
                    CleanupActor::VideoPostAuthor
                },
                VideoPostType::<T>::Comment(_) => {
                    let cleanup_actor = ensure_actor_authorized_to_remove_comment::<T>(
                        &sender,
                        &actor,
                        &channel,
                        &post
                    )?;
                    if let CleanupActor::Moderator = &cleanup_actor {
                        ensure!(
                            params.rationale.is_some(),
                            Error::<T>::RationaleNotProvidedByModerator
                        );
                    }
                    cleanup_actor
                }
            };

            ensure!(
                ContentTreasury::<T>::usable_balance() >= post.bloat_bond,
                Error::<T>::InsufficientTreasuryBalance,
            );

            //
            // == MUTATION_SAFE ==
            //

            Self::refund(&sender, cleanup_actor, post.bloat_bond)?;

            match post.post_type {
                VideoPostType::<T>::Comment(parent_id) => {
                    VideoPostById::<T>::remove(&video_id, &post_id);
                    // parent post might have been already deleted
                    if let Ok(mut parent_post) = Self::ensure_post_exists(
                        video_id,
                        parent_id,
                    ){
                        parent_post.replies_count =
                            parent_post.replies_count.saturating_sub(T::VideoPostId::one());
                        VideoPostById::<T>::insert(&video_id, &parent_id, parent_post);
                    }
                }
                VideoPostType::<T>::Description => VideoPostById::<T>::remove_prefix(&video_id),
            }

            // deposit event
            Self::deposit_event(
                RawEvent::VideoPostDeleted(
                    post,
                    post_id,
                    actor,
                ));
        }

        #[weight = 10_000_000] // TODO: adjust weight
        fn react_to_post(
            origin,
            member_id: T::MemberId,
            video_id: T::VideoId,
            post_id: T::VideoPostId,
            reaction_id: T::ReactionId,
        ) {
            // post existence verification purposely avoided
            let sender = ensure_signed(origin)?;
            ensure_member_auth_success::<T>(&sender, &member_id)?;

            //
            // == MUTATION_SAFE ==
            //

            Self::deposit_event(
                RawEvent::ReactionToVideoPost(member_id, video_id, post_id, reaction_id)
            );
        }

        #[weight = 10_000_000] // TODO: adjust weight
        fn react_to_video(
            origin,
            member_id: T::MemberId,
            video_id: T::VideoId,
            reaction_id: T::ReactionId,
        ) {
            // video existence verification purposely avoided
            let sender = ensure_signed(origin)?;
            ensure_member_auth_success::<T>(&sender, &member_id)?;

            //
            // == MUTATION_SAFE ==
            //

            Self::deposit_event(RawEvent::ReactionToVideo(member_id, video_id, reaction_id));
        }

        #[weight = 10_000_000] // TODO: adjust weight
        fn update_moderator_set(
            origin,
            actor: ContentActor<T::CuratorGroupId, T::CuratorId, T::MemberId>,
            new_moderators: BTreeSet<T::MemberId>,
            channel_id: T::ChannelId
        ) {
            // ensure (origin, actor) is channel owner
            let sender = ensure_signed(origin)?;
            let owner = Self::ensure_channel_exists(&channel_id)?.owner;

            ensure_actor_can_manage_moderators::<T>(
                &sender,
                &owner,
                &actor,
            )?;

            Self::validate_member_set(&new_moderators)?;

            //
            // == MUTATION_SAFE ==
            //

            <ChannelById<T>>::mutate(channel_id, |x| x.moderators = new_moderators.clone());

            Self::deposit_event(
                RawEvent::ModeratorSetUpdated(
                    channel_id,
                    new_moderators
                ));
        }

        #[weight = 10_000_000] // TODO: adjust Weight
        pub fn update_channel_payouts(
            origin,
            params: UpdateChannelPayoutsParameters<T>
        ) {
            ensure_root(origin)?;

            let new_min_cashout_allowed = params.min_cashout_allowed
                .unwrap_or_else(Self::min_cashout_allowed);
            let new_max_cashout_allowed = params.max_cashout_allowed
                .unwrap_or_else(Self::max_cashout_allowed);

            ensure!(
                new_min_cashout_allowed <= new_max_cashout_allowed,
                Error::<T>::MinCashoutAllowedExceedsMaxCashoutAllowed
            );

            let payload_data_object_id = params.payload
                .as_ref()
                .map(|_| { Storage::<T>::next_data_object_id() });

            if let Some(payload) = params.payload.as_ref() {
                let upload_params = UploadParameters::<T> {
                    bag_id: storage::BagId::<T>::from(StaticBagId::Council),
                    object_creation_list: vec![payload.object_creation_params.clone()],
                    deletion_prize_source_account_id: payload.uploader_account.clone(),
                    expected_data_size_fee: payload.expected_data_size_fee,
                };
                Storage::<T>::upload_data_objects(upload_params)?;
            }

            //
            // == MUTATION_SAFE ==
            //

            if let Some(min_cashout_allowed) = params.min_cashout_allowed.as_ref() {
                <MinCashoutAllowed<T>>::put(min_cashout_allowed);
            }

            if let Some(max_cashout_allowed) = params.max_cashout_allowed.as_ref() {
                <MaxCashoutAllowed<T>>::put(max_cashout_allowed);
            }

            if let Some(channel_cashouts_enabled) = params.channel_cashouts_enabled.as_ref() {
                ChannelCashoutsEnabled::put(channel_cashouts_enabled);
            }

            if let Some(commitment) = params.commitment.as_ref() {
                <Commitment<T>>::put(*commitment);
            }

            Self::deposit_event(RawEvent::ChannelPayoutsUpdated(
                params,
                payload_data_object_id
            ));
        }

        #[weight = 10_000_000] // TODO: adjust Weight
        pub fn claim_channel_reward(
            origin,
            actor: ContentActor<T::CuratorGroupId, T::CuratorId, T::MemberId>,
            proof: Vec<ProofElement<T>>,
            item: PullPayment<T>,
        ) -> DispatchResult {
            let (.., reward_account, amount) =
                Self::ensure_can_claim_channel_reward(&origin, &actor, &item, &proof)?;

            // == MUTATION_SAFE ==
            //

            Self::execute_channel_reward_claim(item.channel_id, &reward_account, amount);

            Self::deposit_event(
                RawEvent::ChannelRewardUpdated(item.cumulative_reward_earned, item.channel_id)
            );

            Ok(())
        }

        #[weight = 10_000_000] // TODO: adjust Weight
        pub fn withdraw_from_channel_balance(
            origin,
            actor: ContentActor<T::CuratorGroupId, T::CuratorId, T::MemberId>,
            channel_id: T::ChannelId,
            amount: BalanceOf<T>,
            destination: T::AccountId,
        ) -> DispatchResult {
            let channel = Self::ensure_channel_exists(&channel_id)?;

            let reward_account = ContentTreasury::<T>::account_for_channel(channel_id);
            ensure_actor_authorized_to_withdraw_from_channel::<T>(origin, &actor, &channel.owner)?;

            ensure!(
                <Balances<T>>::usable_balance(&reward_account) >= amount,
                Error::<T>::WithdrawFromChannelAmountExceedsBalance
            );

            ensure!(
                channel.creator_token_id.is_none(),
                Error::<T>::CannotWithdrawFromChannelWithCreatorTokenIssued
            );

            //
            // == MUTATION_SAFE ==
            //
            Self::execute_channel_balance_withdrawal(&reward_account, &destination, amount)?;

            Self::deposit_event(RawEvent::ChannelFundsWithdrawn(
                actor,
                channel_id,
                amount,
                destination,
            ));

            Ok(())
        }

        #[weight = 10_000_000] // TODO: adjust Weight
        pub fn claim_and_withdraw_channel_reward(
            origin,
            actor: ContentActor<T::CuratorGroupId, T::CuratorId, T::MemberId>,
            proof: Vec<ProofElement<T>>,
            item: PullPayment<T>,
            destination: T::AccountId,
        ) -> DispatchResult {
            let (channel, reward_account, amount) =
                Self::ensure_can_claim_channel_reward(&origin, &actor, &item, &proof)?;

            ensure_actor_authorized_to_withdraw_from_channel::<T>(origin, &actor, &channel.owner)?;

            //
            // == MUTATION_SAFE ==
            //
            Self::execute_channel_reward_claim(item.channel_id, &reward_account, amount);
            // This call should (and is assumed to) never fail:
            Self::execute_channel_balance_withdrawal(&reward_account, &destination, amount)?;

            Self::deposit_event(RawEvent::ChannelRewardClaimedAndWithdrawn(
                actor,
                item.channel_id,
                amount,
                destination,
            ));

            Ok(())
        }

        /// Issue NFT
        #[weight = 10_000_000] // TODO: adjust weight
        pub fn issue_nft(
            origin,
            actor: ContentActor<T::CuratorGroupId, T::CuratorId, T::MemberId>,
            video_id: T::VideoId,
            params: NftIssuanceParameters<T>
        ) {

            let sender = ensure_signed(origin)?;

            // Ensure given video exists
            let video = Self::ensure_video_exists(&video_id)?;

            // Ensure have not been issued yet
            video.ensure_nft_is_not_issued::<T>()?;

            let channel_id = video.in_channel;

            // Ensure channel exists, retrieve channel owner
            let channel = Self::ensure_channel_exists(&channel_id)?;

            ensure_actor_authorized_to_update_channel_assets::<T>(&sender, &actor, &channel)?;

            // The content owner will be..
            let nft_status = Self::construct_owned_nft(&params)?;

            //
            // == MUTATION SAFE ==
            //

            // Update the video
            VideoById::<T>::mutate(video_id, |v| v.set_nft_status(nft_status));

            Self::deposit_event(RawEvent::NftIssued(
                actor,
                video_id,
                params,
            ));
        }

        /// Start video nft open auction
        #[weight = 10_000_000] // TODO: adjust weight
        pub fn start_open_auction(
            origin,
            owner_id: ContentActor<T::CuratorGroupId, T::CuratorId, T::MemberId>,
            video_id: T::VideoId,
            auction_params: OpenAuctionParams<T>,
        ) {
            // Ensure given video exists
            let video = Self::ensure_video_exists(&video_id)?;

            // Ensure nft is already issued
            let nft = video.ensure_nft_is_issued::<T>()?;

            // Authorize nft owner
            ensure_actor_authorized_to_manage_nft::<T>(
                origin,
                &owner_id,
                &nft.owner,
                video.in_channel
            )?;

            // Ensure there nft transactional status is set to idle.
            Self::ensure_nft_transactional_status_is_idle(&nft)?;

            // Validate round_duration & starting_price
            Self::validate_open_auction_params(&auction_params)?;

            //
            // == MUTATION SAFE ==
            //

            // Create new auction
            let new_nonce = nft.open_auctions_nonce.saturating_add(One::one());
            let current_block = <frame_system::Module<T>>::block_number();
            let auction = OpenAuction::<T>::new(auction_params.clone(), new_nonce, current_block);

            // Update the video
            let new_nft = nft
                .with_transactional_status(TransactionalStatus::<T>::OpenAuction(auction))
                .increment_open_auction_count();

            VideoById::<T>::mutate(
                video_id,
                |v| v.set_nft_status(new_nft)
            );

            // Trigger event
            Self::deposit_event(
                RawEvent::OpenAuctionStarted(owner_id, video_id, auction_params, new_nonce)
            );
        }

        /// Start video nft english auction
        #[weight = 10_000_000] // TODO: adjust weight
        pub fn start_english_auction(
            origin,
            owner_id: ContentActor<T::CuratorGroupId, T::CuratorId, T::MemberId>,
            video_id: T::VideoId,
            auction_params: EnglishAuctionParams<T>,
        ) {
            // Ensure given video exists
            let video = Self::ensure_video_exists(&video_id)?;

            // Ensure nft is already issued
            let nft = video.ensure_nft_is_issued::<T>()?;

            // Authorize nft owner
            ensure_actor_authorized_to_manage_nft::<T>(
                origin,
                &owner_id,
                &nft.owner,
                video.in_channel
            )?;

            // Ensure there nft transactional status is set to idle.
            Self::ensure_nft_transactional_status_is_idle(&nft)?;

            // Validate round_duration & starting_price
            Self::validate_english_auction_params(&auction_params)?;

            //
            // == MUTATION SAFE ==
            //

            // Create new auction
            let current_block = <frame_system::Module<T>>::block_number();
            let auction = EnglishAuction::<T>::new(auction_params.clone(), current_block);

            // Update the video
            VideoById::<T>::mutate(
                video_id,
                |v| v.set_nft_status(
                    nft.with_transactional_status(
                        TransactionalStatus::<T>::EnglishAuction(auction)
                    )
                )
            );

            // Trigger event
            Self::deposit_event(
                RawEvent::EnglishAuctionStarted(owner_id, video_id, auction_params)
            );
        }

        // Cancel video nft english auction
        #[weight = 10_000_000] // TODO: adjust weight
        pub fn cancel_english_auction(
            origin,
            owner_id: ContentActor<T::CuratorGroupId, T::CuratorId, T::MemberId>,
            video_id: T::VideoId,
        ) {
            // Ensure given video exists
            let video = Self::ensure_video_exists(&video_id)?;

            // Ensure nft is already issued
            let nft = video.ensure_nft_is_issued::<T>()?;

            // Authorize nft owner
            ensure_actor_authorized_to_manage_nft::<T>(
                origin,
                &owner_id,
                &nft.owner,
                video.in_channel
            )?;

            // Ensure auction state that can be canceled
            Self::ensure_in_english_auction_state(&nft)
                .and_then(|eng| eng.ensure_auction_can_be_canceled::<T>())?;

            //
            // == MUTATION SAFE ==
            //

            // Cancel auction
            let updated_nft = nft.with_transactional_status(TransactionalStatus::<T>::Idle);

            VideoById::<T>::mutate(video_id, |v| v.set_nft_status(updated_nft));

            // Trigger event
            Self::deposit_event(RawEvent::AuctionCanceled(owner_id, video_id));
        }

        // Cancel video nft english auction
        #[weight = 10_000_000] // TODO: adjust weight
        pub fn cancel_open_auction(
            origin,
            owner_id: ContentActor<T::CuratorGroupId, T::CuratorId, T::MemberId>,
            video_id: T::VideoId,
        ) {
            // Ensure given video exists
            let video = Self::ensure_video_exists(&video_id)?;

            // Ensure nft is already issued
            let nft = video.ensure_nft_is_issued::<T>()?;

            // Authorize nft owner
            ensure_actor_authorized_to_manage_nft::<T>(
                origin,
                &owner_id,
                &nft.owner,
                video.in_channel
            )?;

            // Ensure auction state that can be canceled
            Self::ensure_in_open_auction_state(&nft)?;

            //
            // == MUTATION SAFE ==
            //

            // Cancel auction
            let updated_nft = nft.with_transactional_status(TransactionalStatus::<T>::Idle);

            VideoById::<T>::mutate(video_id, |v| v.set_nft_status(updated_nft));

            // Trigger event
            Self::deposit_event(RawEvent::AuctionCanceled(owner_id, video_id));
        }

        /// Cancel Nft offer
        #[weight = 10_000_000] // TODO: adjust weight
        pub fn cancel_offer(
            origin,
            owner_id: ContentActor<T::CuratorGroupId, T::CuratorId, T::MemberId>,
            video_id: T::VideoId,
        ) {
            // Ensure given video exists
            let video = Self::ensure_video_exists(&video_id)?;

            // Ensure nft is already issued
            let nft = video.ensure_nft_is_issued::<T>()?;

            // Authorize nft owner
            ensure_actor_authorized_to_manage_nft::<T>(
                origin,
                &owner_id,
                &nft.owner,
                video.in_channel
            )?;

            // Ensure nft in pending offer state
            Self::ensure_in_pending_offer_state(&nft)?;

            //
            // == MUTATION SAFE ==
            //

            // Cancel pending offer
            let updated_nft = nft.with_transactional_status(TransactionalStatus::<T>::Idle);
            VideoById::<T>::mutate(video_id, |v| v.set_nft_status(updated_nft));

            // Trigger event
            Self::deposit_event(RawEvent::OfferCanceled(video_id, owner_id));
        }

        /// Cancel Nft sell order
        #[weight = 10_000_000] // TODO: adjust weight
        pub fn cancel_buy_now(
            origin,
            owner_id: ContentActor<T::CuratorGroupId, T::CuratorId, T::MemberId>,
            video_id: T::VideoId,
        ) {
            // Ensure given video exists
            let video = Self::ensure_video_exists(&video_id)?;

            // Ensure nft is already issued
            let nft = video.ensure_nft_is_issued::<T>()?;

            // Authorize nft owner
            ensure_actor_authorized_to_manage_nft::<T>(
                origin,
                &owner_id,
                &nft.owner,
                video.in_channel
            )?;

            // Ensure nft in buy now state
            Self::ensure_in_buy_now_state(&nft)?;

            //
            // == MUTATION SAFE ==
            //

            // Cancel sell order
            let updated_nft = nft.with_transactional_status(TransactionalStatus::<T>::Idle);
            VideoById::<T>::mutate(video_id, |v| v.set_nft_status(updated_nft));

            // Trigger event
            Self::deposit_event(RawEvent::BuyNowCanceled(video_id, owner_id));
        }

        /// Update Buy now nft price
        #[weight = 10_000_000] // TODO: adjust weight
        pub fn update_buy_now_price(
            origin,
            owner_id: ContentActor<T::CuratorGroupId, T::CuratorId, T::MemberId>,
            video_id: T::VideoId,
            new_price: BalanceOf<T>,
        ) {
            // Ensure given video exists
            let video = Self::ensure_video_exists(&video_id)?;

            // Ensure nft is already issued
            let nft = video.ensure_nft_is_issued::<T>()?;

            // Authorize nft owner
            ensure_actor_authorized_to_manage_nft::<T>(
                origin,
                &owner_id,
                &nft.owner,
                video.in_channel
            )?;

            // Ensure nft in buy now state
            let _ = Self::ensure_in_buy_now_state(&nft)?;

            //
            // == MUTATION SAFE ==
            //

            // Cancel sell order & update nft
            VideoById::<T>::mutate(video_id, |v| v.set_nft_status(Nft::<T> {
                transactional_status: TransactionalStatus::<T>::BuyNow(new_price),
                ..nft
            }));

            // Trigger event
            Self::deposit_event(RawEvent::BuyNowPriceUpdated(video_id, owner_id, new_price));
        }


        /// Make auction bid
        #[weight = 10_000_000] // TODO: adjust weight
        pub fn make_open_auction_bid(
            origin,
            participant_id: T::MemberId,
            video_id: T::VideoId,
            bid_amount: BalanceOf<T>,
        ) {
            // Authorize participant under given member id
            let participant_account_id = ensure_signed(origin)?;
            ensure_member_auth_success::<T>(&participant_account_id, &participant_id)?;

            // Balance check
            let maybe_old_bid = Self::ensure_open_bid_exists(video_id, participant_id).ok();
            let old_bid_value = maybe_old_bid.as_ref().map(|bid| bid.amount);
            Self::ensure_has_sufficient_balance_for_bid(&participant_account_id,
                bid_amount,
                old_bid_value
            )?;

            // Ensure nft is already issued
            let video = Self::ensure_video_exists(&video_id)?;
            let nft = video.ensure_nft_is_issued::<T>()?;

            // Validate parameters & return english auction
            let open_auction =  Self::ensure_in_open_auction_state(&nft)?;

            // check whitelisted participant
            open_auction.ensure_whitelisted_participant::<T>(participant_id)?;

            // ensure auction started
            let current_block = <frame_system::Module<T>>::block_number();
            open_auction.ensure_auction_started::<T>(current_block)?;

            // ensure bid can be made
            let maybe_old_bid = Self::ensure_open_bid_exists(video_id, participant_id).ok();
            open_auction.ensure_can_make_bid::<T>(current_block, bid_amount, &maybe_old_bid)?;

            //
            // == MUTATION_SAFE ==
            //

            let (nft, event) = match open_auction.buy_now_price {
                Some(buy_now_price) if bid_amount >= buy_now_price => {
                    // Make a new bid considering the old one (if any) and the "buy-now-price".
                    Self::transfer_bid_to_treasury(
                        &participant_account_id,
                        buy_now_price,
                        old_bid_value
                    )?;

                    // complete auction @ buy_now_price
                    let royalty_payment = Self::build_royalty_payment(&video, nft.creator_royalty);
                    let updated_nft = Self::complete_auction(
                        nft,
                        video.in_channel,
                        royalty_payment,
                        participant_id,
                        buy_now_price,
                    );

                    (
                        updated_nft,
                        RawEvent::BidMadeCompletingAuction(participant_id, video_id, None),
                    )
                },
                _ =>  {
                    // Make a new bid considering the old one (if any).
                    Self::transfer_bid_to_treasury(
                        &participant_account_id,
                        bid_amount,
                        old_bid_value
                    )?;

                    OpenAuctionBidByVideoAndMember::<T>::insert(
                        video_id,
                        participant_id,
                        open_auction.make_bid(bid_amount, current_block),
                    );

                    (nft,RawEvent::AuctionBidMade(participant_id, video_id, bid_amount, None))
                }
            };

            // update video
            VideoById::<T>::mutate(video_id, |v| v.set_nft_status(nft));

            // Trigger event
            Self::deposit_event(event);

        }

        /// Make auction bid
        #[weight = 10_000_000] // TODO: adjust weight
        pub fn make_english_auction_bid(
            origin,
            participant_id: T::MemberId,
            video_id: T::VideoId,
            bid_amount: BalanceOf<T>,
        ) {
            // Authorize participant under given member id
            let participant_account_id = ensure_signed(origin)?;
            ensure_member_auth_success::<T>(&participant_account_id, &participant_id)?;

            // Ensure nft is already issued
            let video = Self::ensure_video_exists(&video_id)?;
            let nft = video.ensure_nft_is_issued::<T>()?;

            // Validate parameters & return english auction
            let eng_auction =  Self::ensure_in_english_auction_state(&nft)?;

            // Balance check
            let old_bid_value = eng_auction.top_bid.as_ref().map(|bid| {
                if bid.bidder_id == participant_id {
                    bid.amount
                } else{
                    Zero::zero()
                }
            });
            Self::ensure_has_sufficient_balance_for_bid(
                &participant_account_id,
                bid_amount,
                old_bid_value
            )?;

            // Ensure auction is not expired
            let current_block = <frame_system::Module<T>>::block_number();
            eng_auction.ensure_auction_is_not_expired::<T>(current_block)?;

            // ensure auctio started
            eng_auction.ensure_auction_started::<T>(current_block)?;

            // ensure bidder is whitelisted
            eng_auction.ensure_whitelisted_participant::<T>(participant_id)?;

            // ensure constraints on bid amount are satisfied
            eng_auction.ensure_constraints_on_bid_amount::<T>(bid_amount)?;

            let prev_top_bidder = eng_auction.top_bid.as_ref().map(|b| b.bidder_id);

            //
            // == MUTATION_SAFE ==
            //

            if let Some(bid) = eng_auction.top_bid.as_ref() {
                let bidder_account_id =
                    T::MemberAuthenticator::controller_account_id(bid.bidder_id)?;
                Self::withdraw_bid_payment(&bidder_account_id, bid.amount)?;
            };

            let (updated_nft, event) = match eng_auction.buy_now_price {
                Some(buy_now_price) if bid_amount >= buy_now_price => {
                    // Make a new bid considering the "buy-now-price".
                    Self::transfer_bid_to_treasury(
                        &participant_account_id,
                        buy_now_price,
                        None
                    )?;

                    // complete auction @ buy_now_price
                    let royalty_payment = Self::build_royalty_payment(&video, nft.creator_royalty);
                    let updated_nft = Self::complete_auction(
                        nft,
                        video.in_channel,
                        royalty_payment,
                        participant_id,
                        buy_now_price,
                    );


                    (
                        updated_nft,
                        RawEvent::BidMadeCompletingAuction(participant_id, video_id, prev_top_bidder),
                    )
                },
                _ => {

                    // Make a new bid.
                    Self::transfer_bid_to_treasury(
                        &participant_account_id,
                        bid_amount,
                        None
                    )?;

                    // update nft auction state
                    let updated_auction =
                        eng_auction.with_bid(bid_amount, participant_id, current_block);

                    (
                        nft.with_transactional_status(
                            TransactionalStatus::<T>::EnglishAuction(updated_auction)),
                        RawEvent::AuctionBidMade(participant_id, video_id, bid_amount, prev_top_bidder)
                    )
                }
            };

            // update video
            VideoById::<T>::mutate(video_id, |v| v.set_nft_status(updated_nft));

            // Trigger event
            Self::deposit_event(event);

        }

        /// Cancel open auction bid
        #[weight = 10_000_000] // TODO: adjust weight
        pub fn cancel_open_auction_bid(
            origin,
            participant_id: T::MemberId,
            video_id: T::VideoId,
        ) {

            // Authorize participant under given member id
            let participant_account_id = ensure_signed(origin)?;
            ensure_member_auth_success::<T>(&participant_account_id, &participant_id)?;

            // ensure nft exists
            let nft = Self::ensure_nft_exists(video_id)?;

            // ensure bid exists
            let old_bid = Self::ensure_open_bid_exists(video_id, participant_id)?;

            // if open auction is ongoing
            if let Ok(open_auction) = Self::ensure_in_open_auction_state(&nft) {

                // ensure conditions for canceling a bid are met
                let current_block = <frame_system::Module<T>>::block_number();
                open_auction.ensure_bid_can_be_canceled::<T>(current_block, &old_bid)?;
            } // else old bid

            //
            // == MUTATION SAFE ==
            //

            Self::withdraw_bid_payment(&participant_account_id, old_bid.amount)?;

            // remove
            OpenAuctionBidByVideoAndMember::<T>::remove(&video_id, &participant_id);

            // Trigger event
            Self::deposit_event(RawEvent::AuctionBidCanceled(participant_id, video_id));
        }

        /// Claim won english auction
        /// Can be called by anyone
        #[weight = 10_000_000] // TODO: adjust weight
        pub fn settle_english_auction(
            origin,
            video_id: T::VideoId,
        ) {
            // Authorize member under given member id
            let sender = ensure_signed(origin)?;

            // Ensure nft is already issued
            let video = Self::ensure_video_exists(&video_id)?;
            let nft = video.ensure_nft_is_issued::<T>()?;

            // Ensure nft & english auction validity for nft exists, retrieve top bid
            let english_auction = Self::ensure_in_english_auction_state(&nft)?;

            // Ensure top bid exists
            let top_bid = english_auction.ensure_top_bid_exists::<T>()?;
            let top_bidder_id = top_bid.bidder_id;

            // Ensure auction expired
            let current_block = <frame_system::Module<T>>::block_number();
            english_auction.ensure_auction_can_be_completed::<T>(current_block)?;

            //
            // == MUTATION SAFE ==
            //

            // Complete auction
            let royalty_payment = Self::build_royalty_payment(&video, nft.creator_royalty);
            let updated_nft = Self::complete_auction(
                nft,
                video.in_channel,
                royalty_payment,
                top_bidder_id,
                top_bid.amount
            );

            // Update the video
            VideoById::<T>::mutate(video_id, |v| v.set_nft_status(updated_nft));

            // Trigger event
            Self::deposit_event(RawEvent::EnglishAuctionSettled(top_bidder_id, sender, video_id));
        }

        /// Accept open auction bid
        /// Should only be called by auctioneer
        #[weight = 10_000_000] // TODO: adjust weight
        pub fn pick_open_auction_winner(
            origin,
            owner_id: ContentActor<T::CuratorGroupId, T::CuratorId, T::MemberId>,
            video_id: T::VideoId,
            winner_id: T::MemberId,
            commit: BalanceOf<T>, // amount the auctioner is committed to
        ) {
            T::MemberAuthenticator::controller_account_id(winner_id).map(|_| ())?;

            // Ensure video exists
            let video = Self::ensure_video_exists(&video_id)?;

            // Ensure nft is issued
            let nft = video.ensure_nft_is_issued::<T>()?;

            // Ensure auction for given video id exists, retrieve corresponding one
            let auction = Self::ensure_in_open_auction_state(&nft)?;

            // Ensure actor is authorized to accept open auction bid
            ensure_actor_authorized_to_manage_nft::<T>(
                origin,
                &owner_id,
                &nft.owner,
                video.in_channel
            )?;

            // Ensure open auction bid exists
            let bid = Self::ensure_open_bid_exists(video_id, winner_id)?;

            // Ensure bid is related to ongoing auction
            bid.ensure_bid_is_relevant::<T>(auction.auction_id)?;

            // Ensure commit matches amount
            bid.ensure_valid_bid_commit::<T>(commit)?;

            //
            // == MUTATION SAFE ==
            //

            let royalty_payment = Self::build_royalty_payment(&video, nft.creator_royalty);
            let updated_nft = Self::complete_auction(
                nft,
                video.in_channel,
                royalty_payment,
                winner_id,
                bid.amount,
            );

            // remove bid
            OpenAuctionBidByVideoAndMember::<T>::remove(video_id, winner_id);

            // Update the video
            VideoById::<T>::mutate(video_id, |v| v.set_nft_status(updated_nft));

            // Trigger event
            Self::deposit_event(RawEvent::OpenAuctionBidAccepted(owner_id, video_id, winner_id, bid.amount));
        }

        /// Offer Nft
        #[weight = 10_000_000] // TODO: adjust weight
        pub fn offer_nft(
            origin,
            video_id: T::VideoId,
            owner_id: ContentActor<T::CuratorGroupId, T::CuratorId, T::MemberId>,
            to: T::MemberId,
            price: Option<BalanceOf<T>>,
        ) {

            // Ensure given video exists
            let video = Self::ensure_video_exists(&video_id)?;

            // Ensure nft is already issued
            let nft = video.ensure_nft_is_issued::<T>()?;

            // Authorize nft owner
            ensure_actor_authorized_to_manage_nft::<T>(
                origin,
                &owner_id,
                &nft.owner,
                video.in_channel
            )?;

            // Ensure there is no pending offer or existing auction for given nft.
            Self::ensure_nft_transactional_status_is_idle(&nft)?;

            //
            // == MUTATION SAFE ==
            //

            // Set nft transactional status to InitiatedOfferToMember
            VideoById::<T>::mutate(
                video_id,
                |v| v.set_nft_status(Nft::<T> {
                    transactional_status:
                    TransactionalStatus::<T>::InitiatedOfferToMember(to, price),
                    ..nft
                })
            );

            // Trigger event
            Self::deposit_event(RawEvent::OfferStarted(video_id, owner_id, to, price));
        }

        /// Return Nft back to the original artist at no cost
        #[weight = 10_000_000] // TODO: adjust weight
        pub fn sling_nft_back(
            origin,
            video_id: T::VideoId,
            owner_id: ContentActor<T::CuratorGroupId, T::CuratorId, T::MemberId>,
        ) {

            // Ensure given video exists
            let video = Self::ensure_video_exists(&video_id)?;

            // Ensure nft is already issued
            let nft = video.ensure_nft_is_issued::<T>()?;

            // Authorize nft owner
            ensure_actor_authorized_to_manage_nft::<T>(
                origin,
                &owner_id,
                &nft.owner,
                video.in_channel
            )?;

            // Ensure there is no pending offer or existing auction for given nft.
            Self::ensure_nft_transactional_status_is_idle(&nft)?;

            //
            // == MUTATION SAFE ==
            //

            // Set nft owner to ChannelOwner
            VideoById::<T>::mutate(
                video_id,
                |v| v.set_nft_status(Nft::<T> {
                    owner: NftOwner::ChannelOwner,
                    ..nft
                })
            );

            // Trigger event
            Self::deposit_event(RawEvent::NftSlingedBackToTheOriginalArtist(video_id, owner_id));
        }

        /// Accept incoming Nft offer
        #[weight = 10_000_000] // TODO: adjust weight
        pub fn accept_incoming_offer(
            origin,
            video_id: T::VideoId,
        ) {
            let receiver_account_id = ensure_signed(origin)?;

            // Ensure given video exists
            let video = Self::ensure_video_exists(&video_id)?;

            // Ensure nft is already issued
            let nft = video.ensure_nft_is_issued::<T>()?;

            // Ensure new pending offer is available to proceed
            Self::ensure_new_pending_offer_available_to_proceed(&nft, &receiver_account_id)?;

            // account_id where the nft offer price is deposited
            let nft_owner_account = Self::ensure_owner_account_id(video.in_channel, &nft).ok();
            //
            // == MUTATION SAFE ==
            //

            // Complete nft offer
            let royalty_payment = Self::build_royalty_payment(&video, nft.creator_royalty);
            let nft = Self::complete_nft_offer(
                nft,
                royalty_payment,
                nft_owner_account,
                receiver_account_id
            );

            VideoById::<T>::mutate(video_id, |v| v.set_nft_status(nft));

            // Trigger event
            Self::deposit_event(RawEvent::OfferAccepted(video_id));
        }

        /// Sell Nft
        #[weight = 10_000_000] // TODO: adjust weight
        pub fn sell_nft(
            origin,
            video_id: T::VideoId,
            owner_id: ContentActor<T::CuratorGroupId, T::CuratorId, T::MemberId>,
            price: BalanceOf<T>,
        ) {

            // Ensure given video exists
            let video = Self::ensure_video_exists(&video_id)?;

            // Ensure nft is already issued
            let nft = video.ensure_nft_is_issued::<T>()?;

            // Authorize nft owner
            ensure_actor_authorized_to_manage_nft::<T>(
                origin,
                &owner_id,
                &nft.owner,
                video.in_channel
            )?;

            // Ensure there is no pending transfer or existing auction for given nft.
            Self::ensure_nft_transactional_status_is_idle(&nft)?;

            //
            // == MUTATION SAFE ==
            //

            // Place nft sell order
            VideoById::<T>::mutate(
                video_id,
                |v| v.set_nft_status(Nft::<T> {
                    transactional_status: TransactionalStatus::<T>::BuyNow(price),
                    ..nft
                })
            );

            // Trigger event
            Self::deposit_event(RawEvent::NftSellOrderMade(video_id, owner_id, price));
        }

        /// Buy Nft
        #[weight = 10_000_000] // TODO: adjust weight
        pub fn buy_nft(
            origin,
            video_id: T::VideoId,
            participant_id: T::MemberId,
            price_commit: BalanceOf<T>, // in order to avoid front running
        ) {

            // Authorize participant under given member id
            let participant_account_id = ensure_signed(origin)?;
            ensure_member_auth_success::<T>(&participant_account_id, &participant_id)?;

            // Ensure given video exists
            let video = Self::ensure_video_exists(&video_id)?;

            // Ensure nft is already issued
            let nft = video.ensure_nft_is_issued::<T>()?;

            // Ensure given participant can buy nft now
            Self::ensure_can_buy_now(&nft, &participant_account_id, price_commit)?;

            // seller account
            let old_nft_owner_account_id = Self::ensure_owner_account_id(video.in_channel, &nft).ok();

            //
            // == MUTATION SAFE ==
            //

            // Buy nft
            let royalty_payment = Self::build_royalty_payment(&video, nft.creator_royalty);
            let nft = Self::buy_now(
                nft,
                royalty_payment,
                old_nft_owner_account_id,
                participant_account_id,
                participant_id
            );

            VideoById::<T>::mutate(video_id, |v| v.set_nft_status(nft));

            // Trigger event
            Self::deposit_event(RawEvent::NftBought(video_id, participant_id));
        }

        /// Channel owner remark
        #[weight = 10_000_000] // TODO: adjust weight
        pub fn channel_owner_remark(
            origin,
            actor: ContentActor<T::CuratorGroupId, T::CuratorId, T::MemberId>,
            channel_id: T::ChannelId,
            msg: Vec<u8>
        ) {
            let sender = ensure_signed(origin)?;
            let channel = Self::ensure_channel_exists(&channel_id)?;
            ensure_actor_auth_success::<T>(&sender, &actor)?;
            ensure_actor_is_channel_owner::<T>(&actor, &channel.owner)?;

            //
            // == MUTATION SAFE ==
            //

            Self::deposit_event(RawEvent::ChannelOwnerRemarked(actor, channel_id, msg));
        }

        /// Channel collaborator remark
        #[weight = 10_000_000] // TODO: adjust weight
        pub fn channel_collaborator_remark(
            origin,
            actor: ContentActor<T::CuratorGroupId,
            T::CuratorId,
            T::MemberId>,
            channel_id: T::ChannelId,
            msg: Vec<u8>
        ) {
            let sender = ensure_signed(origin)?;
            let channel = Self::ensure_channel_exists(&channel_id)?;
            ensure_actor_authorized_to_update_channel_assets::<T>(&sender, &actor, &channel)?;
            //
            // == MUTATION SAFE ==
            //

            Self::deposit_event(RawEvent::ChannelCollaboratorRemarked(actor, channel_id, msg));
        }

        /// Channel moderator remark
        #[weight = 10_000_000] // TODO: adjust weight
        pub fn channel_moderator_remark(
            origin,
            actor: ContentActor<T::CuratorGroupId, T::CuratorId, T::MemberId>,
            channel_id: T::ChannelId,
            msg: Vec<u8>
        ) {
            let sender = ensure_signed(origin)?;
            let channel = Self::ensure_channel_exists(&channel_id)?;
            ensure_actor_auth_success::<T>(&sender, &actor)?;
            ensure_actor_is_moderator::<T>(&actor, &channel.moderators)?;

            //
            // == MUTATION SAFE ==
            //

            Self::deposit_event(RawEvent::ChannelModeratorRemarked(actor, channel_id, msg));
        }

        /// NFT owner remark
        #[weight = 10_000_000] // TODO: adjust weight
        pub fn nft_owner_remark(
            origin,
            actor: ContentActor<T::CuratorGroupId,
            T::CuratorId, T::MemberId>,
            video_id: T::VideoId,
            msg: Vec<u8>
        ) {
            let video = Self::ensure_video_exists(&video_id)?;
            let nft = video.ensure_nft_is_issued::<T>()?;
            ensure_actor_authorized_to_manage_nft::<T>(
                origin,
                &actor,
                &nft.owner,
                video.in_channel
            )?;

            //
            // == MUTATION SAFE ==
            //

            Self::deposit_event(RawEvent::NftOwnerRemarked(actor, video_id, msg));
        }

        /// Issue creator token
        #[weight = 10_000_000] // TODO: adjust weight
        pub fn issue_creator_token(
            origin,
            actor: ContentActor<T::CuratorGroupId, T::CuratorId, T::MemberId>,
            channel_id: T::ChannelId,
            params: TokenIssuanceParametersOf<T>,
        ) {
            let channel = Self::ensure_channel_exists(&channel_id)?;

            // Permissions check
            let sender = ensure_actor_authorized_to_manage_creator_token::<T>(
                origin,
                &actor,
                &channel
            )?;

            // Ensure token not already issued
            channel.ensure_creator_token_not_issued::<T>()?;

            // Call to ProjectToken - should be the first call before MUTATION SAFE!
            let token_id = T::ProjectToken::issue_token(
                sender.clone(),
                params,
                UploadContextOf::<T> {
                    bag_id: Self::bag_id_for_channel(&channel_id),
                    uploader_account: sender,
                }
            )?;

            //
            // == MUTATION SAFE ==
            //

            ChannelById::<T>::mutate(&channel_id, |channel| {
                channel.creator_token_id = Some(token_id);
            });

            Self::deposit_event(RawEvent::CreatorTokenIssued(actor, channel_id, token_id));
        }

        /// Initialize creator token sale
        #[weight = 10_000_000] // TODO: adjust weight
        pub fn init_creator_token_sale(
            origin,
            actor: ContentActor<T::CuratorGroupId, T::CuratorId, T::MemberId>,
            channel_id: T::ChannelId,
            params: TokenSaleParamsOf<T>,
        ) {
            let channel = Self::ensure_channel_exists(&channel_id)?;

            // Permissions check
            ensure_actor_authorized_to_manage_creator_token::<T>(
                origin,
                &actor,
                &channel
            )?;

            // Retrieve member_id based on actor
            let member_id = get_member_id_of_actor::<T>(&actor)?;

            // Establish earnings destination based on channel owner
            let earnings_dst = Self::establish_creator_token_sale_earnings_destination(
                &channel.owner
            );

            // Ensure token was issued
            let token_id = channel.ensure_creator_token_issued::<T>()?;

            // Call to ProjectToken - should be the first call before MUTATION SAFE!
            T::ProjectToken::init_token_sale(
                token_id,
                member_id,
                earnings_dst,
                params
            )?;
        }

        /// Update upcoming creator token sale
        #[weight = 10_000_000] // TODO: adjust weight
        pub fn update_upcoming_creator_token_sale(
            origin,
            actor: ContentActor<T::CuratorGroupId, T::CuratorId, T::MemberId>,
            channel_id: T::ChannelId,
            new_start_block: Option<T::BlockNumber>,
            new_duration: Option<T::BlockNumber>,
        ) {
            let channel = Self::ensure_channel_exists(&channel_id)?;

            // Permissions check
            ensure_actor_authorized_to_manage_creator_token::<T>(
                origin,
                &actor,
                &channel
            )?;

            // Ensure token was issued
            let token_id = channel.ensure_creator_token_issued::<T>()?;

            // Call to ProjectToken - should be the first call before MUTATION SAFE!
            T::ProjectToken::update_upcoming_sale(
                token_id,
                new_start_block,
                new_duration
            )?;
        }

        /// Perform transfer of tokens as creator token issuer
        #[weight = 10_000_000] // TODO: adjust weight
        pub fn creator_token_issuer_transfer(
            origin,
            actor: ContentActor<T::CuratorGroupId, T::CuratorId, T::MemberId>,
            channel_id: T::ChannelId,
            outputs: TransfersWithVestingOf<T>,
        ) {
            let channel = Self::ensure_channel_exists(&channel_id)?;

            // Permissions check
            let sender = ensure_actor_authorized_to_manage_creator_token::<T>(
                origin,
                &actor,
                &channel
            )?;

            // Ensure token was issued
            let token_id = channel.ensure_creator_token_issued::<T>()?;

            // Retrieve member_id based on actor
            let member_id = get_member_id_of_actor::<T>(&actor)?;

            // Call to ProjectToken - should be the first call before MUTATION SAFE!
            T::ProjectToken::issuer_transfer(
                token_id,
                member_id,
                sender,
                outputs
            )?;
        }


        /// Make channel's creator token permissionless
        #[weight = 10_000_000] // TODO: adjust weight
        pub fn make_creator_token_permissionless(
            origin,
            actor: ContentActor<T::CuratorGroupId, T::CuratorId, T::MemberId>,
            channel_id: T::ChannelId,
        ) {
            let channel = Self::ensure_channel_exists(&channel_id)?;

            // Permissions check
            ensure_actor_authorized_to_manage_creator_token::<T>(
                origin,
                &actor,
                &channel
            )?;

            // Ensure token was issued
            let token_id = channel.ensure_creator_token_issued::<T>()?;

            // Call to ProjectToken - should be the first call before MUTATION SAFE!
            T::ProjectToken::change_to_permissionless(token_id)?;
        }

        /// Reduce channel's creator token patronage rate to given value
        #[weight = 10_000_000] // TODO: adjust weight
        pub fn reduce_creator_token_patronage_rate_to(
            origin,
            actor: ContentActor<T::CuratorGroupId, T::CuratorId, T::MemberId>,
            channel_id: T::ChannelId,
            target_rate: YearlyRate
        ) {
            let channel = Self::ensure_channel_exists(&channel_id)?;

            // Permissions check
            ensure_actor_authorized_to_manage_creator_token::<T>(
                origin,
                &actor,
                &channel
            )?;

            // Ensure token was issued
            let token_id = channel.ensure_creator_token_issued::<T>()?;

            // Call to ProjectToken - should be the first call before MUTATION SAFE!
            T::ProjectToken::reduce_patronage_rate_to(token_id, target_rate)?;
        }

        /// Claim channel's creator token patronage credit
        #[weight = 10_000_000] // TODO: adjust weight
        pub fn claim_creator_token_patronage_credit(
            origin,
            actor: ContentActor<T::CuratorGroupId, T::CuratorId, T::MemberId>,
            channel_id: T::ChannelId
        ) {
            let channel = Self::ensure_channel_exists(&channel_id)?;

            // Permissions check
            ensure_actor_authorized_to_manage_creator_token::<T>(
                origin,
                &actor,
                &channel
            )?;

            // Ensure token was issued
            let token_id = channel.ensure_creator_token_issued::<T>()?;

            // Retrieve member_id based on actor
            let member_id = get_member_id_of_actor::<T>(&actor)?;

            // Call to ProjectToken - should be the first call before MUTATION SAFE!
            T::ProjectToken::claim_patronage_credit(
                token_id,
                member_id
            )?;
        }

        /// Issue revenue split for a channel
        #[weight = 10_000_000] // TODO: adjust weight
        pub fn issue_revenue_split(
            origin,
            actor: ContentActor<T::CuratorGroupId, T::CuratorId, T::MemberId>,
            channel_id: T::ChannelId,
            start: Option<T::BlockNumber>,
            duration: T::BlockNumber
        ) {
            let channel = Self::ensure_channel_exists(&channel_id)?;

            // Permissions check
            ensure_actor_authorized_to_manage_creator_token::<T>(
                origin,
                &actor,
                &channel
            )?;

            // Ensure token was issued
            let token_id = channel.ensure_creator_token_issued::<T>()?;

            // Get channel's reward account and its balance
            let reward_account = Self::ensure_reward_account(&channel)?;
            let reward_account_balance = Balances::<T>::usable_balance(&reward_account);

            // Call to ProjectToken - should be the first call before MUTATION SAFE!
            T::ProjectToken::issue_revenue_split(
                token_id,
                start,
                duration,
                reward_account,
                reward_account_balance
            )?;
        }

        /// Finalize an ended revenue split
        #[weight = 10_000_000] // TODO: adjust weight
        pub fn finalize_revenue_split(
            origin,
            actor: ContentActor<T::CuratorGroupId, T::CuratorId, T::MemberId>,
            channel_id: T::ChannelId,
        ) {
            let channel = Self::ensure_channel_exists(&channel_id)?;

            // Permissions check
            ensure_actor_authorized_to_manage_creator_token::<T>(
                origin,
                &actor,
                &channel
            )?;

            // Ensure token was issued
            let token_id = channel.ensure_creator_token_issued::<T>()?;

            // Get channel's reward account
            let reward_account = Self::ensure_reward_account(&channel)?;

            // Call to ProjectToken - should be the first call before MUTATION SAFE!
            T::ProjectToken::finalize_revenue_split(
                token_id,
                reward_account, // send any leftovers back to reward_account
            )?;
        }

        /// Deissue channel's creator token
        #[weight = 10_000_000] // TODO: adjust weight
        pub fn deissue_creator_token(
            origin,
            actor: ContentActor<T::CuratorGroupId, T::CuratorId, T::MemberId>,
            channel_id: T::ChannelId,
        ) {
            let channel = Self::ensure_channel_exists(&channel_id)?;

            // Permissions check
            ensure_actor_authorized_to_manage_creator_token::<T>(
                origin,
                &actor,
                &channel
            )?;

            // Ensure token was issued
            let token_id = channel.ensure_creator_token_issued::<T>()?;

            // Call to ProjectToken - should be the first call before MUTATION SAFE!
            T::ProjectToken::deissue_token(
                token_id
            )?;

            //
            // == MUTATION SAFE ==
            //

            ChannelById::<T>::mutate(&channel_id, |channel| {
                channel.creator_token_id = None;
            });
        }
    }
}

impl<T: Trait> Module<T> {
    /// Ensure `CuratorGroup` under given id exists
    fn ensure_curator_group_under_given_id_exists(
        curator_group_id: &T::CuratorGroupId,
    ) -> Result<(), Error<T>> {
        ensure!(
            <CuratorGroupById<T>>::contains_key(curator_group_id),
            Error::<T>::CuratorGroupDoesNotExist
        );
        Ok(())
    }

    /// Ensure `CuratorGroup` under given id exists, return corresponding one
    fn ensure_curator_group_exists(
        curator_group_id: &T::CuratorGroupId,
    ) -> Result<CuratorGroup<T>, Error<T>> {
        Self::ensure_curator_group_under_given_id_exists(curator_group_id)?;
        Ok(Self::curator_group_by_id(curator_group_id))
    }

    fn ensure_channel_category_exists(
        channel_category_id: &T::ChannelCategoryId,
    ) -> Result<ChannelCategory, Error<T>> {
        ensure!(
            ChannelCategoryById::<T>::contains_key(channel_category_id),
            Error::<T>::CategoryDoesNotExist
        );
        Ok(ChannelCategoryById::<T>::get(channel_category_id))
    }

    fn ensure_video_category_exists(
        video_category_id: &T::VideoCategoryId,
    ) -> Result<VideoCategory, Error<T>> {
        ensure!(
            VideoCategoryById::<T>::contains_key(video_category_id),
            Error::<T>::CategoryDoesNotExist
        );
        Ok(VideoCategoryById::<T>::get(video_category_id))
    }

    fn ensure_video_exists(video_id: &T::VideoId) -> Result<Video<T>, Error<T>> {
        ensure!(
            VideoById::<T>::contains_key(video_id),
            Error::<T>::VideoDoesNotExist
        );
        Ok(VideoById::<T>::get(video_id))
    }

    fn ensure_channel_exists(channel_id: &T::ChannelId) -> Result<Channel<T>, Error<T>> {
        ensure!(
            ChannelById::<T>::contains_key(channel_id),
            Error::<T>::ChannelDoesNotExist
        );
        Ok(ChannelById::<T>::get(channel_id))
    }

    fn ensure_post_exists(
        video_id: T::VideoId,
        post_id: T::VideoPostId,
    ) -> Result<VideoPost<T>, Error<T>> {
        ensure!(
            VideoPostById::<T>::contains_key(video_id, post_id),
            Error::<T>::VideoPostDoesNotExist
        );
        Ok(VideoPostById::<T>::get(video_id, post_id))
    }

    fn refund(
        sender: &<T as frame_system::Trait>::AccountId,
        cleanup_actor: CleanupActor,
        bloat_bond: <T as balances::Trait>::Balance,
    ) -> DispatchResult {
        match cleanup_actor {
            CleanupActor::VideoPostAuthor => {
                let cap = <T as balances::Trait>::Balance::from(T::BloatBondCap::get());

                if bloat_bond > cap {
                    let diff = bloat_bond.saturating_sub(cap);
                    ContentTreasury::<T>::withdraw(sender, cap)?;
                    let _ = balances::Module::<T>::burn(diff);
                } else {
                    ContentTreasury::<T>::withdraw(sender, bloat_bond)?;
                }
            }
            _ => {
                let _ = balances::Module::<T>::burn(bloat_bond);
            }
        }
        Ok(())
    }

    /// Convert InitTransactionalStatus to TransactionalStatus after checking requirements on the Auction variant
    fn ensure_valid_init_transactional_status(
        init_status: &InitTransactionalStatus<T>,
    ) -> Result<TransactionalStatus<T>, DispatchError> {
        match init_status {
            InitTransactionalStatus::<T>::Idle => Ok(TransactionalStatus::<T>::Idle),
            InitTransactionalStatus::<T>::InitiatedOfferToMember(member, balance) => Ok(
                TransactionalStatus::<T>::InitiatedOfferToMember(*member, *balance),
            ),
            InitTransactionalStatus::<T>::BuyNow(balance) => {
                Ok(TransactionalStatus::<T>::BuyNow(*balance))
            }
            InitTransactionalStatus::<T>::EnglishAuction(ref params) => {
                Self::validate_english_auction_params(params)?;
                let current_block = <frame_system::Module<T>>::block_number();
                Ok(TransactionalStatus::<T>::EnglishAuction(
                    EnglishAuction::<T>::new(params.clone(), current_block),
                ))
            }
            InitTransactionalStatus::<T>::OpenAuction(ref params) => {
                Self::validate_open_auction_params(params)?;
                let current_block = <frame_system::Module<T>>::block_number();
                Ok(TransactionalStatus::<T>::OpenAuction(
                    OpenAuction::<T>::new(params.clone(), T::OpenAuctionId::zero(), current_block),
                ))
            }
        }
    }

    /// Construct the Nft that is intended to be issued
    pub fn construct_owned_nft(
        issuance_params: &NftIssuanceParameters<T>,
    ) -> Result<Nft<T>, DispatchError> {
        let transactional_status = Self::ensure_valid_init_transactional_status(
            &issuance_params.init_transactional_status,
        )?;
        // The content owner will be..
        let nft_owner = if let Some(to) = issuance_params.non_channel_owner {
            NftOwner::Member(to)
        } else {
            // if `to` set to None, actor issues to ChannelOwner
            NftOwner::ChannelOwner
        };

        // Enure royalty bounds satisfied, if provided
        if let Some(ref royalty) = issuance_params.royalty {
            Self::ensure_royalty_bounds_satisfied(royalty.to_owned())?;
        }

        Ok(Nft::<T>::new(
            nft_owner,
            issuance_params.royalty,
            transactional_status,
        ))
    }

    fn bag_id_for_channel(channel_id: &T::ChannelId) -> storage::BagId<T> {
        // retrieve bag id from channel id
        let dyn_bag = DynamicBagIdType::<T::MemberId, T::ChannelId>::Channel(*channel_id);
        BagIdType::from(dyn_bag)
    }

    fn video_deletion_refund_logic(
        sender: &T::AccountId,
        video_id: &T::VideoId,
        video_post_id: &T::VideoPostId,
    ) -> DispatchResult {
        let bloat_bond = <VideoPostById<T>>::get(video_id, video_post_id).bloat_bond;
        Self::refund(&sender, CleanupActor::VideoPostAuthor, bloat_bond)?;
        Ok(())
    }

    fn compute_initial_bloat_bond() -> BalanceOf<T> {
        let storage_price =
            T::PricePerByte::get().saturating_mul((size_of::<VideoPost<T>>() as u32).into());

        let cleanup_cost = T::CleanupCost::get().saturating_add(T::CleanupMargin::get());

        max(storage_price, cleanup_cost)
    }

    // If we are trying to delete a video post we need witness verification
    fn ensure_witness_verification(
        witness: Option<<T as frame_system::Trait>::Hash>,
        replies_count: T::VideoPostId,
    ) -> DispatchResult {
        let wit_hash = witness.ok_or(Error::<T>::WitnessNotProvided)?;
        ensure!(
            <T as frame_system::Trait>::Hashing::hash_of(&replies_count) == wit_hash,
            Error::<T>::WitnessVerificationFailed,
        );
        Ok(())
    }

    // construct parameters to be upload to storage
    fn construct_upload_parameters(
        assets: &StorageAssets<T>,
        channel_id: &T::ChannelId,
        prize_source_account: &T::AccountId,
    ) -> UploadParameters<T> {
        UploadParameters::<T> {
            bag_id: Self::bag_id_for_channel(channel_id),
            object_creation_list: assets.object_creation_list.clone(),
            deletion_prize_source_account_id: prize_source_account.clone(),
            expected_data_size_fee: assets.expected_data_size_fee,
        }
    }

    fn validate_member_set(members: &BTreeSet<T::MemberId>) -> DispatchResult {
        // check if all members are valid
        let res = members
            .iter()
            .all(|member_id| <T as ContentActorAuthenticator>::validate_member_id(member_id));
        ensure!(res, Error::<T>::InvalidMemberProvided);
        Ok(())
    }

    fn verify_proof(proof: &[ProofElement<T>], item: &PullPayment<T>) -> DispatchResult {
        let candidate_root = proof.iter().fold(
            <T as frame_system::Trait>::Hashing::hash_of(item),
            |hash_v, el| match el.side {
                Side::Right => <T as frame_system::Trait>::Hashing::hash_of(&[hash_v, el.hash]),
                Side::Left => <T as frame_system::Trait>::Hashing::hash_of(&[el.hash, hash_v]),
            },
        );
        ensure!(
            candidate_root == Commitment::<T>::get(),
            Error::<T>::PaymentProofVerificationFailed
        );

        Ok(())
    }

<<<<<<< HEAD
    pub(crate) fn ensure_reward_account(
        channel: &Channel<T>,
    ) -> Result<T::AccountId, DispatchError> {
        channel
            .reward_account
            .clone()
            .ok_or(Error::<T>::RewardAccountIsNotSet.into())
    }

=======
>>>>>>> 67f5806c
    pub(crate) fn ensure_open_bid_exists(
        video_id: T::VideoId,
        member_id: T::MemberId,
    ) -> Result<OpenAuctionBid<T>, DispatchError> {
        ensure!(
            OpenAuctionBidByVideoAndMember::<T>::contains_key(video_id, member_id),
            Error::<T>::BidDoesNotExist,
        );
        Ok(Self::open_auction_bid_by_video_and_member(
            video_id, member_id,
        ))
    }

    fn ensure_can_claim_channel_reward(
        origin: &T::Origin,
        actor: &ContentActor<T::CuratorGroupId, T::CuratorId, T::MemberId>,
        item: &PullPayment<T>,
        proof: &[ProofElement<T>],
    ) -> Result<ChannelRewardClaimInfo<T>, DispatchError> {
        let channel = Self::ensure_channel_exists(&item.channel_id)?;

        ensure_actor_authorized_to_claim_payment::<T>(origin.clone(), &actor, &channel.owner)?;

        ensure!(
            Self::channel_cashouts_enabled(),
            Error::<T>::ChannelCashoutsDisabled
        );

        let reward_account = ContentTreasury::<T>::account_for_channel(item.channel_id);

        let cashout = item
            .cumulative_reward_earned
            .saturating_sub(channel.cumulative_reward_claimed);

        ensure!(
            <MaxCashoutAllowed<T>>::get() >= cashout,
            Error::<T>::CashoutAmountExceedsMaximumAmount
        );
        ensure!(
            <MinCashoutAllowed<T>>::get() <= cashout,
            Error::<T>::CashoutAmountBelowMinimumAmount
        );

        ensure!(
            cashout <= T::CouncilBudgetManager::get_budget(),
            Error::<T>::InsufficientCouncilBudget
        );

        Self::verify_proof(proof, item)?;

        Ok((channel, reward_account, cashout))
    }

    fn execute_channel_reward_claim(
        channel_id: T::ChannelId,
        reward_account: &T::AccountId,
        amount: BalanceOf<T>,
    ) {
        T::CouncilBudgetManager::withdraw(reward_account, amount);
        ChannelById::<T>::mutate(&channel_id, |channel| {
            channel.cumulative_reward_claimed =
                channel.cumulative_reward_claimed.saturating_add(amount)
        });
    }

    fn execute_channel_balance_withdrawal(
        reward_account: &T::AccountId,
        destination: &T::AccountId,
        amount: BalanceOf<T>,
    ) -> DispatchResult {
        <Balances<T> as Currency<T::AccountId>>::transfer(
            reward_account,
            destination,
            amount,
            ExistenceRequirement::AllowDeath,
        )?;
        Ok(())
    }

    fn establish_creator_token_sale_earnings_destination(
        channel_owner: &ChannelOwner<T::MemberId, T::CuratorGroupId>,
    ) -> Option<T::AccountId> {
        match channel_owner {
            // Channel owned by member - earnings destination is member controller account
            ChannelOwner::Member(member_id) => {
                T::MembershipInfoProvider::controller_account_id(*member_id).ok()
            }
            // Channel owned by curators - earnings are burned
            ChannelOwner::CuratorGroup(_) => None,
        }
    }
}

decl_event!(
    pub enum Event<T>
    where
        ContentActor = ContentActor<
            <T as ContentActorAuthenticator>::CuratorGroupId,
            <T as ContentActorAuthenticator>::CuratorId,
            <T as common::MembershipTypes>::MemberId,
        >,
        MemberId = <T as common::MembershipTypes>::MemberId,
        CuratorGroupId = <T as ContentActorAuthenticator>::CuratorGroupId,
        CuratorId = <T as ContentActorAuthenticator>::CuratorId,
        VideoId = <T as Trait>::VideoId,
        VideoCategoryId = <T as Trait>::VideoCategoryId,
        ChannelId = <T as storage::Trait>::ChannelId,
        ChannelCategoryId = <T as Trait>::ChannelCategoryId,
        Channel = Channel<T>,
        DataObjectId = DataObjectId<T>,
        IsCensored = bool,
        EnglishAuctionParams = EnglishAuctionParams<T>,
        OpenAuctionParams = OpenAuctionParams<T>,
        OpenAuctionId = <T as Trait>::OpenAuctionId,
        NftIssuanceParameters = NftIssuanceParameters<T>,
        Balance = BalanceOf<T>,
        CurrencyAmount = BalanceOf<T>,
        ChannelCreationParameters = ChannelCreationParameters<T>,
        ChannelUpdateParameters = ChannelUpdateParameters<T>,
        VideoCreationParameters = VideoCreationParameters<T>,
        VideoUpdateParameters = VideoUpdateParameters<T>,
        VideoPost = VideoPost<T>,
        VideoPostId = <T as Trait>::VideoPostId,
        ReactionId = <T as Trait>::ReactionId,
        ModeratorSet = BTreeSet<<T as MembershipTypes>::MemberId>,
        AccountId = <T as frame_system::Trait>::AccountId,
        UpdateChannelPayoutsParameters = UpdateChannelPayoutsParameters<T>,
        TokenId = <T as project_token::Trait>::TokenId,
    {
        // Curators
        CuratorGroupCreated(CuratorGroupId),
        CuratorGroupStatusSet(CuratorGroupId, bool /* active status */),
        CuratorAdded(CuratorGroupId, CuratorId),
        CuratorRemoved(CuratorGroupId, CuratorId),

        // Channels
        ChannelCreated(ContentActor, ChannelId, Channel, ChannelCreationParameters),
        ChannelUpdated(ContentActor, ChannelId, Channel, ChannelUpdateParameters),
        ChannelAssetsRemoved(ContentActor, ChannelId, BTreeSet<DataObjectId>, Channel),
        ChannelDeleted(ContentActor, ChannelId),

        ChannelCensorshipStatusUpdated(
            ContentActor,
            ChannelId,
            IsCensored,
            Vec<u8>, /* rationale */
        ),

        ChannelFundsWithdrawn(ContentActor, ChannelId, Balance, AccountId),
        ChannelRewardClaimedAndWithdrawn(ContentActor, ChannelId, Balance, AccountId),

        // Channel Categories
        ChannelCategoryCreated(
            ChannelCategoryId,
            ChannelCategory,
            ChannelCategoryCreationParameters,
        ),
        ChannelCategoryUpdated(
            ContentActor,
            ChannelCategoryId,
            ChannelCategoryUpdateParameters,
        ),
        ChannelCategoryDeleted(ContentActor, ChannelCategoryId),

        // Videos
        VideoCategoryCreated(
            ContentActor,
            VideoCategoryId,
            VideoCategoryCreationParameters,
        ),
        VideoCategoryUpdated(ContentActor, VideoCategoryId, VideoCategoryUpdateParameters),
        VideoCategoryDeleted(ContentActor, VideoCategoryId),

        VideoCreated(ContentActor, ChannelId, VideoId, VideoCreationParameters),
        VideoUpdated(ContentActor, VideoId, VideoUpdateParameters),
        VideoDeleted(ContentActor, VideoId),

        VideoCensorshipStatusUpdated(
            ContentActor,
            VideoId,
            IsCensored,
            Vec<u8>, /* rationale */
        ),

        // Featured Videos
        FeaturedVideosSet(ContentActor, Vec<VideoId>),

        // VideoPosts & Replies
        VideoPostCreated(VideoPost, VideoPostId),
        VideoPostTextUpdated(ContentActor, Vec<u8>, VideoPostId, VideoId),
        VideoPostDeleted(VideoPost, VideoPostId, ContentActor),
        ReactionToVideoPost(MemberId, VideoId, VideoPostId, ReactionId),
        ReactionToVideo(MemberId, VideoId, ReactionId),
        ModeratorSetUpdated(ChannelId, ModeratorSet),

        // Rewards
        ChannelPayoutsUpdated(UpdateChannelPayoutsParameters, Option<DataObjectId>),
        ChannelRewardUpdated(Balance, ChannelId),
        // Nft auction
        EnglishAuctionStarted(ContentActor, VideoId, EnglishAuctionParams),
        OpenAuctionStarted(ContentActor, VideoId, OpenAuctionParams, OpenAuctionId),
        NftIssued(ContentActor, VideoId, NftIssuanceParameters),
        AuctionBidMade(MemberId, VideoId, CurrencyAmount, Option<MemberId>),
        AuctionBidCanceled(MemberId, VideoId),
        AuctionCanceled(ContentActor, VideoId),
        EnglishAuctionSettled(MemberId, AccountId, VideoId),
        BidMadeCompletingAuction(MemberId, VideoId, Option<MemberId>),
        OpenAuctionBidAccepted(ContentActor, VideoId, MemberId, CurrencyAmount),
        OfferStarted(VideoId, ContentActor, MemberId, Option<CurrencyAmount>),
        OfferAccepted(VideoId),
        OfferCanceled(VideoId, ContentActor),
        NftSellOrderMade(VideoId, ContentActor, CurrencyAmount),
        NftBought(VideoId, MemberId),
        BuyNowCanceled(VideoId, ContentActor),
        BuyNowPriceUpdated(VideoId, ContentActor, CurrencyAmount),
        NftSlingedBackToTheOriginalArtist(VideoId, ContentActor),

        // Metaprotocols related event
        ChannelOwnerRemarked(ContentActor, ChannelId, Vec<u8>),
        ChannelCollaboratorRemarked(ContentActor, ChannelId, Vec<u8>),
        ChannelModeratorRemarked(ContentActor, ChannelId, Vec<u8>),
        NftOwnerRemarked(ContentActor, VideoId, Vec<u8>),

        // Creator tokens
        CreatorTokenIssued(ContentActor, ChannelId, TokenId),
    }
);<|MERGE_RESOLUTION|>--- conflicted
+++ resolved
@@ -2957,18 +2957,6 @@
         Ok(())
     }
 
-<<<<<<< HEAD
-    pub(crate) fn ensure_reward_account(
-        channel: &Channel<T>,
-    ) -> Result<T::AccountId, DispatchError> {
-        channel
-            .reward_account
-            .clone()
-            .ok_or(Error::<T>::RewardAccountIsNotSet.into())
-    }
-
-=======
->>>>>>> 67f5806c
     pub(crate) fn ensure_open_bid_exists(
         video_id: T::VideoId,
         member_id: T::MemberId,
