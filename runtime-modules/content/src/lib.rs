--- conflicted
+++ resolved
@@ -1091,81 +1091,6 @@
             Self::deposit_event(RawEvent::VideoVisibilitySetByModerator(actor, video_id, is_hidden, rationale));
 
             Ok(())
-        }
-
-        #[weight = 10_000_000] // TODO: adjust weight
-<<<<<<< HEAD
-        pub fn create_video_category(
-            origin,
-            actor: ContentActor<T::CuratorGroupId, T::CuratorId, T::MemberId>,
-            params: VideoCategoryCreationParameters,
-        ) {
-            ensure_actor_authorized_to_manage_categories::<T>(
-                origin,
-                &actor
-=======
-        pub fn set_featured_videos(
-            origin,
-            actor: ContentActor<T::CuratorGroupId, T::CuratorId, T::MemberId>,
-            list: Vec<T::VideoId>
-        ) {
-            // can only be set by lead
-            ensure_actor_authorized_to_set_featured_videos::<T>(
-                origin,
-                &actor,
->>>>>>> 3dfa8738
-            )?;
-
-            //
-            // == MUTATION SAFE ==
-            //
-
-<<<<<<< HEAD
-            let category_id = Self::next_video_category_id();
-            NextVideoCategoryId::<T>::mutate(|id| *id += T::VideoCategoryId::one());
-
-            let category = VideoCategory {};
-            VideoCategoryById::<T>::insert(category_id, category);
-
-            Self::deposit_event(RawEvent::VideoCategoryCreated(actor, category_id, params));
-        }
-
-        #[weight = 10_000_000] // TODO: adjust weight
-        pub fn update_video_category(
-            origin,
-            actor: ContentActor<T::CuratorGroupId, T::CuratorId, T::MemberId>,
-            category_id: T::VideoCategoryId,
-            params: VideoCategoryUpdateParameters,
-        ) {
-            ensure_actor_authorized_to_manage_categories::<T>(
-                origin,
-                &actor
-            )?;
-
-            Self::ensure_video_category_exists(&category_id)?;
-
-            Self::deposit_event(RawEvent::VideoCategoryUpdated(actor, category_id, params));
-        }
-
-        #[weight = 10_000_000] // TODO: adjust weight
-        pub fn delete_video_category(
-            origin,
-            actor: ContentActor<T::CuratorGroupId, T::CuratorId, T::MemberId>,
-            category_id: T::VideoCategoryId,
-        ) {
-            ensure_actor_authorized_to_manage_categories::<T>(
-                origin,
-                &actor
-            )?;
-
-            Self::ensure_video_category_exists(&category_id)?;
-
-            VideoCategoryById::<T>::remove(&category_id);
-
-            Self::deposit_event(RawEvent::VideoCategoryDeleted(actor, category_id));
-=======
-            Self::deposit_event(RawEvent::FeaturedVideosSet(actor, list));
->>>>>>> 3dfa8738
         }
 
         #[weight = 10_000_000] // TODO: adjust weight
