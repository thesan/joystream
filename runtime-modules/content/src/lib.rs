// Ensure we're `no_std` when compiling for Wasm.
#![cfg_attr(not(feature = "std"), no_std)]
#![recursion_limit = "256"]
// Internal Substrate warning (decl_event).
#![allow(clippy::unused_unit, clippy::all)]

#[cfg(test)]
mod tests;

mod errors;
mod permissions;

pub use errors::*;
pub use permissions::*;

use core::hash::Hash;

use codec::Codec;
use codec::{Decode, Encode};

pub use storage::{
    BagIdType, DataObjectCreationParameters, DataObjectStorage, DynamicBagIdType, UploadParameters,
    UploadParametersRecord,
};

use frame_support::{
    decl_event, decl_module, decl_storage, dispatch::DispatchResult, ensure, traits::Get, Parameter,
};
use frame_system::ensure_signed;
#[cfg(feature = "std")]
pub use serde::{Deserialize, Serialize};
use sp_arithmetic::traits::{BaseArithmetic, One, Zero};
use sp_runtime::traits::{MaybeSerializeDeserialize, Member};
use sp_std::collections::btree_set::BTreeSet;
use sp_std::vec::Vec;

pub use common::{
    currency::{BalanceOf, GovernanceCurrency},
    working_group::WorkingGroup,
    AssetUrls, MembershipTypes, StorageOwnership,
};

<<<<<<< HEAD
type Storage<T> = storage::Module<T>;
=======
pub(crate) type ContentId<T> = <T as StorageOwnership>::ContentId;

pub(crate) type DataObjectTypeId<T> = <T as StorageOwnership>::DataObjectTypeId;

pub(crate) type ContentParameters<T> = ContentParametersRecord<ContentId<T>, DataObjectTypeId<T>>;

pub(crate) type StorageObjectOwner<T> = StorageObjectOwnerRecord<
    <T as MembershipTypes>::MemberId,
    <T as StorageOwnership>::ChannelId,
    <T as StorageOwnership>::DaoId,
>;
>>>>>>> 6c9a0e5f

/// Type, used in diffrent numeric constraints representations
pub type MaxNumber = u32;

/// A numeric identifier trait
pub trait NumericIdentifier:
    Parameter
    + Member
    + BaseArithmetic
    + Codec
    + Default
    + Copy
    + Clone
    + Hash
    + MaybeSerializeDeserialize
    + Eq
    + PartialEq
    + Ord
    + Zero
{
}

impl NumericIdentifier for u64 {}

/// Module configuration trait for Content Directory Module
pub trait Trait:
    frame_system::Trait + ContentActorAuthenticator + Clone + GovernanceCurrency + storage::Trait
{
    /// The overarching event type.
    type Event: From<Event<Self>> + Into<<Self as frame_system::Trait>::Event>;

    /// Channel Transfer Payments Escrow Account seed for ModuleId to compute deterministic AccountId
    type ChannelOwnershipPaymentEscrowId: Get<[u8; 8]>;

    /// Type of identifier for Videos
    type VideoId: NumericIdentifier;

    /// Type of identifier for Video Categories
    type VideoCategoryId: NumericIdentifier;

    /// Type of identifier for Channel Categories
    type ChannelCategoryId: NumericIdentifier;

    /// Type of identifier for Playlists
    type PlaylistId: NumericIdentifier;

    /// Type of identifier for Persons
    type PersonId: NumericIdentifier;

    /// Type of identifier for Channels
    type SeriesId: NumericIdentifier;

    /// Type of identifier for Channel transfer requests
    type ChannelOwnershipTransferRequestId: NumericIdentifier;

    /// The maximum number of curators per group constraint
    type MaxNumberOfCuratorsPerGroup: Get<MaxNumber>;
}

/// Specifies how a new asset will be provided on creating and updating
/// Channels, Videos, Series and Person
#[cfg_attr(feature = "std", derive(Serialize, Deserialize))]
#[derive(Encode, Decode, Clone, PartialEq, Eq, Debug)]
pub enum NewAssetsRecord<Balance> {
    /// Upload to the storage frame_system
    Upload(CreationUploadParameters<Balance>),
    /// Multiple url strings pointing at an asset
    Urls(Vec<AssetUrls>),
}

type NewAssets<T> = NewAssetsRecord<<T as balances::Trait>::Balance>;

/// The owner of a channel, is the authorized "actor" that can update
/// or delete or transfer a channel and its contents.
#[cfg_attr(feature = "std", derive(Serialize, Deserialize))]
#[derive(Encode, Decode, Clone, PartialEq, Eq, Debug)]
<<<<<<< HEAD
pub enum ChannelOwner<MemberId, CuratorGroupId> {
=======
pub enum ChannelOwner<MemberId, CuratorGroupId, DaoId> {
>>>>>>> 6c9a0e5f
    /// A Member owns the channel
    Member(MemberId),
    /// A specific curation group owns the channel
    CuratorGroup(CuratorGroupId),
<<<<<<< HEAD
=======
    // Native Dao owns the channel
    Dao(DaoId),
>>>>>>> 6c9a0e5f
}

// simplification type
pub(crate) type ActorToChannelOwnerResult<T> = Result<
    ChannelOwner<
        <T as membership::Trait>::MemberId,
        <T as ContentActorAuthenticator>::CuratorGroupId,
<<<<<<< HEAD
=======
        <T as StorageOwnership>::DaoId,
>>>>>>> 6c9a0e5f
    >,
    Error<T>,
>;

// Default trait implemented only because its used in a Channel which needs to implement a Default trait
// since it is a StorageValue.
<<<<<<< HEAD
impl<MemberId: Default, CuratorGroupId> Default for ChannelOwner<MemberId, CuratorGroupId> {
=======
impl<MemberId: Default, CuratorGroupId, DaoId> Default
    for ChannelOwner<MemberId, CuratorGroupId, DaoId>
{
>>>>>>> 6c9a0e5f
    fn default() -> Self {
        ChannelOwner::Member(MemberId::default())
    }
}

/// A category which channels can belong to.
#[cfg_attr(feature = "std", derive(Serialize, Deserialize))]
#[derive(Encode, Decode, Default, Clone, PartialEq, Eq, Debug)]
pub struct ChannelCategory {
    // No runtime information is currently stored for a Category.
}

/// Information on the category being created.
#[cfg_attr(feature = "std", derive(Serialize, Deserialize))]
#[derive(Encode, Decode, Default, Clone, PartialEq, Eq, Debug)]
pub struct ChannelCategoryCreationParameters {
    /// Metadata for the category.
    meta: Vec<u8>,
}

/// Information on the category being updated.
#[cfg_attr(feature = "std", derive(Serialize, Deserialize))]
#[derive(Encode, Decode, Default, Clone, PartialEq, Eq, Debug)]
pub struct ChannelCategoryUpdateParameters {
    // as this is the only field it is not an Option
    /// Metadata update for the category.
    new_meta: Vec<u8>,
}

/// Type representing an owned channel which videos, playlists, and series can belong to.
#[cfg_attr(feature = "std", derive(Serialize, Deserialize))]
#[derive(Encode, Decode, Default, Clone, PartialEq, Eq, Debug)]
<<<<<<< HEAD
pub struct ChannelRecord<MemberId, CuratorGroupId, AccountId> {
    /// The owner of a channel
    owner: ChannelOwner<MemberId, CuratorGroupId>,
=======
pub struct ChannelRecord<MemberId, CuratorGroupId, DaoId, AccountId, VideoId, PlaylistId, SeriesId>
{
    /// The owner of a channel
    owner: ChannelOwner<MemberId, CuratorGroupId, DaoId>,
>>>>>>> 6c9a0e5f
    /// The videos under this channel
    num_videos: u64,
    /// If curators have censored this channel or not
    is_censored: bool,
    /// Reward account where revenue is sent if set.
    reward_account: Option<AccountId>,
    /// Account for withdrawing deletion prize funds
    deletion_prize_source_account_id: AccountId,
    /// Number of asset held in storage
    num_assets: u64,
}

// Channel alias type for simplification.
pub type Channel<T> = ChannelRecord<
    <T as membership::Trait>::MemberId,
    <T as ContentActorAuthenticator>::CuratorGroupId,
<<<<<<< HEAD
=======
    <T as StorageOwnership>::DaoId,
>>>>>>> 6c9a0e5f
    <T as frame_system::Trait>::AccountId,
>;

/// A request to buy a channel by a new ChannelOwner.
#[cfg_attr(feature = "std", derive(Serialize, Deserialize))]
#[derive(Encode, Decode, Default, Clone, PartialEq, Eq, Debug)]
pub struct ChannelOwnershipTransferRequestRecord<
    ChannelId,
    MemberId,
    CuratorGroupId,
<<<<<<< HEAD
=======
    DaoId,
>>>>>>> 6c9a0e5f
    Balance,
    AccountId,
> {
    channel_id: ChannelId,
<<<<<<< HEAD
    new_owner: ChannelOwner<MemberId, CuratorGroupId>,
=======
    new_owner: ChannelOwner<MemberId, CuratorGroupId, DaoId>,
>>>>>>> 6c9a0e5f
    payment: Balance,
    new_reward_account: Option<AccountId>,
}

// ChannelOwnershipTransferRequest type alias for simplification.
pub type ChannelOwnershipTransferRequest<T> = ChannelOwnershipTransferRequestRecord<
    <T as storage::Trait>::ChannelId,
    <T as membership::Trait>::MemberId,
    <T as ContentActorAuthenticator>::CuratorGroupId,
<<<<<<< HEAD
=======
    <T as StorageOwnership>::DaoId,
>>>>>>> 6c9a0e5f
    BalanceOf<T>,
    <T as frame_system::Trait>::AccountId,
>;

/// Information about channel being created.
#[cfg_attr(feature = "std", derive(Serialize, Deserialize))]
#[derive(Encode, Decode, Clone, PartialEq, Eq, Debug)]
pub struct ChannelCreationParametersRecord<NewAssets, AccountId> {
    /// Asset collection for the channel, referenced by metadata
    assets: NewAssets,
    /// Metadata about the channel.
    meta: Vec<u8>,
    /// optional reward account
    reward_account: Option<AccountId>,
}

type ChannelCreationParameters<T> =
    ChannelCreationParametersRecord<NewAssets<T>, <T as frame_system::Trait>::AccountId>;

/// Information about channel being updated.
#[cfg_attr(feature = "std", derive(Serialize, Deserialize))]
#[derive(Encode, Decode, Default, Clone, PartialEq, Eq, Debug)]
pub struct ChannelUpdateParametersRecord<NewAssets, AccountId> {
    /// Asset collection for the channel, referenced by metadata    
    assets: Option<NewAssets>,
    /// If set, metadata update for the channel.
    new_meta: Option<Vec<u8>>,
    /// If set, updates the reward account of the channel
    reward_account: Option<Option<AccountId>>,
}

type ChannelUpdateParameters<T> =
    ChannelUpdateParametersRecord<NewAssets<T>, <T as frame_system::Trait>::AccountId>;

/// A category that videos can belong to.
#[cfg_attr(feature = "std", derive(Serialize, Deserialize))]
#[derive(Encode, Decode, Default, Clone, PartialEq, Eq, Debug)]
pub struct VideoCategory {
    // No runtime information is currently stored for a Category.
}

/// Information about the video category being created.
#[cfg_attr(feature = "std", derive(Serialize, Deserialize))]
#[derive(Encode, Decode, Default, Clone, PartialEq, Eq, Debug)]
pub struct VideoCategoryCreationParameters {
    /// Metadata about the video category.
    meta: Vec<u8>,
}

/// Information about the video category being updated.
#[cfg_attr(feature = "std", derive(Serialize, Deserialize))]
#[derive(Encode, Decode, Default, Clone, PartialEq, Eq, Debug)]
pub struct VideoCategoryUpdateParameters {
    // Because it is the only field it is not an Option
    /// Metadata update for the video category.
    new_meta: Vec<u8>,
}

/// Information regarding the content being uploaded
#[cfg_attr(feature = "std", derive(Serialize, Deserialize))]
#[derive(Encode, Decode, Clone, PartialEq, Eq, Debug)]
pub struct CreationUploadParameters<Balance> {
    /// Data object parameters.
    pub object_creation_list: Vec<DataObjectCreationParameters>,

    /// Expected data size fee value for this extrinsic call.
    pub expected_data_size_fee: Balance,
}

/// Information about the video being created.
#[cfg_attr(feature = "std", derive(Serialize, Deserialize))]
#[derive(Encode, Decode, Clone, PartialEq, Eq, Debug)]
pub struct VideoCreationParametersRecord<NewAssets> {
    /// Asset collection for the video
    assets: NewAssets,
    /// Metadata for the video.
    meta: Vec<u8>,
}

type VideoCreationParameters<T> = VideoCreationParametersRecord<NewAssets<T>>;

/// Information about the video being updated
#[cfg_attr(feature = "std", derive(Serialize, Deserialize))]
#[derive(Encode, Decode, Default, Clone, PartialEq, Eq, Debug)]
pub struct VideoUpdateParametersRecord<NewAssets> {
    /// Assets referenced by metadata
    assets: Option<NewAssets>,
    /// If set, metadata update for the video.
    new_meta: Option<Vec<u8>>,
}

type VideoUpdateParameters<T> = VideoUpdateParametersRecord<NewAssets<T>>;

/// A video which belongs to a channel. A video may be part of a series or playlist.
#[cfg_attr(feature = "std", derive(Serialize, Deserialize))]
#[derive(Encode, Decode, Default, Clone, PartialEq, Eq, Debug)]
pub struct VideoRecord<ChannelId, SeriesId, DataObjectId: Ord> {
    pub in_channel: ChannelId,
    // keep track of which season the video is in if it is an 'episode'
    // - prevent removing a video if it is in a season (because order is important)
    pub in_series: Option<SeriesId>,
    /// Whether the curators have censored the video or not.
    pub is_censored: bool,
    /// storage parameters used during deletion
    pub maybe_data_objects_id_set: Option<BTreeSet<DataObjectId>>,
}

type Video<T> = VideoRecord<
    <T as storage::Trait>::ChannelId,
    <T as Trait>::SeriesId,
    <T as storage::Trait>::DataObjectId,
>;

/// Information about the plyalist being created.
#[cfg_attr(feature = "std", derive(Serialize, Deserialize))]
#[derive(Encode, Decode, Default, Clone, PartialEq, Eq, Debug)]
pub struct PlaylistCreationParameters {
    /// Metadata about the playlist.
    meta: Vec<u8>,
}

/// Information about the playlist being updated.
#[cfg_attr(feature = "std", derive(Serialize, Deserialize))]
#[derive(Encode, Decode, Default, Clone, PartialEq, Eq, Debug)]
pub struct PlaylistUpdateParameters {
    // It is the only field so its not an Option
    /// Metadata update for the playlist.
    new_meta: Vec<u8>,
}

/// A playlist is an ordered collection of videos.
#[cfg_attr(feature = "std", derive(Serialize, Deserialize))]
#[derive(Encode, Decode, Default, Clone, PartialEq, Eq, Debug)]
pub struct Playlist<ChannelId> {
    /// The channel the playlist belongs to.
    in_channel: ChannelId,
}

/// Information about the episode being created or updated.
#[cfg_attr(feature = "std", derive(Serialize, Deserialize))]
#[derive(Encode, Decode, Clone, PartialEq, Eq, Debug)]
pub enum EpisodeParameters<VideoId, NewAssets> {
    /// A new video is being added as the episode.
    NewVideo(VideoCreationParametersRecord<NewAssets>),
    /// An existing video is being made into an episode.
    ExistingVideo(VideoId),
}

/// Information about the season being created or updated.
#[cfg_attr(feature = "std", derive(Serialize, Deserialize))]
#[derive(Encode, Decode, Default, Clone, PartialEq, Eq, Debug)]
pub struct SeasonParameters<VideoId, NewAssets> {
    /// Season assets referenced by metadata
    assets: Option<NewAssets>,
    // ?? It might just be more straighforward to always provide full list of episodes at cost of larger tx.
    /// If set, updates the episodes of a season. Extends the number of episodes in a season
    /// when length of new_episodes is greater than previously set. Last elements must all be
    /// 'Some' in that case.
    /// Will truncate existing season when length of new_episodes is less than previously set.
    episodes: Option<Vec<Option<EpisodeParameters<VideoId, NewAssets>>>>,

    meta: Option<Vec<u8>>,
}

/// Information about the series being created or updated.
#[cfg_attr(feature = "std", derive(Serialize, Deserialize))]
#[derive(Encode, Decode, Default, Clone, PartialEq, Eq, Debug)]
pub struct SeriesParameters<VideoId, NewAssets> {
    /// Series assets referenced by metadata
    assets: Option<NewAssets>,
    // ?? It might just be more straighforward to always provide full list of seasons at cost of larger tx.
    /// If set, updates the seasons of a series. Extend a series when length of seasons is
    /// greater than previoulsy set. Last elements must all be 'Some' in that case.
    /// Will truncate existing series when length of seasons is less than previously set.
    seasons: Option<Vec<Option<SeasonParameters<VideoId, NewAssets>>>>,
    meta: Option<Vec<u8>>,
}

/// A season is an ordered list of videos (episodes).
#[cfg_attr(feature = "std", derive(Serialize, Deserialize))]
#[derive(Encode, Decode, Default, Clone, PartialEq, Eq, Debug)]
pub struct Season<VideoId> {
    episodes: Vec<VideoId>,
}

/// A series is an ordered list of seasons that belongs to a channel.
#[cfg_attr(feature = "std", derive(Serialize, Deserialize))]
#[derive(Encode, Decode, Default, Clone, PartialEq, Eq, Debug)]
pub struct Series<ChannelId, VideoId> {
    in_channel: ChannelId,
    seasons: Vec<Season<VideoId>>,
}

/// The actor the caller/origin is trying to act as for Person creation and update and delete calls.
#[cfg_attr(feature = "std", derive(Serialize, Deserialize))]
#[derive(Encode, Decode, Clone, PartialEq, Eq, Debug)]
pub enum PersonActor<MemberId, CuratorId> {
    Member(MemberId),
    Curator(CuratorId),
}

/// The authorized actor that may update or delete a Person.
#[cfg_attr(feature = "std", derive(Serialize, Deserialize))]
#[derive(Encode, Decode, Clone, PartialEq, Eq, Debug)]
pub enum PersonController<MemberId> {
    /// Member controls the person
    Member(MemberId),
    /// Any curator controls the person
    Curators,
}

/// Default trait implemented only because its used in Person which needs to implement a Default trait
/// since it is a StorageValue.
impl<MemberId: Default> Default for PersonController<MemberId> {
    fn default() -> Self {
        PersonController::Member(MemberId::default())
    }
}

/// Information for Person being created.
#[cfg_attr(feature = "std", derive(Serialize, Deserialize))]
#[derive(Encode, Decode, Clone, PartialEq, Eq, Debug)]
pub struct PersonCreationParameters<NewAssets> {
    /// Assets referenced by metadata
    assets: NewAssets,
    /// Metadata for person.
    meta: Vec<u8>,
}

/// Information for Persion being updated.
#[cfg_attr(feature = "std", derive(Serialize, Deserialize))]
#[derive(Encode, Decode, Default, Clone, PartialEq, Eq, Debug)]
pub struct PersonUpdateParameters<NewAssets> {
    /// Assets referenced by metadata
    assets: Option<NewAssets>,
    /// Metadata to update person.
    new_meta: Option<Vec<u8>>,
}

/// A Person represents a real person that may be associated with a video.
#[cfg_attr(feature = "std", derive(Serialize, Deserialize))]
#[derive(Encode, Decode, Default, Clone, PartialEq, Eq, Debug)]
pub struct Person<MemberId> {
    /// Who can update or delete this person.
    controlled_by: PersonController<MemberId>,
}

decl_storage! {
    trait Store for Module<T: Trait> as Content {
        pub ChannelById get(fn channel_by_id): map hasher(blake2_128_concat) T::ChannelId => Channel<T>;

        pub ChannelCategoryById get(fn channel_category_by_id): map hasher(blake2_128_concat) T::ChannelCategoryId => ChannelCategory;

        pub VideoById get(fn video_by_id): map hasher(blake2_128_concat) T::VideoId => Video<T>;

        pub VideoCategoryById get(fn video_category_by_id): map hasher(blake2_128_concat) T::VideoCategoryId => VideoCategory;

        pub PlaylistById get(fn playlist_by_id): map hasher(blake2_128_concat) T::PlaylistId => Playlist<T::ChannelId>;

        pub SeriesById get(fn series_by_id): map hasher(blake2_128_concat) T::SeriesId => Series<T::ChannelId, T::VideoId>;

        pub PersonById get(fn person_by_id): map hasher(blake2_128_concat) T::PersonId => Person<T::MemberId>;

        pub ChannelOwnershipTransferRequestById get(fn channel_ownership_transfer_request_by_id):
            map hasher(blake2_128_concat) T::ChannelOwnershipTransferRequestId => ChannelOwnershipTransferRequest<T>;

        pub NextChannelCategoryId get(fn next_channel_category_id) config(): T::ChannelCategoryId;

        pub NextChannelId get(fn next_channel_id) config(): T::ChannelId;

        pub NextVideoCategoryId get(fn next_video_category_id) config(): T::VideoCategoryId;

        pub NextVideoId get(fn next_video_id) config(): T::VideoId;

        pub NextPlaylistId get(fn next_playlist_id) config(): T::PlaylistId;

        pub NextPersonId get(fn next_person_id) config(): T::PersonId;

        pub NextSeriesId get(fn next_series_id) config(): T::SeriesId;

        pub NextChannelOwnershipTransferRequestId get(fn next_channel_transfer_request_id) config(): T::ChannelOwnershipTransferRequestId;

        pub NextCuratorGroupId get(fn next_curator_group_id) config(): T::CuratorGroupId;

        /// Map, representing  CuratorGroupId -> CuratorGroup relation
        pub CuratorGroupById get(fn curator_group_by_id): map hasher(blake2_128_concat) T::CuratorGroupId => CuratorGroup<T>;
    }
}

decl_module! {
    pub struct Module<T: Trait> for enum Call where origin: T::Origin {
        /// Predefined errors
        type Error = Error<T>;

        /// Initializing events
        fn deposit_event() = default;

        /// Exports const -  max number of curators per group
        const MaxNumberOfCuratorsPerGroup: MaxNumber = T::MaxNumberOfCuratorsPerGroup::get();

        // ======
        // Next set of extrinsics can only be invoked by lead.
        // ======

        /// Add new curator group to runtime storage
        #[weight = 10_000_000] // TODO: adjust weight
        pub fn create_curator_group(
            origin,
        ) {

            // Ensure given origin is lead
            ensure_is_lead::<T>(origin)?;

            //
            // == MUTATION SAFE ==
            //

            let curator_group_id = Self::next_curator_group_id();

            // Insert empty curator group with `active` parameter set to false
            <CuratorGroupById<T>>::insert(curator_group_id, CuratorGroup::<T>::default());

            // Increment the next curator curator_group_id:
            <NextCuratorGroupId<T>>::mutate(|n| *n += T::CuratorGroupId::one());

            // Trigger event
            Self::deposit_event(RawEvent::CuratorGroupCreated(curator_group_id));
        }

        /// Set `is_active` status for curator group under given `curator_group_id`
        #[weight = 10_000_000] // TODO: adjust weight
        pub fn set_curator_group_status(
            origin,
            curator_group_id: T::CuratorGroupId,
            is_active: bool,
        ) {

            // Ensure given origin is lead
            ensure_is_lead::<T>(origin)?;

            // Ensure curator group under provided curator_group_id already exist
            Self::ensure_curator_group_under_given_id_exists(&curator_group_id)?;

            //
            // == MUTATION SAFE ==
            //

            // Set `is_active` status for curator group under given `curator_group_id`
            <CuratorGroupById<T>>::mutate(curator_group_id, |curator_group| {
                curator_group.set_status(is_active)
            });

            // Trigger event
            Self::deposit_event(RawEvent::CuratorGroupStatusSet(curator_group_id, is_active));
        }

        /// Add curator to curator group under given `curator_group_id`
        #[weight = 10_000_000] // TODO: adjust weight
        pub fn add_curator_to_group(
            origin,
            curator_group_id: T::CuratorGroupId,
            curator_id: T::CuratorId,
        ) {

            // Ensure given origin is lead
            ensure_is_lead::<T>(origin)?;

            // Ensure curator group under provided curator_group_id already exist, retrieve corresponding one
            let curator_group = Self::ensure_curator_group_exists(&curator_group_id)?;

            // Ensure that curator_id is infact a worker in content working group
            ensure_is_valid_curator_id::<T>(&curator_id)?;

            // Ensure max number of curators per group limit not reached yet
            curator_group.ensure_max_number_of_curators_limit_not_reached()?;

            // Ensure curator under provided curator_id isn`t a CuratorGroup member yet
            curator_group.ensure_curator_in_group_does_not_exist(&curator_id)?;

            //
            // == MUTATION SAFE ==
            //

            // Insert curator_id into curator_group under given curator_group_id
            <CuratorGroupById<T>>::mutate(curator_group_id, |curator_group| {
                curator_group.get_curators_mut().insert(curator_id);
            });

            // Trigger event
            Self::deposit_event(RawEvent::CuratorAdded(curator_group_id, curator_id));
        }

        /// Remove curator from a given curator group
        #[weight = 10_000_000] // TODO: adjust weight
        pub fn remove_curator_from_group(
            origin,
            curator_group_id: T::CuratorGroupId,
            curator_id: T::CuratorId,
        ) {

            // Ensure given origin is lead
            ensure_is_lead::<T>(origin)?;

            // Ensure curator group under provided curator_group_id already exist, retrieve corresponding one
            let curator_group = Self::ensure_curator_group_exists(&curator_group_id)?;

            // Ensure curator under provided curator_id is CuratorGroup member
            curator_group.ensure_curator_in_group_exists(&curator_id)?;

            //
            // == MUTATION SAFE ==
            //

            // Remove curator_id from curator_group under given curator_group_id
            <CuratorGroupById<T>>::mutate(curator_group_id, |curator_group| {
                curator_group.get_curators_mut().remove(&curator_id);
            });

            // Trigger event
            Self::deposit_event(RawEvent::CuratorRemoved(curator_group_id, curator_id));
        }

        // TODO: Add Option<reward_account> to ChannelCreationParameters ?
        #[weight = 10_000_000] // TODO: adjust weight
        pub fn create_channel(
            origin,
            actor: ContentActor<T::CuratorGroupId, T::CuratorId, T::MemberId>,
            params: ChannelCreationParameters<T>,
        ) {
            ensure_actor_authorized_to_create_channel::<T>(
                origin.clone(),
                &actor,
            )?;

            // channel creator account
            let sender = ensure_signed(origin)?;

            // The channel owner will be..
            let channel_owner = Self::actor_to_channel_owner(&actor)?;


            // next channel id
            let channel_id = NextChannelId::<T>::get();

            // get uploading parameters if assets have to be saved on storage
            let maybe_upload_parameters = Self::pick_upload_parameters_from_assets(
                &params.assets,
                &channel_id,
                &sender,
            );

            // number of assets succesfully uploaded
            let num_assets = maybe_upload_parameters
                .map_or(Ok(0u64), |upload_parameters| {
                Storage::<T>::upload_data_objects(upload_parameters.clone())
                    .map(|_| {
                        upload_parameters
                        .object_creation_list
                        .len() as u64
                })
            })?;

            //
            // == MUTATION SAFE ==
            //

            // Only increment next channel id if adding content was successful
            NextChannelId::<T>::mutate(|id| *id += T::ChannelId::one());

            // channel creation
            let channel: Channel<T> = ChannelRecord {
                owner: channel_owner,
                // a newly create channel has zero videos ??
                num_videos: 0u64,
                is_censored: false,
                reward_account: params.reward_account.clone(),
                // number of assets uploaded
                num_assets,
                // setting the channel owner account as the prize funds account
                deletion_prize_source_account_id: sender,
            };

            // add channel to onchain state
            ChannelById::<T>::insert(channel_id, channel.clone());

            Self::deposit_event(RawEvent::ChannelCreated(actor, channel_id, channel, params));
        }

        // Include Option<AccountId> in ChannelUpdateParameters to update reward_account
        #[weight = 10_000_000] // TODO: adjust weight
        pub fn update_channel(
            origin,
            actor: ContentActor<T::CuratorGroupId, T::CuratorId, T::MemberId>,
            channel_id: T::ChannelId,
            params: ChannelUpdateParameters<T>,
        ) {
            let sender = ensure_signed(origin.clone())?;

            // check that channel exists
            let channel = Self::ensure_channel_exists(&channel_id)?;

            ensure_actor_authorized_to_update_channel::<T>(
                origin,
                &actor,
                &channel.owner,
            )?;

            let maybe_upload_parameters = params.assets.clone()
                .and_then(|assets| {Self::pick_upload_parameters_from_assets(
                   &assets,
                    &channel_id,
            &sender,
            )});

            // number of assets succesfully uploaded
            let maybe_num_assets = maybe_upload_parameters.as_ref()
                    .map_or(
                        Ok(Some(0u64)),
                        |upload_parameters| {
                        Storage::<T>::upload_data_objects(upload_parameters.clone())
                     .map(|_| {
                        Some(upload_parameters.object_creation_list.len() as u64)
             })
            })?;
            //
            // == MUTATION SAFE ==
            //

            let mut channel = channel;

            // Maybe update the reward account
            if let Some(reward_account) = &params.reward_account {
                channel.reward_account = reward_account.clone();
            }

            // Maybe update asset num
            if let Some(num_assets) = maybe_num_assets {
                channel.num_assets = channel.num_assets.saturating_add(num_assets);
            }

            // Update the channel
            ChannelById::<T>::insert(channel_id, channel.clone());

            Self::deposit_event(RawEvent::ChannelUpdated(actor, channel_id, channel, params));
        }

            // extrinsics for channel deletion
        #[weight = 10_000_000] // TODO: adjust weight
        pub fn delete_channel(
            origin,
            actor: ContentActor<T::CuratorGroupId, T::CuratorId, T::MemberId>,
            channel_id: T::ChannelId,
        ) -> DispatchResult {
            // check that channel exists
            let channel = Self::ensure_channel_exists(&channel_id)?;

            // ensure permissions
            ensure_actor_authorized_to_update_channel::<T>(
                origin,
                &actor,
                &channel.owner,
            )?;

            // check that channel assets are 0
            ensure!(channel.num_assets == 0, Error::<T>::ChannelContainsAssets);

            // check that channel videos are 0
            ensure!(channel.num_videos == 0, Error::<T>::ChannelContainsVideos);

            // delete channel dynamic bag
            let dyn_bag = DynamicBagIdType::<T::MemberId, T::ChannelId>::Channel(channel_id);
            Storage::<T>::delete_dynamic_bag(
                channel.deletion_prize_source_account_id,
                dyn_bag
            )?;

            // remove channel from on chain state
            ChannelById::<T>::remove(channel_id);

            // deposit event
            Self::deposit_event(RawEvent::ChannelDeleted(actor, channel_id));

            Ok(())
        }

        /// Remove assets of a channel from storage
        #[weight = 10_000_000] // TODO: adjust weight
        pub fn remove_channel_assets(
            origin,
            actor: ContentActor<T::CuratorGroupId, T::CuratorId, T::MemberId>,
            channel_id: T::ChannelId,
            assets: BTreeSet<<T as storage::Trait>::DataObjectId>,
        ) {
            // check that channel exists
            let channel = Self::ensure_channel_exists(&channel_id)?;

            ensure_actor_authorized_to_update_channel::<T>(
                origin,
                &actor,
                &channel.owner,
            )?;

            // ensure that the provided assets are not empty
            ensure!(!assets.is_empty(), Error::<T>::NoAssetsSpecified);

            let num_assets_to_remove = assets.len() as u64;

            // cannot remove more asset than those already present
            ensure!(
                num_assets_to_remove <= channel.num_assets,
                Error::<T>::InvalidAssetsProvided
            );

            // remove assets from storage
            Storage::<T>::delete_data_objects(
                channel.deletion_prize_source_account_id.clone(),
                Self::bag_id_for_channel(&channel_id),
                assets.clone(),
            )?;

            //
            // == MUTATION SAFE ==
            //

            // update onchain channel status
            let mut channel = channel;
            channel.num_assets = channel.num_assets.saturating_sub(num_assets_to_remove);
            ChannelById::<T>::insert(channel_id, channel.clone());


            Self::deposit_event(RawEvent::ChannelAssetsRemoved(actor, channel_id, assets, channel));
        }

        #[weight = 10_000_000] // TODO: adjust weight
        pub fn update_channel_censorship_status(
            origin,
            actor: ContentActor<T::CuratorGroupId, T::CuratorId, T::MemberId>,
            channel_id: T::ChannelId,
            is_censored: bool,
            rationale: Vec<u8>,
        ) {
            // check that channel exists
            let channel = Self::ensure_channel_exists(&channel_id)?;

            if channel.is_censored == is_censored {
                return Ok(())
            }

            ensure_actor_authorized_to_censor::<T>(
                origin,
                &actor,
                &channel.owner,
            )?;

            //
            // == MUTATION SAFE ==
            //

            ChannelById::<T>::mutate(channel_id, |channel| {
                channel.is_censored = is_censored
            });

            // TODO: unset the reward account ? so no revenue can be earned for censored channels?

            Self::deposit_event(RawEvent::ChannelCensorshipStatusUpdated(actor, channel_id, is_censored, rationale));
        }

        #[weight = 10_000_000] // TODO: adjust weight
        pub fn create_channel_category(
            origin,
            actor: ContentActor<T::CuratorGroupId, T::CuratorId, T::MemberId>,
            params: ChannelCategoryCreationParameters,
        ) {
            ensure_actor_authorized_to_manage_categories::<T>(
                origin,
                &actor
            )?;

            //
            // == MUTATION SAFE ==
            //

            let category_id = Self::next_channel_category_id();
            NextChannelCategoryId::<T>::mutate(|id| *id += T::ChannelCategoryId::one());

            let category = ChannelCategory {};
            ChannelCategoryById::<T>::insert(category_id, category.clone());

            Self::deposit_event(RawEvent::ChannelCategoryCreated(category_id, category, params));
        }

        #[weight = 10_000_000] // TODO: adjust weight
        pub fn update_channel_category(
            origin,
            actor: ContentActor<T::CuratorGroupId, T::CuratorId, T::MemberId>,
            category_id: T::ChannelCategoryId,
            params: ChannelCategoryUpdateParameters,
        ) {
            ensure_actor_authorized_to_manage_categories::<T>(
                origin,
                &actor
            )?;

            Self::ensure_channel_category_exists(&category_id)?;

            Self::deposit_event(RawEvent::ChannelCategoryUpdated(actor, category_id, params));
        }

        #[weight = 10_000_000] // TODO: adjust weight
        pub fn delete_channel_category(
            origin,
            actor: ContentActor<T::CuratorGroupId, T::CuratorId, T::MemberId>,
            category_id: T::ChannelCategoryId,
        ) {
            ensure_actor_authorized_to_manage_categories::<T>(
                origin,
                &actor
            )?;

            Self::ensure_channel_category_exists(&category_id)?;

            ChannelCategoryById::<T>::remove(&category_id);

            Self::deposit_event(RawEvent::ChannelCategoryDeleted(actor, category_id));
        }

        #[weight = 10_000_000] // TODO: adjust weight
        pub fn request_channel_transfer(
            _origin,
            _actor: ContentActor<T::CuratorGroupId, T::CuratorId, T::MemberId>,
            _request: ChannelOwnershipTransferRequest<T>,
        ) {
            // requester must be new_owner
            Self::not_implemented()?;
        }

        #[weight = 10_000_000] // TODO: adjust weight
        pub fn cancel_channel_transfer_request(
            _origin,
            _request_id: T::ChannelOwnershipTransferRequestId,
        ) {
            // origin must be original requester (ie. proposed new channel owner)
            Self::not_implemented()?;
        }

        #[weight = 10_000_000] // TODO: adjust weight
        pub fn accept_channel_transfer(
            _origin,
            _actor: ContentActor<T::CuratorGroupId, T::CuratorId, T::MemberId>,
            _request_id: T::ChannelOwnershipTransferRequestId,
        ) {
            // only current owner of channel can approve
            Self::not_implemented()?;
        }

        #[weight = 10_000_000] // TODO: adjust weight
        pub fn create_video(
            origin,
            actor: ContentActor<T::CuratorGroupId, T::CuratorId, T::MemberId>,
            channel_id: T::ChannelId,
            params: VideoCreationParameters<T>,
        ) {

            let sender = ensure_signed(origin.clone())?;

            // check that channel exists
            let channel = Self::ensure_channel_exists(&channel_id)?;

            ensure_actor_authorized_to_update_channel::<T>(
                origin,
                &actor,
                &channel.owner,
            )?;

            // next video id
            let video_id = NextVideoId::<T>::get();

            // adding the content to storage node if uploading is needed
            let maybe_upload_parameters = Self::pick_upload_parameters_from_assets(
                &params.assets,
                &channel_id,
        &sender,
            );

            // if storaged uploading is required save t he object id for the video
            let maybe_data_objects_ids = maybe_upload_parameters
                .map_or(
                    Ok(None),
                    |upload_parameters| {
                     // beginning object id
                        let beg = Storage::<T>::next_data_object_id();

                        // upload objects and return their indexes
                        Storage::<T>::upload_data_objects(upload_parameters)
                        .map(|_| Storage::<T>::next_data_object_id()) // ending index
                        .map(|end| Some((beg..end).collect::<BTreeSet<_>>())) // create collection
                })?;

            //
            // == MUTATION SAFE ==
            //

            // create the video struct
            let video: Video<T> = VideoRecord {
                in_channel: channel_id,
                // keep track of which season the video is in if it is an 'episode'
                // - prevent removing a video if it is in a season (because order is important)
                in_series: None,
                /// Whether the curators have censored the video or not.
                is_censored: false,
                /// storage parameters for later storage deletion
                maybe_data_objects_id_set: maybe_data_objects_ids,
            };

            // add it to the onchain state
            VideoById::<T>::insert(video_id, video);

            // Only increment next video id if adding content was successful
            NextVideoId::<T>::mutate(|id| *id += T::VideoId::one());

            // Add recently added video id to the channel
            ChannelById::<T>::mutate(channel_id, |channel| {
                channel.num_videos = channel.num_videos.saturating_add(1);
            });

            Self::deposit_event(RawEvent::VideoCreated(actor, channel_id, video_id, params));

        }

        #[weight = 10_000_000] // TODO: adjust weight
        pub fn update_video(
            origin,
            actor: ContentActor<T::CuratorGroupId, T::CuratorId, T::MemberId>,
            video_id: T::VideoId,
            params: VideoUpdateParameters<T>,
        ) {
            let sender = ensure_signed(origin.clone())?;

            // check that video exists, retrieve corresponding channel id.
            let channel_id = Self::ensure_video_exists(&video_id)?.in_channel;

            ensure_actor_authorized_to_update_channel::<T>(
                origin,
                &actor,
                &Self::channel_by_id(channel_id).owner,
            )?;

            // Pick the assets to be uploaded to storage frame_system out
            if let Some(assets) = &params.assets {
                // adding content to storage if needed
               let maybe_upload_parameters = Self::pick_upload_parameters_from_assets(
                   assets,
                   &channel_id,
                   &sender,
               );

              if let Some(upload_parameters) = maybe_upload_parameters{
                 Storage::<T>::upload_data_objects(upload_parameters)?;
              }
            }

            //
            // == MUTATION SAFE ==
            //

            // increase the number of video the selected channel by 1
            ChannelById::<T>::mutate(channel_id, |channel| {
                channel.num_videos = channel.num_videos.saturating_add(1);
            });

            Self::deposit_event(RawEvent::VideoUpdated(actor, video_id, params));
        }

        #[weight = 10_000_000] // TODO: adjust weight
        pub fn delete_video(
            origin,
            actor: ContentActor<T::CuratorGroupId, T::CuratorId, T::MemberId>,
            video_id: T::VideoId,
        ) {

            // check that video exists
            let video = Self::ensure_video_exists(&video_id)?;

            // get information regarding channel
            let channel_id = video.in_channel;
            let channel = ChannelById::<T>::get(channel_id);


            ensure_actor_authorized_to_update_channel::<T>(
                origin,
                &actor,
                // The channel owner will be..
                &channel.owner,
            )?;

            Self::ensure_video_can_be_removed(&video)?;

            // If video is on storage, remove it
            if let Some(data_objects_id_set) = video.maybe_data_objects_id_set {
                Storage::<T>::delete_data_objects(
                    channel.deletion_prize_source_account_id,
                    Self::bag_id_for_channel(&channel_id),
                    data_objects_id_set,
                )?;
            }

            //
            // == MUTATION SAFE ==
            //

            // Remove video
            VideoById::<T>::remove(video_id);

            // Decrease video count for the channel
            ChannelById::<T>::mutate(channel_id, |channel| {
                channel.num_videos = channel.num_videos.saturating_sub(1)
            });

            Self::deposit_event(RawEvent::VideoDeleted(actor, video_id));
        }

        #[weight = 10_000_000] // TODO: adjust weight
        pub fn create_playlist(
            _origin,
            _actor: ContentActor<T::CuratorGroupId, T::CuratorId, T::MemberId>,
            _channel_id: T::ChannelId,
            _params: PlaylistCreationParameters,
        ) {
            Self::not_implemented()?;
        }

        #[weight = 10_000_000] // TODO: adjust weight
        pub fn update_playlist(
            _origin,
            _actor: ContentActor<T::CuratorGroupId, T::CuratorId, T::MemberId>,
            _playlist: T::PlaylistId,
            _params: PlaylistUpdateParameters,
        ) {
            Self::not_implemented()?;
        }

        #[weight = 10_000_000] // TODO: adjust weight
        pub fn delete_playlist(
            _origin,
            _actor: ContentActor<T::CuratorGroupId, T::CuratorId, T::MemberId>,
            _channel_id: T::ChannelId,
            _playlist: T::PlaylistId,
        ) {
            Self::not_implemented()?;
        }

        #[weight = 10_000_000] // TODO: adjust weight
        pub fn set_featured_videos(
            origin,
            actor: ContentActor<T::CuratorGroupId, T::CuratorId, T::MemberId>,
            list: Vec<T::VideoId>
        ) {
            // can only be set by lead
            ensure_actor_authorized_to_set_featured_videos::<T>(
                origin,
                &actor,
            )?;

            //
            // == MUTATION SAFE ==
            //

            Self::deposit_event(RawEvent::FeaturedVideosSet(actor, list));
        }

        #[weight = 10_000_000] // TODO: adjust weight
        pub fn create_video_category(
            origin,
            actor: ContentActor<T::CuratorGroupId, T::CuratorId, T::MemberId>,
            params: VideoCategoryCreationParameters,
        ) {
            ensure_actor_authorized_to_manage_categories::<T>(
                origin,
                &actor
            )?;

            //
            // == MUTATION SAFE ==
            //

            let category_id = Self::next_video_category_id();
            NextVideoCategoryId::<T>::mutate(|id| *id += T::VideoCategoryId::one());

            let category = VideoCategory {};
            VideoCategoryById::<T>::insert(category_id, category);

            Self::deposit_event(RawEvent::VideoCategoryCreated(actor, category_id, params));
        }

        #[weight = 10_000_000] // TODO: adjust weight
        pub fn update_video_category(
            origin,
            actor: ContentActor<T::CuratorGroupId, T::CuratorId, T::MemberId>,
            category_id: T::VideoCategoryId,
            params: VideoCategoryUpdateParameters,
        ) {
            ensure_actor_authorized_to_manage_categories::<T>(
                origin,
                &actor
            )?;

            Self::ensure_video_category_exists(&category_id)?;

            Self::deposit_event(RawEvent::VideoCategoryUpdated(actor, category_id, params));
        }

        #[weight = 10_000_000] // TODO: adjust weight
        pub fn delete_video_category(
            origin,
            actor: ContentActor<T::CuratorGroupId, T::CuratorId, T::MemberId>,
            category_id: T::VideoCategoryId,
        ) {
            ensure_actor_authorized_to_manage_categories::<T>(
                origin,
                &actor
            )?;

            Self::ensure_video_category_exists(&category_id)?;

            VideoCategoryById::<T>::remove(&category_id);

            Self::deposit_event(RawEvent::VideoCategoryDeleted(actor, category_id));
        }

        #[weight = 10_000_000] // TODO: adjust weight
        pub fn create_person(
            _origin,
            _actor: PersonActor<T::MemberId, T::CuratorId>,
            _params: PersonCreationParameters<NewAssets<T>>,
        ) {
            Self::not_implemented()?;
        }

        #[weight = 10_000_000] // TODO: adjust weight
        pub fn update_person(
            _origin,
            _actor: PersonActor<T::MemberId, T::CuratorId>,
            _person: T::PersonId,
            _params: PersonUpdateParameters<NewAssets<T>>,
        ) {
            Self::not_implemented()?;
        }

        #[weight = 10_000_000] // TODO: adjust weight
        pub fn delete_person(
            _origin,
            _actor: PersonActor<T::MemberId, T::CuratorId>,
            _person: T::PersonId,
        ) {
            Self::not_implemented()?;
        }

        #[weight = 10_000_000] // TODO: adjust weight
        pub fn add_person_to_video(
            _origin,
            _actor: ContentActor<T::CuratorGroupId, T::CuratorId, T::MemberId>,
            _video_id: T::VideoId,
            _person: T::PersonId
        ) {
            Self::not_implemented()?;
        }

        #[weight = 10_000_000] // TODO: adjust weight
        pub fn remove_person_from_video(
            _origin,
            _actor: ContentActor<T::CuratorGroupId, T::CuratorId, T::MemberId>,
            _video_id: T::VideoId
        ) {
            Self::not_implemented()?;
        }

        #[weight = 10_000_000] // TODO: adjust weight
        pub fn update_video_censorship_status(
            origin,
            actor: ContentActor<T::CuratorGroupId, T::CuratorId, T::MemberId>,
            video_id: T::VideoId,
            is_censored: bool,
            rationale: Vec<u8>,
        ) {
            // check that video exists
            let video = Self::ensure_video_exists(&video_id)?;

            if video.is_censored == is_censored {
                return Ok(())
            }

            ensure_actor_authorized_to_censor::<T>(
                origin,
                &actor,
                // The channel owner will be..
                &Self::channel_by_id(video.in_channel).owner,
            )?;

            //
            // == MUTATION SAFE ==
            //

            // update
            VideoById::<T>::mutate(video_id, |video| {
                video.is_censored = is_censored;
            });

            Self::deposit_event(RawEvent::VideoCensorshipStatusUpdated(actor, video_id, is_censored, rationale));
        }

        #[weight = 10_000_000] // TODO: adjust weight
        pub fn create_series(
            _origin,
            _actor: ContentActor<T::CuratorGroupId, T::CuratorId, T::MemberId>,
            _channel_id: T::ChannelId,
            _params: SeriesParameters<T::VideoId, NewAssets<T>>
        ) {
            Self::not_implemented()?;
        }

        #[weight = 10_000_000] // TODO: adjust weight
        pub fn update_series(
            _origin,
            _actor: ContentActor<T::CuratorGroupId, T::CuratorId, T::MemberId>,
            _channel_id: T::ChannelId,
            _params: SeriesParameters<T::VideoId, NewAssets<T>>
        ) {
            Self::not_implemented()?;
        }

        #[weight = 10_000_000] // TODO: adjust weight
        pub fn delete_series(
            _origin,
            _actor: ContentActor<T::CuratorGroupId, T::CuratorId, T::MemberId>,
            _series: T::SeriesId,
        ) {
            Self::not_implemented()?;
        }
    }
}

impl<T: Trait> Module<T> {
    /// Ensure `CuratorGroup` under given id exists
    fn ensure_curator_group_under_given_id_exists(
        curator_group_id: &T::CuratorGroupId,
    ) -> Result<(), Error<T>> {
        ensure!(
            <CuratorGroupById<T>>::contains_key(curator_group_id),
            Error::<T>::CuratorGroupDoesNotExist
        );
        Ok(())
    }

    /// Ensure `CuratorGroup` under given id exists, return corresponding one
    fn ensure_curator_group_exists(
        curator_group_id: &T::CuratorGroupId,
    ) -> Result<CuratorGroup<T>, Error<T>> {
        Self::ensure_curator_group_under_given_id_exists(curator_group_id)?;
        Ok(Self::curator_group_by_id(curator_group_id))
    }

    fn ensure_channel_exists(channel_id: &T::ChannelId) -> Result<Channel<T>, Error<T>> {
        ensure!(
            ChannelById::<T>::contains_key(channel_id),
            Error::<T>::ChannelDoesNotExist
        );
        Ok(ChannelById::<T>::get(channel_id))
    }

    fn ensure_video_exists(video_id: &T::VideoId) -> Result<Video<T>, Error<T>> {
        ensure!(
            VideoById::<T>::contains_key(video_id),
            Error::<T>::VideoDoesNotExist
        );
        Ok(VideoById::<T>::get(video_id))
    }

    // Ensure given video is not in season
    fn ensure_video_can_be_removed(video: &Video<T>) -> DispatchResult {
        ensure!(video.in_series.is_none(), Error::<T>::VideoInSeason);
        Ok(())
    }

    fn ensure_channel_category_exists(
        channel_category_id: &T::ChannelCategoryId,
    ) -> Result<ChannelCategory, Error<T>> {
        ensure!(
            ChannelCategoryById::<T>::contains_key(channel_category_id),
            Error::<T>::CategoryDoesNotExist
        );
        Ok(ChannelCategoryById::<T>::get(channel_category_id))
    }

    fn ensure_video_category_exists(
        video_category_id: &T::VideoCategoryId,
    ) -> Result<VideoCategory, Error<T>> {
        ensure!(
            VideoCategoryById::<T>::contains_key(video_category_id),
            Error::<T>::CategoryDoesNotExist
        );
        Ok(VideoCategoryById::<T>::get(video_category_id))
    }

    fn pick_upload_parameters_from_assets(
        assets: &NewAssets<T>,
        channel_id: &T::ChannelId,
        sender: &T::AccountId,
    ) -> Option<UploadParameters<T>> {
        // dynamic bag for a media object
        let dyn_bag = DynamicBagIdType::<T::MemberId, T::ChannelId>::Channel(*channel_id);
        let bag_id = BagIdType::from(dyn_bag.clone());

        if !storage::Bags::<T>::contains_key(bag_id.clone()) {
            // create_dynamic_bag checks automatically satifsfied with None as second parameter
            Storage::<T>::create_dynamic_bag(dyn_bag, None).unwrap();
        }

        if let NewAssets::<T>::Upload(creation_upload_params) = assets {
            Some(UploadParametersRecord {
                bag_id,
                object_creation_list: creation_upload_params.object_creation_list.clone(),
                deletion_prize_source_account_id: sender.clone(),
                expected_data_size_fee: creation_upload_params.expected_data_size_fee,
            })
        } else {
            None
        }
    }

    fn actor_to_channel_owner(
        actor: &ContentActor<T::CuratorGroupId, T::CuratorId, T::MemberId>,
    ) -> ActorToChannelOwnerResult<T> {
        match actor {
            // Lead should use their member or curator role to create channels
            ContentActor::Lead => Err(Error::<T>::ActorCannotOwnChannel),
            ContentActor::Curator(
                curator_group_id,
                _curator_id
            ) => {
                Ok(ChannelOwner::CuratorGroup(*curator_group_id))
            }
            ContentActor::Member(member_id) => {
                Ok(ChannelOwner::Member(*member_id))
            }
            // TODO:
            // ContentActor::Dao(id) => Ok(ChannelOwner::Dao(id)),
        }
    }

    fn bag_id_for_channel(channel_id: &T::ChannelId) -> storage::BagId<T> {
        // retrieve bag id from channel id
        let dyn_bag = DynamicBagIdType::<T::MemberId, T::ChannelId>::Channel(*channel_id);
        BagIdType::from(dyn_bag)
    }

    fn not_implemented() -> DispatchResult {
        Err(Error::<T>::FeatureNotImplemented.into())
    }
}

decl_event!(
    pub enum Event<T>
    where
        ContentActor = ContentActor<
            <T as ContentActorAuthenticator>::CuratorGroupId,
            <T as ContentActorAuthenticator>::CuratorId,
            <T as membership::Trait>::MemberId,
        >,
        CuratorGroupId = <T as ContentActorAuthenticator>::CuratorGroupId,
        CuratorId = <T as ContentActorAuthenticator>::CuratorId,
        VideoId = <T as Trait>::VideoId,
        VideoCategoryId = <T as Trait>::VideoCategoryId,
        ChannelId = <T as storage::Trait>::ChannelId,
        ChannelCategoryId = <T as Trait>::ChannelCategoryId,
        ChannelOwnershipTransferRequestId = <T as Trait>::ChannelOwnershipTransferRequestId,
        PlaylistId = <T as Trait>::PlaylistId,
        SeriesId = <T as Trait>::SeriesId,
        PersonId = <T as Trait>::PersonId,
        ChannelOwnershipTransferRequest = ChannelOwnershipTransferRequest<T>,
        Series = Series<<T as storage::Trait>::ChannelId, <T as Trait>::VideoId>,
        Channel = Channel<T>,
        DataObjectId = <T as storage::Trait>::DataObjectId,
        IsCensored = bool,
        ChannelCreationParameters = ChannelCreationParameters<T>,
        ChannelUpdateParameters = ChannelUpdateParameters<T>,
        VideoCreationParameters = VideoCreationParameters<T>,
        VideoUpdateParameters = VideoUpdateParameters<T>,
        NewAssets = NewAssets<T>,
    {
        // Curators
        CuratorGroupCreated(CuratorGroupId),
        CuratorGroupStatusSet(CuratorGroupId, bool /* active status */),
        CuratorAdded(CuratorGroupId, CuratorId),
        CuratorRemoved(CuratorGroupId, CuratorId),

        // Channels
        ChannelCreated(ContentActor, ChannelId, Channel, ChannelCreationParameters),
        ChannelUpdated(ContentActor, ChannelId, Channel, ChannelUpdateParameters),
        ChannelAssetsRemoved(ContentActor, ChannelId, BTreeSet<DataObjectId>, Channel),

        ChannelCensorshipStatusUpdated(
            ContentActor,
            ChannelId,
            IsCensored,
            Vec<u8>, /* rationale */
        ),

        // Channel Ownership Transfers
        ChannelOwnershipTransferRequested(
            ContentActor,
            ChannelOwnershipTransferRequestId,
            ChannelOwnershipTransferRequest,
        ),
        ChannelOwnershipTransferRequestWithdrawn(ContentActor, ChannelOwnershipTransferRequestId),
        ChannelOwnershipTransferred(ContentActor, ChannelOwnershipTransferRequestId),

        // Channel Categories
        ChannelCategoryCreated(
            ChannelCategoryId,
            ChannelCategory,
            ChannelCategoryCreationParameters,
        ),
        ChannelCategoryUpdated(
            ContentActor,
            ChannelCategoryId,
            ChannelCategoryUpdateParameters,
        ),
        ChannelCategoryDeleted(ContentActor, ChannelCategoryId),

        // Videos
        VideoCategoryCreated(
            ContentActor,
            VideoCategoryId,
            VideoCategoryCreationParameters,
        ),
        VideoCategoryUpdated(ContentActor, VideoCategoryId, VideoCategoryUpdateParameters),
        VideoCategoryDeleted(ContentActor, VideoCategoryId),

        VideoCreated(ContentActor, ChannelId, VideoId, VideoCreationParameters),
        VideoUpdated(ContentActor, VideoId, VideoUpdateParameters),
        VideoDeleted(ContentActor, VideoId),

        VideoCensorshipStatusUpdated(
            ContentActor,
            VideoId,
            IsCensored,
            Vec<u8>, /* rationale */
        ),

        // Featured Videos
        FeaturedVideosSet(ContentActor, Vec<VideoId>),

        // Video Playlists
        PlaylistCreated(ContentActor, PlaylistId, PlaylistCreationParameters),
        PlaylistUpdated(ContentActor, PlaylistId, PlaylistUpdateParameters),
        PlaylistDeleted(ContentActor, PlaylistId),

        // Series
        SeriesCreated(
            ContentActor,
            SeriesId,
            NewAssets,
            SeriesParameters<VideoId, NewAssets>,
            Series,
        ),
        SeriesUpdated(
            ContentActor,
            SeriesId,
            NewAssets,
            SeriesParameters<VideoId, NewAssets>,
            Series,
        ),
        SeriesDeleted(ContentActor, SeriesId),

        // Persons
        PersonCreated(
            ContentActor,
            PersonId,
            NewAssets,
            PersonCreationParameters<NewAssets>,
        ),
        PersonUpdated(
            ContentActor,
            PersonId,
            NewAssets,
            PersonUpdateParameters<NewAssets>,
        ),
        PersonDeleted(ContentActor, PersonId),
        ChannelDeleted(ContentActor, ChannelId),
    }
);<|MERGE_RESOLUTION|>--- conflicted
+++ resolved
@@ -40,21 +40,7 @@
     AssetUrls, MembershipTypes, StorageOwnership,
 };
 
-<<<<<<< HEAD
 type Storage<T> = storage::Module<T>;
-=======
-pub(crate) type ContentId<T> = <T as StorageOwnership>::ContentId;
-
-pub(crate) type DataObjectTypeId<T> = <T as StorageOwnership>::DataObjectTypeId;
-
-pub(crate) type ContentParameters<T> = ContentParametersRecord<ContentId<T>, DataObjectTypeId<T>>;
-
-pub(crate) type StorageObjectOwner<T> = StorageObjectOwnerRecord<
-    <T as MembershipTypes>::MemberId,
-    <T as StorageOwnership>::ChannelId,
-    <T as StorageOwnership>::DaoId,
->;
->>>>>>> 6c9a0e5f
 
 /// Type, used in diffrent numeric constraints representations
 pub type MaxNumber = u32;
@@ -131,44 +117,25 @@
 /// or delete or transfer a channel and its contents.
 #[cfg_attr(feature = "std", derive(Serialize, Deserialize))]
 #[derive(Encode, Decode, Clone, PartialEq, Eq, Debug)]
-<<<<<<< HEAD
 pub enum ChannelOwner<MemberId, CuratorGroupId> {
-=======
-pub enum ChannelOwner<MemberId, CuratorGroupId, DaoId> {
->>>>>>> 6c9a0e5f
     /// A Member owns the channel
     Member(MemberId),
     /// A specific curation group owns the channel
     CuratorGroup(CuratorGroupId),
-<<<<<<< HEAD
-=======
-    // Native Dao owns the channel
-    Dao(DaoId),
->>>>>>> 6c9a0e5f
 }
 
 // simplification type
 pub(crate) type ActorToChannelOwnerResult<T> = Result<
     ChannelOwner<
-        <T as membership::Trait>::MemberId,
+        <T as common::MembershipTypes>::MemberId,
         <T as ContentActorAuthenticator>::CuratorGroupId,
-<<<<<<< HEAD
-=======
-        <T as StorageOwnership>::DaoId,
->>>>>>> 6c9a0e5f
     >,
     Error<T>,
 >;
 
 // Default trait implemented only because its used in a Channel which needs to implement a Default trait
 // since it is a StorageValue.
-<<<<<<< HEAD
 impl<MemberId: Default, CuratorGroupId> Default for ChannelOwner<MemberId, CuratorGroupId> {
-=======
-impl<MemberId: Default, CuratorGroupId, DaoId> Default
-    for ChannelOwner<MemberId, CuratorGroupId, DaoId>
-{
->>>>>>> 6c9a0e5f
     fn default() -> Self {
         ChannelOwner::Member(MemberId::default())
     }
@@ -201,16 +168,9 @@
 /// Type representing an owned channel which videos, playlists, and series can belong to.
 #[cfg_attr(feature = "std", derive(Serialize, Deserialize))]
 #[derive(Encode, Decode, Default, Clone, PartialEq, Eq, Debug)]
-<<<<<<< HEAD
 pub struct ChannelRecord<MemberId, CuratorGroupId, AccountId> {
     /// The owner of a channel
     owner: ChannelOwner<MemberId, CuratorGroupId>,
-=======
-pub struct ChannelRecord<MemberId, CuratorGroupId, DaoId, AccountId, VideoId, PlaylistId, SeriesId>
-{
-    /// The owner of a channel
-    owner: ChannelOwner<MemberId, CuratorGroupId, DaoId>,
->>>>>>> 6c9a0e5f
     /// The videos under this channel
     num_videos: u64,
     /// If curators have censored this channel or not
@@ -225,12 +185,8 @@
 
 // Channel alias type for simplification.
 pub type Channel<T> = ChannelRecord<
-    <T as membership::Trait>::MemberId,
+    <T as common::MembershipTypes>::MemberId,
     <T as ContentActorAuthenticator>::CuratorGroupId,
-<<<<<<< HEAD
-=======
-    <T as StorageOwnership>::DaoId,
->>>>>>> 6c9a0e5f
     <T as frame_system::Trait>::AccountId,
 >;
 
@@ -241,19 +197,11 @@
     ChannelId,
     MemberId,
     CuratorGroupId,
-<<<<<<< HEAD
-=======
-    DaoId,
->>>>>>> 6c9a0e5f
     Balance,
     AccountId,
 > {
     channel_id: ChannelId,
-<<<<<<< HEAD
     new_owner: ChannelOwner<MemberId, CuratorGroupId>,
-=======
-    new_owner: ChannelOwner<MemberId, CuratorGroupId, DaoId>,
->>>>>>> 6c9a0e5f
     payment: Balance,
     new_reward_account: Option<AccountId>,
 }
@@ -261,12 +209,8 @@
 // ChannelOwnershipTransferRequest type alias for simplification.
 pub type ChannelOwnershipTransferRequest<T> = ChannelOwnershipTransferRequestRecord<
     <T as storage::Trait>::ChannelId,
-    <T as membership::Trait>::MemberId,
+    <T as common::MembershipTypes>::MemberId,
     <T as ContentActorAuthenticator>::CuratorGroupId,
-<<<<<<< HEAD
-=======
-    <T as StorageOwnership>::DaoId,
->>>>>>> 6c9a0e5f
     BalanceOf<T>,
     <T as frame_system::Trait>::AccountId,
 >;
@@ -1533,7 +1477,7 @@
         ContentActor = ContentActor<
             <T as ContentActorAuthenticator>::CuratorGroupId,
             <T as ContentActorAuthenticator>::CuratorId,
-            <T as membership::Trait>::MemberId,
+            <T as common::MembershipTypes>::MemberId,
         >,
         CuratorGroupId = <T as ContentActorAuthenticator>::CuratorGroupId,
         CuratorId = <T as ContentActorAuthenticator>::CuratorId,
