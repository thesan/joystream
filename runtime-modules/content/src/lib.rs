--- conflicted
+++ resolved
@@ -799,9 +799,6 @@
         }
 
         // extrinsics for channel deletion
-<<<<<<< HEAD
-        #[weight = Module::<T>::delete_channel_weight(storage_buckets_num_witness, num_objects_to_delete)]
-=======
 
         /// <weight>
         ///
@@ -809,12 +806,10 @@
         /// `O (A + B + C)` where:
         /// - `A` is `num_objects_to_delete`
         /// - `B` is `channel_bag_witness.storage_buckets_num`
-        /// - `C` is `channel_bag_witness.distribution_buckets_num`
         /// - DB:
-        ///    - `O(A + B + C)` - from the the generated weights
+        ///    - `O(A + B)` - from the the generated weights
         /// # </weight>
-        #[weight = Module::<T>::delete_channel_weight(channel_bag_witness, num_objects_to_delete)]
->>>>>>> a1dbe6fa
+        #[weight = Module::<T>::delete_channel_weight(storage_buckets_num_witness, num_objects_to_delete)]
         pub fn delete_channel(
             origin,
             actor: ContentActor<T::CuratorGroupId, T::CuratorId, T::MemberId>,
