--- conflicted
+++ resolved
@@ -422,63 +422,16 @@
                 expected_data_size_fee: storage_assets.expected_data_size_fee,
                 expected_dynamic_bag_deletion_prize: params.expected_dynamic_bag_deletion_prize,
                 expected_data_object_deletion_prize: params.expected_data_object_deletion_prize,
+                storage_buckets: params.storage_buckets.clone(),
+                distribution_buckets: params.distribution_buckets.clone(),
             };
 
-<<<<<<< HEAD
-            if Storage::<T>::ensure_bag_exists(&channel_bag_id).is_err() {
-                if let Some(upload_params) = upload_params.clone() {
-                    Storage::<T>::can_create_dynamic_bag_with_objects_constraints(
-                        &DynamicBagIdType::<T::MemberId, T::ChannelId>::Channel(channel_id),
-                        &Some(deletion_prize.clone()),
-                        &upload_params,
-                        &params.storage_buckets,
-                        &params.distribution_buckets,
-                    )?;
-                } else {
-                    Storage::<T>::can_create_dynamic_bag(
-                        &DynamicBagIdType::<T::MemberId, T::ChannelId>::Channel(channel_id),
-                        &Some(deletion_prize.clone()),
-                        &params.storage_buckets,
-                        &params.distribution_buckets,
-                    )?;
-                }
-            }
-
-=======
->>>>>>> 9a7dd7b8
-            //
-            // == MUTATION SAFE ==
-            //
-
-<<<<<<< HEAD
-            if Storage::<T>::ensure_bag_exists(&channel_bag_id).is_err() {
-                if let Some(upload_params) = upload_params.clone() {
-                    Storage::<T>::create_dynamic_bag_with_objects_constraints(
-                        DynamicBagIdType::<T::MemberId, T::ChannelId>::Channel(channel_id),
-                        Some(deletion_prize),
-                        upload_params,
-                        params.storage_buckets.clone(),
-                        params.distribution_buckets.clone(),
-                    )?;
-                    // create_dynamic_bag_with_objects with its can* guard ensures that this invocation succeds
-                } else {
-                    Storage::<T>::create_dynamic_bag(
-                        DynamicBagIdType::<T::MemberId, T::ChannelId>::Channel(channel_id),
-                        Some(deletion_prize),
-                        params.storage_buckets.clone(),
-                        params.distribution_buckets.clone(),
-                    )?;
-                }
-            }
-
-            // this will not fail because can_create_dynamic_bag_with_objects_constraints will check also for successful upload conditions
-            if let Some(params) = upload_params{
-                Storage::<T>::upload_data_objects(params)?;
-            }
-=======
+            //
+            // == MUTATION SAFE ==
+            //
+
             // create channel bag
             Storage::<T>::create_dynamic_bag(bag_creation_params)?;
->>>>>>> 9a7dd7b8
 
             // Only increment next channel id if adding content was successful
             NextChannelId::<T>::mutate(|id| *id += T::ChannelId::one());
@@ -545,6 +498,8 @@
                     .map_or(Default::default(), |assets| assets.expected_data_size_fee),
                 expected_data_object_deletion_prize: params.expected_data_object_deletion_prize,
                 expected_dynamic_bag_deletion_prize: Default::default(),
+                storage_buckets: Default::default(),
+                distribution_buckets: Default::default(),
             };
 
             Storage::<T>::upload_and_delete_data_objects(
@@ -905,6 +860,8 @@
                     .map_or(Default::default(), |assets| assets.expected_data_size_fee),
                 expected_data_object_deletion_prize: params.expected_data_object_deletion_prize,
                 expected_dynamic_bag_deletion_prize: Default::default(),
+                storage_buckets: Default::default(),
+                distribution_buckets: Default::default(),
             };
 
             Storage::<T>::upload_and_delete_data_objects(
@@ -2532,6 +2489,8 @@
             expected_data_size_fee: assets.expected_data_size_fee,
             expected_data_object_deletion_prize,
             expected_dynamic_bag_deletion_prize: Default::default(),
+            storage_buckets: Default::default(),
+            distribution_buckets: Default::default(),
         }
     }
 
