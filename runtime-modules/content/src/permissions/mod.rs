// The following table summarizes the permissions in the content subsystem.
// - Actor role as columns, controller account is Tx sender.
// - operations on a given channel (=channel=) are rows, which are basically the guards to be
//   implemented
// - Entries are conditions to be verified / assertions
//
// |                       | *Lead*                   | *Curator*                | *Member*                | *Collaborator*            |
// |-----------------------+--------------------------+--------------------------+-------------------------+---------------------------|
// | *assets mgmt*         | channel.owner is curator | curator is channel.owner | member is channel.owner | collab in channel.collabs |
// | *censorship mgmt*     | true                     | channel.owner is member  | false                   | false                     |
// | *category mgmt*       | true                     | true                     | false                   | false                     |
// | *collab. set mgmt*    | channel.owner is curator | curator is channel.owner | member is channel.owner | false                     |
// | *reward account mgmt* | channel.owner is curator | curator is channel.owner | member is channel.owner | false                     |
// | *create channel*      | false                    | true                     | true                    | false                     |
// | *delete channel*      | channel.owner is curator | curator is channel.owner | member is channel.owner | false                     |

mod curator_group;

pub use curator_group::*;

pub use crate::errors::*;
use crate::*;
pub use codec::{Codec, Decode, Encode};
use core::fmt::Debug;
use frame_support::{ensure, Parameter};
#[cfg(feature = "std")]
pub use serde::{Deserialize, Serialize};
use sp_arithmetic::traits::BaseArithmetic;
use sp_runtime::traits::{MaybeSerializeDeserialize, Member};

/// Model of authentication manager.
pub trait ContentActorAuthenticator: frame_system::Trait + membership::Trait {
    /// Curator identifier
    type CuratorId: Parameter
        + Member
        + BaseArithmetic
        + Codec
        + Default
        + Copy
        + Clone
        + MaybeSerializeDeserialize
        + Eq
        + PartialEq
        + Ord;

    /// Curator group identifier
    type CuratorGroupId: Parameter
        + Member
        + BaseArithmetic
        + Codec
        + Default
        + Copy
        + Clone
        + MaybeSerializeDeserialize
        + Eq
        + PartialEq
        + Ord;

    /// Authorize actor as lead
    fn is_lead(account_id: &Self::AccountId) -> bool;

    /// Checks if Id represents a worker id in the working group
    fn is_valid_curator_id(curator_id: &Self::CuratorId) -> bool;

    /// Authorize actor as curator
    fn is_curator(curator_id: &Self::CuratorId, account_id: &Self::AccountId) -> bool;

    /// Authorize actor as member
    fn is_member(member_id: &Self::MemberId, account_id: &Self::AccountId) -> bool;

    /// Ensure member id is valid
    fn validate_member_id(member_id: &Self::MemberId) -> bool;
}

pub fn ensure_is_valid_curator_id<T: Trait>(curator_id: &T::CuratorId) -> DispatchResult {
    ensure!(
        T::is_valid_curator_id(curator_id),
        Error::<T>::CuratorIdInvalid
    );
    Ok(())
}

/// Ensure curator authorization performed succesfully
pub fn ensure_curator_auth_success<T: Trait>(
    curator_id: &T::CuratorId,
    account_id: &T::AccountId,
) -> DispatchResult {
    ensure!(
        T::is_curator(curator_id, account_id),
        Error::<T>::CuratorAuthFailed
    );
    Ok(())
}

/// Ensure member authorization performed succesfully
pub fn ensure_member_auth_success<T: Trait>(
    account_id: &T::AccountId,
    member_id: &T::MemberId,
) -> DispatchResult {
    ensure!(
        T::is_member(member_id, account_id),
        Error::<T>::MemberAuthFailed
    );
    Ok(())
}

/// Ensure lead authorization performed succesfully
pub fn ensure_lead_auth_success<T: Trait>(account_id: &T::AccountId) -> DispatchResult {
    ensure!(T::is_lead(account_id), Error::<T>::LeadAuthFailed);
    Ok(())
}

/// Ensure actor is authorized to create a channel
pub fn ensure_actor_authorized_to_create_channel<T: Trait>(
    sender: &T::AccountId,
    actor: &ContentActor<T::CuratorGroupId, T::CuratorId, T::MemberId>,
) -> DispatchResult {
    match actor {
<<<<<<< HEAD
        // Lead should use their member or curator role to create or update channel assets.
        ContentActor::Lead => Err(Error::<T>::ActorNotAuthorized.into()),
=======
>>>>>>> f5e93a62
        ContentActor::Curator(curator_group_id, curator_id) => {
            // Authorize curator, performing all checks to ensure curator can act
            CuratorGroup::<T>::perform_curator_in_group_auth(curator_id, curator_group_id, &sender)
        }
        ContentActor::Member(member_id) => ensure_member_auth_success::<T>(sender, member_id),
        // Lead & collaborators should use their member or curator role to create channels.
        _ => Err(Error::<T>::ActorCannotOwnChannel.into()),
    }
}

/// Ensure actor is authorized to delete channel
pub fn ensure_actor_authorized_to_delete_channel<T: Trait>(
    sender: &T::AccountId,
    actor: &ContentActor<T::CuratorGroupId, T::CuratorId, T::MemberId>,
    channel_owner: &ChannelOwner<T::MemberId, T::CuratorGroupId>,
) -> DispatchResult {
    match actor {
        ContentActor::Lead => {
            // ensure lead is valid
            ensure_lead_auth_success::<T>(sender)?;
            // ensure curator
            ensure_channel_is_owned_by_curators::<T>(channel_owner)?;
            Ok(())
        }
        ContentActor::Curator(curator_group_id, curator_id) => {
            // ensure curator group is valid
            CuratorGroup::<T>::perform_curator_in_group_auth(
                curator_id,
                curator_group_id,
                &sender,
            )?;
            // ensure group is channel owner
            ensure_curator_group_is_channel_owner::<T>(channel_owner, curator_group_id)?;
            Ok(())
        }
        ContentActor::Member(member_id) => {
            // ensure valid member
            ensure_member_auth_success::<T>(&sender, member_id)?;
            // ensure member is channel owner
            ensure_member_is_channel_owner::<T>(channel_owner, member_id)?;
            Ok(())
        }
        // collaborators should use their member or curator role to delete channel
        _ => Err(Error::<T>::ActorNotAuthorized.into()),
    }
}

/// Ensure actor is authorized to manage collaborator set for a channel
pub fn ensure_actor_can_manage_collaborators<T: Trait>(
    sender: &T::AccountId,
    channel_owner: &ChannelOwner<T::MemberId, T::CuratorGroupId>,
    actor: &ContentActor<T::CuratorGroupId, T::CuratorId, T::MemberId>,
) -> DispatchResult {
<<<<<<< HEAD
    let sender = ensure_signed(origin)?;
    // Only owner of a channel can update and delete channel assets.
    // Lead can update and delete curator group owned channel assets.
    match actor {
        ContentActor::Lead => {
            ensure_lead_auth_success::<T>(&sender)?;
            if let ChannelOwner::CuratorGroup(_) = owner {
                Ok(())
            } else {
                Err(Error::<T>::ActorNotAuthorized.into())
            }
        }
        ContentActor::Curator(curator_group_id, curator_id) => {
            // Authorize curator, performing all checks to ensure curator can act
=======
    match actor {
        ContentActor::Lead => {
            // ensure lead is valid
            ensure_lead_auth_success::<T>(sender)?;
            // ensure curator
            ensure_channel_is_owned_by_curators::<T>(channel_owner)?;
            Ok(())
        }
        ContentActor::Curator(curator_group_id, curator_id) => {
            // ensure curator group is valid
>>>>>>> f5e93a62
            CuratorGroup::<T>::perform_curator_in_group_auth(
                curator_id,
                curator_group_id,
                &sender,
            )?;
            // ensure group is channel owner
            ensure_curator_group_is_channel_owner::<T>(channel_owner, curator_group_id)?;
            Ok(())
        }
        ContentActor::Member(member_id) => {
<<<<<<< HEAD
            ensure_member_auth_success::<T>(member_id, &sender)?;
=======
            // ensure valid member
            ensure_member_auth_success::<T>(&sender, member_id)?;
            // ensure member is channel owner
            ensure_member_is_channel_owner::<T>(channel_owner, member_id)?;
            Ok(())
        }
        // Collaborators should use their member or curator role in order to update reward account.
        ContentActor::Collaborator(_) => Err(Error::<T>::ActorNotAuthorized.into()),
    }
}

/// Ensure actor is authorized to manage reward account for a channel
pub fn ensure_actor_can_manage_reward_account<T: Trait>(
    sender: &T::AccountId,
    channel_owner: &ChannelOwner<T::MemberId, T::CuratorGroupId>,
    actor: &ContentActor<T::CuratorGroupId, T::CuratorId, T::MemberId>,
) -> DispatchResult {
    match actor {
        ContentActor::Lead => {
            // ensure lead is valid
            ensure_lead_auth_success::<T>(sender)?;
            // ensure curator
            ensure_channel_is_owned_by_curators::<T>(channel_owner)?;
            Ok(())
        }
        ContentActor::Curator(curator_group_id, curator_id) => {
            // ensure curator group is valid
            CuratorGroup::<T>::perform_curator_in_group_auth(
                curator_id,
                curator_group_id,
                &sender,
            )?;
            // ensure group is channel owner
            ensure_curator_group_is_channel_owner::<T>(channel_owner, curator_group_id)?;
            Ok(())
        }
        ContentActor::Member(member_id) => {
            // ensure valid member
            ensure_member_auth_success::<T>(&sender, member_id)?;
            // ensure member is channel owner
            ensure_member_is_channel_owner::<T>(channel_owner, member_id)?;
            Ok(())
        }
        // collaborators should use their member or curator role in order to update reward account.
        _ => Err(Error::<T>::ActorNotAuthorized.into()),
    }
}
>>>>>>> f5e93a62

/// Ensure actor is authorized to manage channel assets, video also qualify as assets
pub fn ensure_actor_authorized_to_update_channel_assets<T: Trait>(
    sender: &T::AccountId,
    actor: &ContentActor<T::CuratorGroupId, T::CuratorId, T::MemberId>,
    channel: &Channel<T>,
) -> DispatchResult {
    // Only owner of a channel can update and delete channel assets.
    // Lead can update and delete curator group owned channel assets.
    match actor {
        ContentActor::Lead => {
            // ensure lead is valid
            ensure_lead_auth_success::<T>(sender)?;
            // ensure curator
            ensure_channel_is_owned_by_curators::<T>(&channel.owner)?;
            Ok(())
        }
        ContentActor::Curator(curator_group_id, curator_id) => {
            // ensure curator group is valid
            CuratorGroup::<T>::perform_curator_in_group_auth(curator_id, curator_group_id, sender)?;
            // ensure group is channel owner
            ensure_curator_group_is_channel_owner::<T>(&channel.owner, curator_group_id)?;
            Ok(())
        }
        ContentActor::Member(member_id) => {
            // ensure valid member
            ensure_member_auth_success::<T>(sender, member_id)?;
            // ensure member is channel owner
            ensure_member_is_channel_owner::<T>(&channel.owner, member_id)?;
            Ok(())
        }
        ContentActor::Collaborator(member_id) => {
            ensure!(
                channel.collaborators.contains(member_id),
                Error::<T>::ActorNotAuthorized
            );
            Ok(())
        }
    }
}

<<<<<<< HEAD
/// Enure actor can manage nft
pub fn ensure_actor_authorized_to_manage_nft<T: Trait>(
    origin: T::Origin,
    actor: &ContentActor<T::CuratorGroupId, T::CuratorId, T::MemberId>,
    nft_owner: &NFTOwner<T::MemberId>,
    in_channel: T::ChannelId,
) -> DispatchResult {
    let sender = ensure_signed(origin)?;

    if let NFTOwner::Member(member_id) = nft_owner {
        ensure_member_auth_success::<T>(member_id, &sender)?;

        ensure!(
            *actor == ContentActor::Member(*member_id),
            Error::<T>::ActorNotAuthorized
        );
    } else {
        // Ensure curator group is the channel owner.
        let channel_owner = Module::<T>::ensure_channel_exists(&in_channel)?.owner;

        match actor {
            ContentActor::Lead => {
                ensure_lead_auth_success::<T>(&sender)?;
                if let ChannelOwner::CuratorGroup(_) = channel_owner {
                    return Ok(());
                } else {
                    return Err(Error::<T>::ActorNotAuthorized.into());
                }
            }
            ContentActor::Curator(curator_group_id, curator_id) => {
                // Authorize curator, performing all checks to ensure curator can act
                CuratorGroup::<T>::perform_curator_in_group_auth(
                    curator_id,
                    curator_group_id,
                    &sender,
                )?;

                // Ensure curator group is the channel owner.
                ensure!(
                    channel_owner == ChannelOwner::CuratorGroup(*curator_group_id),
                    Error::<T>::ActorNotAuthorized
                );
            }
            ContentActor::Member(member_id) => {
                ensure_member_auth_success::<T>(member_id, &sender)?;

                // Ensure the member is the channel owner.
                ensure!(
                    channel_owner == ChannelOwner::Member(*member_id),
                    Error::<T>::ActorNotAuthorized
                );
            }
        }
    }
    Ok(())
}

// Enure actor can update or delete channels and videos
=======
/// Ensure channel is owned by some curators
pub fn ensure_channel_is_owned_by_curators<T: Trait>(
    channel_owner: &ChannelOwner<T::MemberId, T::CuratorGroupId>,
) -> DispatchResult {
    match channel_owner {
        ChannelOwner::CuratorGroup(_) => Ok(()),
        _ => Err(Error::<T>::ActorNotAuthorized.into()),
    }
}

/// Ensure specified valid curator group is channel owner
pub fn ensure_curator_group_is_channel_owner<T: Trait>(
    channel_owner: &ChannelOwner<T::MemberId, T::CuratorGroupId>,
    group_id: &T::CuratorGroupId,
) -> DispatchResult {
    // Ensure curator group is channel owner
    ensure!(
        *channel_owner == ChannelOwner::CuratorGroup(*group_id),
        Error::<T>::ActorNotAuthorized
    );
    Ok(())
}

/// Ensure specified valid member is channel owner
pub fn ensure_member_is_channel_owner<T: Trait>(
    channel_owner: &ChannelOwner<T::MemberId, T::CuratorGroupId>,
    member_id: &T::MemberId,
) -> DispatchResult {
    // Ensure member is channel owner.
    ensure!(
        *channel_owner == ChannelOwner::Member(*member_id),
        Error::<T>::ActorNotAuthorized
    );
    Ok(())
}

/// Ensure actor can set featured videos
>>>>>>> f5e93a62
pub fn ensure_actor_authorized_to_set_featured_videos<T: Trait>(
    origin: T::Origin,
    actor: &ContentActor<T::CuratorGroupId, T::CuratorId, T::MemberId>,
) -> DispatchResult {
    // Only Lead authorized to set featured videos
    if let ContentActor::Lead = actor {
        let sender = ensure_signed(origin)?;
        ensure_lead_auth_success::<T>(&sender)
    } else {
        Err(Error::<T>::ActorNotAuthorized.into())
    }
}

/// Ensure actor can censor
pub fn ensure_actor_authorized_to_censor<T: Trait>(
    origin: T::Origin,
    actor: &ContentActor<T::CuratorGroupId, T::CuratorId, T::MemberId>,
    owner: &ChannelOwner<T::MemberId, T::CuratorGroupId>,
) -> DispatchResult {
    // Only lead and curators can censor channels and videos
    // Only lead can censor curator group owned channels and videos
    match actor {
        ContentActor::Lead => {
            let sender = ensure_signed(origin)?;
            ensure_lead_auth_success::<T>(&sender)
        }
        ContentActor::Curator(curator_group_id, curator_id) => {
            let sender = ensure_signed(origin)?;

            // Authorize curator, performing all checks to ensure curator can act
            CuratorGroup::<T>::perform_curator_in_group_auth(
                curator_id,
                curator_group_id,
                &sender,
            )?;

            // Curators cannot censor curator group channels
            if let ChannelOwner::CuratorGroup(_) = owner {
                Err(Error::<T>::CannotCensoreCuratorGroupOwnedChannels.into())
            } else {
                Ok(())
            }
        }
        _ => {
            // Members & collaborators cannot censore channels!
            Err(Error::<T>::ActorNotAuthorized.into())
        }
    }
}

/// Ensure actor can manage categories
pub fn ensure_actor_authorized_to_manage_categories<T: Trait>(
    origin: T::Origin,
    actor: &ContentActor<T::CuratorGroupId, T::CuratorId, T::MemberId>,
) -> DispatchResult {
    // Only lead and curators can manage categories
    match actor {
        ContentActor::Lead => {
            let sender = ensure_signed(origin)?;
            ensure_lead_auth_success::<T>(&sender)
        }
        ContentActor::Curator(curator_group_id, curator_id) => {
            let sender = ensure_signed(origin)?;

            // Authorize curator, performing all checks to ensure curator can act
            CuratorGroup::<T>::perform_curator_in_group_auth(curator_id, curator_group_id, &sender)
        }
        _ => {
            // Members & collaborators cannot manage categories!
            Err(Error::<T>::ActorNotAuthorized.into())
        }
    }
}

/// Enum, representing all possible `Actor`s
#[cfg_attr(feature = "std", derive(Serialize, Deserialize))]
#[derive(Encode, Decode, Eq, PartialEq, Clone, Copy, Debug)]
pub enum ContentActor<
    CuratorGroupId: Default + Clone + Copy,
    CuratorId: Default + Clone + Copy,
    MemberId: Default + Clone + Copy,
> {
    Curator(CuratorGroupId, CuratorId),
    Member(MemberId),
    Lead,
    Collaborator(MemberId),
}

impl<
        CuratorGroupId: Default + Clone + Copy,
        CuratorId: Default + Clone + Copy,
        MemberId: Default + Clone + Copy,
    > Default for ContentActor<CuratorGroupId, CuratorId, MemberId>
{
    fn default() -> Self {
        Self::Lead
    }
}<|MERGE_RESOLUTION|>--- conflicted
+++ resolved
@@ -116,11 +116,9 @@
     actor: &ContentActor<T::CuratorGroupId, T::CuratorId, T::MemberId>,
 ) -> DispatchResult {
     match actor {
-<<<<<<< HEAD
         // Lead should use their member or curator role to create or update channel assets.
         ContentActor::Lead => Err(Error::<T>::ActorNotAuthorized.into()),
-=======
->>>>>>> f5e93a62
+
         ContentActor::Curator(curator_group_id, curator_id) => {
             // Authorize curator, performing all checks to ensure curator can act
             CuratorGroup::<T>::perform_curator_in_group_auth(curator_id, curator_group_id, &sender)
@@ -174,63 +172,6 @@
     channel_owner: &ChannelOwner<T::MemberId, T::CuratorGroupId>,
     actor: &ContentActor<T::CuratorGroupId, T::CuratorId, T::MemberId>,
 ) -> DispatchResult {
-<<<<<<< HEAD
-    let sender = ensure_signed(origin)?;
-    // Only owner of a channel can update and delete channel assets.
-    // Lead can update and delete curator group owned channel assets.
-    match actor {
-        ContentActor::Lead => {
-            ensure_lead_auth_success::<T>(&sender)?;
-            if let ChannelOwner::CuratorGroup(_) = owner {
-                Ok(())
-            } else {
-                Err(Error::<T>::ActorNotAuthorized.into())
-            }
-        }
-        ContentActor::Curator(curator_group_id, curator_id) => {
-            // Authorize curator, performing all checks to ensure curator can act
-=======
-    match actor {
-        ContentActor::Lead => {
-            // ensure lead is valid
-            ensure_lead_auth_success::<T>(sender)?;
-            // ensure curator
-            ensure_channel_is_owned_by_curators::<T>(channel_owner)?;
-            Ok(())
-        }
-        ContentActor::Curator(curator_group_id, curator_id) => {
-            // ensure curator group is valid
->>>>>>> f5e93a62
-            CuratorGroup::<T>::perform_curator_in_group_auth(
-                curator_id,
-                curator_group_id,
-                &sender,
-            )?;
-            // ensure group is channel owner
-            ensure_curator_group_is_channel_owner::<T>(channel_owner, curator_group_id)?;
-            Ok(())
-        }
-        ContentActor::Member(member_id) => {
-<<<<<<< HEAD
-            ensure_member_auth_success::<T>(member_id, &sender)?;
-=======
-            // ensure valid member
-            ensure_member_auth_success::<T>(&sender, member_id)?;
-            // ensure member is channel owner
-            ensure_member_is_channel_owner::<T>(channel_owner, member_id)?;
-            Ok(())
-        }
-        // Collaborators should use their member or curator role in order to update reward account.
-        ContentActor::Collaborator(_) => Err(Error::<T>::ActorNotAuthorized.into()),
-    }
-}
-
-/// Ensure actor is authorized to manage reward account for a channel
-pub fn ensure_actor_can_manage_reward_account<T: Trait>(
-    sender: &T::AccountId,
-    channel_owner: &ChannelOwner<T::MemberId, T::CuratorGroupId>,
-    actor: &ContentActor<T::CuratorGroupId, T::CuratorId, T::MemberId>,
-) -> DispatchResult {
     match actor {
         ContentActor::Lead => {
             // ensure lead is valid
@@ -257,11 +198,47 @@
             ensure_member_is_channel_owner::<T>(channel_owner, member_id)?;
             Ok(())
         }
+        // Collaborators should use their member or curator role in order to update reward account.
+        ContentActor::Collaborator(_) => Err(Error::<T>::ActorNotAuthorized.into()),
+    }
+}
+
+/// Ensure actor is authorized to manage reward account for a channel
+pub fn ensure_actor_can_manage_reward_account<T: Trait>(
+    sender: &T::AccountId,
+    channel_owner: &ChannelOwner<T::MemberId, T::CuratorGroupId>,
+    actor: &ContentActor<T::CuratorGroupId, T::CuratorId, T::MemberId>,
+) -> DispatchResult {
+    match actor {
+        ContentActor::Lead => {
+            // ensure lead is valid
+            ensure_lead_auth_success::<T>(sender)?;
+            // ensure curator
+            ensure_channel_is_owned_by_curators::<T>(channel_owner)?;
+            Ok(())
+        }
+        ContentActor::Curator(curator_group_id, curator_id) => {
+            // ensure curator group is valid
+            CuratorGroup::<T>::perform_curator_in_group_auth(
+                curator_id,
+                curator_group_id,
+                &sender,
+            )?;
+            // ensure group is channel owner
+            ensure_curator_group_is_channel_owner::<T>(channel_owner, curator_group_id)?;
+            Ok(())
+        }
+        ContentActor::Member(member_id) => {
+            // ensure valid member
+            ensure_member_auth_success::<T>(&sender, member_id)?;
+            // ensure member is channel owner
+            ensure_member_is_channel_owner::<T>(channel_owner, member_id)?;
+            Ok(())
+        }
         // collaborators should use their member or curator role in order to update reward account.
         _ => Err(Error::<T>::ActorNotAuthorized.into()),
     }
 }
->>>>>>> f5e93a62
 
 /// Ensure actor is authorized to manage channel assets, video also qualify as assets
 pub fn ensure_actor_authorized_to_update_channel_assets<T: Trait>(
@@ -303,7 +280,6 @@
     }
 }
 
-<<<<<<< HEAD
 /// Enure actor can manage nft
 pub fn ensure_actor_authorized_to_manage_nft<T: Trait>(
     origin: T::Origin,
@@ -314,7 +290,7 @@
     let sender = ensure_signed(origin)?;
 
     if let NFTOwner::Member(member_id) = nft_owner {
-        ensure_member_auth_success::<T>(member_id, &sender)?;
+        ensure_member_auth_success::<T>(&sender, member_id)?;
 
         ensure!(
             *actor == ContentActor::Member(*member_id),
@@ -348,7 +324,7 @@
                 );
             }
             ContentActor::Member(member_id) => {
-                ensure_member_auth_success::<T>(member_id, &sender)?;
+                ensure_member_auth_success::<T>(&sender, member_id)?;
 
                 // Ensure the member is the channel owner.
                 ensure!(
@@ -356,13 +332,14 @@
                     Error::<T>::ActorNotAuthorized
                 );
             }
-        }
-    }
-    Ok(())
-}
-
-// Enure actor can update or delete channels and videos
-=======
+            // TODO: is this right? Collaborator case was copied from other `ensure*` check during Giza->NFT branch merge
+            // Collaborators should use their member or curator role in order to manage NFTs.
+            ContentActor::Collaborator(_) => return Err(Error::<T>::ActorNotAuthorized.into()),
+        }
+    }
+    Ok(())
+}
+
 /// Ensure channel is owned by some curators
 pub fn ensure_channel_is_owned_by_curators<T: Trait>(
     channel_owner: &ChannelOwner<T::MemberId, T::CuratorGroupId>,
@@ -400,7 +377,6 @@
 }
 
 /// Ensure actor can set featured videos
->>>>>>> f5e93a62
 pub fn ensure_actor_authorized_to_set_featured_videos<T: Trait>(
     origin: T::Origin,
     actor: &ContentActor<T::CuratorGroupId, T::CuratorId, T::MemberId>,
