--- conflicted
+++ resolved
@@ -229,24 +229,41 @@
     }
 }
 
-<<<<<<< HEAD
 // ensure member id is in the channel collaborator set
 pub fn ensure_member_is_collaborator<T: Trait>(
     member_id: &T::MemberId,
     channel: &Channel<T>,
-=======
-/// Enure actor can manage nft
+) -> DispatchResult {
+    ensure!(
+        channel.collaborators.contains(member_id),
+        Error::<T>::ActorNotAuthorized
+    );
+    Ok(())
+}
+
+// Ensure actor can update channels and videos in the channel
+pub fn ensure_actor_is_channel_owner<T: Trait>(
+    actor: &ContentActor<T::CuratorGroupId, T::CuratorId, T::MemberId>,
+    owner: &ChannelOwner<T::MemberId, T::CuratorGroupId>,
+) -> DispatchResult {
+    let resulting_owner = actor_to_channel_owner::<T>(actor)?;
+    ensure!(resulting_owner == *owner, Error::<T>::ActorNotAuthorized);
+    Ok(())
+}
+
+/// SET FEATURED VIDEOS & CATEGORIES MANAGEMENT PERMISSION
+
+/// Ensure actor can manage nft
 pub fn ensure_actor_authorized_to_manage_nft<T: Trait>(
     origin: T::Origin,
     actor: &ContentActor<T::CuratorGroupId, T::CuratorId, T::MemberId>,
-    nft_owner: &NFTOwner<T::MemberId>,
+    nft_owner: &NftOwner<T::MemberId>,
     in_channel: T::ChannelId,
 ) -> DispatchResult {
     let sender = ensure_signed(origin)?;
-
-    if let NFTOwner::Member(member_id) = nft_owner {
-        ensure_member_auth_success::<T>(&sender, member_id)?;
-
+    ensure_actor_auth_success::<T>(&sender, actor)?;
+
+    if let NftOwner::Member(member_id) = nft_owner {
         ensure!(
             *actor == ContentActor::Member(*member_id),
             Error::<T>::ActorNotAuthorized
@@ -264,6 +281,7 @@
                     return Err(Error::<T>::ActorNotAuthorized.into());
                 }
             }
+
             ContentActor::Curator(curator_group_id, curator_id) => {
                 // Authorize curator, performing all checks to ensure curator can act
                 CuratorGroup::<T>::perform_curator_in_group_auth(
@@ -281,90 +299,6 @@
             ContentActor::Member(member_id) => {
                 ensure_member_auth_success::<T>(&sender, member_id)?;
 
-                // Ensure the member is the channel owner.
-                ensure!(
-                    channel_owner == ChannelOwner::Member(*member_id),
-                    Error::<T>::ActorNotAuthorized
-                );
-            }
-            // TODO: is this right? Collaborator case was copied from other `ensure*` check during Giza->NFT branch merge
-            // Collaborators should use their member or curator role in order to manage NFTs.
-            ContentActor::Collaborator(_) => return Err(Error::<T>::ActorNotAuthorized.into()),
-        }
-    }
-    Ok(())
-}
-
-/// Ensure channel is owned by some curators
-pub fn ensure_channel_is_owned_by_curators<T: Trait>(
-    channel_owner: &ChannelOwner<T::MemberId, T::CuratorGroupId>,
-) -> DispatchResult {
-    match channel_owner {
-        ChannelOwner::CuratorGroup(_) => Ok(()),
-        _ => Err(Error::<T>::ActorNotAuthorized.into()),
-    }
-}
-
-/// Ensure specified valid curator group is channel owner
-pub fn ensure_curator_group_is_channel_owner<T: Trait>(
-    channel_owner: &ChannelOwner<T::MemberId, T::CuratorGroupId>,
-    group_id: &T::CuratorGroupId,
->>>>>>> cef9ebfd
-) -> DispatchResult {
-    ensure!(
-        channel.collaborators.contains(member_id),
-        Error::<T>::ActorNotAuthorized
-    );
-    Ok(())
-}
-
-// Ensure actor can update channels and videos in the channel
-pub fn ensure_actor_is_channel_owner<T: Trait>(
-    actor: &ContentActor<T::CuratorGroupId, T::CuratorId, T::MemberId>,
-    owner: &ChannelOwner<T::MemberId, T::CuratorGroupId>,
-) -> DispatchResult {
-    let resulting_owner = actor_to_channel_owner::<T>(actor)?;
-    ensure!(resulting_owner == *owner, Error::<T>::ActorNotAuthorized);
-    Ok(())
-}
-
-/// SET FEATURED VIDEOS & CATEGORIES MANAGEMENT PERMISSION
-
-/// Ensure actor can manage nft
-pub fn ensure_actor_authorized_to_manage_nft<T: Trait>(
-    origin: T::Origin,
-    actor: &ContentActor<T::CuratorGroupId, T::CuratorId, T::MemberId>,
-    nft_owner: &NftOwner<T::MemberId>,
-    in_channel: T::ChannelId,
-) -> DispatchResult {
-    let sender = ensure_signed(origin)?;
-    ensure_actor_auth_success::<T>(&sender, actor)?;
-
-    if let NftOwner::Member(member_id) = nft_owner {
-        ensure!(
-            *actor == ContentActor::Member(*member_id),
-            Error::<T>::ActorNotAuthorized
-        );
-    } else {
-        // Ensure curator group is the channel owner.
-        let channel_owner = Module::<T>::ensure_channel_validity(&in_channel)?.owner;
-
-        match actor {
-            ContentActor::Lead => {
-                if let ChannelOwner::CuratorGroup(_) = channel_owner {
-                    return Ok(());
-                } else {
-                    return Err(Error::<T>::ActorNotAuthorized.into());
-                }
-            }
-            ContentActor::Curator(curator_group_id, _) => {
-                // Ensure curator group is the channel owner.
-                ensure!(
-                    channel_owner == ChannelOwner::CuratorGroup(*curator_group_id),
-                    Error::<T>::ActorNotAuthorized
-                );
-            }
-            ContentActor::Member(member_id) => {
                 // Ensure the member is the channel owner.
                 ensure!(
                     channel_owner == ChannelOwner::Member(*member_id),
