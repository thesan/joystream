--- conflicted
+++ resolved
@@ -8,13 +8,9 @@
         ChannelActionPermission, ChannelAgentPermissions, ChannelCreationParameters, ChannelOwner,
         StorageAssets, VideoCreationParameters,
     },
-<<<<<<< HEAD
     Config, ContentActor, ContentModerationAction, InitTransactionalStatus,
-    ModerationPermissionsByLevel, Module as Pallet, NextVideoId, NftIssuanceParameters,
-=======
-    Config, ContentModerationAction, InitTransferParametersOf, ModerationPermissionsByLevel,
-    Module as Pallet,
->>>>>>> a1dbe6fa
+    InitTransferParametersOf, ModerationPermissionsByLevel, Module as Pallet, NextVideoId,
+    NftIssuanceParameters,
 };
 use balances::Pallet as Balances;
 use common::MembershipTypes;
@@ -716,15 +712,11 @@
     CHANNEL_AGENT_PERMISSIONS.iter().cloned().collect()
 }
 
-<<<<<<< HEAD
 fn worst_case_pausable_channel_feature() -> BTreeSet<PausableChannelFeature> {
     CONTENT_PAUSABLE_CHANNEL_FEATURE.iter().cloned().collect()
 }
 
-fn worst_case_scenario_collaborators<T: Config>(
-=======
 fn worst_case_scenario_collaborators<T: RuntimeConfig>(
->>>>>>> a1dbe6fa
     start_id: u32,
     num: u32,
 ) -> BTreeMap<T::MemberId, ChannelAgentPermissions>
@@ -908,11 +900,6 @@
     ))
 }
 
-<<<<<<< HEAD
-fn setup_video<T>(
-    origin: T::Origin,
-    actor: ContentActor<T::CuratorGroupId, T::CuratorId, T::MemberId>,
-=======
 #[allow(clippy::type_complexity)]
 fn setup_worst_case_scenario_curator_channel_all_max<T>(
     with_transfer: bool,
@@ -965,8 +952,9 @@
     Ok(new_group_id)
 }
 
-fn channel_bag_witness<T: Config>(
->>>>>>> a1dbe6fa
+fn setup_video<T>(
+    origin: T::Origin,
+    actor: ContentActor<T::CuratorGroupId, T::CuratorId, T::MemberId>,
     channel_id: T::ChannelId,
     assets_num: u32,
     issue_nft: bool,
