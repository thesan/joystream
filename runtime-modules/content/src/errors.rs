--- conflicted
+++ resolved
@@ -64,10 +64,9 @@
         /// Curators can only censor non-curator group owned channels
         CannotCensoreCuratorGroupOwnedChannels,
 
-<<<<<<< HEAD
         /// Actor not channel owner
         ActorNotChannelOwner,
-=======
+
         /// No assets to be removed have been specified
         NoAssetsSpecified,
 
@@ -80,6 +79,5 @@
         /// Channel Contains Assets
         ChannelContainsAssets,
 
->>>>>>> b1f2f3d8
     }
 }