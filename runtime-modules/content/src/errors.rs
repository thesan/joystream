use crate::*;
use frame_support::decl_error;

decl_error! {
    /// Content directory errors
    pub enum Error for Module<T: Trait> {
        /// Feature Not Implemented
        FeatureNotImplemented,

        // Curator Management Errors
        // -------------------------

        /// Curator under provided curator id is not a member of curaror group under given id
        CuratorIsNotAMemberOfGivenCuratorGroup,

        /// Curator under provided curator id is already a member of curaror group under given id
        CuratorIsAlreadyAMemberOfGivenCuratorGroup,

        /// Given curator group does not exist
        CuratorGroupDoesNotExist,

        /// Max number of curators per group limit reached
        CuratorsPerGroupLimitReached,

        /// Curator group is not active
        CuratorGroupIsNotActive,

        /// Curator id is not a worker id in content working group
        CuratorIdInvalid,

        // Authentication Errors
        // ---------------------

        /// Lead authentication failed
        LeadAuthFailed,

        /// Member authentication failed
        MemberAuthFailed,

        /// Curator authentication failed
        CuratorAuthFailed,

        /// Expected root or signed origin
        BadOrigin,

        /// Operation cannot be perfomed with this Actor
        ActorNotAuthorized,

        /// A Channel or Video Category does not exist.
        CategoryDoesNotExist,

        /// Channel does not exist
        ChannelDoesNotExist,

        /// Video does not exist
        VideoDoesNotExist,

        /// Vfdeo in season can`t be removed (because order is important)
        VideoInSeason,

        /// Actor cannot authorize as lead for given extrinsic
        ActorCannotBeLead,

        /// Actor cannot Own channel
        ActorCannotOwnChannel,

        // Auction Errors
        // ---------------------

        /// Nft for given video id already exists
        NftAlreadyExists,

        /// Nft for given video id does not exist
        NftDoesNotExist,

        /// Overflow or underflow error happened
        OverflowOrUnderflowHappened,

        /// Given origin does not own nft
        DoesNotOwnNft,

        /// Royalty Upper Bound Exceeded
        RoyaltyUpperBoundExceeded,

        /// Royalty Lower Bound Exceeded
        RoyaltyLowerBoundExceeded,

        /// Auction duration upper bound exceeded
        AuctionDurationUpperBoundExceeded,

        /// Auction duration lower bound exceeded
        AuctionDurationLowerBoundExceeded,

        /// Auction extension period upper bound exceeded
        ExtensionPeriodUpperBoundExceeded,

        /// Auction extension period lower bound exceeded
        ExtensionPeriodLowerBoundExceeded,

        /// Bid lock duration upper bound exceeded
        BidLockDurationUpperBoundExceeded,

        /// Bid lock duration lower bound exceeded
        BidLockDurationLowerBoundExceeded,

        /// Starting price upper bound exceeded
        StartingPriceUpperBoundExceeded,

        /// Starting price lower bound exceeded
        StartingPriceLowerBoundExceeded,

        /// Auction bid step upper bound exceeded
        AuctionBidStepUpperBoundExceeded,

        /// Auction bid step lower bound exceeded
        AuctionBidStepLowerBoundExceeded,

        /// Insufficient balance
        InsufficientBalance,

        /// Minimal auction bid step constraint violated.
        BidStepConstraintViolated,

        /// Commit verification for bid amount
        InvalidBidAmountSpecified,

        /// Auction starting price constraint violated.
        StartingPriceConstraintViolated,

        /// Already active auction cannot be cancelled
        ActionHasBidsAlready,

        /// Can not create auction for Nft, if auction have been already started or nft is locked for the transfer
        NftIsNotIdle,

        /// No pending offers for given Nft
        PendingOfferDoesNotExist,

        /// Creator royalty requires reward account to be set.
        RewardAccountIsNotSet,

        /// Actor is not a last bidder
        ActorIsNotBidder,

        /// Auction cannot be completed
        AuctionCannotBeCompleted,

        /// Auction does not have bids
        BidDoesNotExist,

        /// Selected Bid is for past open auction
        BidIsForPastAuction,

        /// Auction starts at lower bound exceeded
        StartsAtLowerBoundExceeded,

        /// Auction starts at upper bound exceeded
        StartsAtUpperBoundExceeded,

        /// Auction did not started
        AuctionDidNotStart,

        /// Nft is not in auction state
        NotInAuctionState,

        /// Member is not allowed to participate in auction
        MemberIsNotAllowedToParticipate,

        /// Member profile not found
        MemberProfileNotFound,

        /// Given video nft is not in buy now state
        NftNotInBuyNowState,

        /// Invalid Buy Now price commit provided
        InvalidBuyNowPriceProvided,

        /// Auction type is not `Open`
        IsNotOpenAuctionType,

        /// Auction type is not `English`
        IsNotEnglishAuctionType,

        /// Bid lock duration is not expired
        BidLockDurationIsNotExpired,

        /// Nft auction is already expired
        NftAuctionIsAlreadyExpired,

        /// Auction buy now is less then starting price
        BuyNowIsLessThenStartingPrice,

        /// Max auction whitelist length upper bound exceeded
        MaxAuctionWhiteListLengthUpperBoundExceeded,

        /// Auction whitelist has only one member
        WhitelistHasOnlyOneMember,

        /// Extension period is greater then auction duration
        ExtensionPeriodIsGreaterThenAuctionDuration,

        /// No assets to be removed have been specified
        NoAssetsSpecified,

        /// Channel assets feasibility
        InvalidAssetsProvided,

        /// Channel Contains Video
        ChannelContainsVideos,

        /// Channel Contains Assets
        ChannelContainsAssets,

        /// Bag Size specified is not valid
        InvalidBagSizeSpecified,

        /// Migration not done yet
        MigrationNotFinished,

        /// Partecipant is not a member
        ReplyDoesNotExist,

        /// Insufficient balance
        UnsufficientBalance,

        /// Insufficient treasury balance
        InsufficientTreasuryBalance,

        /// Invalid member id  specified
        InvalidMemberProvided,

        /// Actor is not A Member
        ActorNotAMember,

        /// Payment Proof verification failed
        PaymentProofVerificationFailed,

        /// Channel cashout amount is too high to be claimed
        CashoutAmountExceedsMaximumAmount,

        /// Channel cashout amount is too low to be claimed
        CashoutAmountBelowMinimumAmount,

        /// An attempt to withdraw funds from channel account failed, because the specified amount
        /// exceeds the account's balance minus ExistantialDeposit
        WithdrawFromChannelAmountExceedsBalanceMinusExistentialDeposit,
        /// An attempt to withdraw funds from channel account failed, because the specified amount
        /// is zero
        WithdrawFromChannelAmountIsZero,

        /// Channel cashouts are currently disabled
        ChannelCashoutsDisabled,

        /// New values for min_cashout_allowed/max_cashout_allowed are invalid
        /// min_cashout_allowed cannot exceed max_cashout_allowed
        MinCashoutAllowedExceedsMaxCashoutAllowed,

        /// Insufficient council budget to cover channel reward claim
        InsufficientCouncilBudget,

        // Creator Tokens
        // ---------------------

        /// Creator token was already issued for this channel
        CreatorTokenAlreadyIssued,

        /// Creator token wasn't issued for this channel
        CreatorTokenNotIssued,

        /// Member id could not be derived from the provided ContentActor context
        MemberIdCouldNotBeDerivedFromActor,

        /// Cannot directly withdraw funds from a channel account when the channel has
        /// a creator token issued
        CannotWithdrawFromChannelWithCreatorTokenIssued,

<<<<<<< HEAD
        /// Curator does not have permissions to perform given moderation action
        CuratorModerationActionNotAllowed,

        /// Curator group's permissions by level map exceeded the maximum allowed size
        CuratorGroupMaxPermissionsByLevelMapSizeExceeded,

        /// Operation cannot be executed, because this channel feature has been paused by a curator
        ChannelFeaturePaused,

        /// Unexpected runtime state: missing channel bag during delete_channel attempt
        ChannelBagMissing,

        /// List of assets to remove provided for update_channel / update_video contains assets that don't belong to the specified entity
        AssetsToRemoveBeyondEntityAssetsSet,

        /// Invalid number of objects to delete provided for delete_video
        InvalidVideoDataObjectsCountProvided,

        /// Invalid channel transfer status for operations.
        InvalidChannelTransferStatus,

        /// Incorrect actor tries to accept the channel transfer.
        InvalidChannelTransferAcceptor,

        /// Cannot accept the channel transfer: provided commitment parameters doesn't match with
        /// channel pending transfer parameters.
        InvalidChannelTransferCommitmentParams,

        // Insufficient permissions to perform given action as a channel agent
        ChannelAgentInsufficientPermissions,

        /// Incorrect channel owner for an operation.
        InvalidChannelOwner,

        /// Cannot claim zero reward.
        ZeroReward,

        /// Cannot transfer the channel: channel owner has insufficient balance (budget for WGs)
        InsufficientBalanceForTransfer,

        // Insufficient council budget to cover channel reward claim
        InsufficientCouncilBudget,

        // Can't issue more NFTs: global daily limit exceeded.
        GlobalNftDailyLimitExceeded,

        // Can't issue more NFTs: global weekly limit exceeded.
        GlobalNftWeeklyLimitExceeded,

        // Can't issue more NFTs: channel daily limit exceeded.
        ChannelNftDailyLimitExceeded,

        // Can't issue more NFTs: channel weekly limit exceeded.
        ChannelNftWeeklyLimitExceeded,
=======
        /// Patronage can only be claimed if channel is owned by a member
        PatronageCanOnlyBeClaimedForMemberOwnedChannels,
>>>>>>> bc20d0e9
    }
}<|MERGE_RESOLUTION|>--- conflicted
+++ resolved
@@ -255,8 +255,60 @@
         /// min_cashout_allowed cannot exceed max_cashout_allowed
         MinCashoutAllowedExceedsMaxCashoutAllowed,
 
-        /// Insufficient council budget to cover channel reward claim
+        /// Curator does not have permissions to perform given moderation action
+        CuratorModerationActionNotAllowed,
+
+        /// Curator group's permissions by level map exceeded the maximum allowed size
+        CuratorGroupMaxPermissionsByLevelMapSizeExceeded,
+
+        /// Operation cannot be executed, because this channel feature has been paused by a curator
+        ChannelFeaturePaused,
+
+        /// Unexpected runtime state: missing channel bag during delete_channel attempt
+        ChannelBagMissing,
+
+        /// List of assets to remove provided for update_channel / update_video contains assets that don't belong to the specified entity
+        AssetsToRemoveBeyondEntityAssetsSet,
+
+        /// Invalid number of objects to delete provided for delete_video
+        InvalidVideoDataObjectsCountProvided,
+
+        /// Invalid channel transfer status for operations.
+        InvalidChannelTransferStatus,
+
+        /// Incorrect actor tries to accept the channel transfer.
+        InvalidChannelTransferAcceptor,
+
+        /// Cannot accept the channel transfer: provided commitment parameters doesn't match with
+        /// channel pending transfer parameters.
+        InvalidChannelTransferCommitmentParams,
+
+        // Insufficient permissions to perform given action as a channel agent
+        ChannelAgentInsufficientPermissions,
+
+        /// Incorrect channel owner for an operation.
+        InvalidChannelOwner,
+
+        /// Cannot claim zero reward.
+        ZeroReward,
+
+        /// Cannot transfer the channel: channel owner has insufficient balance (budget for WGs)
+        InsufficientBalanceForTransfer,
+
+        // Insufficient council budget to cover channel reward claim
         InsufficientCouncilBudget,
+
+        // Can't issue more NFTs: global daily limit exceeded.
+        GlobalNftDailyLimitExceeded,
+
+        // Can't issue more NFTs: global weekly limit exceeded.
+        GlobalNftWeeklyLimitExceeded,
+
+        // Can't issue more NFTs: channel daily limit exceeded.
+        ChannelNftDailyLimitExceeded,
+
+        // Can't issue more NFTs: channel weekly limit exceeded.
+        ChannelNftWeeklyLimitExceeded,
 
         // Creator Tokens
         // ---------------------
@@ -274,64 +326,7 @@
         /// a creator token issued
         CannotWithdrawFromChannelWithCreatorTokenIssued,
 
-<<<<<<< HEAD
-        /// Curator does not have permissions to perform given moderation action
-        CuratorModerationActionNotAllowed,
-
-        /// Curator group's permissions by level map exceeded the maximum allowed size
-        CuratorGroupMaxPermissionsByLevelMapSizeExceeded,
-
-        /// Operation cannot be executed, because this channel feature has been paused by a curator
-        ChannelFeaturePaused,
-
-        /// Unexpected runtime state: missing channel bag during delete_channel attempt
-        ChannelBagMissing,
-
-        /// List of assets to remove provided for update_channel / update_video contains assets that don't belong to the specified entity
-        AssetsToRemoveBeyondEntityAssetsSet,
-
-        /// Invalid number of objects to delete provided for delete_video
-        InvalidVideoDataObjectsCountProvided,
-
-        /// Invalid channel transfer status for operations.
-        InvalidChannelTransferStatus,
-
-        /// Incorrect actor tries to accept the channel transfer.
-        InvalidChannelTransferAcceptor,
-
-        /// Cannot accept the channel transfer: provided commitment parameters doesn't match with
-        /// channel pending transfer parameters.
-        InvalidChannelTransferCommitmentParams,
-
-        // Insufficient permissions to perform given action as a channel agent
-        ChannelAgentInsufficientPermissions,
-
-        /// Incorrect channel owner for an operation.
-        InvalidChannelOwner,
-
-        /// Cannot claim zero reward.
-        ZeroReward,
-
-        /// Cannot transfer the channel: channel owner has insufficient balance (budget for WGs)
-        InsufficientBalanceForTransfer,
-
-        // Insufficient council budget to cover channel reward claim
-        InsufficientCouncilBudget,
-
-        // Can't issue more NFTs: global daily limit exceeded.
-        GlobalNftDailyLimitExceeded,
-
-        // Can't issue more NFTs: global weekly limit exceeded.
-        GlobalNftWeeklyLimitExceeded,
-
-        // Can't issue more NFTs: channel daily limit exceeded.
-        ChannelNftDailyLimitExceeded,
-
-        // Can't issue more NFTs: channel weekly limit exceeded.
-        ChannelNftWeeklyLimitExceeded,
-=======
         /// Patronage can only be claimed if channel is owned by a member
         PatronageCanOnlyBeClaimedForMemberOwnedChannels,
->>>>>>> bc20d0e9
     }
 }