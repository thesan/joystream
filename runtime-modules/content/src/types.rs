--- conflicted
+++ resolved
@@ -1,12 +1,8 @@
 use crate::*;
-<<<<<<< HEAD
-use common::{bloat_bond::RepayableBloatBondOf, ProofElementRecord, Side};
-=======
 use common::{
     bloat_bond::RepayableBloatBondOf,
     merkle_tree::{ProofElementRecord, Side},
 };
->>>>>>> 83495133
 use frame_support::parameter_types;
 use frame_support::storage::{
     bounded_btree_map::BoundedBTreeMap, bounded_btree_set::BoundedBTreeSet,
@@ -14,12 +10,6 @@
 use frame_support::PalletId;
 use scale_info::TypeInfo;
 use sp_std::collections::btree_map::BTreeMap;
-<<<<<<< HEAD
-#[cfg(feature = "std")]
-use strum_macros::EnumIter;
-use varaint_count::VariantCount;
-=======
->>>>>>> 83495133
 
 /// Defines NFT limit ID type for global and channel NFT limits and counters.
 #[cfg_attr(feature = "std", derive(Serialize, Deserialize))]
@@ -145,100 +135,6 @@
     }
 }
 
-<<<<<<< HEAD
-#[cfg_attr(feature = "std", derive(Serialize, Deserialize, EnumIter))]
-#[derive(
-    Encode,
-    Decode,
-    Clone,
-    Copy,
-    PartialEq,
-    Eq,
-    Debug,
-    PartialOrd,
-    Ord,
-    VariantCount,
-    TypeInfo,
-    MaxEncodedLen,
-)]
-pub enum ChannelActionPermission {
-    /// Allows updating channel metadata through `update_channel` tx
-    UpdateChannelMetadata,
-    /// Allows adding/setting/unsetting/removing channel assets through `update_channel` tx
-    ManageNonVideoChannelAssets,
-    /// Allows adding/updating/removing channel collaborators through `update_channel`, provided that:
-    /// - all affected collaborators currently have permissions that are a subset of sender agent permissions
-    /// - all affected collaborators will have permissions that are a subset of sender agent permissions AFTER the update
-    ManageChannelCollaborators,
-    /// Allows updating video metadata through `update_video` tx
-    UpdateVideoMetadata,
-    /// Allows adding a new video through `create_video` tx:
-    /// - allows including new assets, even without `ManageVideoAssets` permissions
-    /// - does not allow issuing an nft through optional `auto_issue_nft` parameter
-    ///   (unless `ManageVideoNfts` permissions are also granted)
-    AddVideo,
-    /// Allows adding/setting/unsetting/removing video assets through `update_video` tx
-    ManageVideoAssets,
-    /// Allows deleting the channel through `delete_channel` tx
-    /// (provided it has no assets, otherwise ManageNonVideoChannelAssets needs to be additionally granted)
-    DeleteChannel,
-    /// Allows deleting a video through `delete_video` tx
-    /// (provided it has no assets, otherwise ManageVideoAssets needs to be additionally granted)
-    DeleteVideo,
-    /// Allows managing video nfts owned by the channel, this includes actions such as:
-    /// - issuing nft through `issue_nft` / `create_video` / `update_video`
-    /// - starting nft auctions: `start_open_auction`, `start_english_auction`
-    /// - canceling nft auctions: `cancel_english_auction`, `cancel_open_auction`
-    /// - `offer_nft`
-    /// - `cancel_offer`,
-    /// - `sell_nft`
-    /// - `cancel_buy_now`,
-    /// - `update_buy_now_price`,
-    /// - `pick_open_auction_winner`
-    /// - `nft_owner_remark`
-    /// - `destroy_nft`
-    ManageVideoNfts,
-    /// Allows executing `channel_agent_remark` for given channel
-    AgentRemark,
-    /// Allows updating channel transfer status through `update_channel_transfer_status` tx
-    TransferChannel,
-    /// Allows claiming channel reward through `claim_channel_reward` tx
-    // or `claim_and_withdraw_channel_reward` tx (provided `WithdrawFromChannelBalance` permission is also granted)
-    ClaimChannelReward,
-    // Allows the agent to trigger channel balance withdrawal through `withdraw_from_channel_balance` tx
-    // or `claim_and_withdraw_channel_reward` tx (provided `ClaimChannelReward` permission is also granted).
-    // The withdrawal always goes to the channel owner member controller account (for member channels) /
-    // the council budget (curator channels)
-    WithdrawFromChannelBalance,
-    /// Allows issuing channel's creator token through `issue_creator_token` extrinsic.
-    IssueCreatorToken,
-    /// Allows the agent to claim creator token patronage into AGENT'S MEMBERSHIP(!).
-    /// Affected extrinsics:
-    /// - `claim_creator_token_patronage_credit`
-    ClaimCreatorTokenPatronage,
-    /// Allows initializing and managing channel's creator token sale.
-    /// Included actions:
-    /// - `init_creator_token_sale` (CRT source: AGENT'S MEMBERSHIP, JOY dest: AGENT'S ACCOUNT / None)
-    /// - `update_upcoming_creator_token_sale` (only if initialized by AGENT in question)
-    /// - `finalize_creator_token_sale` (only if initialized by AGENT in question)
-    InitAndManageCreatorTokenSale,
-    /// Allows performing creator token issuer transfer (CRT source: AGENT'S MEMBERSHIP) through:
-    /// - `creator_token_issuer_transfer`
-    CreatorTokenIssuerTransfer,
-    /// Allows changing creator token transfer policy to permissionless through:
-    /// - `make_creator_token_permissionless`
-    MakeCreatorTokenPermissionless,
-    /// Allows reducing creator token patronage rate through:
-    /// - `reduce_creator_token_patronage_rate_to`
-    ReduceCreatorTokenPatronageRate,
-    /// Allows issuing and finalizing revenue splits. Affected extrinsics:
-    /// - `issue_revenue_split`
-    /// - `finalize_revenue_split`
-    ManageRevenueSplits,
-    /// Allows deissuing a creator token (provided it has 0 supply)
-    /// - `deissue_creator_token`
-    DeissueCreatorToken,
-=======
 // Proc macro (EnumIter) clippy::integer_arithmetic disable hack
 #[allow(clippy::integer_arithmetic)]
 pub mod iterable_enums {
@@ -349,12 +245,8 @@
 
 parameter_types! {
     pub const ChannelAgentPermissionsMaxSize: u32 = ChannelActionPermission::VARIANT_COUNT as u32;
->>>>>>> 83495133
-}
-
-parameter_types! {
-    pub const ChannelAgentPermissionsMaxSize: u32 = ChannelActionPermission::VARIANT_COUNT as u32;
-}
+}
+
 pub type ChannelAgentPermissions = BTreeSet<ChannelActionPermission>;
 pub type StoredChannelAgentPermissions =
     BoundedBTreeSet<ChannelActionPermission, ChannelAgentPermissionsMaxSize>;
