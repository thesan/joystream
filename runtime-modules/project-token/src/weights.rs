--- conflicted
+++ resolved
@@ -77,7 +77,6 @@
 	fn transfer(o: u32, _m: u32, ) -> Weight {
 		// Proof Size summary in bytes:
 		//  Measured:  `1800 + o * (165 ±0)`
-<<<<<<< HEAD
 		//  Estimated: `14095 + o * (5564 ±0)`
 		// Minimum execution time: 119_000 nanoseconds.
 		Weight::from_parts(119_000_000, 0u64)
@@ -85,15 +84,6 @@
 			// Standard Error: 3_767
 			.saturating_add(Weight::from_parts(9_473_790, 0u64).saturating_mul(o.into()))
 			.saturating_add(T::DbWeight::get().reads(6_u64))
-=======
-		//  Estimated: `14591 + o * (5564 ±0)`
-		// Minimum execution time: 143_320 nanoseconds.
-		Weight::from_parts(144_240_000, 0u64)
-			.saturating_add(Weight::from_proof_size(14591))
-			// Standard Error: 16_496
-			.saturating_add(Weight::from_parts(10_584_246, 0u64).saturating_mul(o.into()))
-			.saturating_add(T::DbWeight::get().reads(7_u64))
->>>>>>> 5a5c2c93
 			.saturating_add(T::DbWeight::get().reads((2_u64).saturating_mul(o.into())))
 			.saturating_add(T::DbWeight::get().writes(4_u64))
 			.saturating_add(T::DbWeight::get().writes((1_u64).saturating_mul(o.into())))
@@ -112,19 +102,11 @@
 	fn dust_account() -> Weight {
 		// Proof Size summary in bytes:
 		//  Measured:  `1179`
-<<<<<<< HEAD
 		//  Estimated: `13584`
 		// Minimum execution time: 42_000 nanoseconds.
 		Weight::from_parts(43_000_000, 0u64)
 			.saturating_add(Weight::from_parts(0, 13584))
 			.saturating_add(T::DbWeight::get().reads(5_u64))
-=======
-		//  Estimated: `14080`
-		// Minimum execution time: 48_750 nanoseconds.
-		Weight::from_parts(49_850_000, 0u64)
-			.saturating_add(Weight::from_proof_size(14080))
-			.saturating_add(T::DbWeight::get().reads(6_u64))
->>>>>>> 5a5c2c93
 			.saturating_add(T::DbWeight::get().writes(4_u64))
 	}
 	// Storage: Token PalletFrozen (r:1 w:0)
@@ -143,7 +125,6 @@
 	fn join_whitelist(h: u32, ) -> Weight {
 		// Proof Size summary in bytes:
 		//  Measured:  `1173`
-<<<<<<< HEAD
 		//  Estimated: `14095`
 		// Minimum execution time: 56_000 nanoseconds.
 		Weight::from_parts(56_746_277, 0u64)
@@ -151,15 +132,6 @@
 			// Standard Error: 7_413
 			.saturating_add(Weight::from_parts(558_908, 0u64).saturating_mul(h.into()))
 			.saturating_add(T::DbWeight::get().reads(6_u64))
-=======
-		//  Estimated: `14591`
-		// Minimum execution time: 62_730 nanoseconds.
-		Weight::from_parts(63_196_984, 0u64)
-			.saturating_add(Weight::from_proof_size(14591))
-			// Standard Error: 11_202
-			.saturating_add(Weight::from_parts(898_552, 0u64).saturating_mul(h.into()))
-			.saturating_add(T::DbWeight::get().reads(7_u64))
->>>>>>> 5a5c2c93
 			.saturating_add(T::DbWeight::get().writes(4_u64))
 	}
 	// Storage: Token PalletFrozen (r:1 w:0)
@@ -179,19 +151,11 @@
 	fn purchase_tokens_on_sale() -> Weight {
 		// Proof Size summary in bytes:
 		//  Measured:  `1441`
-<<<<<<< HEAD
 		//  Estimated: `17197`
 		// Minimum execution time: 76_000 nanoseconds.
 		Weight::from_parts(77_000_000, 0u64)
 			.saturating_add(Weight::from_parts(0, 17197))
 			.saturating_add(T::DbWeight::get().reads(8_u64))
-=======
-		//  Estimated: `17693`
-		// Minimum execution time: 86_070 nanoseconds.
-		Weight::from_parts(87_520_000, 0u64)
-			.saturating_add(Weight::from_proof_size(17693))
-			.saturating_add(T::DbWeight::get().reads(9_u64))
->>>>>>> 5a5c2c93
 			.saturating_add(T::DbWeight::get().writes(5_u64))
 	}
 	// Storage: Token PalletFrozen (r:1 w:0)
@@ -207,19 +171,11 @@
 	fn participate_in_split() -> Weight {
 		// Proof Size summary in bytes:
 		//  Measured:  `1589`
-<<<<<<< HEAD
 		//  Estimated: `13584`
 		// Minimum execution time: 52_000 nanoseconds.
 		Weight::from_parts(53_000_000, 0u64)
 			.saturating_add(Weight::from_parts(0, 13584))
 			.saturating_add(T::DbWeight::get().reads(5_u64))
-=======
-		//  Estimated: `14080`
-		// Minimum execution time: 59_400 nanoseconds.
-		Weight::from_parts(60_310_000, 0u64)
-			.saturating_add(Weight::from_proof_size(14080))
-			.saturating_add(T::DbWeight::get().reads(6_u64))
->>>>>>> 5a5c2c93
 			.saturating_add(T::DbWeight::get().writes(4_u64))
 	}
 	// Storage: Token PalletFrozen (r:1 w:0)
@@ -233,19 +189,11 @@
 	fn exit_revenue_split() -> Weight {
 		// Proof Size summary in bytes:
 		//  Measured:  `1211`
-<<<<<<< HEAD
 		//  Estimated: `8378`
 		// Minimum execution time: 29_000 nanoseconds.
 		Weight::from_parts(30_000_000, 0u64)
 			.saturating_add(Weight::from_parts(0, 8378))
 			.saturating_add(T::DbWeight::get().reads(3_u64))
-=======
-		//  Estimated: `8874`
-		// Minimum execution time: 33_961 nanoseconds.
-		Weight::from_parts(35_640_000, 0u64)
-			.saturating_add(Weight::from_proof_size(8874))
-			.saturating_add(T::DbWeight::get().reads(4_u64))
->>>>>>> 5a5c2c93
 			.saturating_add(T::DbWeight::get().writes(1_u64))
 	}
 	// Storage: Token PalletFrozen (r:0 w:1)
@@ -270,19 +218,11 @@
 	fn burn() -> Weight {
 		// Proof Size summary in bytes:
 		//  Measured:  `1095`
-<<<<<<< HEAD
 		//  Estimated: `8378`
 		// Minimum execution time: 30_000 nanoseconds.
 		Weight::from_parts(30_000_000, 0u64)
 			.saturating_add(Weight::from_parts(0, 8378))
 			.saturating_add(T::DbWeight::get().reads(3_u64))
-=======
-		//  Estimated: `8874`
-		// Minimum execution time: 34_340 nanoseconds.
-		Weight::from_parts(35_220_000, 0u64)
-			.saturating_add(Weight::from_proof_size(8874))
-			.saturating_add(T::DbWeight::get().reads(4_u64))
->>>>>>> 5a5c2c93
 			.saturating_add(T::DbWeight::get().writes(2_u64))
 	}
 
