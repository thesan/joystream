--- conflicted
+++ resolved
@@ -24,48 +24,10 @@
         /// Account Already exists
         AccountAlreadyExists,
 
-<<<<<<< HEAD
+        /// Token's current issuance state is not Idle
         /// Token's current offering state is not Idle
         TokenIssuanceNotInIdleState,
 
-=======
-        /// Specified sale starting block is in the past
-        SaleStartingBlockInThePast,
-
-        /// Specified sale duration is shorter than MinSaleDuration
-        SaleDurationTooShort,
-
-        /// Sale duration cannot be zero
-        SaleDurationIsZero,
-
-        /// Upper bound quantity cannot be zero
-        SaleUpperBoundQuantityIsZero,
-
-        /// Purchase cap per member cannot be zero
-        SaleCapPerMemberIsZero,
-
-        /// Token's unit price cannot be zero
-        SaleUnitPriceIsZero,
-
-        /// Amount of tokens to purchase on sale cannot be zero
-        SalePurchaseAmountIsZero,
-
-        /// Token's current issuance state is not Idle
-        TokenIssuanceNotInIdleState,
-
-        /// The token has no upcoming sale
-        NoUpcomingSale,
-
-        /// The token has no active sale at the moment
-        NoActiveSale,
-
-        /// Account's JOY balance is insufficient to make the token purchase
-        InsufficientBalanceForTokenPurchase,
-
-        /// Amount of tokens to purchase on sale exceeds the quantity of tokens still available on the sale
-        NotEnoughTokensOnSale,
-
->>>>>>> 0ed1bd65
         /// Insufficient JOY Balance to cover the transaction costs
         InsufficientJoyBalance,
 
@@ -81,7 +43,6 @@
         /// Cannot Deissue Token with outstanding accounts
         CannotDeissueTokenWithOutstandingAccounts,
 
-<<<<<<< HEAD
         // ------Token Sale Errors ------------------------------------------------------
 
         /// The token has no upcoming sale
@@ -99,8 +60,6 @@
         /// Specified sale starting block is in the past
         SaleStartingBlockInThePast,
 
-=======
->>>>>>> 0ed1bd65
         /// Only whitelisted participants are allowed to access the sale, therefore access proof is required
         SaleAccessProofRequired,
 
@@ -121,7 +80,24 @@
 
         /// There are no remaining tokes to recover from the previous token sale.
         NoTokensToRecover,
-<<<<<<< HEAD
+
+        /// Specified sale duration is shorter than MinSaleDuration
+        SaleDurationTooShort,
+
+        /// Sale duration cannot be zero
+        SaleDurationIsZero,
+
+        /// Upper bound quantity cannot be zero
+        SaleUpperBoundQuantityIsZero,
+
+        /// Purchase cap per member cannot be zero
+        SaleCapPerMemberIsZero,
+
+        /// Token's unit price cannot be zero
+        SaleUnitPriceIsZero,
+
+        /// Amount of tokens to purchase on sale cannot be zero
+        SalePurchaseAmountIsZero,
 
         // ------Revenue Split Errors ------------------------------------------------------
 
@@ -151,7 +127,5 @@
 
         /// User is not participating in any split
         UserNotParticipantingInAnySplit,
-=======
->>>>>>> 0ed1bd65
     }
 }