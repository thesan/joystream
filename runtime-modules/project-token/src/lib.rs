--- conflicted
+++ resolved
@@ -76,7 +76,6 @@
     /// Number of blocks produced in a year
     type BlocksPerYear: Get<u32>;
 
-<<<<<<< HEAD
     /// Member origin validator
     type MemberOriginValidator: MemberOriginValidator<
         Self::Origin,
@@ -86,10 +85,9 @@
 
     /// Membership info provider
     type MembershipInfoProvider: MembershipInfoProvider<Self>;
-=======
+
     /// Min number of block in a revenue split period
     type MinRevenueSplitDuration: Get<<Self as frame_system::Trait>::BlockNumber>;
->>>>>>> 482c4d72
 }
 
 decl_storage! {
@@ -474,7 +472,9 @@
         /// Participate in the *latest* token revenue split (if ongoing)
         /// Preconditions:
         /// - `token` must exist for `token_id`
-        /// - `account` must exist  for `(token_id, sender)` with `origin` signed by `sender`
+        /// - `origin` signer must be `member_id` member controller account
+        /// - `amount` must be > 0
+        /// - `account` must exist  for `(token_id, member_id)`
         /// - `token.split_status` must be active AND THEN current_block in
         ///    [split.start, split.start + split_duration)
         /// - `account.staking_status.is_none()`
@@ -487,14 +487,17 @@
         /// - `dividend` amount of JOYs transferred from `treasury_account` to `sender`
         /// - `token` revenue split dividends payed tracking variable increased by `dividend`
         /// - `account.staking_status` set to Some(..) with `amount` and `token.latest_split`
-        /// no-op if `amount.is_zero()`
         #[weight = 10_000_000] // TODO: adjust weight
         fn participate_in_split(
             origin,
             token_id: T::TokenId,
+            member_id: T::MemberId,
             amount: TokenBalanceOf<T>,
         ) -> DispatchResult {
-            let sender = ensure_signed(origin)?;
+            let sender = T::MemberOriginValidator::ensure_member_controller_account_origin(
+                origin,
+                member_id
+            )?;
 
             ensure!(
                 !amount.is_zero(),
@@ -510,7 +513,7 @@
                 Error::<T>::RevenueSplitNotOngoing
             );
 
-            let account_info = Self::ensure_account_data_exists(token_id, &sender)?;
+            let account_info = Self::ensure_account_data_exists(token_id, &member_id)?;
 
             account_info.ensure_can_stake::<T>(amount)?;
 
@@ -540,13 +543,13 @@
                 token_info.revenue_split.account_for_dividend(dividend_amount);
             });
 
-            AccountInfoByTokenAndAccount::<T>::mutate(token_id, &sender, |account_info| {
+            AccountInfoByTokenAndMember::<T>::mutate(token_id, &member_id, |account_info| {
                 account_info.stake(token_info.next_revenue_split_id - 1, amount);
             });
 
             Self::deposit_event(RawEvent::UserParticipatedInSplit(
                 token_id,
-                sender,
+                member_id,
                 amount,
                 dividend_amount,
                 token_info.next_revenue_split_id - 1,
@@ -558,7 +561,8 @@
         /// Split-participating user leaves revenue split
         /// Preconditions
         /// - `token` must exist for `token_id`
-        /// - `account` must exist for `(token_id, sender)` with `origin` signed by `sender`
+        /// - `origin` signer must be `member_id` member controller account
+        /// - `account` must exist for `(token_id, member_id)`
         /// - `account.staking status.is_some()'
         /// - if `(account.staking_status.split_id == token.next_revenue_split_id - 1`
         ///    AND `token.revenue_split` is active) THEN split staking period  must be ended
@@ -566,12 +570,15 @@
         /// Postconditions
         /// - `account.staking_status` set to None
         #[weight = 10_000_000] // TODO: adjust weight
-        fn exit_revenue_split(origin, token_id: T::TokenId) -> DispatchResult {
-            let sender = ensure_signed(origin)?;
+        fn exit_revenue_split(origin, token_id: T::TokenId, member_id: T::MemberId) -> DispatchResult {
+            T::MemberOriginValidator::ensure_member_controller_account_origin(
+                origin,
+                member_id
+            )?;
 
             let token_info = Self::ensure_token_exists(token_id)?;
 
-            let account_info = Self::ensure_account_data_exists(token_id, &sender)?;
+            let account_info = Self::ensure_account_data_exists(token_id, &member_id)?;
             let staking_info = account_info.ensure_account_is_valid_split_participant::<T>()?;
 
             // staking_info.split_id in [0,token_info.next_revenue_split_id) is a runtime invariant
@@ -586,11 +593,11 @@
 
             // == MUTATION SAFE ==
 
-             AccountInfoByTokenAndAccount::<T>::mutate(token_id, &sender, |account_info| {
-                 account_info.unstake();
+            AccountInfoByTokenAndMember::<T>::mutate(token_id, &member_id, |account_info| {
+                account_info.unstake();
             });
 
-            Self::deposit_event(RawEvent::RevenueSplitLeft(token_id, sender, staking_info.amount));
+            Self::deposit_event(RawEvent::RevenueSplitLeft(token_id, member_id, staking_info.amount));
             Ok(())
         }
     }
