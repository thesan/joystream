--- conflicted
+++ resolved
@@ -88,12 +88,8 @@
     pub const MinimumPeriod: u64 = 5;
     // constants for crate::Trait
     pub const TokenModuleId: ModuleId = ModuleId(*b"m__Token");
-<<<<<<< HEAD
     pub const MaxVestingBalancesPerAccountPerToken: u8 = 3;
-    pub const BlocksPerYear: u32 = 5259492; // blocks every 6s
-=======
-    pub const BlocksPerYear: u32 = 5259487; // floor(seconds in a year / 6s) , 1 block every 6s
->>>>>>> bcad6384
+    pub const BlocksPerYear: u32 = 5259487; // blocks every 6s
     // constants for balances::Trait
     pub const ExistentialDeposit: u128 = 10;
 }
@@ -126,16 +122,6 @@
     type SystemWeightInfo = ();
 }
 
-impl balances::Trait for Test {
-    type Balance = u64;
-    type DustRemoval = ();
-    type Event = TestEvent;
-    type ExistentialDeposit = ExistentialDeposit;
-    type AccountStore = System;
-    type WeightInfo = ();
-    type MaxLocks = ();
-}
-
 impl storage::Trait for Test {
     type Event = TestEvent;
     type DataObjectId = u64;
@@ -203,35 +189,34 @@
     type BlocksPerYear = BlocksPerYear;
 }
 
-<<<<<<< HEAD
 // Working group integration
 pub struct StorageWG;
 pub struct DistributionWG;
 
-impl common::working_group::WorkingGroupBudgetHandler<u64, u64> for StorageWG {
-    fn get_budget() -> u64 {
-        unimplemented!()
-    }
-
-    fn set_budget(_new_value: u64) {
-        unimplemented!()
-    }
-
-    fn try_withdraw(_account_id: &u64, _amount: u64) -> DispatchResult {
-        unimplemented!()
-    }
-}
-
-impl common::working_group::WorkingGroupBudgetHandler<u64, u64> for DistributionWG {
-    fn get_budget() -> u64 {
-        unimplemented!()
-    }
-
-    fn set_budget(_new_value: u64) {
-        unimplemented!()
-    }
-
-    fn try_withdraw(_account_id: &u64, _amount: u64) -> DispatchResult {
+impl common::working_group::WorkingGroupBudgetHandler<u64, u128> for StorageWG {
+    fn get_budget() -> u128 {
+        unimplemented!()
+    }
+
+    fn set_budget(_new_value: u128) {
+        unimplemented!()
+    }
+
+    fn try_withdraw(_account_id: &u64, _amount: u128) -> DispatchResult {
+        unimplemented!()
+    }
+}
+
+impl common::working_group::WorkingGroupBudgetHandler<u64, u128> for DistributionWG {
+    fn get_budget() -> u128 {
+        unimplemented!()
+    }
+
+    fn set_budget(_new_value: u128) {
+        unimplemented!()
+    }
+
+    fn try_withdraw(_account_id: &u64, _amount: u128) -> DispatchResult {
         unimplemented!()
     }
 }
@@ -340,7 +325,8 @@
         );
         Ok(())
     }
-=======
+}
+
 /// Implement pallet balances trait for Test
 impl balances::Trait for Test {
     type Balance = u128;
@@ -350,7 +336,6 @@
     type AccountStore = System;
     type WeightInfo = ();
     type MaxLocks = ();
->>>>>>> bcad6384
 }
 
 /// Genesis config builder
@@ -429,11 +414,7 @@
 #[macro_export]
 macro_rules! joy {
     ($bal:expr) => {
-<<<<<<< HEAD
-        JoyBalance::from($bal as u32)
-=======
-        ReserveBalance::from($bal as u128)
->>>>>>> bcad6384
+        JoyBalance::from($bal as u128)
     };
 }
 
@@ -451,10 +432,10 @@
 
 pub const DEFAULT_ACCOUNT_ID: u64 = 1;
 pub const OTHER_ACCOUNT_ID: u64 = 2;
-pub const DEFAULT_INITIAL_ISSUANCE: u64 = 1_000_000;
-pub const DEFAULT_SALE_UNIT_PRICE: u64 = 10;
+pub const DEFAULT_INITIAL_ISSUANCE: u128 = 1_000_000;
+pub const DEFAULT_SALE_UNIT_PRICE: u128 = 10;
 pub const DEFAULT_SALE_DURATION: u64 = 100;
-pub const DEFAULT_SALE_PURCHASE_AMOUNT: u64 = 1000;
+pub const DEFAULT_SALE_PURCHASE_AMOUNT: u128 = 1000;
 
 pub const STORAGE_WG_LEADER_ACCOUNT_ID: u64 = 100001;
 pub const DEFAULT_STORAGE_PROVIDER_ACCOUNT_ID: u64 = 100002;
