#![cfg(test)]

use frame_support::{
    impl_outer_event, impl_outer_origin, parameter_types,
    traits::{Currency, OnFinalize, OnInitialize},
};

use codec::Encode;
use common::membership::{MemberOriginValidator, MembershipInfoProvider};
use frame_support::ensure;
use frame_support::traits::LockIdentifier;
use frame_system::ensure_signed;
use sp_arithmetic::Perbill;
use sp_io::TestExternalities;
use sp_runtime::testing::{Header, H256};
use sp_runtime::traits::{BlakeTwo256, Convert, Hash, IdentityLookup};
use sp_runtime::{DispatchError, DispatchResult, ModuleId};
use staking_handler::LockComparator;

// crate import
use crate::{
    types::*, AccountDataOf, GenesisConfig, TokenDataOf, TokenIssuanceParametersOf, Trait,
    TransferPolicyOf,
};

// Crate aliases
pub type TokenId = <Test as Trait>::TokenId;
pub type TokenData = TokenDataOf<Test>;
pub type UploadContext = UploadContextOf<Test>;
pub type SingleDataObjectUploadParams = SingleDataObjectUploadParamsOf<Test>;
pub type WhitelistParams = WhitelistParamsOf<Test>;
pub type TokenSaleParams = TokenSaleParamsOf<Test>;
pub type TokenSale = TokenSaleOf<Test>;
pub type IssuanceParams = TokenIssuanceParametersOf<Test>;
pub type VestingScheduleParams = VestingScheduleParamsOf<Test>;
pub type IssuanceState = OfferingStateOf<Test>;
pub type TransferPolicyParams = TransferPolicyParamsOf<Test>;
pub type AccountData = AccountDataOf<Test>;
pub type AccountId = <Test as frame_system::Trait>::AccountId;
pub type BlockNumber = <Test as frame_system::Trait>::BlockNumber;
pub type Balance = TokenBalanceOf<Test>;
pub type JoyBalance = JoyBalanceOf<Test>;
pub type Policy = TransferPolicyOf<Test>;
pub type Hashing = <Test as frame_system::Trait>::Hashing;
pub type HashOut = <Test as frame_system::Trait>::Hash;
pub type VestingSchedule = VestingScheduleOf<Test>;
<<<<<<< HEAD
pub type MemberId = u64;
=======
pub type CollectiveFlip = randomness_collective_flip::Module<Test>;
>>>>>>> 482c4d72

#[derive(Clone, PartialEq, Eq, Debug)]
pub struct Test;

impl_outer_origin! {
    pub enum Origin for Test {}
}

mod token {
    pub use crate::Event;
}

#[macro_export]
macro_rules! last_event_eq {
    ($e:expr) => {
        assert_eq!(System::events().last().unwrap().event, TestEvent::token($e));
    };
}

#[macro_export]
macro_rules! origin {
    ($a: expr) => {
        Origin::signed($a)
    };
}

impl_outer_event! {
    pub enum TestEvent for Test {
        token<T>,
        frame_system<T>,
        balances<T>,
        storage<T>,
        membership<T>,
    }
}

// Trait constants
parameter_types! {
    // --------- frame_system::Trait parameters ---------------------
    pub const BlockHashCount: u64 = 250;
    pub const MaximumBlockWeight: u32 = 1024;
    pub const MaximumBlockLength: u32 = 2 * 1024;
    pub const AvailableBlockRatio: Perbill = Perbill::one();
    pub const MinimumPeriod: u64 = 5;
    // --------- Pallet Project Token parameters ---------------------
    pub const TokenModuleId: ModuleId = ModuleId(*b"m__Token");
    pub const MaxVestingBalancesPerAccountPerToken: u8 = 3;
    pub const BlocksPerYear: u32 = 5259487; // blocks every 6s
    pub const MinRevenueSplitDuration: u64 = 10;
    pub const MinSaleDuration: u32 = 10;
    // --------- balances::Trait parameters ---------------------------
    pub const ExistentialDeposit: u128 = 10;
    // constants for storage::Trait
    pub const MaxNumberOfDataObjectsPerBag: u64 = 4;
    pub const MaxDistributionBucketFamilyNumber: u64 = 4;
    // FIXME: Currently this must be >= ExistentialDeposit (see: https://github.com/Joystream/joystream/issues/3510)
    // When trying to deposit an amount < ExistentialDeposit into storage module account, we'd get:
    // Err(DispatchError::Module { index: 0, error: 4, message: Some("ExistentialDeposit") })
    pub const DataObjectDeletionPrize: u64 = 15;
    pub const StorageModuleId: ModuleId = ModuleId(*b"mstorage"); // module storage
    pub const BlacklistSizeLimit: u64 = 1;
    pub const MaxNumberOfPendingInvitationsPerDistributionBucket: u64 = 1;
    pub const StorageBucketsPerBagValueConstraint: storage::StorageBucketsPerBagValueConstraint =
        storage::StorageBucketsPerBagValueConstraint {min: 3, max_min_diff: 7};
    pub const InitialStorageBucketsNumberForDynamicBag: u64 = 3;
    pub const MaxRandomIterationNumber: u64 = 3;
    pub const DefaultMemberDynamicBagNumberOfStorageBuckets: u64 = 3;
    pub const DefaultChannelDynamicBagNumberOfStorageBuckets: u64 = 4;
    pub const DistributionBucketsPerBagValueConstraint: storage::DistributionBucketsPerBagValueConstraint =
    storage::StorageBucketsPerBagValueConstraint {min: 3, max_min_diff: 7};
    pub const MaxDataObjectSize: u64 = 1_000_000_000;
    // constants for membership::Trait
    pub const DefaultMembershipPrice: u64 = 100;
    pub const InvitedMemberLockId: [u8; 8] = [2; 8];
    pub const StakingCandidateLockId: [u8; 8] = [3; 8];
    pub const CandidateStake: u64 = 100;
    pub const DefaultInitialInvitationBalance: u64 = 100;
    pub const ReferralCutMaximumPercent: u8 = 50;
}

impl frame_system::Trait for Test {
    type BaseCallFilter = ();
    type Origin = Origin;
    type Call = ();
    type Index = u64;
    type BlockNumber = u64;
    type Hash = H256;
    type Hashing = BlakeTwo256;
    type AccountId = u64;
    type Lookup = IdentityLookup<Self::AccountId>;
    type Header = Header;
    type Event = TestEvent;
    type BlockHashCount = BlockHashCount;
    type MaximumBlockWeight = MaximumBlockWeight;
    type DbWeight = ();
    type BlockExecutionWeight = ();
    type ExtrinsicBaseWeight = ();
    type MaximumExtrinsicWeight = ();
    type MaximumBlockLength = MaximumBlockLength;
    type AvailableBlockRatio = AvailableBlockRatio;
    type Version = ();
    type AccountData = balances::AccountData<u128>;
    type OnNewAccount = ();
    type OnKilledAccount = ();
    type PalletInfo = ();
    type SystemWeightInfo = ();
}

impl storage::Trait for Test {
    type Event = TestEvent;
    type DataObjectId = u64;
    type StorageBucketId = u64;
    type DistributionBucketIndex = u64;
    type DistributionBucketFamilyId = u64;
    type DistributionBucketOperatorId = u64;
    type ChannelId = u64;
    type BlacklistSizeLimit = BlacklistSizeLimit;
    type ModuleId = StorageModuleId;
    type StorageBucketsPerBagValueConstraint = StorageBucketsPerBagValueConstraint;
    type DefaultMemberDynamicBagNumberOfStorageBuckets =
        DefaultMemberDynamicBagNumberOfStorageBuckets;
    type DefaultChannelDynamicBagNumberOfStorageBuckets =
        DefaultChannelDynamicBagNumberOfStorageBuckets;
    type MaxDistributionBucketFamilyNumber = MaxDistributionBucketFamilyNumber;
    type DistributionBucketsPerBagValueConstraint = DistributionBucketsPerBagValueConstraint;
    type MaxNumberOfPendingInvitationsPerDistributionBucket =
        MaxNumberOfPendingInvitationsPerDistributionBucket;
    type ContentId = u64;
    type MaxDataObjectSize = MaxDataObjectSize;

    type StorageWorkingGroup = StorageWG;
    type DistributionWorkingGroup = DistributionWG;
    type MaxRandomIterationNumber = MaxRandomIterationNumber;
    type DataObjectDeletionPrize = DataObjectDeletionPrize;
    type Randomness = CollectiveFlip;
}

impl common::MembershipTypes for Test {
    type MemberId = u64;
    type ActorId = u64;
}

impl Trait for Test {
    type Event = TestEvent;
    type Balance = u128;
    type TokenId = u64;
    type BlockNumberToBalance = Block2Balance;
    type DataObjectStorage = storage::Module<Self>;
    type ModuleId = TokenModuleId;
    type JoyExistentialDeposit = ExistentialDeposit;
    type MaxVestingBalancesPerAccountPerToken = MaxVestingBalancesPerAccountPerToken;
    type BlocksPerYear = BlocksPerYear;
<<<<<<< HEAD
    type MemberOriginValidator = TestMemberships;
    type MembershipInfoProvider = TestMemberships;
=======
    type MinRevenueSplitDuration = MinRevenueSplitDuration;
>>>>>>> 482c4d72
}

// Working group integration
pub struct StorageWG;
pub struct DistributionWG;

impl common::working_group::WorkingGroupBudgetHandler<u64, u128> for StorageWG {
    fn get_budget() -> u128 {
        unimplemented!()
    }

    fn set_budget(_new_value: u128) {
        unimplemented!()
    }

    fn try_withdraw(_account_id: &u64, _amount: u128) -> DispatchResult {
        unimplemented!()
    }
}

impl common::working_group::WorkingGroupBudgetHandler<u64, u128> for DistributionWG {
    fn get_budget() -> u128 {
        unimplemented!()
    }

    fn set_budget(_new_value: u128) {
        unimplemented!()
    }

    fn try_withdraw(_account_id: &u64, _amount: u128) -> DispatchResult {
        unimplemented!()
    }
}

impl common::working_group::WorkingGroupAuthenticator<Test> for StorageWG {
    fn ensure_worker_origin(
        origin: <Test as frame_system::Trait>::Origin,
        _worker_id: &<Test as common::membership::MembershipTypes>::ActorId,
    ) -> DispatchResult {
        let account_id = ensure_signed(origin)?;
        ensure!(
            account_id == DEFAULT_STORAGE_PROVIDER_ACCOUNT_ID,
            DispatchError::BadOrigin,
        );
        Ok(())
    }

    fn ensure_leader_origin(origin: <Test as frame_system::Trait>::Origin) -> DispatchResult {
        let account_id = ensure_signed(origin)?;
        ensure!(
            account_id == STORAGE_WG_LEADER_ACCOUNT_ID,
            DispatchError::BadOrigin,
        );
        Ok(())
    }

    fn get_leader_member_id() -> Option<<Test as common::membership::MembershipTypes>::MemberId> {
        unimplemented!()
    }

    fn is_leader_account_id(_account_id: &<Test as frame_system::Trait>::AccountId) -> bool {
        unimplemented!()
    }

    fn is_worker_account_id(
        _account_id: &<Test as frame_system::Trait>::AccountId,
        _worker_id: &<Test as common::membership::MembershipTypes>::ActorId,
    ) -> bool {
        unimplemented!()
    }

    fn worker_exists(worker_id: &<Test as common::membership::MembershipTypes>::ActorId) -> bool {
        Self::ensure_worker_exists(worker_id).is_ok()
    }

    fn ensure_worker_exists(
        worker_id: &<Test as common::membership::MembershipTypes>::ActorId,
    ) -> DispatchResult {
        let allowed_storage_providers = vec![DEFAULT_STORAGE_PROVIDER_ID];
        ensure!(
            allowed_storage_providers.contains(worker_id),
            DispatchError::Other("Invailid worker"),
        );
        Ok(())
    }
}

impl common::working_group::WorkingGroupAuthenticator<Test> for DistributionWG {
    fn ensure_worker_origin(
        origin: <Test as frame_system::Trait>::Origin,
        _worker_id: &<Test as common::membership::MembershipTypes>::ActorId,
    ) -> DispatchResult {
        let account_id = ensure_signed(origin)?;
        ensure!(
            account_id == DEFAULT_DISTRIBUTION_PROVIDER_ACCOUNT_ID,
            DispatchError::BadOrigin,
        );
        Ok(())
    }

    fn ensure_leader_origin(origin: <Test as frame_system::Trait>::Origin) -> DispatchResult {
        let account_id = ensure_signed(origin)?;
        ensure!(
            account_id == DISTRIBUTION_WG_LEADER_ACCOUNT_ID,
            DispatchError::BadOrigin,
        );
        Ok(())
    }

    fn get_leader_member_id() -> Option<<Test as common::membership::MembershipTypes>::MemberId> {
        unimplemented!()
    }

    fn is_leader_account_id(_account_id: &<Test as frame_system::Trait>::AccountId) -> bool {
        unimplemented!()
    }

    fn is_worker_account_id(
        _account_id: &<Test as frame_system::Trait>::AccountId,
        _worker_id: &<Test as common::membership::MembershipTypes>::ActorId,
    ) -> bool {
        unimplemented!()
    }

    fn worker_exists(worker_id: &<Test as common::membership::MembershipTypes>::ActorId) -> bool {
        Self::ensure_worker_exists(worker_id).is_ok()
    }

    fn ensure_worker_exists(
        worker_id: &<Test as common::membership::MembershipTypes>::ActorId,
    ) -> DispatchResult {
        let allowed_storage_providers = vec![DEFAULT_DISTRIBUTION_PROVIDER_ID];
        ensure!(
            allowed_storage_providers.contains(worker_id),
            DispatchError::Other("Invailid worker"),
        );
        Ok(())
    }
}

/// Implement pallet balances trait for Test
impl balances::Trait for Test {
    type Balance = u128;
    type DustRemoval = ();
    type Event = TestEvent;
    type ExistentialDeposit = ExistentialDeposit;
    type AccountStore = System;
    type WeightInfo = ();
    type MaxLocks = ();
}

/// Implement pallet_timestamp trait for Test
impl pallet_timestamp::Trait for Test {
    type Moment = u64;
    type OnTimestampSet = ();
    type MinimumPeriod = MinimumPeriod;
    type WeightInfo = ();
}

/// Implement membership trait for Test
impl membership::Trait for Test {
    type Event = TestEvent;
    type DefaultMembershipPrice = DefaultMembershipPrice;
    type ReferralCutMaximumPercent = ReferralCutMaximumPercent;
    type WorkingGroup = Wg;
    type DefaultInitialInvitationBalance = DefaultInitialInvitationBalance;
    type InvitedMemberStakingHandler = staking_handler::StakingManager<Self, InvitedMemberLockId>;
    type StakingCandidateStakingHandler =
        staking_handler::StakingManager<Self, StakingCandidateLockId>;
    type CandidateStake = CandidateStake;
    type WeightInfo = ();
}

impl LockComparator<u128> for Test {
    fn are_locks_conflicting(new_lock: &LockIdentifier, existing_locks: &[LockIdentifier]) -> bool {
        if *new_lock == InvitedMemberLockId::get() {
            existing_locks.contains(new_lock)
        } else {
            false
        }
    }
}

pub struct Wg;
impl common::working_group::WorkingGroupBudgetHandler<u64, u128> for Wg {
    fn get_budget() -> u128 {
        unimplemented!()
    }

    fn set_budget(_new_value: u128) {
        unimplemented!()
    }

    fn try_withdraw(_account_id: &u64, _amount: u128) -> DispatchResult {
        unimplemented!()
    }
}

impl common::working_group::WorkingGroupAuthenticator<Test> for Wg {
    fn ensure_worker_origin(
        _origin: <Test as frame_system::Trait>::Origin,
        _worker_id: &<Test as common::membership::MembershipTypes>::ActorId,
    ) -> DispatchResult {
        unimplemented!()
    }

    fn ensure_leader_origin(_origin: <Test as frame_system::Trait>::Origin) -> DispatchResult {
        unimplemented!()
    }

    fn get_leader_member_id() -> Option<<Test as common::membership::MembershipTypes>::MemberId> {
        unimplemented!()
    }

    fn is_leader_account_id(_account_id: &<Test as frame_system::Trait>::AccountId) -> bool {
        unimplemented!()
    }

    fn is_worker_account_id(
        _account_id: &<Test as frame_system::Trait>::AccountId,
        _worker_id: &<Test as common::membership::MembershipTypes>::ActorId,
    ) -> bool {
        unimplemented!()
    }

    fn worker_exists(_worker_id: &<Test as common::membership::MembershipTypes>::ActorId) -> bool {
        unimplemented!();
    }

    fn ensure_worker_exists(
        _worker_id: &<Test as common::membership::MembershipTypes>::ActorId,
    ) -> DispatchResult {
        unimplemented!();
    }
}

pub struct TestMemberships {}

// Mock MembershipInfoProvider impl
impl MembershipInfoProvider<Test> for TestMemberships {
    fn controller_account_id(
        member_id: common::MemberId<Test>,
    ) -> Result<AccountId, DispatchError> {
        if member_id < 1000 {
            return Ok(member_id + 1000);
        }

        Err(DispatchError::Other("no account found"))
    }
}

// Mock MemberOriginValidator impl
impl MemberOriginValidator<Origin, u64, u64> for TestMemberships {
    fn ensure_member_controller_account_origin(
        origin: Origin,
        member_id: u64,
    ) -> Result<u64, DispatchError> {
        let sender = ensure_signed(origin)?;
        ensure!(
            Self::is_member_controller_account(&member_id, &sender),
            DispatchError::Other("origin signer not a member controller account"),
        );
        Ok(sender)
    }

    fn is_member_controller_account(member_id: &u64, account_id: &u64) -> bool {
        *member_id < 1000 && *account_id == 1000 + *member_id
    }
}

/// Genesis config builder
pub struct GenesisConfigBuilder {
    pub(crate) account_info_by_token_and_member: Vec<(TokenId, MemberId, AccountData)>,
    pub(crate) token_info_by_id: Vec<(TokenId, TokenData)>,
    pub(crate) next_token_id: TokenId,
    pub(crate) bloat_bond: JoyBalance,
    pub(crate) symbol_used: Vec<(HashOut, ())>,
    pub(crate) min_sale_duration: BlockNumber,
}

/// test externalities + initial balances allocation
pub fn build_test_externalities_with_balances(
    config: GenesisConfig<Test>,
    balances: Vec<(AccountId, Balance)>,
) -> TestExternalities {
    let mut t = frame_system::GenesisConfig::default()
        .build_storage::<Test>()
        .unwrap();

    config.assimilate_storage(&mut t).unwrap();

    balances::GenesisConfig::<Test> { balances }
        .assimilate_storage(&mut t)
        .unwrap();

    let mut test_scenario = Into::<sp_io::TestExternalities>::into(t.clone());

    // Make sure we are not in block 1 where no events are emitted
    test_scenario.execute_with(|| increase_block_number_by(1));

    test_scenario
}

/// test externalities
pub fn build_test_externalities(config: GenesisConfig<Test>) -> TestExternalities {
    build_test_externalities_with_balances(config, vec![])
}

/// test externalities with empty Chain State and specified balance allocation
pub fn build_default_test_externalities_with_balances(
    balances: Vec<(AccountId, Balance)>,
) -> TestExternalities {
    build_test_externalities_with_balances(GenesisConfigBuilder::new_empty().build(), balances)
}

/// Moving past n blocks
pub fn increase_block_number_by(n: u64) {
    let init_block = System::block_number();
    (0..=n).for_each(|offset| {
        <Token as OnFinalize<u64>>::on_finalize(System::block_number());
        <System as OnFinalize<u64>>::on_finalize(System::block_number());
        System::set_block_number(init_block.saturating_add(offset));
        <System as OnInitialize<u64>>::on_initialize(System::block_number());
        <Token as OnInitialize<u64>>::on_initialize(System::block_number());
    })
}

// helper macros

#[macro_export]
macro_rules! member {
    ($id:expr) => {
        (
            MemberId::from($id as u64),
            AccountId::from($id as u64 + 1000),
        )
    };
}

#[macro_export]
macro_rules! account {
    ($acc:expr) => {
        AccountId::from($acc as u64)
    };
}

#[macro_export]
macro_rules! token {
    ($id:expr) => {
        TokenId::from($id as u64)
    };
}

#[macro_export]
macro_rules! balance {
    ($bal:expr) => {
        Balance::from($bal as u128)
    };
}

#[macro_export]
macro_rules! rate {
    ($r:expr) => {
        BlockRate(Perquintill::from_percent($r))
    };
}

#[macro_export]
macro_rules! yearly_rate {
    ($r:expr) => {
        YearlyRate(Permill::from_percent($r))
    };
}

#[macro_export]
macro_rules! joy {
    ($bal:expr) => {
        JoyBalance::from($bal as u128)
    };
}

#[macro_export]
macro_rules! block {
    ($b:expr) => {
        BlockNumber::from($b as u32)
    };
}

// Modules aliases
pub type Token = crate::Module<Test>;
pub type System = frame_system::Module<Test>;
pub type Balances = balances::Module<Test>;

<<<<<<< HEAD
pub const DEFAULT_INITIAL_ISSUANCE: u128 = 1_000_000;
=======
// ------ General constants ---------------
pub const DEFAULT_BLOAT_BOND: u128 = 0;
pub const DEFAULT_INITIAL_ISSUANCE: u128 = 1_000_000;

// ------ Actors ---------------------------
pub const DEFAULT_ACCOUNT_ID: u64 = 1;
pub const OTHER_ACCOUNT_ID: u64 = 2;

// ------ Sale Constants ---------------------
>>>>>>> 482c4d72
pub const DEFAULT_SALE_UNIT_PRICE: u128 = 10;
pub const DEFAULT_SALE_DURATION: u64 = 100;

// ------ Revenue Split constants ------------
pub const DEFAULT_SALE_PURCHASE_AMOUNT: u128 = 1000;
pub const DEFAULT_SPLIT_ALLOCATION: u128 = 1000;
pub const DEFAULT_SPLIT_DURATION: u64 = 100;
pub const DEFAULT_SPLIT_PARTICIPATION: u128 = 100_000;
pub const DEFAULT_SPLIT_JOY_DIVIDEND: u128 = 100; // (participation / issuance) * allocation

// ------ Storage Constants ------------------
pub const STORAGE_WG_LEADER_ACCOUNT_ID: u64 = 100001;
pub const DEFAULT_STORAGE_PROVIDER_ACCOUNT_ID: u64 = 100002;
pub const DEFAULT_DISTRIBUTION_PROVIDER_ACCOUNT_ID: u64 = 100003;
pub const DISTRIBUTION_WG_LEADER_ACCOUNT_ID: u64 = 100004;
pub const DEFAULT_STORAGE_PROVIDER_ID: u64 = 10;
pub const DEFAULT_DISTRIBUTION_PROVIDER_ID: u64 = 12;

// Merkle tree Helpers
#[derive(Debug)]
pub(crate) struct IndexItem {
    index: usize,
    side: MerkleSide,
}

pub(crate) fn index_path_helper(len: usize, index: usize) -> Vec<IndexItem> {
    // used as a helper function to generate the correct sequence of indexes used to
    // construct the merkle path necessary for membership proof
    let mut idx = index;
    assert!(idx > 0); // index starting at 1
    let floor_2 = |x: usize| (x >> 1) + (x % 2);
    let mut path = Vec::new();
    let mut prev_len: usize = 0;
    let mut el = len;
    while el != 1 {
        if idx % 2 == 1 && idx == el {
            path.push(IndexItem {
                index: prev_len + idx,
                side: MerkleSide::Left,
            });
        } else {
            match idx % 2 {
                1 => path.push(IndexItem {
                    index: prev_len + idx + 1,
                    side: MerkleSide::Right,
                }),
                _ => path.push(IndexItem {
                    index: prev_len + idx - 1,
                    side: MerkleSide::Left,
                }),
            };
        }
        prev_len += el;
        idx = floor_2(idx);
        el = floor_2(el);
    }
    return path;
}

pub(crate) fn generate_merkle_root_helper<E: Encode>(
    collection: &[E],
) -> Vec<<Test as frame_system::Trait>::Hash> {
    // generates merkle root from the ordered sequence collection.
    // The resulting vector is structured as follows: elements in range
    // [0..collection.len()) will be the tree leaves (layer 0), elements in range
    // [collection.len()..collection.len()/2) will be the nodes in the next to last layer (layer 1)
    // [layer_n_length..layer_n_length/2) will be the number of nodes in layer(n+1)
    assert!(!collection.is_empty());
    let mut out = Vec::new();
    for e in collection.iter() {
        out.push(Hashing::hash(&e.encode()));
    }

    let mut start: usize = 0;
    let mut last_len = out.len();
    //let mut new_len = out.len();
    let mut max_len = last_len >> 1;
    let mut rem = last_len % 2;

    // range [last..(maxlen >> 1) + (maxlen % 2)]
    while max_len != 0 {
        last_len = out.len();
        for i in 0..max_len {
            out.push(Hashing::hash(
                &[out[start + 2 * i], out[start + 2 * i + 1]].encode(),
            ));
        }
        if rem == 1 {
            out.push(Hashing::hash(
                &[out[last_len - 1], out[last_len - 1]].encode(),
            ));
        }
        let new_len: usize = out.len() - last_len;
        rem = new_len % 2;
        max_len = new_len >> 1;
        start = last_len;
    }
    out
}

/// Generates merkle proof (Hash, Side) for element collection[index_for_proof]
pub(crate) fn build_merkle_path_helper<E: Encode + Clone>(
    collection: &[E],
    index_for_proof: usize,
) -> Vec<(<Test as frame_system::Trait>::Hash, MerkleSide)> {
    let merkle_tree = generate_merkle_root_helper(collection);
    // builds the actual merkle path with the hashes needed for the proof
    let index_path = index_path_helper(collection.len(), index_for_proof + 1);
    index_path
        .iter()
        .map(|idx_item| (merkle_tree[idx_item.index - 1], idx_item.side))
        .collect()
}

#[macro_export]
macro_rules! merkle_root {
    [$($vals:expr),*] => {
        generate_merkle_root_helper(&vec![$($vals,)*]).pop().unwrap()
    };
}

#[macro_export]
macro_rules! merkle_proof {
    ($idx:expr,[$($vals:expr),*]) => {
        MerkleProofOf::<Test>::new(build_merkle_path_helper(&vec![$($vals,)*], $idx as usize))
    };
}

#[macro_export]
#[cfg(feature = "std")]
macro_rules! assert_approx_eq {
    ($x: expr, $y: expr, $eps: expr) => {
        let abs_diff = $x.max($y).saturating_sub($x.min($y));
        assert!(abs_diff < $eps)
    };
}

// utility types
pub struct Block2Balance {}

impl Convert<BlockNumber, Balance> for Block2Balance {
    fn convert(block: BlockNumber) -> Balance {
        block as u128
    }
}

pub fn increase_account_balance(account_id: &AccountId, balance: Balance) {
    let _ = Balances::deposit_creating(account_id, balance);
}<|MERGE_RESOLUTION|>--- conflicted
+++ resolved
@@ -44,11 +44,8 @@
 pub type Hashing = <Test as frame_system::Trait>::Hashing;
 pub type HashOut = <Test as frame_system::Trait>::Hash;
 pub type VestingSchedule = VestingScheduleOf<Test>;
-<<<<<<< HEAD
 pub type MemberId = u64;
-=======
 pub type CollectiveFlip = randomness_collective_flip::Module<Test>;
->>>>>>> 482c4d72
 
 #[derive(Clone, PartialEq, Eq, Debug)]
 pub struct Test;
@@ -201,12 +198,9 @@
     type JoyExistentialDeposit = ExistentialDeposit;
     type MaxVestingBalancesPerAccountPerToken = MaxVestingBalancesPerAccountPerToken;
     type BlocksPerYear = BlocksPerYear;
-<<<<<<< HEAD
     type MemberOriginValidator = TestMemberships;
     type MembershipInfoProvider = TestMemberships;
-=======
     type MinRevenueSplitDuration = MinRevenueSplitDuration;
->>>>>>> 482c4d72
 }
 
 // Working group integration
@@ -600,19 +594,11 @@
 pub type System = frame_system::Module<Test>;
 pub type Balances = balances::Module<Test>;
 
-<<<<<<< HEAD
-pub const DEFAULT_INITIAL_ISSUANCE: u128 = 1_000_000;
-=======
 // ------ General constants ---------------
 pub const DEFAULT_BLOAT_BOND: u128 = 0;
 pub const DEFAULT_INITIAL_ISSUANCE: u128 = 1_000_000;
 
-// ------ Actors ---------------------------
-pub const DEFAULT_ACCOUNT_ID: u64 = 1;
-pub const OTHER_ACCOUNT_ID: u64 = 2;
-
 // ------ Sale Constants ---------------------
->>>>>>> 482c4d72
 pub const DEFAULT_SALE_UNIT_PRICE: u128 = 10;
 pub const DEFAULT_SALE_DURATION: u64 = 100;
 
