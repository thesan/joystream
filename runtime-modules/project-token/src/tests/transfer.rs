#![cfg(test)]
use frame_support::{assert_noop, assert_ok};

use crate::tests::mock::*;
use crate::tests::test_utils::TokenDataBuilder;
use crate::types::{Transfers, Validated};
use crate::{account, balance, joy, last_event_eq, merkle_root, origin, token, Error, RawEvent};

// some helpers
macro_rules! outputs {
    [$(($a:expr, $b: expr)),*] => {
        Transfers::<_,_>::new(vec![$(($a, $b),)*])
    };
}

// permissionless transfer tests
#[test]
fn transfer_fails_with_non_existing_token() {
    let token_id = token!(1);
    let config = GenesisConfigBuilder::new_empty().build();
    let origin = origin!(account!(1));
    let out = outputs![(account!(2), balance!(1))];

    build_test_externalities(config).execute_with(|| {
        let result = Token::transfer(origin, token_id, out);

        assert_noop!(result, Error::<Test>::TokenDoesNotExist);
    })
}

#[test]
fn transfer_fails_with_non_existing_source() {
    let token_id = token!(1);
    let origin = origin!(account!(1));
    let (dst, amount) = (account!(2), balance!(100));

    let token_data = TokenDataBuilder::new_empty()
        .with_transfer_policy(Policy::Permissionless)
        .build();

    let config = GenesisConfigBuilder::new_empty()
        .with_token(token_id, token_data)
<<<<<<< HEAD
        .with_account(dst, amount)
=======
        .with_account(dst, AccountData::new_with_liquidity(amount))
>>>>>>> fc938fa9
        .build();

    build_test_externalities(config).execute_with(|| {
        let result = Token::transfer(origin, token_id, outputs![(dst, amount)]);

        assert_noop!(result, Error::<Test>::AccountInformationDoesNotExist);
    })
}

#[test]
fn permissionless_transfer_fails_with_src_having_insufficient_fund_for_bloat_bond() {
    let token_id = token!(1);
    let token_data = TokenDataBuilder::new_empty()
        .with_transfer_policy(Policy::Permissionless)
        .build();
    let src = account!(1);
    let (dst, amount) = (account!(2), balance!(100));

    let config = GenesisConfigBuilder::new_empty()
<<<<<<< HEAD
        .with_token(token_id, token_data)
        .with_account(src, amount)
=======
        .with_token_and_owner(token_id, token_data, src, amount)
        .with_bloat_bond(joy!(100))
>>>>>>> fc938fa9
        .build();

    build_test_externalities(config).execute_with(|| {
        let result = Token::transfer(origin!(src), token_id, outputs![(dst, amount)]);

<<<<<<< HEAD
        assert_ok!(result);
        assert_ok!(Token::ensure_account_data_exists(token_id, &dst));
        assert_eq!(
            Token::ensure_account_data_exists(token_id, &dst)
                .unwrap()
                .transferrable::<Test>(System::block_number()),
            amount
        );
=======
        assert_noop!(result, Error::<Test>::InsufficientBalanceForBloatBond);
>>>>>>> fc938fa9
    })
}

#[test]
fn permissionless_transfer_ok_with_non_existing_destination() {
    let token_id = token!(1);
    let token_data = TokenDataBuilder::new_empty()
        .with_transfer_policy(Policy::Permissionless)
        .build();
    let src = account!(1);
    let (dst, amount) = (account!(2), balance!(100));
    let bloat_bond = joy!(100);

    let config = GenesisConfigBuilder::new_empty()
<<<<<<< HEAD
        .with_token(token_id, token_data)
        .with_account(src, src_balance)
        .with_account(dst, 0)
=======
        .with_token_and_owner(token_id, token_data, src, amount)
        .with_bloat_bond(bloat_bond)
>>>>>>> fc938fa9
        .build();

    build_test_externalities(config).execute_with(|| {
        increase_account_balance(&src, ExistentialDeposit::get() + bloat_bond);

        let result = Token::transfer(origin!(src), token_id, outputs![(dst, amount)]);

<<<<<<< HEAD
        assert_noop!(result, Error::<Test>::InsufficientTransferrableBalance);
=======
        assert_ok!(result);
>>>>>>> fc938fa9
    })
}

#[test]
fn permissionless_transfer_ok_with_new_destination_created() {
    let token_id = token!(1);
    let token_data = TokenDataBuilder::new_empty()
        .with_transfer_policy(Policy::Permissionless)
        .build();
    let src = account!(1);
    let (dst, amount) = (account!(2), balance!(100));
    let bloat_bond = joy!(100);

    let config = GenesisConfigBuilder::new_empty()
<<<<<<< HEAD
        .with_token(token_id, token_data)
        .with_account(src, amount)
        .with_account(dst, 0)
=======
        .with_bloat_bond(bloat_bond)
        .with_token_and_owner(token_id, token_data, src, amount)
>>>>>>> fc938fa9
        .build();

    build_test_externalities(config).execute_with(|| {
        increase_account_balance(&src, ExistentialDeposit::get() + bloat_bond);

        let _ = Token::transfer(origin!(src), token_id, outputs![(dst, amount)]);

        assert_ok!(
            Token::ensure_account_data_exists(token_id, &dst),
            AccountData::new_with_liquidity_and_bond(amount, bloat_bond)
        );
    })
}

#[test]
fn transfer_ok_with_new_destinations_created_and_account_number_incremented() {
    let token_id = token!(1);
    let token_data = TokenDataBuilder::new_empty()
        .with_transfer_policy(Policy::Permissionless)
        .build();
    let (dst1, amount1) = (account!(2), balance!(100));
    let (dst2, amount2) = (account!(3), balance!(100));
    let (src, src_balance) = (account!(1), amount1 + amount2);
    let bloat_bond = joy!(100);

    let config = GenesisConfigBuilder::new_empty()
<<<<<<< HEAD
        .with_token(token_id, token_data)
        .with_account(src, amount)
        .with_account(dst, 0)
=======
        .with_bloat_bond(bloat_bond)
        .with_token_and_owner(token_id, token_data, src, src_balance)
>>>>>>> fc938fa9
        .build();

    build_test_externalities(config).execute_with(|| {
        increase_account_balance(&src, ExistentialDeposit::get() + 2 * bloat_bond);

        let _ = Token::transfer(
            origin!(src),
            token_id,
            outputs![(dst1, amount1), (dst2, amount2)],
        );

        assert_eq!(Token::token_info_by_id(token_id).accounts_number, 3u64);
    })
}

#[test]
fn permissionless_transfer_ok_for_new_destination_with_bloat_bond_slashed_from_src() {
    let token_id = token!(1);
    let token_data = TokenDataBuilder::new_empty()
        .with_transfer_policy(Policy::Permissionless)
        .build();
    let src = account!(1);
    let bloat_bond = joy!(100);
    let (dst, amount) = (account!(2), balance!(100));

    let config = GenesisConfigBuilder::new_empty()
<<<<<<< HEAD
        .with_token(token_id, token_data)
        .with_account(src, amount)
        .with_account(dst, 0)
=======
        .with_token_and_owner(token_id, token_data, src, amount)
        .with_bloat_bond(bloat_bond)
>>>>>>> fc938fa9
        .build();

    build_test_externalities(config).execute_with(|| {
        increase_account_balance(&src, ExistentialDeposit::get() + bloat_bond);

        let _ = Token::transfer(origin!(src), token_id, outputs![(dst, amount)]);

<<<<<<< HEAD
        assert_ok!(
            Token::ensure_account_data_exists(token_id, &src)
                .map(|info| info.transferrable::<Test>(System::block_number())),
            balance!(0),
        );
=======
        assert_eq!(Balances::usable_balance(&src), ExistentialDeposit::get());
>>>>>>> fc938fa9
    })
}

#[test]
fn permissionless_transfer_ok_for_new_destination_with_bloat_bond_transferred_to_treasury() {
    let token_id = token!(1);
    let token_data = TokenDataBuilder::new_empty()
        .with_transfer_policy(Policy::Permissionless)
        .build();
    let src = account!(1);
    let (treasury, bloat_bond) = (Token::bloat_bond_treasury_account_id(), joy!(100));
    let (dst, amount) = (account!(2), balance!(100));

    let config = GenesisConfigBuilder::new_empty()
<<<<<<< HEAD
        .with_token(token_id, token_data)
        .with_account(src, amount)
        .with_account(dst, 0)
=======
        .with_token_and_owner(token_id, token_data, src, amount)
        .with_bloat_bond(bloat_bond)
>>>>>>> fc938fa9
        .build();

    build_test_externalities(config).execute_with(|| {
        increase_account_balance(&src, ExistentialDeposit::get() + bloat_bond);

        let _ = Token::transfer(origin!(src), token_id, outputs![(dst, amount)]);

        assert_eq!(
<<<<<<< HEAD
            Token::account_info_by_token_and_account(token_id, dst)
                .transferrable::<Test>(System::block_number()),
            amount
=======
            Balances::usable_balance(&treasury),
            bloat_bond + ExistentialDeposit::get(), // treasury initial balance = Existential deposit
>>>>>>> fc938fa9
        );
    })
}

#[test]
fn permissionless_transfer_fails_with_source_not_having_sufficient_free_balance() {
    let token_id = token!(1);
    let token_data = TokenDataBuilder::new_empty()
        .with_transfer_policy(Policy::Permissionless)
        .build();
    let (dst, amount) = (account!(1), balance!(100));
    let (src, src_balance) = (account!(2), amount - balance!(1));

    let config = GenesisConfigBuilder::new_empty()
<<<<<<< HEAD
        .with_token(token_id, token_data)
        .with_account(src, amount)
        .with_account(dst, 0)
=======
        .with_token_and_owner(token_id, token_data, src, src_balance)
        .with_account(dst, AccountData::new_empty())
>>>>>>> fc938fa9
        .build();

    build_test_externalities(config).execute_with(|| {
        increase_account_balance(&src, ExistentialDeposit::get());

<<<<<<< HEAD
        assert_eq!(Token::token_info_by_id(token_id).total_supply, amount);
=======
        let result = Token::transfer(origin!(src), token_id, outputs![(dst, amount)]);

        assert_noop!(result, Error::<Test>::InsufficientFreeBalance);
>>>>>>> fc938fa9
    })
}

#[test]
fn permissionless_transfer_ok() {
    let token_id = token!(1);
    let token_data = TokenDataBuilder::new_empty()
        .with_transfer_policy(Policy::Permissionless)
        .build();
    let src = account!(1);
    let (dst, amount) = (account!(2), balance!(100));

    let config = GenesisConfigBuilder::new_empty()
        .with_token_and_owner(token_id, token_data, src, amount)
        .with_account(dst, AccountData::new_empty())
        .build();

    build_test_externalities(config).execute_with(|| {
        increase_account_balance(&src, ExistentialDeposit::get());

        let result = Token::transfer(origin!(src), token_id, outputs![(dst, amount)]);

        assert_ok!(result);
    })
}

#[test]
fn permissionless_transfer_ok_with_event_deposit() {
    let token_id = token!(1);
    let token_data = TokenDataBuilder::new_empty()
        .with_transfer_policy(Policy::Permissionless)
        .build();
    let src = account!(1);
    let (dst, amount) = (account!(2), balance!(100));
    let outputs = outputs![(dst, amount)];

    let config = GenesisConfigBuilder::new_empty()
        .with_token_and_owner(token_id, token_data, src, amount)
        .with_account(dst, AccountData::new_empty())
        .build();

    build_test_externalities(config).execute_with(|| {
        increase_account_balance(&src, ExistentialDeposit::get());

        let _ = Token::transfer(origin!(src), token_id, outputs.clone());

        last_event_eq!(RawEvent::TokenAmountTransferred(
            token_id,
            src,
            outputs![(Validated::<_>::Existing(dst), amount)]
        ));
    })
}

#[test]
fn permissionless_transfer_ok_with_destination_receiving_funds() {
    let token_id = token!(1);
    let token_data = TokenDataBuilder::new_empty()
        .with_transfer_policy(Policy::Permissionless)
        .build();
    let (src, amount) = (account!(1), balance!(100));
    let dst = account!(2);

    let config = GenesisConfigBuilder::new_empty()
        .with_token_and_owner(token_id, token_data, src, amount)
        .with_account(dst, AccountData::new_empty())
        .build();

    build_test_externalities(config).execute_with(|| {
        increase_account_balance(&src, ExistentialDeposit::get());

        let _ = Token::transfer(origin!(src), token_id, outputs![(dst, amount)]);

        assert_eq!(
            Token::account_info_by_token_and_account(token_id, dst).free_balance,
            amount
        );
    })
}

#[test]
fn transfer_ok_without_change_in_token_supply() {
    let token_id = token!(1);
    let token_data = TokenDataBuilder::new_empty()
        .with_transfer_policy(Policy::Permissionless)
        .build();
    let (dst1, amount1) = (account!(2), balance!(1));
    let (dst2, amount2) = (account!(3), balance!(1));
    let (src, src_balance) = (account!(1), amount1 + amount2);

    let config = GenesisConfigBuilder::new_empty()
<<<<<<< HEAD
        .with_token(token_id, token_info)
        .with_account(dst1, 0)
        .with_account(dst2, 0)
=======
        .with_token_and_owner(token_id, token_data, src, src_balance)
        .with_account(dst1, AccountData::new_empty())
>>>>>>> fc938fa9
        .build();

    build_test_externalities(config).execute_with(|| {
        let _ = Token::transfer(
            origin!(src),
            token_id,
            outputs![(dst1, amount1), (dst2, amount2)],
        );

        assert_eq!(Token::token_info_by_id(token_id).supply, src_balance);
    })
}

// multi output

#[test]
fn multiout_transfer_ok_with_non_existing_destination() {
    let token_id = token!(1);
    let token_info = TokenDataBuilder::new_empty()
        .with_transfer_policy(Policy::Permissionless)
        .build();
    let bloat_bond = joy!(100);
    let (dst1, amount1) = (account!(2), balance!(1));
    let (dst2, amount2) = (account!(3), balance!(1));
    let (src, src_balance) = (account!(1), amount1 + amount2);
    let outputs = outputs![(dst1, amount1), (dst2, amount2)];

    let config = GenesisConfigBuilder::new_empty()
<<<<<<< HEAD
        .with_token(token_id, token_info)
        .with_account(dst1, 0)
        .with_account(src, amount1 + amount2)
=======
        .with_token_and_owner(token_id, token_info, src, src_balance)
        .with_account(dst1, AccountData::new_empty())
>>>>>>> fc938fa9
        .build();

    build_test_externalities(config).execute_with(|| {
        increase_account_balance(&src, ExistentialDeposit::get() + bloat_bond);

        let result = Token::transfer(origin!(src), token_id, outputs);

        assert_ok!(result);
    })
}

#[test]
fn multiout_transfer_fails_with_src_having_insufficient_funds_for_bloat_bond() {
    let token_id = token!(1);
    let token_info = TokenDataBuilder::new_empty()
        .with_transfer_policy(Policy::Permissionless)
        .build();
    let (dst1, amount1) = (account!(2), balance!(1));
    let (dst2, amount2) = (account!(3), balance!(1));
    let (src, src_balance, bloat_bond) = (account!(1), amount1 + amount2, joy!(100));
    let outputs = outputs![(dst1, amount1), (dst2, amount2)];

    let config = GenesisConfigBuilder::new_empty()
<<<<<<< HEAD
        .with_token(token_id, token_info)
        .with_account(dst1, 0)
        .with_account(dst2, 0)
        .with_account(src, amount1 + amount2)
=======
        .with_token_and_owner(token_id, token_info, src, src_balance)
        .with_bloat_bond(bloat_bond)
>>>>>>> fc938fa9
        .build();

    build_test_externalities(config).execute_with(|| {
        let result = Token::transfer(origin!(src), token_id, outputs);

        assert_noop!(result, Error::<Test>::InsufficientBalanceForBloatBond);
    })
}

#[test]
fn multiout_transfer_ok() {
    let token_id = token!(1);
    let token_info = TokenDataBuilder::new_empty()
        .with_transfer_policy(Policy::Permissionless)
        .build();
    let (dst1, amount1) = (account!(2), balance!(1));
    let (dst2, amount2) = (account!(3), balance!(1));
    let (src, src_balance) = (account!(1), amount1 + amount2);
    let outputs = outputs![(dst1, amount1), (dst2, amount2)];

    let config = GenesisConfigBuilder::new_empty()
<<<<<<< HEAD
        .with_token(token_id, token_info)
        .with_account(dst1, 0)
        .with_account(dst2, 0)
        .with_account(src, amount1 + amount2)
=======
        .with_token_and_owner(token_id, token_info, src, src_balance)
        .with_account(dst1, AccountData::new_empty())
        .with_account(dst2, AccountData::new_empty())
>>>>>>> fc938fa9
        .build();

    build_test_externalities(config).execute_with(|| {
        let result = Token::transfer(origin!(src), token_id, outputs);

        assert_ok!(result);
    })
}

#[test]
fn multiout_transfer_ok_with_event_deposit() {
    let token_id = token!(1);
    let token_info = TokenDataBuilder::new_empty()
        .with_transfer_policy(Policy::Permissionless)
        .build();
    let bloat_bond = joy!(100);
    let (dst1, amount1) = (account!(2), balance!(1));
    let (dst2, amount2) = (account!(3), balance!(1));
    let (src, src_balance) = (account!(1), amount1 + amount2);
    let outputs = outputs![(dst1, amount1), (dst2, amount2)];

    let config = GenesisConfigBuilder::new_empty()
<<<<<<< HEAD
        .with_token(token_id, token_info)
        .with_account(dst1, 0)
        .with_account(dst2, 0)
        .with_account(src, src_balance)
=======
        .with_token_and_owner(token_id, token_info, src, src_balance)
        .with_account(dst1, AccountData::new_empty())
>>>>>>> fc938fa9
        .build();

    build_test_externalities(config).execute_with(|| {
        increase_account_balance(&src, ExistentialDeposit::get() + bloat_bond);

<<<<<<< HEAD
        assert_eq!(
            Token::token_info_by_id(token_id).total_supply,
            balance!(src_balance),
        );
=======
        let _ = Token::transfer(origin!(src), token_id, outputs.clone());

        last_event_eq!(RawEvent::TokenAmountTransferred(
            token_id,
            src,
            outputs![
                (Validated::<_>::Existing(dst1), amount1),
                (Validated::<_>::NonExisting(dst2), amount2)
            ]
        ));
>>>>>>> fc938fa9
    })
}

#[test]
fn transfer_ok_and_source_left_with_zero_token_balance() {
    let token_id = token!(1);
    let token_info = TokenDataBuilder::new_empty()
        .with_transfer_policy(Policy::Permissionless)
        .build();
    let (dst1, amount1) = (account!(2), balance!(1));
    let (dst2, amount2) = (account!(3), balance!(1));
    let (src, src_balance) = (account!(1), amount1 + amount2);
    let outputs = outputs![(dst1, amount1), (dst2, amount2)];

    let config = GenesisConfigBuilder::new_empty()
<<<<<<< HEAD
        .with_token(token_id, token_info)
        .with_account(dst1, 0)
        .with_account(dst2, 0)
        .with_account(src, src_balance)
=======
        .with_token_and_owner(token_id, token_info, src, src_balance)
        .with_account(dst1, AccountData::new_empty())
        .with_account(dst2, AccountData::new_empty())
>>>>>>> fc938fa9
        .build();

    build_test_externalities(config).execute_with(|| {
        let _ = Token::transfer(origin!(src), token_id, outputs);

        assert_ok!(
            Token::ensure_account_data_exists(token_id, &src)
                .map(|info| info.transferrable::<Test>(System::block_number())),
            balance!(0),
        );
    })
}

#[test]
fn multiout_transfer_fails_with_source_having_insufficient_balance() {
    let token_id = token!(1);
    let token_info = TokenDataBuilder::new_empty()
        .with_transfer_policy(Policy::Permissionless)
        .build();
    let (dst1, amount1) = (account!(2), balance!(1));
    let (dst2, amount2) = (account!(3), balance!(1));
    let (src, src_balance) = (account!(1), amount1 + amount2 - 1);
    let outputs = outputs![(dst1, amount1), (dst2, amount2)];

    let config = GenesisConfigBuilder::new_empty()
<<<<<<< HEAD
        .with_token(token_id, token_info)
        .with_account(dst1, 0)
        .with_account(dst2, 0)
        .with_account(src, src_balance)
=======
        .with_token_and_owner(token_id, token_info, src, src_balance)
        .with_account(dst1, AccountData::new_empty())
        .with_account(dst2, AccountData::new_empty())
>>>>>>> fc938fa9
        .build();

    build_test_externalities(config).execute_with(|| {
        increase_account_balance(&src, ExistentialDeposit::get());

        let result = Token::transfer(origin!(src), token_id, outputs);

<<<<<<< HEAD
        assert_noop!(result, Error::<Test>::InsufficientTransferrableBalance);
=======
        assert_noop!(result, Error::<Test>::InsufficientFreeBalance);
>>>>>>> fc938fa9
    })
}

#[test]
fn multiout_transfer_ok_with_same_source_and_destination() {
    let token_id = token!(1);
    let token_info = TokenDataBuilder::new_empty()
        .with_transfer_policy(Policy::Permissionless)
        .build();
    let (dst1, amount1) = (account!(2), balance!(1));
    let (dst2, amount2) = (account!(3), balance!(1));
    let outputs = outputs![(dst1, amount1), (dst2, amount2)];

    let config = GenesisConfigBuilder::new_empty()
<<<<<<< HEAD
        .with_token(token_id, token_info)
        .with_account(dst1, amount1 + amount2)
        .with_account(dst2, 0)
=======
        .with_token_and_owner(token_id, token_info, dst1, amount1 + amount2)
        .with_account(dst2, AccountData::new_empty())
>>>>>>> fc938fa9
        .build();

    build_test_externalities(config).execute_with(|| {
        let result = Token::transfer(origin!(dst1), token_id, outputs);

        assert_ok!(result);
    })
}

#[test]
fn multiout_transfer_ok_with_new_destinations_created() {
    let token_id = token!(1);
    let token_info = TokenDataBuilder::new_empty()
        .with_transfer_policy(Policy::Permissionless)
        .build();
    let (dst1, amount1) = (account!(2), balance!(100));
    let (dst2, amount2) = (account!(3), balance!(100));
    let (src, src_balance, bloat_bond) = (account!(1), amount1 + amount2, joy!(100));
    let outputs = outputs![(dst1, amount1), (dst2, amount2)];

    let config = GenesisConfigBuilder::new_empty()
<<<<<<< HEAD
        .with_token(token_id, token_info)
        .with_account(dst, amount)
=======
        .with_bloat_bond(bloat_bond)
        .with_token_and_owner(token_id, token_info, src, src_balance)
>>>>>>> fc938fa9
        .build();

    build_test_externalities(config).execute_with(|| {
        increase_account_balance(&src, ExistentialDeposit::get() + 2 * bloat_bond);

<<<<<<< HEAD
    let config = GenesisConfigBuilder::new_empty()
        .with_token(token_id, token_data)
        .with_account(src, amount)
        .with_account(dst1, 0)
        .with_account(dst2, 0)
        .build();
=======
        let _ = Token::transfer(origin!(src), token_id, outputs);
>>>>>>> fc938fa9

        assert_ok!(
            Token::ensure_account_data_exists(token_id, &dst1),
            AccountData::new_with_liquidity_and_bond(amount1, bloat_bond)
        );

        assert_ok!(
            Token::ensure_account_data_exists(token_id, &dst2),
            AccountData::new_with_liquidity_and_bond(amount2, bloat_bond)
        );
    })
}

#[test]
fn multiout_transfer_ok_with_bloat_bond_for_new_destinations_slashed_from_src() {
    let token_id = token!(1);
    let token_info = TokenDataBuilder::new_empty()
        .with_transfer_policy(Policy::Permissionless)
        .build();
    let (dst1, amount1) = (account!(2), balance!(1));
    let (dst2, amount2) = (account!(3), balance!(1));
    let (src, bloat_bond, src_balance) = (account!(1), joy!(100), amount1 + amount2);
    let outputs = outputs![(dst1, amount1), (dst2, amount2)];

    let config = GenesisConfigBuilder::new_empty()
<<<<<<< HEAD
        .with_token(token_id, token_data)
        .with_account(src, amount)
        .with_account(dst1, 0)
        .with_account(dst2, 0)
=======
        .with_token_and_owner(token_id, token_info, src, src_balance)
        .with_bloat_bond(bloat_bond)
>>>>>>> fc938fa9
        .build();

    build_test_externalities(config).execute_with(|| {
        increase_account_balance(&src, ExistentialDeposit::get() + 2 * bloat_bond);

        let _ = Token::transfer(origin!(src), token_id, outputs);

        assert_eq!(Balances::usable_balance(&src), ExistentialDeposit::get());
    })
}

#[test]
fn multiout_transfer_ok_with_bloat_bond_transferred_to_treasury() {
    let token_id = token!(1);
    let treasury = Token::bloat_bond_treasury_account_id();
    let (dst1, amount1) = (account!(2), balance!(1));
    let (dst2, amount2) = (account!(3), balance!(1));
    let (src, src_balance, bloat_bond) = (account!(1), amount1 + amount2, joy!(100));
    let outputs = outputs![(dst1, amount1), (dst2, amount2)];

    let token_info = TokenDataBuilder::new_empty()
        .with_transfer_policy(Policy::Permissionless)
        .build();

    let config = GenesisConfigBuilder::new_empty()
<<<<<<< HEAD
        .with_token(token_id, token_data)
        .with_account(dst1, 0)
        .with_account(dst2, 0)
=======
        .with_token_and_owner(token_id, token_info, src, src_balance)
        .with_bloat_bond(bloat_bond)
>>>>>>> fc938fa9
        .build();

    build_test_externalities(config).execute_with(|| {
        increase_account_balance(&src, ExistentialDeposit::get() + 2 * bloat_bond);

        let result = Token::transfer(origin!(src), token_id, outputs);

        assert_ok!(result);

        assert_eq!(
            Balances::usable_balance(&treasury),
            ExistentialDeposit::get() + 2 * bloat_bond
        );
    })
}

#[test]
fn transfer_ok_with_same_source_and_destination() {
    let token_id = token!(1);
    let token_info = TokenDataBuilder::new_empty()
        .with_transfer_policy(Policy::Permissionless)
        .build();
    let (dst, amount) = (account!(2), balance!(1));
    let outputs = outputs![(dst, amount)];

    let config = GenesisConfigBuilder::new_empty()
<<<<<<< HEAD
        .with_token(token_id, token_data)
        .with_account(src, amount)
        .with_account(dst2, 0)
=======
        .with_token(token_id, token_info)
        .with_account(dst, AccountData::new_with_liquidity(amount))
>>>>>>> fc938fa9
        .build();

    build_test_externalities(config).execute_with(|| {
        increase_account_balance(&dst, ExistentialDeposit::get());

        let result = Token::transfer(origin!(dst), token_id, outputs);

        assert_ok!(result);
    })
}

#[test]
fn permissioned_transfer_ok() {
    let token_id = token!(1);
    let (src, amount) = (account!(1), balance!(100));
    let (dst1, dst2) = (account!(2), account!(3));
    let commit = merkle_root![dst1, dst2];
    let outputs = outputs![(dst1, amount)];

    let token_data = TokenDataBuilder::new_empty()
        .with_transfer_policy(Policy::Permissioned(commit))
        .build();

    let config = GenesisConfigBuilder::new_empty()
<<<<<<< HEAD
        .with_token(token_id, token_data)
        .with_account(src, src_balance)
        .with_account(dst1, 0)
        .with_account(dst2, 0)
=======
        .with_token_and_owner(token_id, token_data, src, amount)
        .with_account(dst1, AccountData::new_empty())
        .with_account(dst2, AccountData::new_empty())
>>>>>>> fc938fa9
        .build();

    build_test_externalities(config).execute_with(|| {
        increase_account_balance(&src, ExistentialDeposit::get());

        let result = Token::transfer(origin!(src), token_id, outputs);

<<<<<<< HEAD
        assert_noop!(result, Error::<Test>::InsufficientTransferrableBalance);
=======
        assert_ok!(result);
>>>>>>> fc938fa9
    })
}

#[test]
fn permissioned_transfer_ok_with_event_deposit() {
    let token_id = token!(1);
    let amount = balance!(100);
    let src = account!(1);
    let (dst1, dst2) = (account!(2), account!(3));
    let commit = merkle_root![dst1, dst2];
    let outputs = outputs![(dst1, amount)];

    let token_data = TokenDataBuilder::new_empty()
        .with_transfer_policy(Policy::Permissioned(commit))
        .build();

    let config = GenesisConfigBuilder::new_empty()
<<<<<<< HEAD
        .with_token(token_id, token_data)
        .with_account(src, src_balance)
        .with_account(dst1, 0)
        .with_account(dst2, 0)
=======
        .with_token_and_owner(token_id, token_data, src, amount)
        .with_account(dst1, AccountData::new_empty())
        .with_account(dst2, AccountData::new_empty())
>>>>>>> fc938fa9
        .build();

    build_test_externalities(config).execute_with(|| {
        increase_account_balance(&src, ExistentialDeposit::get());

<<<<<<< HEAD
        assert_ok!(
            Token::ensure_account_data_exists(token_id, &src)
                .map(|info| info.transferrable::<Test>(System::block_number())),
            balance!(0),
        );
=======
        let _ = Token::transfer(origin!(src), token_id, outputs.clone());

        last_event_eq!(RawEvent::TokenAmountTransferred(
            token_id,
            src,
            outputs![(Validated::<_>::Existing(dst1), amount)],
        ));
>>>>>>> fc938fa9
    })
}

#[test]
fn permissioned_transfer_fails_with_invalid_destination() {
    let token_id = token!(1);
    let amount = balance!(100);
    let src = account!(1);
    let (dst1, dst2) = (account!(2), account!(3));
    let commit = merkle_root![dst1, dst2];
    let outputs = outputs![(dst1, amount)];

    let token_data = TokenDataBuilder::new_empty()
        .with_transfer_policy(Policy::Permissioned(commit))
        .build();

    let config = GenesisConfigBuilder::new_empty()
<<<<<<< HEAD
        .with_token(token_id, token_data)
        .with_account(src, amount)
        .with_account(dst1, 0)
        .with_account(dst2, 0)
        .build();

    build_test_externalities(config).execute_with(|| {
        let _ = Token::transfer(origin!(src), token_id, outputs);

        assert_eq!(
            Token::token_info_by_id(token_id).total_supply,
            balance!(amount),
        );
    })
}

#[test]
fn permissioned_multi_out_transfer_fails_with_invalid_token_id() {
    let token_id = token!(1);
    let src = account!(1);
    let (dst1, amount1) = (account!(2), balance!(1));
    let (dst2, amount2) = (account!(3), balance!(1));
    let outputs = outputs![(dst1, amount1), (dst2, amount2)];

    let config = GenesisConfigBuilder::new_empty()
        .with_token(token_id, TokenDataBuilder::new_empty().build())
        .with_account(src, amount1 + amount2)
        .with_account(dst1, 0)
        .with_account(dst2, 0)
=======
        .with_token_and_owner(token_id, token_data, src, amount)
        .with_account(dst2, AccountData::new_empty())
>>>>>>> fc938fa9
        .build();

    build_test_externalities(config).execute_with(|| {
        let result = Token::transfer(origin!(src), token_id, outputs);

        assert_noop!(result, Error::<Test>::AccountInformationDoesNotExist);
    })
}

#[test]
fn permissioned_multi_out_transfer_fails_with_invalid_destination() {
    let token_id = token!(1);
    let (dst1, amount1) = (account!(2), balance!(100));
    let (dst2, amount2) = (account!(3), balance!(100));
    let (src, src_balance) = (account!(1), amount1 + amount2);
    let commit = merkle_root![dst1, dst2];
    let outputs = outputs![(dst1, amount1), (dst2, amount2)];

    let token_data = TokenDataBuilder::new_empty()
        .with_transfer_policy(Policy::Permissioned(commit))
        .build();

    let config = GenesisConfigBuilder::new_empty()
<<<<<<< HEAD
        .with_token(token_id, token_data)
        .with_account(dst1, 0)
        .with_account(dst2, 0)
=======
        .with_token_and_owner(token_id, token_data, src, src_balance)
        .with_account(dst2, AccountData::new_empty())
>>>>>>> fc938fa9
        .build();

    build_test_externalities(config).execute_with(|| {
        let result = Token::transfer(origin!(src), token_id, outputs);

        assert_noop!(result, Error::<Test>::AccountInformationDoesNotExist);
    })
}

#[test]
fn permissioned_multi_out_transfer_fails_with_insufficient_balance() {
    let token_id = token!(1);
    let (dst1, amount1) = (account!(2), balance!(100));
    let (dst2, amount2) = (account!(3), balance!(100));
    let (src, src_balance) = (account!(1), amount1 + amount2 - 1);
    let commit = merkle_root![dst1, dst2];
    let outputs = outputs![(dst1, amount1), (dst2, amount2)];

    let token_data = TokenDataBuilder::new_empty()
        .with_transfer_policy(Policy::Permissioned(commit))
        .build();

    let config = GenesisConfigBuilder::new_empty()
<<<<<<< HEAD
        .with_token(token_id, token_data)
        .with_account(src, src_balance)
        .with_account(dst2, 0)
=======
        .with_token_and_owner(token_id, token_data, src, src_balance)
        .with_account(dst1, AccountData::new_empty())
        .with_account(dst2, AccountData::new_empty())
>>>>>>> fc938fa9
        .build();

    build_test_externalities(config).execute_with(|| {
        increase_account_balance(&src, ExistentialDeposit::get());

        let result = Token::transfer(origin!(src), token_id, outputs);

        assert_noop!(result, Error::<Test>::InsufficientFreeBalance);
    })
}

#[test]
fn permissioned_multi_out_transfer_ok() {
    let token_id = token!(1);
    let (dst1, amount1) = (account!(2), balance!(1));
    let (dst2, amount2) = (account!(3), balance!(1));
    let (src, src_balance) = (account!(1), amount1 + amount2);
    let commit = merkle_root![dst1, dst2];
    let outputs = outputs![(dst1, amount1), (dst2, amount2)];

    let token_data = TokenDataBuilder::new_empty()
        .with_transfer_policy(Policy::Permissioned(commit))
        .build();

    let config = GenesisConfigBuilder::new_empty()
        .with_token(token_id, token_data)
<<<<<<< HEAD
        .with_account(src, src_balance)
        .with_account(dst1, 0)
        .with_account(dst2, 0)
=======
        .with_account(src, AccountData::new_with_liquidity(src_balance))
        .with_account(dst1, AccountData::new_empty())
        .with_account(dst2, AccountData::new_empty())
>>>>>>> fc938fa9
        .build();

    build_test_externalities(config).execute_with(|| {
        let result = Token::transfer(origin!(src), token_id, outputs);

        assert_ok!(result);
    })
}

#[test]
fn permissioned_multi_out_transfer_ok_with_event_deposit() {
    let token_id = token!(1);
    let (dst1, amount1) = (account!(2), balance!(1));
    let (dst2, amount2) = (account!(3), balance!(1));
    let (src, src_balance) = (account!(1), amount1 + amount2);
    let commit = merkle_root![dst1, dst2];
    let outputs = outputs![(dst1, amount1), (dst2, amount2)];

    let token_data = TokenDataBuilder::new_empty()
        .with_transfer_policy(Policy::Permissioned(commit))
        .build();

    let config = GenesisConfigBuilder::new_empty()
        .with_token(token_id, token_data)
<<<<<<< HEAD
        .with_account(src, src_balance)
        .with_account(dst1, 0)
        .with_account(dst2, 0)
=======
        .with_account(src, AccountData::new_with_liquidity(src_balance))
        .with_account(dst1, AccountData::new_empty())
        .with_account(dst2, AccountData::new_empty())
>>>>>>> fc938fa9
        .build();

    build_test_externalities(config).execute_with(|| {
        let _ = Token::transfer(origin!(src), token_id, outputs.clone());

        last_event_eq!(RawEvent::TokenAmountTransferred(
            token_id,
            src,
            outputs![
                (Validated::<_>::Existing(dst1), amount1),
                (Validated::<_>::Existing(dst2), amount2)
            ],
        ));
    })
<<<<<<< HEAD
}

#[test]
fn permissioned_multi_out_ok_and_source_left_with_zero_balance() {
    let token_id = token!(1);
    let (dst1, amount1) = (account!(2), balance!(1));
    let (dst2, amount2) = (account!(3), balance!(1));
    let (src, src_balance) = (account!(1), amount1 + amount2);
    let commit = merkle_root![dst1, dst2];
    let outputs = outputs![(dst1, amount1), (dst2, amount2)];

    let token_data = TokenDataBuilder::new_empty()
        .with_transfer_policy(Policy::Permissioned(commit))
        .build();

    let config = GenesisConfigBuilder::new_empty()
        .with_token(token_id, token_data)
        .with_account(src, src_balance)
        .with_account(dst1, 0)
        .with_account(dst2, 0)
        .build();

    build_test_externalities(config).execute_with(|| {
        let _ = Token::transfer(origin!(src), token_id, outputs.clone());

        assert_ok!(
            Token::ensure_account_data_exists(token_id, &src)
                .map(|info| info.transferrable::<Test>(System::block_number())),
            balance!(0),
        );
    })
}

#[test]
fn permissioned_multi_out_ok_and_without_change_in_token_supply() {
    let token_id = token!(1);
    let (dst1, amount1) = (account!(2), balance!(1));
    let (dst2, amount2) = (account!(3), balance!(1));
    let (src, src_balance) = (account!(1), amount1 + amount2);
    let commit = merkle_root![dst1, dst2];
    let outputs = outputs![(dst1, amount1), (dst2, amount2)];

    let token_data = TokenDataBuilder::new_empty()
        .with_transfer_policy(Policy::Permissioned(commit))
        .build();

    let config = GenesisConfigBuilder::new_empty()
        .with_token(token_id, token_data)
        .with_account(src, src_balance)
        .with_account(dst1, 0)
        .with_account(dst2, 0)
        .build();

    build_test_externalities(config).execute_with(|| {
        let _ = Token::transfer(origin!(src), token_id, outputs);

        assert_eq!(
            Token::token_info_by_id(token_id).total_supply,
            balance!(src_balance),
        );
    })
=======
>>>>>>> fc938fa9
}<|MERGE_RESOLUTION|>--- conflicted
+++ resolved
@@ -40,11 +40,7 @@
 
     let config = GenesisConfigBuilder::new_empty()
         .with_token(token_id, token_data)
-<<<<<<< HEAD
-        .with_account(dst, amount)
-=======
-        .with_account(dst, AccountData::new_with_liquidity(amount))
->>>>>>> fc938fa9
+        .with_account(dst, AccountData::new_with_amount(amount))
         .build();
 
     build_test_externalities(config).execute_with(|| {
@@ -64,30 +60,14 @@
     let (dst, amount) = (account!(2), balance!(100));
 
     let config = GenesisConfigBuilder::new_empty()
-<<<<<<< HEAD
-        .with_token(token_id, token_data)
-        .with_account(src, amount)
-=======
         .with_token_and_owner(token_id, token_data, src, amount)
         .with_bloat_bond(joy!(100))
->>>>>>> fc938fa9
         .build();
 
     build_test_externalities(config).execute_with(|| {
         let result = Token::transfer(origin!(src), token_id, outputs![(dst, amount)]);
 
-<<<<<<< HEAD
-        assert_ok!(result);
-        assert_ok!(Token::ensure_account_data_exists(token_id, &dst));
-        assert_eq!(
-            Token::ensure_account_data_exists(token_id, &dst)
-                .unwrap()
-                .transferrable::<Test>(System::block_number()),
-            amount
-        );
-=======
         assert_noop!(result, Error::<Test>::InsufficientBalanceForBloatBond);
->>>>>>> fc938fa9
     })
 }
 
@@ -102,14 +82,8 @@
     let bloat_bond = joy!(100);
 
     let config = GenesisConfigBuilder::new_empty()
-<<<<<<< HEAD
-        .with_token(token_id, token_data)
-        .with_account(src, src_balance)
-        .with_account(dst, 0)
-=======
         .with_token_and_owner(token_id, token_data, src, amount)
         .with_bloat_bond(bloat_bond)
->>>>>>> fc938fa9
         .build();
 
     build_test_externalities(config).execute_with(|| {
@@ -117,11 +91,7 @@
 
         let result = Token::transfer(origin!(src), token_id, outputs![(dst, amount)]);
 
-<<<<<<< HEAD
-        assert_noop!(result, Error::<Test>::InsufficientTransferrableBalance);
-=======
         assert_ok!(result);
->>>>>>> fc938fa9
     })
 }
 
@@ -136,14 +106,8 @@
     let bloat_bond = joy!(100);
 
     let config = GenesisConfigBuilder::new_empty()
-<<<<<<< HEAD
-        .with_token(token_id, token_data)
-        .with_account(src, amount)
-        .with_account(dst, 0)
-=======
         .with_bloat_bond(bloat_bond)
         .with_token_and_owner(token_id, token_data, src, amount)
->>>>>>> fc938fa9
         .build();
 
     build_test_externalities(config).execute_with(|| {
@@ -153,7 +117,7 @@
 
         assert_ok!(
             Token::ensure_account_data_exists(token_id, &dst),
-            AccountData::new_with_liquidity_and_bond(amount, bloat_bond)
+            AccountData::new_with_amount_and_bond(amount, bloat_bond)
         );
     })
 }
@@ -170,14 +134,8 @@
     let bloat_bond = joy!(100);
 
     let config = GenesisConfigBuilder::new_empty()
-<<<<<<< HEAD
-        .with_token(token_id, token_data)
-        .with_account(src, amount)
-        .with_account(dst, 0)
-=======
         .with_bloat_bond(bloat_bond)
         .with_token_and_owner(token_id, token_data, src, src_balance)
->>>>>>> fc938fa9
         .build();
 
     build_test_externalities(config).execute_with(|| {
@@ -204,14 +162,8 @@
     let (dst, amount) = (account!(2), balance!(100));
 
     let config = GenesisConfigBuilder::new_empty()
-<<<<<<< HEAD
-        .with_token(token_id, token_data)
-        .with_account(src, amount)
-        .with_account(dst, 0)
-=======
         .with_token_and_owner(token_id, token_data, src, amount)
         .with_bloat_bond(bloat_bond)
->>>>>>> fc938fa9
         .build();
 
     build_test_externalities(config).execute_with(|| {
@@ -219,15 +171,7 @@
 
         let _ = Token::transfer(origin!(src), token_id, outputs![(dst, amount)]);
 
-<<<<<<< HEAD
-        assert_ok!(
-            Token::ensure_account_data_exists(token_id, &src)
-                .map(|info| info.transferrable::<Test>(System::block_number())),
-            balance!(0),
-        );
-=======
         assert_eq!(Balances::usable_balance(&src), ExistentialDeposit::get());
->>>>>>> fc938fa9
     })
 }
 
@@ -242,14 +186,8 @@
     let (dst, amount) = (account!(2), balance!(100));
 
     let config = GenesisConfigBuilder::new_empty()
-<<<<<<< HEAD
-        .with_token(token_id, token_data)
-        .with_account(src, amount)
-        .with_account(dst, 0)
-=======
         .with_token_and_owner(token_id, token_data, src, amount)
         .with_bloat_bond(bloat_bond)
->>>>>>> fc938fa9
         .build();
 
     build_test_externalities(config).execute_with(|| {
@@ -258,14 +196,8 @@
         let _ = Token::transfer(origin!(src), token_id, outputs![(dst, amount)]);
 
         assert_eq!(
-<<<<<<< HEAD
-            Token::account_info_by_token_and_account(token_id, dst)
-                .transferrable::<Test>(System::block_number()),
-            amount
-=======
             Balances::usable_balance(&treasury),
             bloat_bond + ExistentialDeposit::get(), // treasury initial balance = Existential deposit
->>>>>>> fc938fa9
         );
     })
 }
@@ -280,26 +212,16 @@
     let (src, src_balance) = (account!(2), amount - balance!(1));
 
     let config = GenesisConfigBuilder::new_empty()
-<<<<<<< HEAD
-        .with_token(token_id, token_data)
-        .with_account(src, amount)
-        .with_account(dst, 0)
-=======
         .with_token_and_owner(token_id, token_data, src, src_balance)
-        .with_account(dst, AccountData::new_empty())
->>>>>>> fc938fa9
+        .with_account(dst, AccountData::default())
         .build();
 
     build_test_externalities(config).execute_with(|| {
         increase_account_balance(&src, ExistentialDeposit::get());
 
-<<<<<<< HEAD
-        assert_eq!(Token::token_info_by_id(token_id).total_supply, amount);
-=======
         let result = Token::transfer(origin!(src), token_id, outputs![(dst, amount)]);
 
-        assert_noop!(result, Error::<Test>::InsufficientFreeBalance);
->>>>>>> fc938fa9
+        assert_noop!(result, Error::<Test>::InsufficientTransferrableBalance);
     })
 }
 
@@ -314,7 +236,7 @@
 
     let config = GenesisConfigBuilder::new_empty()
         .with_token_and_owner(token_id, token_data, src, amount)
-        .with_account(dst, AccountData::new_empty())
+        .with_account(dst, AccountData::default())
         .build();
 
     build_test_externalities(config).execute_with(|| {
@@ -338,7 +260,7 @@
 
     let config = GenesisConfigBuilder::new_empty()
         .with_token_and_owner(token_id, token_data, src, amount)
-        .with_account(dst, AccountData::new_empty())
+        .with_account(dst, AccountData::default())
         .build();
 
     build_test_externalities(config).execute_with(|| {
@@ -365,7 +287,7 @@
 
     let config = GenesisConfigBuilder::new_empty()
         .with_token_and_owner(token_id, token_data, src, amount)
-        .with_account(dst, AccountData::new_empty())
+        .with_account(dst, AccountData::default())
         .build();
 
     build_test_externalities(config).execute_with(|| {
@@ -374,7 +296,8 @@
         let _ = Token::transfer(origin!(src), token_id, outputs![(dst, amount)]);
 
         assert_eq!(
-            Token::account_info_by_token_and_account(token_id, dst).free_balance,
+            Token::account_info_by_token_and_account(token_id, dst)
+                .transferrable::<Test>(System::block_number()),
             amount
         );
     })
@@ -391,14 +314,8 @@
     let (src, src_balance) = (account!(1), amount1 + amount2);
 
     let config = GenesisConfigBuilder::new_empty()
-<<<<<<< HEAD
-        .with_token(token_id, token_info)
-        .with_account(dst1, 0)
-        .with_account(dst2, 0)
-=======
         .with_token_and_owner(token_id, token_data, src, src_balance)
-        .with_account(dst1, AccountData::new_empty())
->>>>>>> fc938fa9
+        .with_account(dst1, AccountData::default())
         .build();
 
     build_test_externalities(config).execute_with(|| {
@@ -408,7 +325,7 @@
             outputs![(dst1, amount1), (dst2, amount2)],
         );
 
-        assert_eq!(Token::token_info_by_id(token_id).supply, src_balance);
+        assert_eq!(Token::token_info_by_id(token_id).total_supply, src_balance);
     })
 }
 
@@ -427,14 +344,8 @@
     let outputs = outputs![(dst1, amount1), (dst2, amount2)];
 
     let config = GenesisConfigBuilder::new_empty()
-<<<<<<< HEAD
-        .with_token(token_id, token_info)
-        .with_account(dst1, 0)
-        .with_account(src, amount1 + amount2)
-=======
         .with_token_and_owner(token_id, token_info, src, src_balance)
-        .with_account(dst1, AccountData::new_empty())
->>>>>>> fc938fa9
+        .with_account(dst1, AccountData::default())
         .build();
 
     build_test_externalities(config).execute_with(|| {
@@ -458,15 +369,8 @@
     let outputs = outputs![(dst1, amount1), (dst2, amount2)];
 
     let config = GenesisConfigBuilder::new_empty()
-<<<<<<< HEAD
-        .with_token(token_id, token_info)
-        .with_account(dst1, 0)
-        .with_account(dst2, 0)
-        .with_account(src, amount1 + amount2)
-=======
         .with_token_and_owner(token_id, token_info, src, src_balance)
         .with_bloat_bond(bloat_bond)
->>>>>>> fc938fa9
         .build();
 
     build_test_externalities(config).execute_with(|| {
@@ -488,16 +392,9 @@
     let outputs = outputs![(dst1, amount1), (dst2, amount2)];
 
     let config = GenesisConfigBuilder::new_empty()
-<<<<<<< HEAD
-        .with_token(token_id, token_info)
-        .with_account(dst1, 0)
-        .with_account(dst2, 0)
-        .with_account(src, amount1 + amount2)
-=======
         .with_token_and_owner(token_id, token_info, src, src_balance)
-        .with_account(dst1, AccountData::new_empty())
-        .with_account(dst2, AccountData::new_empty())
->>>>>>> fc938fa9
+        .with_account(dst1, AccountData::default())
+        .with_account(dst2, AccountData::default())
         .build();
 
     build_test_externalities(config).execute_with(|| {
@@ -520,26 +417,13 @@
     let outputs = outputs![(dst1, amount1), (dst2, amount2)];
 
     let config = GenesisConfigBuilder::new_empty()
-<<<<<<< HEAD
-        .with_token(token_id, token_info)
-        .with_account(dst1, 0)
-        .with_account(dst2, 0)
-        .with_account(src, src_balance)
-=======
         .with_token_and_owner(token_id, token_info, src, src_balance)
-        .with_account(dst1, AccountData::new_empty())
->>>>>>> fc938fa9
+        .with_account(dst1, AccountData::default())
         .build();
 
     build_test_externalities(config).execute_with(|| {
         increase_account_balance(&src, ExistentialDeposit::get() + bloat_bond);
 
-<<<<<<< HEAD
-        assert_eq!(
-            Token::token_info_by_id(token_id).total_supply,
-            balance!(src_balance),
-        );
-=======
         let _ = Token::transfer(origin!(src), token_id, outputs.clone());
 
         last_event_eq!(RawEvent::TokenAmountTransferred(
@@ -550,7 +434,6 @@
                 (Validated::<_>::NonExisting(dst2), amount2)
             ]
         ));
->>>>>>> fc938fa9
     })
 }
 
@@ -566,16 +449,9 @@
     let outputs = outputs![(dst1, amount1), (dst2, amount2)];
 
     let config = GenesisConfigBuilder::new_empty()
-<<<<<<< HEAD
-        .with_token(token_id, token_info)
-        .with_account(dst1, 0)
-        .with_account(dst2, 0)
-        .with_account(src, src_balance)
-=======
         .with_token_and_owner(token_id, token_info, src, src_balance)
-        .with_account(dst1, AccountData::new_empty())
-        .with_account(dst2, AccountData::new_empty())
->>>>>>> fc938fa9
+        .with_account(dst1, AccountData::default())
+        .with_account(dst2, AccountData::default())
         .build();
 
     build_test_externalities(config).execute_with(|| {
@@ -601,16 +477,9 @@
     let outputs = outputs![(dst1, amount1), (dst2, amount2)];
 
     let config = GenesisConfigBuilder::new_empty()
-<<<<<<< HEAD
-        .with_token(token_id, token_info)
-        .with_account(dst1, 0)
-        .with_account(dst2, 0)
-        .with_account(src, src_balance)
-=======
         .with_token_and_owner(token_id, token_info, src, src_balance)
-        .with_account(dst1, AccountData::new_empty())
-        .with_account(dst2, AccountData::new_empty())
->>>>>>> fc938fa9
+        .with_account(dst1, AccountData::default())
+        .with_account(dst2, AccountData::default())
         .build();
 
     build_test_externalities(config).execute_with(|| {
@@ -618,11 +487,7 @@
 
         let result = Token::transfer(origin!(src), token_id, outputs);
 
-<<<<<<< HEAD
         assert_noop!(result, Error::<Test>::InsufficientTransferrableBalance);
-=======
-        assert_noop!(result, Error::<Test>::InsufficientFreeBalance);
->>>>>>> fc938fa9
     })
 }
 
@@ -637,14 +502,8 @@
     let outputs = outputs![(dst1, amount1), (dst2, amount2)];
 
     let config = GenesisConfigBuilder::new_empty()
-<<<<<<< HEAD
-        .with_token(token_id, token_info)
-        .with_account(dst1, amount1 + amount2)
-        .with_account(dst2, 0)
-=======
         .with_token_and_owner(token_id, token_info, dst1, amount1 + amount2)
-        .with_account(dst2, AccountData::new_empty())
->>>>>>> fc938fa9
+        .with_account(dst2, AccountData::default())
         .build();
 
     build_test_externalities(config).execute_with(|| {
@@ -666,37 +525,23 @@
     let outputs = outputs![(dst1, amount1), (dst2, amount2)];
 
     let config = GenesisConfigBuilder::new_empty()
-<<<<<<< HEAD
-        .with_token(token_id, token_info)
-        .with_account(dst, amount)
-=======
         .with_bloat_bond(bloat_bond)
         .with_token_and_owner(token_id, token_info, src, src_balance)
->>>>>>> fc938fa9
         .build();
 
     build_test_externalities(config).execute_with(|| {
         increase_account_balance(&src, ExistentialDeposit::get() + 2 * bloat_bond);
 
-<<<<<<< HEAD
-    let config = GenesisConfigBuilder::new_empty()
-        .with_token(token_id, token_data)
-        .with_account(src, amount)
-        .with_account(dst1, 0)
-        .with_account(dst2, 0)
-        .build();
-=======
         let _ = Token::transfer(origin!(src), token_id, outputs);
->>>>>>> fc938fa9
 
         assert_ok!(
             Token::ensure_account_data_exists(token_id, &dst1),
-            AccountData::new_with_liquidity_and_bond(amount1, bloat_bond)
+            AccountData::new_with_amount_and_bond(amount1, bloat_bond)
         );
 
         assert_ok!(
             Token::ensure_account_data_exists(token_id, &dst2),
-            AccountData::new_with_liquidity_and_bond(amount2, bloat_bond)
+            AccountData::new_with_amount_and_bond(amount2, bloat_bond)
         );
     })
 }
@@ -713,15 +558,8 @@
     let outputs = outputs![(dst1, amount1), (dst2, amount2)];
 
     let config = GenesisConfigBuilder::new_empty()
-<<<<<<< HEAD
-        .with_token(token_id, token_data)
-        .with_account(src, amount)
-        .with_account(dst1, 0)
-        .with_account(dst2, 0)
-=======
         .with_token_and_owner(token_id, token_info, src, src_balance)
         .with_bloat_bond(bloat_bond)
->>>>>>> fc938fa9
         .build();
 
     build_test_externalities(config).execute_with(|| {
@@ -747,14 +585,8 @@
         .build();
 
     let config = GenesisConfigBuilder::new_empty()
-<<<<<<< HEAD
-        .with_token(token_id, token_data)
-        .with_account(dst1, 0)
-        .with_account(dst2, 0)
-=======
         .with_token_and_owner(token_id, token_info, src, src_balance)
         .with_bloat_bond(bloat_bond)
->>>>>>> fc938fa9
         .build();
 
     build_test_externalities(config).execute_with(|| {
@@ -781,14 +613,8 @@
     let outputs = outputs![(dst, amount)];
 
     let config = GenesisConfigBuilder::new_empty()
-<<<<<<< HEAD
-        .with_token(token_id, token_data)
-        .with_account(src, amount)
-        .with_account(dst2, 0)
-=======
         .with_token(token_id, token_info)
-        .with_account(dst, AccountData::new_with_liquidity(amount))
->>>>>>> fc938fa9
+        .with_account(dst, AccountData::new_with_amount(amount))
         .build();
 
     build_test_externalities(config).execute_with(|| {
@@ -813,16 +639,9 @@
         .build();
 
     let config = GenesisConfigBuilder::new_empty()
-<<<<<<< HEAD
-        .with_token(token_id, token_data)
-        .with_account(src, src_balance)
-        .with_account(dst1, 0)
-        .with_account(dst2, 0)
-=======
-        .with_token_and_owner(token_id, token_data, src, amount)
-        .with_account(dst1, AccountData::new_empty())
-        .with_account(dst2, AccountData::new_empty())
->>>>>>> fc938fa9
+        .with_token_and_owner(token_id, token_data, src, amount)
+        .with_account(dst1, AccountData::default())
+        .with_account(dst2, AccountData::default())
         .build();
 
     build_test_externalities(config).execute_with(|| {
@@ -830,11 +649,7 @@
 
         let result = Token::transfer(origin!(src), token_id, outputs);
 
-<<<<<<< HEAD
-        assert_noop!(result, Error::<Test>::InsufficientTransferrableBalance);
-=======
         assert_ok!(result);
->>>>>>> fc938fa9
     })
 }
 
@@ -852,28 +667,14 @@
         .build();
 
     let config = GenesisConfigBuilder::new_empty()
-<<<<<<< HEAD
-        .with_token(token_id, token_data)
-        .with_account(src, src_balance)
-        .with_account(dst1, 0)
-        .with_account(dst2, 0)
-=======
-        .with_token_and_owner(token_id, token_data, src, amount)
-        .with_account(dst1, AccountData::new_empty())
-        .with_account(dst2, AccountData::new_empty())
->>>>>>> fc938fa9
+        .with_token_and_owner(token_id, token_data, src, amount)
+        .with_account(dst1, AccountData::default())
+        .with_account(dst2, AccountData::default())
         .build();
 
     build_test_externalities(config).execute_with(|| {
         increase_account_balance(&src, ExistentialDeposit::get());
 
-<<<<<<< HEAD
-        assert_ok!(
-            Token::ensure_account_data_exists(token_id, &src)
-                .map(|info| info.transferrable::<Test>(System::block_number())),
-            balance!(0),
-        );
-=======
         let _ = Token::transfer(origin!(src), token_id, outputs.clone());
 
         last_event_eq!(RawEvent::TokenAmountTransferred(
@@ -881,7 +682,6 @@
             src,
             outputs![(Validated::<_>::Existing(dst1), amount)],
         ));
->>>>>>> fc938fa9
     })
 }
 
@@ -899,40 +699,8 @@
         .build();
 
     let config = GenesisConfigBuilder::new_empty()
-<<<<<<< HEAD
-        .with_token(token_id, token_data)
-        .with_account(src, amount)
-        .with_account(dst1, 0)
-        .with_account(dst2, 0)
-        .build();
-
-    build_test_externalities(config).execute_with(|| {
-        let _ = Token::transfer(origin!(src), token_id, outputs);
-
-        assert_eq!(
-            Token::token_info_by_id(token_id).total_supply,
-            balance!(amount),
-        );
-    })
-}
-
-#[test]
-fn permissioned_multi_out_transfer_fails_with_invalid_token_id() {
-    let token_id = token!(1);
-    let src = account!(1);
-    let (dst1, amount1) = (account!(2), balance!(1));
-    let (dst2, amount2) = (account!(3), balance!(1));
-    let outputs = outputs![(dst1, amount1), (dst2, amount2)];
-
-    let config = GenesisConfigBuilder::new_empty()
-        .with_token(token_id, TokenDataBuilder::new_empty().build())
-        .with_account(src, amount1 + amount2)
-        .with_account(dst1, 0)
-        .with_account(dst2, 0)
-=======
-        .with_token_and_owner(token_id, token_data, src, amount)
-        .with_account(dst2, AccountData::new_empty())
->>>>>>> fc938fa9
+        .with_token_and_owner(token_id, token_data, src, amount)
+        .with_account(dst2, AccountData::default())
         .build();
 
     build_test_externalities(config).execute_with(|| {
@@ -956,14 +724,8 @@
         .build();
 
     let config = GenesisConfigBuilder::new_empty()
-<<<<<<< HEAD
-        .with_token(token_id, token_data)
-        .with_account(dst1, 0)
-        .with_account(dst2, 0)
-=======
         .with_token_and_owner(token_id, token_data, src, src_balance)
-        .with_account(dst2, AccountData::new_empty())
->>>>>>> fc938fa9
+        .with_account(dst2, AccountData::default())
         .build();
 
     build_test_externalities(config).execute_with(|| {
@@ -987,15 +749,9 @@
         .build();
 
     let config = GenesisConfigBuilder::new_empty()
-<<<<<<< HEAD
-        .with_token(token_id, token_data)
-        .with_account(src, src_balance)
-        .with_account(dst2, 0)
-=======
         .with_token_and_owner(token_id, token_data, src, src_balance)
-        .with_account(dst1, AccountData::new_empty())
-        .with_account(dst2, AccountData::new_empty())
->>>>>>> fc938fa9
+        .with_account(dst1, AccountData::default())
+        .with_account(dst2, AccountData::default())
         .build();
 
     build_test_externalities(config).execute_with(|| {
@@ -1003,7 +759,7 @@
 
         let result = Token::transfer(origin!(src), token_id, outputs);
 
-        assert_noop!(result, Error::<Test>::InsufficientFreeBalance);
+        assert_noop!(result, Error::<Test>::InsufficientTransferrableBalance);
     })
 }
 
@@ -1022,15 +778,9 @@
 
     let config = GenesisConfigBuilder::new_empty()
         .with_token(token_id, token_data)
-<<<<<<< HEAD
-        .with_account(src, src_balance)
-        .with_account(dst1, 0)
-        .with_account(dst2, 0)
-=======
-        .with_account(src, AccountData::new_with_liquidity(src_balance))
-        .with_account(dst1, AccountData::new_empty())
-        .with_account(dst2, AccountData::new_empty())
->>>>>>> fc938fa9
+        .with_account(src, AccountData::new_with_amount(src_balance))
+        .with_account(dst1, AccountData::default())
+        .with_account(dst2, AccountData::default())
         .build();
 
     build_test_externalities(config).execute_with(|| {
@@ -1055,15 +805,9 @@
 
     let config = GenesisConfigBuilder::new_empty()
         .with_token(token_id, token_data)
-<<<<<<< HEAD
-        .with_account(src, src_balance)
-        .with_account(dst1, 0)
-        .with_account(dst2, 0)
-=======
-        .with_account(src, AccountData::new_with_liquidity(src_balance))
-        .with_account(dst1, AccountData::new_empty())
-        .with_account(dst2, AccountData::new_empty())
->>>>>>> fc938fa9
+        .with_account(src, AccountData::new_with_amount(src_balance))
+        .with_account(dst1, AccountData::default())
+        .with_account(dst2, AccountData::default())
         .build();
 
     build_test_externalities(config).execute_with(|| {
@@ -1078,68 +822,4 @@
             ],
         ));
     })
-<<<<<<< HEAD
-}
-
-#[test]
-fn permissioned_multi_out_ok_and_source_left_with_zero_balance() {
-    let token_id = token!(1);
-    let (dst1, amount1) = (account!(2), balance!(1));
-    let (dst2, amount2) = (account!(3), balance!(1));
-    let (src, src_balance) = (account!(1), amount1 + amount2);
-    let commit = merkle_root![dst1, dst2];
-    let outputs = outputs![(dst1, amount1), (dst2, amount2)];
-
-    let token_data = TokenDataBuilder::new_empty()
-        .with_transfer_policy(Policy::Permissioned(commit))
-        .build();
-
-    let config = GenesisConfigBuilder::new_empty()
-        .with_token(token_id, token_data)
-        .with_account(src, src_balance)
-        .with_account(dst1, 0)
-        .with_account(dst2, 0)
-        .build();
-
-    build_test_externalities(config).execute_with(|| {
-        let _ = Token::transfer(origin!(src), token_id, outputs.clone());
-
-        assert_ok!(
-            Token::ensure_account_data_exists(token_id, &src)
-                .map(|info| info.transferrable::<Test>(System::block_number())),
-            balance!(0),
-        );
-    })
-}
-
-#[test]
-fn permissioned_multi_out_ok_and_without_change_in_token_supply() {
-    let token_id = token!(1);
-    let (dst1, amount1) = (account!(2), balance!(1));
-    let (dst2, amount2) = (account!(3), balance!(1));
-    let (src, src_balance) = (account!(1), amount1 + amount2);
-    let commit = merkle_root![dst1, dst2];
-    let outputs = outputs![(dst1, amount1), (dst2, amount2)];
-
-    let token_data = TokenDataBuilder::new_empty()
-        .with_transfer_policy(Policy::Permissioned(commit))
-        .build();
-
-    let config = GenesisConfigBuilder::new_empty()
-        .with_token(token_id, token_data)
-        .with_account(src, src_balance)
-        .with_account(dst1, 0)
-        .with_account(dst2, 0)
-        .build();
-
-    build_test_externalities(config).execute_with(|| {
-        let _ = Token::transfer(origin!(src), token_id, outputs);
-
-        assert_eq!(
-            Token::token_info_by_id(token_id).total_supply,
-            balance!(src_balance),
-        );
-    })
-=======
->>>>>>> fc938fa9
 }