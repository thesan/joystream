#[cfg(test)]
use frame_support::{assert_noop, assert_ok};

use crate::tests::mock::*;
use crate::tests::test_utils::TokenDataBuilder;
use crate::traits::PalletToken;
use crate::types::TokenIssuanceParametersOf;
use crate::{account, balance, block, last_event_eq, token, Error, RawEvent};

#[test]
fn issue_token_ok_with_patronage_tally_count_zero() {
    let patronage_rate = balance!(50);
    let token_id = token!(1);
    let (owner, initial_supply) = (account!(1), balance!(10));

    let params = TokenIssuanceParametersOf::<Test> {
        patronage_rate,
        initial_supply,
        ..Default::default()
    };
    let config = GenesisConfigBuilder::new_empty().build();

    build_test_externalities(config).execute_with(|| {
<<<<<<< HEAD
        let _ = Token::issue_token(params);
=======
        let _ =
            <Token as PalletToken<AccountId, Policy, IssuanceParams>>::issue_token(owner, params);
>>>>>>> b6260530

        assert_eq!(
            Token::token_info_by_id(token_id)
                .patronage_info
                .unclaimed_patronage_tally_amount,
            balance!(0),
        );
    })
}

#[test]
fn issue_token_ok_with_correct_non_zero_patronage_accounting() {
    let token_id = token!(1);
    let (rate, blocks) = (balance!(20), block!(10));
    let (owner, initial_supply) = (account!(1), balance!(10));

    let params = TokenIssuanceParametersOf::<Test> {
        patronage_rate: rate,
        initial_supply,
        ..Default::default()
    };
    let config = GenesisConfigBuilder::new_empty().build();

    build_test_externalities(config).execute_with(|| {
<<<<<<< HEAD
        let _ = Token::issue_token(params);
=======
        let _ =
            <Token as PalletToken<AccountId, Policy, IssuanceParams>>::issue_token(owner, params);
>>>>>>> b6260530
        increase_block_number_by(blocks);

        assert_eq!(
            Token::token_info_by_id(token_id)
                .unclaimed_patronage::<Block2Balance>(System::block_number()),
            rate * blocks * initial_supply,
        );
    })
}

#[test]
fn issue_token_ok_with_correct_patronage_accounting_and_zero_supply() {
    let token_id = token!(1);
    let (rate, blocks) = (balance!(20), block!(10));
    let (owner, initial_supply) = (account!(1), balance!(0));

    let params = TokenIssuanceParametersOf::<Test> {
        patronage_rate: rate,
        initial_supply,
        ..Default::default()
    };
    let config = GenesisConfigBuilder::new_empty().build();

    build_test_externalities(config).execute_with(|| {
        let _ =
            <Token as PalletToken<AccountId, Policy, IssuanceParams>>::issue_token(owner, params);
        increase_block_number_by(blocks);

        assert_eq!(Token::token_info_by_id(token_id).supply, balance!(0),);
    })
}

#[test]
fn decrease_patronage_ok() {
    let patronage_rate = balance!(50);
    let token_id = token!(1);
    let decrement = balance!(20);

    let params = TokenDataBuilder::new_empty().with_patronage_rate(patronage_rate);
    let config = GenesisConfigBuilder::new_empty()
        .with_token(token_id, params.build())
        .build();

    build_test_externalities(config).execute_with(|| {
        let result = Token::reduce_patronage_rate_by(token_id, decrement);

        assert_ok!(result);
    })
}

#[test]
fn decrease_patronage_ok_with_tally_count_updated() {
    let token_id = token!(1);
    let decrement = balance!(10);
    let (rate, blocks) = (balance!(20), block!(10));
    let (owner, supply) = (account!(1), balance!(100));

    let params = TokenDataBuilder::new_empty().with_patronage_rate(rate);
    let config = GenesisConfigBuilder::new_empty()
        .with_token(token_id, params.build())
        .with_account(owner, supply, balance!(0))
        .build();

    build_test_externalities(config).execute_with(|| {
        increase_block_number_by(blocks);

        let _ = Token::reduce_patronage_rate_by(token_id, decrement);

        assert_eq!(
            rate * blocks * supply,
            Token::token_info_by_id(token_id)
                .patronage_info
                .unclaimed_patronage_tally_amount,
        );
    })
}

#[test]
fn decrease_patronage_ok_with_tally_count_twice_updated() {
    let token_id = token!(1);
    let decrement = balance!(1);
    let (owner, supply) = (account!(1), balance!(100));
    let (rate, blocks) = (balance!(3), block!(10));

    let params = TokenDataBuilder::new_empty().with_patronage_rate(rate);
    let config = GenesisConfigBuilder::new_empty()
        .with_token(token_id, params.build())
        .with_account(owner, supply, balance!(0))
        .build();

    build_test_externalities(config).execute_with(|| {
        increase_block_number_by(blocks);
        let _ = Token::reduce_patronage_rate_by(token_id, decrement);
        increase_block_number_by(blocks);

        let _ = Token::reduce_patronage_rate_by(token_id, decrement);

        assert_eq!(
            supply * (blocks * rate) + supply * (blocks * (rate - decrement)),
            Token::token_info_by_id(token_id)
                .patronage_info
                .unclaimed_patronage_tally_amount,
        );
    })
}

#[test]
fn decrease_patronage_ok_with_event_deposit() {
    let rate = balance!(50);
    let token_id = token!(1);
    let decrement = balance!(20);

    let params = TokenDataBuilder::new_empty().with_patronage_rate(rate);
    let config = GenesisConfigBuilder::new_empty()
        .with_token(token_id, params.build())
        .build();

    build_test_externalities(config).execute_with(|| {
        let _ = Token::reduce_patronage_rate_by(token_id, decrement);

        last_event_eq!(RawEvent::PatronageRateDecreasedTo(
            token_id,
            Token::token_info_by_id(token_id).patronage_info.rate
        ));
    })
}

#[test]
fn decrease_patronage_ok_with_correct_final_rate() {
    let rate = balance!(50);
    let token_id = token!(1);
    let decrement = balance!(20);

    let params = TokenDataBuilder::new_empty().with_patronage_rate(rate);
    let config = GenesisConfigBuilder::new_empty()
        .with_token(token_id, params.build())
        .build();

    build_test_externalities(config).execute_with(|| {
        let _ = Token::reduce_patronage_rate_by(token_id, decrement);

        assert_eq!(
            rate.saturating_sub(decrement),
            Token::token_info_by_id(token_id).patronage_info.rate
        )
    })
}

#[test]
fn decrease_patronage_ok_with_last_tally_block_updated() {
    let token_id = token!(1);
    let decrement = balance!(10);
    let (rate, blocks) = (balance!(20), block!(10));

    let params = TokenDataBuilder::new_empty().with_patronage_rate(rate);
    let config = GenesisConfigBuilder::new_empty()
        .with_token(token_id, params.build())
        .build();

    build_test_externalities(config).execute_with(|| {
        increase_block_number_by(blocks);

        let _ = Token::reduce_patronage_rate_by(token_id, decrement);

        assert_eq!(
            block!(1) + blocks, // starting block + blocks
            Token::token_info_by_id(token_id)
                .patronage_info
                .last_unclaimed_patronage_tally_block
        )
    })
}

#[test]
fn decreasing_patronage_rate_fails_with_decrease_amount_too_large() {
    let rate = balance!(50);
    let token_id = token!(1);
    let decrease = balance!(70);

    let params = TokenDataBuilder::new_empty().with_patronage_rate(rate);
    let config = GenesisConfigBuilder::new_empty()
        .with_token(token_id, params.build())
        .build();

    build_test_externalities(config).execute_with(|| {
        let result = Token::reduce_patronage_rate_by(token_id, decrease);

        assert_noop!(result, Error::<Test>::ReductionExceedingPatronageRate);
    })
}

#[test]
fn decreasing_patronage_rate_fails_invalid_token() {
    let config = GenesisConfigBuilder::new_empty().build();
    let decrease = balance!(20);
    let token_id = token!(1);

    build_test_externalities(config).execute_with(|| {
        let result = Token::reduce_patronage_rate_by(token_id, decrease);

        assert_noop!(result, Error::<Test>::TokenDoesNotExist,);
    })
}

#[test]
fn claim_patronage_ok() {
    let token_id = token!(1);
    let owner_account_id = account!(1);
    let (rate, blocks) = (balance!(10), block!(10));

    let params = TokenDataBuilder::new_empty().with_patronage_rate(rate);

    let config = GenesisConfigBuilder::new_empty()
        .with_token(token_id, params.build())
        .with_account(owner_account_id, 0, 0)
        .build();

    build_test_externalities(config).execute_with(|| {
        increase_block_number_by(blocks);

        let result = Token::claim_patronage_credit(token_id, owner_account_id);

        assert_ok!(result);
    })
}

#[test]
fn claim_patronage_ok_with_event_deposit() {
    let token_id = token!(1);
    let (rate, blocks) = (balance!(10), block!(10));
    let (owner, supply) = (account!(1), balance!(100));

    let params = TokenDataBuilder::new_empty().with_patronage_rate(rate);

    let config = GenesisConfigBuilder::new_empty()
        .with_token(token_id, params.build())
        .with_account(owner, supply, 0)
        .build();

    build_test_externalities(config).execute_with(|| {
        increase_block_number_by(blocks);

<<<<<<< HEAD
        let _ = Token::claim_patronage_credit(token_id, owner_account_id);
=======
        let _ = <Token as PalletToken<AccountId, Policy, IssuanceParams>>::claim_patronage_credit(
            token_id, owner,
        );
>>>>>>> b6260530

        last_event_eq!(RawEvent::PatronageCreditClaimedAtBlock(
            token_id,
            rate * blocks * supply,
            owner,
            block!(1) + blocks, // starting block + blocks
        ));
    })
}

#[test]
fn claim_patronage_ok_with_credit_accounting() {
    let token_id = token!(1);
    let (owner_account_id, supply) = (account!(2), balance!(100));
    let (rate, blocks) = (balance!(10), block!(10));

    let params = TokenDataBuilder::new_empty().with_patronage_rate(rate);

    let config = GenesisConfigBuilder::new_empty()
        .with_token(token_id, params.build())
        .with_account(owner_account_id, supply, 0)
        .build();

    build_test_externalities(config).execute_with(|| {
        increase_block_number_by(blocks);

        let _ = Token::claim_patronage_credit(token_id, owner_account_id);

        assert_eq!(
<<<<<<< HEAD
            Token::account_info_by_token_and_account(token_id, owner_account_id)
                .usable_balance::<Test>(),
            balance!(100), // rate * blocks
=======
            Token::account_info_by_token_and_account(token_id, owner_account_id).free_balance,
            rate * blocks * supply + supply, // initial + patronage claimed
>>>>>>> b6260530
        );
    })
}

#[test]
fn claim_patronage_ok_with_unclaimed_patronage_reset() {
    let token_id = token!(1);
    let account_id = account!(1);
    let owner_account_id = account!(2);
    let (rate, blocks) = (balance!(10), block!(10));

    let params = TokenDataBuilder::new_empty().with_patronage_rate(rate);

    let config = GenesisConfigBuilder::new_empty()
        .with_token(token_id, params.build())
        .with_account(account_id, 0, 0)
        .with_account(owner_account_id, 0, 0)
        .build();

    build_test_externalities(config).execute_with(|| {
        increase_block_number_by(blocks);

        let _ = Token::claim_patronage_credit(token_id, owner_account_id);

        assert_eq!(
            Token::token_info_by_id(token_id)
                .unclaimed_patronage::<Block2Balance>(System::block_number()),
            balance!(0),
        );
    })
}

#[test]
fn claim_patronage_credit_fails_with_invalid_token_id() {
    let token_id = token!(1);
    let owner_account = account!(1);
    let config = GenesisConfigBuilder::new_empty().build();

    build_test_externalities(config).execute_with(|| {
        let result = Token::claim_patronage_credit(token_id, owner_account);

        assert_noop!(result, Error::<Test>::TokenDoesNotExist,);
    })
}

#[test]
fn claim_patronage_credit_fails_with_invalid_owner_account_id() {
    let rate = balance!(50);
    let token_id = token!(1);
    let account_id = account!(1);
    let owner_account_id = account!(2);
    let amount = balance!(100);

    let params = TokenDataBuilder::new_empty().with_patronage_rate(rate);

    let config = GenesisConfigBuilder::new_empty()
        .with_token(token_id, params.build())
        .with_account(account_id, amount, 0)
        .build();
    build_test_externalities(config).execute_with(|| {
        let result = Token::claim_patronage_credit(token_id, owner_account_id);

        assert_noop!(result, Error::<Test>::AccountInformationDoesNotExist);
    })
}

#[test]
fn claim_patronage_ok_with_patronage_claimed_and_tally_set_to_zero() {
    let token_id = token!(1);
    let owner_account_id = account!(1);
    let (rate, blocks) = (balance!(10), block!(10));

    let params = TokenDataBuilder::new_empty().with_patronage_rate(rate);

    let config = GenesisConfigBuilder::new_empty()
        .with_token(token_id, params.build())
        .with_account(owner_account_id, 0, 0)
        .build();

    build_test_externalities(config).execute_with(|| {
        increase_block_number_by(blocks);

        let _ = <Token as PalletToken<AccountId, Policy, IssuanceParams>>::claim_patronage_credit(
            token_id,
            owner_account_id,
        );

        assert_eq!(
            Token::token_info_by_id(token_id)
                .patronage_info
                .unclaimed_patronage_tally_amount,
            balance!(0)
        );
    })
}

#[ignore]
#[test]
fn claim_patroage_ok_with_correct_accounting_after_change_in_supply() {}<|MERGE_RESOLUTION|>--- conflicted
+++ resolved
@@ -15,18 +15,17 @@
 
     let params = TokenIssuanceParametersOf::<Test> {
         patronage_rate,
-        initial_supply,
+        initial_allocation: InitialAllocation {
+            address: owner,
+            amount: initial_supply,
+            vesting_schedule: None,
+        },
         ..Default::default()
     };
     let config = GenesisConfigBuilder::new_empty().build();
 
     build_test_externalities(config).execute_with(|| {
-<<<<<<< HEAD
         let _ = Token::issue_token(params);
-=======
-        let _ =
-            <Token as PalletToken<AccountId, Policy, IssuanceParams>>::issue_token(owner, params);
->>>>>>> b6260530
 
         assert_eq!(
             Token::token_info_by_id(token_id)
@@ -45,18 +44,17 @@
 
     let params = TokenIssuanceParametersOf::<Test> {
         patronage_rate: rate,
-        initial_supply,
+        initial_allocation: InitialAllocation {
+            address: owner,
+            amount: initial_supply,
+            vesting_schedule: None,
+        },
         ..Default::default()
     };
     let config = GenesisConfigBuilder::new_empty().build();
 
     build_test_externalities(config).execute_with(|| {
-<<<<<<< HEAD
         let _ = Token::issue_token(params);
-=======
-        let _ =
-            <Token as PalletToken<AccountId, Policy, IssuanceParams>>::issue_token(owner, params);
->>>>>>> b6260530
         increase_block_number_by(blocks);
 
         assert_eq!(
@@ -75,17 +73,20 @@
 
     let params = TokenIssuanceParametersOf::<Test> {
         patronage_rate: rate,
-        initial_supply,
+        initial_allocation: InitialAllocation {
+            address: owner,
+            amount: initial_supply,
+            vesting_schedule: None,
+        },
         ..Default::default()
     };
     let config = GenesisConfigBuilder::new_empty().build();
 
     build_test_externalities(config).execute_with(|| {
-        let _ =
-            <Token as PalletToken<AccountId, Policy, IssuanceParams>>::issue_token(owner, params);
-        increase_block_number_by(blocks);
-
-        assert_eq!(Token::token_info_by_id(token_id).supply, balance!(0),);
+        let _ = Token::issue_token(params);
+        increase_block_number_by(blocks);
+
+        assert_eq!(Token::token_info_by_id(token_id).total_supply, balance!(0),);
     })
 }
 
@@ -299,13 +300,7 @@
     build_test_externalities(config).execute_with(|| {
         increase_block_number_by(blocks);
 
-<<<<<<< HEAD
-        let _ = Token::claim_patronage_credit(token_id, owner_account_id);
-=======
-        let _ = <Token as PalletToken<AccountId, Policy, IssuanceParams>>::claim_patronage_credit(
-            token_id, owner,
-        );
->>>>>>> b6260530
+        let _ = Token::claim_patronage_credit(token_id, owner);
 
         last_event_eq!(RawEvent::PatronageCreditClaimedAtBlock(
             token_id,
@@ -335,14 +330,9 @@
         let _ = Token::claim_patronage_credit(token_id, owner_account_id);
 
         assert_eq!(
-<<<<<<< HEAD
             Token::account_info_by_token_and_account(token_id, owner_account_id)
                 .usable_balance::<Test>(),
-            balance!(100), // rate * blocks
-=======
-            Token::account_info_by_token_and_account(token_id, owner_account_id).free_balance,
             rate * blocks * supply + supply, // initial + patronage claimed
->>>>>>> b6260530
         );
     })
 }
@@ -425,10 +415,7 @@
     build_test_externalities(config).execute_with(|| {
         increase_block_number_by(blocks);
 
-        let _ = <Token as PalletToken<AccountId, Policy, IssuanceParams>>::claim_patronage_credit(
-            token_id,
-            owner_account_id,
-        );
+        let _ = Token::claim_patronage_credit(token_id, owner_account_id);
 
         assert_eq!(
             Token::token_info_by_id(token_id)
