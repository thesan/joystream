#!/usr/bin/env bash

# Executes and replaces all benchmarks with the new weights

SCRIPT_DIR=$(dirname "${BASH_SOURCE[0]}")

benchmark() {
  echo "Generating weights for $1..."
  start=`date +%s`
  $SCRIPT_DIR/../target/release/joystream-node benchmark \
      --pallet=$1 \
      --extrinsic=* \
      --chain=dev \
      --steps=50 \
      --repeat=20 \
      --execution=wasm \
      --output=.  > /dev/null

  end=`date +%s`

  if [ $? -eq 0 ]; then
      mv $SCRIPT_DIR/../*.rs $SCRIPT_DIR/../runtime/src/weights/
      echo "Weights generated successfully for $1"
      echo "It took $((end-start)) seconds"
  else
      echo "There was a problem generating the weights for $1, check the error above"
  fi
}

# FRAME benchmarks
# Some FRAME pallets are commented out since the parameter's in some of the extrinsic's
# benchmarking are being discarded and we can't adjust the trait since it's part of
# Substrate. This problem has been fixed in this PR: https://github.com/paritytech/substrate/pull/7233
# So uncomment this when we move to a version that contains that PR.
# See issue: #1979
# benchmark frame_system
# benchmark pallet_utility
# benchmark pallet_session
# benchmark pallet_timestamp

# This benchmark takes too long with 50 steps and 20 repeats in a normal laptop.
# Will have it commented out until we test it in the reference machine. If there
# it still takes too long we will get rid of this benchmark for good and use always
# the default weights.
# benchmark pallet_im_online

# Joystrem benchmarks
<<<<<<< HEAD
# benchmark proposals_discussion
# benchmark proposals_engine
# benchmark pallet_constitution
# benchmark working_group
# benchmark council
# benchmark referendum
# benchmark forum
benchmark membership
=======
benchmark proposals_discussion
benchmark proposals_engine
benchmark proposals_codex
benchmark pallet_constitution
benchmark working_group
benchmark council
benchmark referendum
>>>>>>> 5957fa3a
<|MERGE_RESOLUTION|>--- conflicted
+++ resolved
@@ -45,16 +45,6 @@
 # benchmark pallet_im_online
 
 # Joystrem benchmarks
-<<<<<<< HEAD
-# benchmark proposals_discussion
-# benchmark proposals_engine
-# benchmark pallet_constitution
-# benchmark working_group
-# benchmark council
-# benchmark referendum
-# benchmark forum
-benchmark membership
-=======
 benchmark proposals_discussion
 benchmark proposals_engine
 benchmark proposals_codex
@@ -62,4 +52,5 @@
 benchmark working_group
 benchmark council
 benchmark referendum
->>>>>>> 5957fa3a
+benchmark forum
+benchmark membership