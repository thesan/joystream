--- conflicted
+++ resolved
@@ -10,13 +10,8 @@
   "contributors": [],
   "license": "ISC",
   "dependencies": {
-<<<<<<< HEAD
     "@babel/runtime": "^7.0.0-rc.1",
-    "@polkadot/ui-identicon": "^0.19.33",
-=======
-    "@babel/runtime": "^7.0.0-beta.51",
     "@polkadot/ui-identicon": "^0.19.34",
->>>>>>> e6b04cbb
     "polkadot-identicon": "^1.0.2"
   },
   "devDependencies": {
