--- conflicted
+++ resolved
@@ -15,11 +15,7 @@
     "@polkadot/ui-identicon": "^0.17.8"
   },
   "devDependencies": {
-<<<<<<< HEAD
     "@polkadot/util-keyring": "^0.22.9",
-=======
-    "@polkadot/util-keyring": "^0.22.8",
->>>>>>> c83c37cf
     "babel-loader": "^8.0.0-beta.2",
     "css-loader": "0.28.9",
     "empty": "^0.10.1",
