// Copyright 2017-2019 @polkadot/ui-app authors & contributors
// This software may be modified and distributed under the terms
// of the Apache-2.0 license. See the LICENSE file for details.

import { RpcMethod } from '@polkadot/jsonrpc/types';
import { BareProps } from '../types';
import { ActionStatus, PartialQueueTx$Extrinsic, PartialQueueTx$Rpc, QueueProps, QueueStatus, QueueTx, QueueTx$Extrinsic, QueueTx$Rpc, QueueTx$Status } from './types';

import React from 'react';
import jsonrpc from '@polkadot/jsonrpc';

import { QueueProvider } from './Context';
import { SubmittableResult } from '@polkadot/api/SubmittableExtrinsic';

export type Props = BareProps & {
  children: React.ReactNode
};

type State = QueueProps;

const defaultState = {
  stqueue: [] as Array<QueueStatus>,
  txqueue: [] as Array<QueueTx>
} as QueueProps;

let nextId = 0;

const REMOVE_TIMEOUT = 7500;
const SUBMIT_RPC = jsonrpc.author.methods.submitAndWatchExtrinsic;
const STATUS_COMPLETE: Array<QueueTx$Status> = [
  // status from subscription
  'finalized', 'usurped', 'dropped', 'invalid',
  // normal completion
  'cancelled', 'error', 'sent'
];

export default class Queue extends React.Component<Props, State> {
  state: State = defaultState;

  constructor (props: Props) {
    super(props);

    this.state = {
      stqueue: [],
      txqueue: [],
      queueAction: this.queueAction,
      queueRpc: this.queueRpc,
      queueExtrinsic: this.queueExtrinsic,
      queueSetTxStatus: this.queueSetTxStatus
    };
  }

  render () {
    return (
      <QueueProvider value={this.state}>
        {this.props.children}
      </QueueProvider>
    );
  }

  private clearAction (id: number): () => void {
    return (): void => {
      this.setState(
        (prevState: State): State => ({
          stqueue: prevState.stqueue.filter((item) => item.id !== id)
        } as State)
      );
    };
  }

  queueAction = (status: ActionStatus): number => {
    const id = ++nextId;
    const removeItem = this.clearAction(id);

    this.setState(
      (prevState: State): State => ({
        stqueue: prevState.stqueue.concat({
          ...status,
          id,
          isCompleted: false,
          removeItem
        })
      } as State)
    );

    setTimeout(removeItem, REMOVE_TIMEOUT);

    return id;
  }

  private clearStatus (id: number): () => void {
    return () => {
      this.setState(
        (prevState: State): State => ({
          txqueue: prevState.txqueue.map((item) =>
            item.id === id
              ? { ...item, status: 'completed' }
              : item
          )
        } as State)
      );
    };
  }

  queueSetTxStatus = (id: number, status: QueueTx$Status, result?: SubmittableResult, error?: Error): void => {
    this.setState(
      (prevState: State): State => ({
        txqueue: prevState.txqueue.map((item) =>
          item.id === id
            ? {
              ...item,
              error: error === undefined
                ? item.error
                : error,
              result: result === undefined
                ? item.result
                : result,
              status: item.status === 'completed'
                ? item.status
                : status
            }
            : item
        )
      } as State)
    );

    this.addResultEvents(result);

    if (STATUS_COMPLETE.includes(status)) {
      setTimeout(this.clearStatus(id), REMOVE_TIMEOUT);
    }
  }

  private addResultEvents ({ events = [] }: Partial<SubmittableResult> = {}) {
    events.filter((record) => record.event).forEach(({ event: { method, section } }) => {
      // filter events handled globally, or those we are not interested in, these are
      // handled by the global overview, so don't add them here
      if (section === 'democracy') {
        return;
      }

      this.queueAction({
        action: `${section}.${method}`,
        status: 'event',
        message: 'extrinsic event'
      });
    });
  }

  private queueAdd = (value: QueueTx$Extrinsic | QueueTx$Rpc | QueueTx): number => {
    const id = ++nextId;
    const rpc: RpcMethod = (value as QueueTx$Rpc).rpc || SUBMIT_RPC;
    const removeItem = this.clearStatus(id);

    this.setState(
      (prevState: State): State => ({
        txqueue: prevState.txqueue.concat([{
          ...value,
          id,
          removeItem,
          rpc,
          status: 'queued'
        }])
      } as State)
    );

    return id;
  }

<<<<<<< HEAD
  queueExtrinsic = (value: PartialQueueTx$Extrinsic): number => {
    return this.queueAdd(value);
=======
  queueExtrinsic = ({ accountId, extrinsic, signerCb, signerOptions, txFailedCb, txSuccessCb, txUpdateCb, isUnsigned }: PartialQueueTx$Extrinsic): number => {
    return this.queueAdd({
      accountId,
      extrinsic,
      isUnsigned,
      signerCb,
      signerOptions,
      txFailedCb,
      txSuccessCb,
      txUpdateCb
    });
>>>>>>> fa9d4c36
  }

  queueRpc = ({ accountId, rpc, values }: PartialQueueTx$Rpc): number => {
    return this.queueAdd({
      accountId,
      rpc,
      values
    });
  }
}<|MERGE_RESOLUTION|>--- conflicted
+++ resolved
@@ -167,10 +167,6 @@
     return id;
   }
 
-<<<<<<< HEAD
-  queueExtrinsic = (value: PartialQueueTx$Extrinsic): number => {
-    return this.queueAdd(value);
-=======
   queueExtrinsic = ({ accountId, extrinsic, signerCb, signerOptions, txFailedCb, txSuccessCb, txUpdateCb, isUnsigned }: PartialQueueTx$Extrinsic): number => {
     return this.queueAdd({
       accountId,
@@ -182,7 +178,6 @@
       txSuccessCb,
       txUpdateCb
     });
->>>>>>> fa9d4c36
   }
 
   queueRpc = ({ accountId, rpc, values }: PartialQueueTx$Rpc): number => {
