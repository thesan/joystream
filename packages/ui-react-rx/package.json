{
  "name": "@polkadot/ui-react-rx",
  "version": "0.17.8",
  "description": "A collection of RxJs React components the Polkadot JS API",
  "main": "index.js",
  "keywords": [
    "Polkadot",
    "React",
    "RxJs"
  ],
  "author": "Jaco Greeff <jacogr@gmail.com>",
  "license": "ISC",
  "engines": {
    "node": ">=8.0"
  },
  "publishConfig": {
    "access": "public",
    "registry": "https://registry.npmjs.org"
  },
  "repository": {
    "type": "git",
    "url": "git+https://github.com/polkadot-js/ui.git"
  },
  "bugs": {
    "url": "https://github.com/polkadot-js/ui/issues"
  },
  "homepage": "https://github.com/polkadot-js/ui/tree/master/packages/ui-react-rx#readme",
  "scripts": {
    "build": "polkadot-dev-build-babel",
    "check": "eslint src && flow check",
    "test": "echo \"Tests only available from root wrapper\""
  },
  "dependencies": {
    "@babel/runtime": "^7.0.0-beta.47",
<<<<<<< HEAD
    "@polkadot/api-rx": "^0.13.7",
    "@polkadot/extrinsics-codec": "^0.17.24",
    "@polkadot/storage": "^0.17.24",
=======
    "@polkadot/api-rx": "^0.13.6",
    "@polkadot/extrinsics-codec": "^0.17.23",
    "@polkadot/storage": "^0.17.23",
>>>>>>> c83c37cf
    "semver": "^5.5.0"
  },
  "devDependencies": {
    "babel-loader": "^8.0.0-beta.2",
    "enzyme": "^3.3.0",
    "enzyme-adapter-react-16": "^1.1.1",
    "react": "^16.4.0",
    "react-dom": "^16.4.0"
  },
  "peerDependencies": {
    "react": "^16.4.0"
  }
}<|MERGE_RESOLUTION|>--- conflicted
+++ resolved
@@ -32,15 +32,9 @@
   },
   "dependencies": {
     "@babel/runtime": "^7.0.0-beta.47",
-<<<<<<< HEAD
     "@polkadot/api-rx": "^0.13.7",
     "@polkadot/extrinsics-codec": "^0.17.24",
     "@polkadot/storage": "^0.17.24",
-=======
-    "@polkadot/api-rx": "^0.13.6",
-    "@polkadot/extrinsics-codec": "^0.17.23",
-    "@polkadot/storage": "^0.17.23",
->>>>>>> c83c37cf
     "semver": "^5.5.0"
   },
   "devDependencies": {
