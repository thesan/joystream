{
  "name": "@polkadot/ui-identicon",
  "version": "0.17.8",
  "description": "Renders an SVG picture representing an address",
  "main": "index.js",
  "scripts": {
    "build": "polkadot-dev-build-babel",
    "check": "eslint src && flow check",
    "test": "echo \"Tests only available from root wrapper\""
  },
  "author": "Jaco Greeff <jacogr@gmail.com>",
  "license": "ISC",
  "dependencies": {
    "@babel/runtime": "^7.0.0-beta.47",
    "color": "^3.0.0"
  },
  "devDependencies": {
<<<<<<< HEAD
    "@polkadot/util-crypto": "^0.22.9",
=======
    "@polkadot/util-crypto": "^0.22.8",
>>>>>>> c83c37cf
    "xmlserializer": "^0.6.1"
  }
}<|MERGE_RESOLUTION|>--- conflicted
+++ resolved
@@ -15,11 +15,7 @@
     "color": "^3.0.0"
   },
   "devDependencies": {
-<<<<<<< HEAD
     "@polkadot/util-crypto": "^0.22.9",
-=======
-    "@polkadot/util-crypto": "^0.22.8",
->>>>>>> c83c37cf
     "xmlserializer": "^0.6.1"
   }
 }