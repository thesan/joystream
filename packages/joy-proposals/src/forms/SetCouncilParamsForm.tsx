--- conflicted
+++ resolved
@@ -9,33 +9,33 @@
   genericFormDefaultOptions,
   DefaultOuterFormProps,
   genericFormDefaultValues
-} from './GenericProposalForm';
-import { InputFormField } from './FormFields';
+} from "./GenericProposalForm";
+import { InputFormField } from "./FormFields";
 import { withFormContainer } from "./FormContainer";
 import "./forms.css";
 
 type FormValues = GenericFormValues & {
-  announcingPeriod: string,
-  votingPeriod: string,
-  minVotingStake: string,
-  revealingPeriod: string,
-  minCouncilStake: string,
-  newTermDuration: string,
-  candidacyLimit: string,
-  councilSize: string,
-}
+  announcingPeriod: string;
+  votingPeriod: string;
+  minVotingStake: string;
+  revealingPeriod: string;
+  minCouncilStake: string;
+  newTermDuration: string;
+  candidacyLimit: string;
+  councilSize: string;
+};
 
 const defaultValues: FormValues = {
   ...genericFormDefaultValues,
-  announcingPeriod: '',
-  votingPeriod: '',
-  minVotingStake: '',
-  revealingPeriod: '',
-  minCouncilStake: '',
-  newTermDuration: '',
-  candidacyLimit: '',
-  councilSize: '',
-}
+  announcingPeriod: "",
+  votingPeriod: "",
+  minVotingStake: "",
+  revealingPeriod: "",
+  minCouncilStake: "",
+  newTermDuration: "",
+  candidacyLimit: "",
+  councilSize: ""
+};
 
 type FromAdditionalProps = {};
 type SetCouncilParamsFormProps = FormikProps<FormValues> & FromAdditionalProps;
@@ -44,129 +44,6 @@
   const { handleChange, errors, touched, values } = props;
   const errorLabelsProps = getFormErrorLabelsProps<FormValues>(errors, touched);
   return (
-<<<<<<< HEAD
-    <div className="Forms">
-      <Form className="proposal-form" onSubmit={handleSubmit}>
-        <Form.Field error={Boolean(errorLabelsProps.title)}>
-          <LabelWithHelp text="Title" help="The title of your proposal" />
-          <Form.Input
-            onChange={handleChange}
-            name="title"
-            placeholder="Title for your awesome proposal..."
-            error={errorLabelsProps.title}
-          />
-        </Form.Field>
-        <Form.Field error={Boolean(errorLabelsProps.rationale)}>
-          <LabelWithHelp text="Rationale" help="The rationale behind your proposal" />
-          <Form.TextArea
-            onChange={handleChange}
-            name="rationale"
-            placeholder="This proposal is awesome because..."
-            error={errorLabelsProps.rationale}
-          />
-        </Form.Field>
-
-        <Divider horizontal>Voting </Divider>
-
-        <Form.Group widths="equal" style={{ marginBottom: "8rem" }}>
-          <Form.Field error={Boolean(errorLabelsProps.announcingPeriod)}>
-            <LabelWithHelp text="Announcing Period" help="Announcing period in days" />
-            <Form.Input
-              fluid
-              onChange={handleChange}
-              name="announcingPeriod"
-              placeholder="100"
-              error={errorLabelsProps.announcingPeriod}
-            />
-          </Form.Field>
-          <Form.Field error={Boolean(errorLabelsProps.votingPeriod)}>
-            <LabelWithHelp text="Voting Period" help="Voting period in days" />
-            <Form.Input
-              fluid
-              onChange={handleChange}
-              name="votingPeriod"
-              placeholder="(Currently: x days)"
-              error={errorLabelsProps.votingPeriod}
-            />
-          </Form.Field>
-          <Form.Field error={Boolean(errorLabelsProps.revealingPeriod)}>
-            <LabelWithHelp text="Revealing Period" help="Revealing period in days" />
-            <Form.Input
-              fluid
-              onChange={handleChange}
-              name="revealingPeriod"
-              placeholder="100"
-              error={errorLabelsProps.revealingPeriod}
-            />
-          </Form.Field>
-          <Form.Field error={Boolean(errorLabelsProps.minVotingStake)}>
-            <LabelWithHelp text="Minimum Voting Stake" help="The minimum voting stake" />
-            <Form.Input
-              fluid
-              onChange={handleChange}
-              name="minVotingStake"
-              placeholder="100"
-              error={errorLabelsProps.minVotingStake}
-            />
-          </Form.Field>
-        </Form.Group>
-        <Divider horizontal>Council</Divider>
-        <Form.Group widths="equal" style={{ marginBottom: "8rem" }}>
-          <Form.Field error={Boolean(errorLabelsProps.minCouncilStake)}>
-            <LabelWithHelp text="Minimum Council Stake" help="The minimum council stake" />
-            <Form.Input
-              fluid
-              onChange={handleChange}
-              name="minCouncilStake"
-              placeholder="100"
-              error={errorLabelsProps.minCouncilStake}
-            />
-          </Form.Field>
-          <Form.Field error={Boolean(errorLabelsProps.newTermDuration)}>
-            <LabelWithHelp text="New Term Duration" help="Duration of the new term in days" />
-            <Form.Input
-              fluid
-              onChange={handleChange}
-              name="newTermDuration"
-              placeholder="100"
-              error={errorLabelsProps.newTermDuration}
-            />
-          </Form.Field>
-          <Form.Field error={Boolean(errorLabelsProps.councilSize)}>
-            <LabelWithHelp text="Council Size" help="The size of the council (number of seats)" />
-            <Form.Input
-              fluid
-              onChange={handleChange}
-              name="councilSize"
-              placeholder="100"
-              error={errorLabelsProps.councilSize}
-            />
-          </Form.Field>
-          <Form.Field error={Boolean(errorLabelsProps.candidacyLimit)}>
-            <LabelWithHelp text="Candidacy Limit" help="How many times can a member candidate" />
-            <Form.Input
-              fluid
-              onChange={handleChange}
-              name="candidacyLimit"
-              placeholder="5"
-              error={errorLabelsProps.candidacyLimit}
-            />
-          </Form.Field>
-        </Form.Group>
-
-        <div className="form-buttons">
-          <Button type="submit" color="blue" loading={isSubmitting}>
-            <Icon name="paper plane" />
-            Submit
-          </Button>
-          <Button color="grey" icon="times" type="button">
-            <Icon name="times" />
-            Cancel
-          </Button>
-        </div>
-      </Form>
-    </div>
-=======
     <GenericProposalForm {...props}>
       <Divider horizontal>Voting </Divider>
       <Form.Group widths="equal" style={{ marginBottom: "8rem" }}>
@@ -178,7 +55,7 @@
           placeholder="100"
           error={errorLabelsProps.announcingPeriod}
           value={values.announcingPeriod}
-          />
+        />
         <InputFormField
           label="Voting Period"
           help="Voting period in days"
@@ -187,7 +64,7 @@
           placeholder="(Currently: x days)"
           error={errorLabelsProps.votingPeriod}
           value={values.votingPeriod}
-          />
+        />
         <InputFormField
           label="Revealing Period"
           help="Revealing period in days"
@@ -253,14 +130,13 @@
         />
       </Form.Group>
     </GenericProposalForm>
->>>>>>> d89f6fd7
   );
-}
+};
 
 type OuterFormProps = DefaultOuterFormProps<FromAdditionalProps, FormValues>;
 
 export default withFormContainer<OuterFormProps, FormValues>({
-  mapPropsToValues: (props:OuterFormProps) => ({
+  mapPropsToValues: (props: OuterFormProps) => ({
     ...defaultValues,
     ...(props.initialData || {})
   }),
@@ -275,16 +151,6 @@
     candidacyLimit: Yup.number().required("All fields must be filled!"),
     councilSize: Yup.number().required("All fields must be filled!")
   }),
-<<<<<<< HEAD
-  handleSubmit: (values: FormValues, { setSubmitting }) => {
-    setTimeout(() => {
-      alert(JSON.stringify(values, null, 2));
-
-      setSubmitting(false);
-    }, 1000);
-  },
-=======
   handleSubmit: genericFormDefaultOptions.handleSubmit,
->>>>>>> d89f6fd7
   displayName: "SetCouncilParamsForm"
 })(SetCouncilParamsForm);