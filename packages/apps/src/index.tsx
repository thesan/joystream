// Copyright 2017-2019 @polkadot/apps authors & contributors
// This software may be modified and distributed under the terms
// of the Apache-2.0 license. See the LICENSE file for details.

import { BareProps } from '@polkadot/ui-app/types';

import './index.css';

import React from 'react';
import store from 'store';
import { typeRegistry } from '@polkadot/types';
import createApp from '@polkadot/ui-app/index';
import { classes } from '@polkadot/ui-app/util';
import Signer from '@polkadot/ui-signer/index';
<<<<<<< HEAD
import settings from '@polkadot/ui-settings';
import { Provider } from 'unstated';
=======
import settings from '@polkadot/joy-settings/index';
>>>>>>> 48e96d8b

import Connecting from './Connecting';
import Content from './Content';
import NodeInfo from './NodeInfo';
import SideBar from './SideBar';

type Props = BareProps & {};

function App (props: Props) {
  return (
    <Provider>
    <div className={classes(`theme--${settings.uiTheme}`, 'apps--App')}>
      <SideBar>
        <NodeInfo />
      </SideBar>
      <Signer>
        <Content />
      </Signer>
      <Connecting />
    </div>
    </Provider>
  );
}

const url = process.env.WS_URL || settings.apiUrl || undefined;

console.log('Web socket url=', url);

try {
  require('@polkadot/joy-utils/types').registerJoystreamTypes();

  const types = store.get('types') || {};
  const names = Object.keys(types);

  if (names.length) {
    typeRegistry.register(types);
    console.log('Type registration:', names.join(', '));
  }
} catch (error) {
  console.error('Type registration failed', error);
}

createApp(App, {
  url
});<|MERGE_RESOLUTION|>--- conflicted
+++ resolved
@@ -12,12 +12,8 @@
 import createApp from '@polkadot/ui-app/index';
 import { classes } from '@polkadot/ui-app/util';
 import Signer from '@polkadot/ui-signer/index';
-<<<<<<< HEAD
-import settings from '@polkadot/ui-settings';
+import settings from '@polkadot/joy-settings/index';
 import { Provider } from 'unstated';
-=======
-import settings from '@polkadot/joy-settings/index';
->>>>>>> 48e96d8b
 
 import Connecting from './Connecting';
 import Content from './Content';
