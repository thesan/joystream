--- conflicted
+++ resolved
@@ -273,11 +273,7 @@
 async function extrinsicWrapper(
   extrinsic: () => Promise<void>,
   throwErr = false,
-<<<<<<< HEAD
-  timeoutMs = 10000 // 10s - default extrinsic timeout
-=======
   timeoutMs = 25000 // 25s - default extrinsic timeout
->>>>>>> 6b15845b
 ): Promise<boolean> {
   try {
     await timeout(extrinsic(), timeoutMs)
