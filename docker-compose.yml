# Compiles new joystream/node and joystream/apps images if local images not found
# and runs a complete joystream development network
# To prevent build of docker images run docker-compose with "--no-build" arg
version: '3.4'
services:
  joystream-node:
    image: joystream/node:$JOYSTREAM_NODE_TAG
    restart: unless-stopped
    build:
      # context is relative to the compose file
      context: .
      # dockerfile is relative to the context
      dockerfile: joystream-node.Dockerfile
    container_name: joystream-node
    volumes:
      - chain-data:/data
    command: --dev --alice --validator --unsafe-ws-external --unsafe-rpc-external --rpc-methods Safe --rpc-cors=all --log runtime --base-path /data
    ports:
      - 9944:9944
      - 9933:9933

  colossus-1:
    image: node:14
    container_name: colossus-1
    restart: on-failure
    volumes:
      - colossus-1-data:/data
      - colossus-1-keystore:/keystore
      - colossus-1-logs:/logs
      - type: bind
        source: .
        target: /joystream
    working_dir: /joystream/storage-node
    ports:
      - 3333:3333
    env_file:
      # relative to working directory where docker-compose was run from
      - .env
    environment:
      # ACCOUNT_URI overrides command line arg --accountUri
      - ACCOUNT_URI=${COLOSSUS_1_TRANSACTOR_URI}
    command: [
      'yarn', 'storage-node', 'server', '--worker=${COLOSSUS_1_WORKER_ID}', '--port=3333', '--uploads=/data',
      '--sync', '--syncInterval=1',
      '--queryNodeEndpoint=${COLOSSUS_QUERY_NODE_URL}',
      '--apiUrl=${JOYSTREAM_NODE_WS}',
      '--logFilePath=/logs'
    ]

  distributor-1:
    image: node:14
    container_name: distributor-1
    restart: on-failure
    volumes:
      - distributor-1-data:/data
      - distributor-1-cache:/cache
      - distributor-1-logs:/logs
      - type: bind
        source: .
        target: /joystream
    # let the working_dir be the distributor node to pickup the config.yml file
    working_dir: /joystream/distributor-node
    ports:
      - 3334:3334
      - 127.0.0.1:4334:4334
    env_file:
      # relative to working directory where docker-compose was run from
      - .env
    # Node configuration can be overriden via env, for exampe:
    environment:
      JOYSTREAM_DISTRIBUTOR__ID: distributor-1
      JOYSTREAM_DISTRIBUTOR__ENDPOINTS__QUERY_NODE: ${DISTRIBUTOR_QUERY_NODE_URL}
      JOYSTREAM_DISTRIBUTOR__KEYS: "[{\"suri\":\"${DISTRIBUTOR_1_ACCOUNT_URI}\"}]"
      JOYSTREAM_DISTRIBUTOR__WORKER_ID: ${DISTRIBUTOR_1_WORKER_ID}
      JOYSTREAM_DISTRIBUTOR__PUBLIC_API__PORT: 3334
      JOYSTREAM_DISTRIBUTOR__OPERATOR_API__PORT: 4334
      JOYSTREAM_DISTRIBUTOR__ENDPOINTS__JOYSTREAM_NODE_WS: ${JOYSTREAM_NODE_WS}
      JOYSTREAM_DISTRIBUTOR__DIRECTORIES__ASSETS: /data
      JOYSTREAM_DISTRIBUTOR__DIRECTORIES__CACHE_STATE: /cache
      JOYSTREAM_DISTRIBUTOR__LOGS__FILE__PATH: /logs
    #   JOYSTREAM_DISTRIBUTOR__ENDPOINTS__ELASTIC_SEARCH: es-endpoint
    #   JOYSTREAM_DISTRIBUTOR__LOGS__CONSOLE: "off"
    #   JOYSTREAM_DISTRIBUTOR__LOGS__FILE: "off"
    #   JOYSTREAM_DISTRIBUTOR__LOGS__ELASTIC: "off"
    #   JOYSTREAM_DISTRIBUTOR__LIMITS__STORAGE: 50G
    #   JOYSTREAM_DISTRIBUTOR__BUCKETS: "[\"1:0\",\"1:1\"]"
    command: ['yarn', 'joystream-distributor', 'start']

<<<<<<< HEAD
  colossus:
    image: node:14
    volumes:
      - type: bind
        source: .
        target: /joystream
    working_dir: /joystream
    restart: on-failure
    depends_on:
      - "joystream-node"
      - "ipfs"
=======
  colossus-2:
    image: node:14
    container_name: colossus-2
    restart: on-failure
    volumes:
      - colossus-2-data:/data
      - colossus-2-keystore:/keystore
      - colossus-2-logs:/logs
      - type: bind
        source: .
        target: /joystream
    working_dir: /joystream/storage-node
    ports:
      - 3335:3333
>>>>>>> f62058ba
    env_file:
      # relative to working directory where docker-compose was run from
      - .env
    environment:
      # ACCOUNT_URI overrides command line arg --accountUri
      - ACCOUNT_URI=${COLOSSUS_2_TRANSACTOR_URI}
    command: [
      'yarn', 'storage-node', 'server', '--worker=${COLOSSUS_2_WORKER_ID}', '--port=3333', '--uploads=/data',
      '--sync', '--syncInterval=1',
      '--queryNodeEndpoint=${COLOSSUS_QUERY_NODE_URL}',
      '--apiUrl=${JOYSTREAM_NODE_WS}',
      '--logFilePath=/logs'
    ]

  distributor-2:
    image: node:14
    container_name: distributor-2
    restart: on-failure
    volumes:
      - distributor-2-data:/data
      - distributor-2-cache:/cache
      - distributor-2-logs:/logs
      - type: bind
        source: .
        target: /joystream
    # let the working_dir be the distributor node to pickup the config.yml file
    working_dir: /joystream/distributor-node
    ports:
<<<<<<< HEAD
      - '127.0.0.1:3001:3001'
    command: yarn colossus --dev --ws-provider ${WS_PROVIDER_ENDPOINT_URI} --ipfs-host ipfs
=======
      - 3336:3334
      - 127.0.0.1:4336:4334
    env_file:
      # relative to working directory where docker-compose was run from
      - .env
    # Node configuration can be overriden via env, for exampe:
    environment:
      JOYSTREAM_DISTRIBUTOR__ID: distributor-2
      JOYSTREAM_DISTRIBUTOR__ENDPOINTS__QUERY_NODE: ${DISTRIBUTOR_QUERY_NODE_URL}
      JOYSTREAM_DISTRIBUTOR__KEYS: "[{\"suri\":\"${DISTRIBUTOR_2_ACCOUNT_URI}\"}]"
      JOYSTREAM_DISTRIBUTOR__WORKER_ID: ${DISTRIBUTOR_2_WORKER_ID}
      JOYSTREAM_DISTRIBUTOR__PUBLIC_API__PORT: 3334
      JOYSTREAM_DISTRIBUTOR__OPERATOR_API__PORT: 4334
      JOYSTREAM_DISTRIBUTOR__ENDPOINTS__JOYSTREAM_NODE_WS: ${JOYSTREAM_NODE_WS}
      JOYSTREAM_DISTRIBUTOR__DIRECTORIES__ASSETS: /data
      JOYSTREAM_DISTRIBUTOR__DIRECTORIES__CACHE_STATE: /cache
      JOYSTREAM_DISTRIBUTOR__LOGS__FILE__PATH: /logs
    #   JOYSTREAM_DISTRIBUTOR__ENDPOINTS__ELASTIC_SEARCH: es-endpoint
    #   JOYSTREAM_DISTRIBUTOR__LOGS__CONSOLE: "off"
    #   JOYSTREAM_DISTRIBUTOR__LOGS__FILE: "off"
    #   JOYSTREAM_DISTRIBUTOR__LOGS__ELASTIC: "off"
    #   JOYSTREAM_DISTRIBUTOR__LIMITS__STORAGE: 50G
    #   JOYSTREAM_DISTRIBUTOR__BUCKETS: "[\"1:0\",\"1:1\"]"
    command: ['yarn', 'joystream-distributor', 'start']
>>>>>>> f62058ba

  db:
    image: postgres:12
    container_name: db
    restart: unless-stopped
    ports:
      - '127.0.0.1:${DB_PORT}:${DB_PORT}'
    volumes:
      - query-node-data:/var/lib/postgresql/data
    env_file:
      # relative to working directory where docker-compose was run from
      - .env
    environment:
      POSTGRES_USER: ${DB_USER}
      POSTGRES_PASSWORD: ${DB_PASS}
      POSTGRES_DB: ${INDEXER_DB_NAME}
      PGPORT: ${DB_PORT}

  graphql-server:
    image: node:14
<<<<<<< HEAD
    volumes:
      - type: bind
        source: .
        target: /joystream
    working_dir: /joystream
=======
    container_name: graphql-server
>>>>>>> f62058ba
    restart: unless-stopped
    env_file:
      # relative to working directory where docker-compose was run from
      - .env
    environment:
      - DB_HOST=db
      - WARTHOG_APP_PORT=${GRAPHQL_SERVER_PORT}
    ports:
      - "${GRAPHQL_SERVER_PORT}:${GRAPHQL_SERVER_PORT}"
    depends_on:
      - db
<<<<<<< HEAD
    command: ["yarn", "workspace", "query-node-root", "query-node:start:prod"]

  processor:
    image: node:14
    volumes:
      - type: bind
        source: .
        target: /joystream
      - ./types/augment/all/defs.json:/joystream/query-node/mappings/lib/generated/types/typedefs.json
    working_dir: /joystream
=======
    volumes:
      - type: bind
        source: .
        target: /joystream
    working_dir: /joystream
    command: ['yarn', 'workspace', 'query-node-root', 'query-node:start:prod']

  processor:
    image: node:14
    container_name: processor
>>>>>>> f62058ba
    restart: unless-stopped
    env_file:
      # relative to working directory where docker-compose was run from
      - .env
    environment:
      - INDEXER_ENDPOINT_URL=${PROCESSOR_INDEXER_GATEWAY}
      - TYPEORM_HOST=db
      - TYPEORM_DATABASE=${DB_NAME}
<<<<<<< HEAD
      - DEBUG=index-builder:*
      - WS_PROVIDER_ENDPOINT_URI=ws://joystream-node:9944
    depends_on:
      - hydra-indexer-gateway
    command: ["yarn", "workspace", "query-node-root", "processor:start"]

  indexer:
    image: joystream/hydra-indexer:3.0.0
=======
    depends_on:
      - db
    volumes:
      - type: bind
        source: .
        target: /joystream
    working_dir: /joystream
    command: ['yarn', 'workspace', 'query-node-root', 'processor:start']

  indexer:
    image: joystream/hydra-indexer:3.0.0
    container_name: indexer
>>>>>>> f62058ba
    restart: unless-stopped
    env_file:
      # relative to working directory where docker-compose was run from
      - .env
    environment:
      - DB_NAME=${INDEXER_DB_NAME}
      - INDEXER_WORKERS=5
      - REDIS_URI=redis://redis:6379/0
      - TYPES_JSON=types.json
      - WS_PROVIDER_ENDPOINT_URI=${JOYSTREAM_NODE_WS}
      - DB_HOST=db
    depends_on:
      - db
      - redis
    volumes:
      - ./types/augment/all/defs.json:/home/hydra/packages/hydra-indexer/types.json
    command: >
      sh -c "yarn db:bootstrap && yarn start:prod"

  hydra-indexer-gateway:
    image: joystream/hydra-indexer-gateway:3.0.0
<<<<<<< HEAD
=======
    container_name: hydra-indexer-gateway
>>>>>>> f62058ba
    restart: unless-stopped
    env_file:
      # relative to working directory where docker-compose was run from
      - .env
    environment:
      - WARTHOG_STARTER_DB_DATABASE=${INDEXER_DB_NAME}
      - WARTHOG_STARTER_DB_HOST=db
      - WARTHOG_STARTER_DB_PASSWORD=${DB_PASS}
      - WARTHOG_STARTER_DB_PORT=${DB_PORT}
      - WARTHOG_STARTER_DB_USERNAME=${DB_USER}
      - WARTHOG_STARTER_REDIS_URI=redis://redis:6379/0
      - WARTHOG_APP_PORT=${HYDRA_INDEXER_GATEWAY_PORT}
      - PORT=${HYDRA_INDEXER_GATEWAY_PORT}
      - DEBUG=*
    ports:
      - "${HYDRA_INDEXER_GATEWAY_PORT}:${HYDRA_INDEXER_GATEWAY_PORT}"
    depends_on:
      - db
      - redis

  redis:
    image: redis:6.0-alpine
    container_name: redis
    restart: unless-stopped
    ports:
      - "127.0.0.1:6379:6379"

  pioneer:
    image: nginx
    container_name: pioneer
    restart: unless-stopped
    volumes:
      - ./pioneer/packages/apps/build:/usr/share/nginx/html
    ports:
      - "3000:80"
    environment:
      - NGINX_PORT=80

  faucet:
    image: joystream/faucet:giza
    restart: on-failure
    container_name: faucet
    environment:
      - SCREENING_AUTHORITY_SEED=//Alice
      - PORT=3002
      - PROVIDER=ws://joystream-node:9944
      - ENDOWMENT=0
    ports:
      - "3002:3002"

  orion:
    container_name: orion
    image: joystream/orion
    environment:
      - ORION_PORT=6116
      - ORION_MONGO_HOSTNAME=mongo
      - ORION_FEATURED_CONTENT_SECRET=password123
      - ORION_QUERY_NODE_URL=http://graphql-server:${GRAPHQL_SERVER_PORT}/graphql
    ports:
      - "6116:6116"
    depends_on:
      - mongo
    restart: always

  mongo:
    restart: always
    container_name: mongo
    image: library/mongo:4.4
    volumes:
      - orion-mongo-data:/data/db

volumes:
  chain-data:
    driver: local
  query-node-data:
    driver: local
  colossus-1-data:
    driver: local
  colossus-1-keystore:
    driver: local
  colossus-1-logs:
    driver: local
  colossus-2-data:
    driver: local
  colossus-2-keystore:
    driver: local
  colossus-2-logs:
    driver: local
  distributor-1-logs:
    driver: local
  distributor-1-cache:
    driver: local
  distributor-1-data:
    driver: local
  distributor-2-logs:
    driver: local
  distributor-2-cache:
    driver: local
  distributor-2-data:
    driver: local
  orion-mongo-data:
    driver: local<|MERGE_RESOLUTION|>--- conflicted
+++ resolved
@@ -86,19 +86,6 @@
     #   JOYSTREAM_DISTRIBUTOR__BUCKETS: "[\"1:0\",\"1:1\"]"
     command: ['yarn', 'joystream-distributor', 'start']
 
-<<<<<<< HEAD
-  colossus:
-    image: node:14
-    volumes:
-      - type: bind
-        source: .
-        target: /joystream
-    working_dir: /joystream
-    restart: on-failure
-    depends_on:
-      - "joystream-node"
-      - "ipfs"
-=======
   colossus-2:
     image: node:14
     container_name: colossus-2
@@ -113,7 +100,6 @@
     working_dir: /joystream/storage-node
     ports:
       - 3335:3333
->>>>>>> f62058ba
     env_file:
       # relative to working directory where docker-compose was run from
       - .env
@@ -142,10 +128,6 @@
     # let the working_dir be the distributor node to pickup the config.yml file
     working_dir: /joystream/distributor-node
     ports:
-<<<<<<< HEAD
-      - '127.0.0.1:3001:3001'
-    command: yarn colossus --dev --ws-provider ${WS_PROVIDER_ENDPOINT_URI} --ipfs-host ipfs
-=======
       - 3336:3334
       - 127.0.0.1:4336:4334
     env_file:
@@ -170,7 +152,6 @@
     #   JOYSTREAM_DISTRIBUTOR__LIMITS__STORAGE: 50G
     #   JOYSTREAM_DISTRIBUTOR__BUCKETS: "[\"1:0\",\"1:1\"]"
     command: ['yarn', 'joystream-distributor', 'start']
->>>>>>> f62058ba
 
   db:
     image: postgres:12
@@ -191,15 +172,7 @@
 
   graphql-server:
     image: node:14
-<<<<<<< HEAD
-    volumes:
-      - type: bind
-        source: .
-        target: /joystream
-    working_dir: /joystream
-=======
     container_name: graphql-server
->>>>>>> f62058ba
     restart: unless-stopped
     env_file:
       # relative to working directory where docker-compose was run from
@@ -211,18 +184,6 @@
       - "${GRAPHQL_SERVER_PORT}:${GRAPHQL_SERVER_PORT}"
     depends_on:
       - db
-<<<<<<< HEAD
-    command: ["yarn", "workspace", "query-node-root", "query-node:start:prod"]
-
-  processor:
-    image: node:14
-    volumes:
-      - type: bind
-        source: .
-        target: /joystream
-      - ./types/augment/all/defs.json:/joystream/query-node/mappings/lib/generated/types/typedefs.json
-    working_dir: /joystream
-=======
     volumes:
       - type: bind
         source: .
@@ -233,7 +194,6 @@
   processor:
     image: node:14
     container_name: processor
->>>>>>> f62058ba
     restart: unless-stopped
     env_file:
       # relative to working directory where docker-compose was run from
@@ -242,16 +202,6 @@
       - INDEXER_ENDPOINT_URL=${PROCESSOR_INDEXER_GATEWAY}
       - TYPEORM_HOST=db
       - TYPEORM_DATABASE=${DB_NAME}
-<<<<<<< HEAD
-      - DEBUG=index-builder:*
-      - WS_PROVIDER_ENDPOINT_URI=ws://joystream-node:9944
-    depends_on:
-      - hydra-indexer-gateway
-    command: ["yarn", "workspace", "query-node-root", "processor:start"]
-
-  indexer:
-    image: joystream/hydra-indexer:3.0.0
-=======
     depends_on:
       - db
     volumes:
@@ -264,7 +214,6 @@
   indexer:
     image: joystream/hydra-indexer:3.0.0
     container_name: indexer
->>>>>>> f62058ba
     restart: unless-stopped
     env_file:
       # relative to working directory where docker-compose was run from
@@ -286,10 +235,7 @@
 
   hydra-indexer-gateway:
     image: joystream/hydra-indexer-gateway:3.0.0
-<<<<<<< HEAD
-=======
     container_name: hydra-indexer-gateway
->>>>>>> f62058ba
     restart: unless-stopped
     env_file:
       # relative to working directory where docker-compose was run from
