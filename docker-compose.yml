# Compiles new joystream/node and joystream/apps images if local images not found
# and runs a complete joystream development network
# To prevent build of docker images run docker-compose with "--no-build" arg
version: "3.4"
services:
  joystream-node:
    image: joystream/node:latest
    build:
      # context is relative to the compose file
      context: .
      # dockerfile is relative to the context
      dockerfile: joystream-node.Dockerfile
    container_name: joystream-node
    volumes:
      - /data
    command: --dev --alice --validator --unsafe-ws-external --unsafe-rpc-external --rpc-methods Unsafe --rpc-cors=all --log runtime --base-path /data
    ports:
      - "127.0.0.1:9944:9944"
      - "127.0.0.1:9933:9933"

  colossus:
    image: joystream/colossus:latest
    restart: on-failure
    build:
      context: .
      dockerfile: colossus.Dockerfile
    depends_on:
      - graphql-server-mnt
    volumes:
      - /data
      - /keystore
    ports:
      - '127.0.0.1:3333:3333'
    env_file:
      # relative to working directory where docker-compose was run from
      - .env
    environment:
<<<<<<< HEAD
      - DEBUG=*

  distributor-node:
    image: joystream/distributor-node
    restart: on-failure
    build:
      context: .
      dockerfile: distributor-node.Dockerfile
    volumes:
      - /data
      - /cache
    ports:
      - 127.0.0.1:3334:3334
    # Node configuration can be overriden via env, for exampe:
    # environment:
    #   JOYSTREAM_DISTRIBUTOR__ID: node-id
    #   JOYSTREAM_DISTRIBUTOR__ENDPOINTS__QUERY_NODE: qn-endpoint
    #   JOYSTREAM_DISTRIBUTOR__ENDPOINTS__JOYSTREAM_NODE_WS: sn-endpoint
    #   JOYSTREAM_DISTRIBUTOR__DIRECTORIES__ASSETS: assets-dir
    #   JOYSTREAM_DISTRIBUTOR__DIRECTORIES__CACHE_STATE: cache-state-dir
    #   JOYSTREAM_DISTRIBUTOR__LOGS__CONSOLE: "off"
    #   JOYSTREAM_DISTRIBUTOR__LOGS__FILE__LEVEL: debug
    #   JOYSTREAM_DISTRIBUTOR__LOGS__FILE__PATH: /tmp
    #   JOYSTREAM_DISTRIBUTOR__LOGS__ELASTIC: "off"
    #   JOYSTREAM_DISTRIBUTOR__LIMITS__STORAGE: 50G
    #   JOYSTREAM_DISTRIBUTOR__PORT: 1234
    #   JOYSTREAM_DISTRIBUTOR__KEYS: "[{\"suri\":\"//Bob\"}]"
    #   JOYSTREAM_DISTRIBUTOR__BUCKETS: "[\"1:0\",\"1:1\"]"
    #   JOYSTREAM_DISTRIBUTOR__WORKER_ID: 0
    command: ["start"]

=======
      - COLOSSUS_PORT=3333
      - QUERY_NODE_ENDPOINT=http://graphql-server-mnt:${GRAPHQL_SERVER_PORT}/graphql
      - WORKER_ID=0
      - ACCOUNT_URI=//Alice
      # enable ElasticSearch server
      # - ELASTIC_SEARCH_ENDPOINT=host.docker.internal:9200
>>>>>>> a03903b0
  db:
    image: postgres:12
    restart: always
    ports:
      - "127.0.0.1:${DB_PORT}:5432"
    volumes:
      - /var/lib/postgresql/data
    env_file:
      # relative to working directory where docker-compose was run from
      - .env
    environment:
      POSTGRES_USER: ${DB_USER}
      POSTGRES_PASSWORD: ${DB_PASS}
      POSTGRES_DB: ${INDEXER_DB_NAME}

  graphql-server:
    image: joystream/apps
    restart: unless-stopped
    build:
      context: .
      dockerfile: apps.Dockerfile
      network: joystream_default
    env_file:
      # relative to working directory where docker-compose was run from
      - .env
    ports:
      - "127.0.0.1:8081:${GRAPHQL_SERVER_PORT}"
    depends_on:
      - db
    command: ["workspace", "query-node-root", "query-node:start:prod"]

  graphql-server-mnt:
    image: node:14
    restart: unless-stopped
    env_file:
      # relative to working directory where docker-compose was run from
      - .env
    ports:
      - "127.0.0.1:8081:${GRAPHQL_SERVER_PORT}"
    depends_on:
      - db
    volumes:
      - type: bind
        source: .
        target: /joystream
    working_dir: /joystream
    command: ["yarn", "workspace", "query-node-root", "query-node:start:prod"]

  processor:
    image: joystream/apps
    restart: unless-stopped
    build:
      context: .
      dockerfile: apps.Dockerfile
      network: joystream_default
    env_file:
      # relative to working directory where docker-compose was run from
      - .env
    environment:
      - INDEXER_ENDPOINT_URL=http://hydra-indexer-gateway:${WARTHOG_APP_PORT}/graphql
      - TYPEORM_HOST=${DB_HOST}
      - TYPEORM_DATABASE=${DB_NAME}
      - WS_PROVIDER_ENDPOINT_URI=${WS_PROVIDER_ENDPOINT_URI}
    volumes:
      - ./types/augment/all/defs.json:/joystream/query-node/mappings/lib/generated/types/typedefs.json
    depends_on:
      - hydra-indexer-gateway
    command: ["workspace", "query-node-root", "processor:start"]

  processor-mnt:
    image: node:14
    restart: unless-stopped
    env_file:
      # relative to working directory where docker-compose was run from
      - .env
    environment:
      - INDEXER_ENDPOINT_URL=http://hydra-indexer-gateway:${WARTHOG_APP_PORT}/graphql
      - TYPEORM_HOST=${DB_HOST}
      - TYPEORM_DATABASE=${DB_NAME}
    depends_on:
      - hydra-indexer-gateway
    volumes:
      - type: bind
        source: .
        target: /joystream
    working_dir: /joystream
    command: ["yarn", "workspace", "query-node-root", "processor:start"]

  indexer:
    image: joystream/hydra-indexer:3.0.0
    restart: unless-stopped
    env_file:
      # relative to working directory where docker-compose was run from
      - .env
    environment:
      - DB_NAME=${INDEXER_DB_NAME}
      - INDEXER_WORKERS=5
      - REDIS_URI=redis://redis:6379/0
      - TYPES_JSON=types.json
    depends_on:
      - db
      - redis
    volumes:
      - ./types/augment/all/defs.json:/home/hydra/packages/hydra-indexer/types.json
    command: >
      sh -c "yarn db:bootstrap && yarn start:prod"

  hydra-indexer-gateway:
    image: joystream/hydra-indexer-gateway:3.0.0
    restart: unless-stopped
    env_file:
      # relative to working directory where docker-compose was run from
      - .env
    environment:
      - WARTHOG_STARTER_DB_DATABASE=${INDEXER_DB_NAME}
      - WARTHOG_STARTER_DB_HOST=db
      - WARTHOG_STARTER_DB_PASSWORD=${DB_PASS}
      - WARTHOG_STARTER_DB_PORT=${DB_PORT}
      - WARTHOG_STARTER_DB_USERNAME=${DB_USER}
      - WARTHOG_STARTER_REDIS_URI=redis://redis:6379/0
      - WARTHOG_APP_PORT=${WARTHOG_APP_PORT}
      - PORT=${WARTHOG_APP_PORT}
      - DEBUG=*
    ports:
      - "127.0.0.1:4000:${WARTHOG_APP_PORT}"
    depends_on:
      - redis
      - db
      - indexer

  redis:
    image: redis:6.0-alpine
    restart: always
    ports:
      - "127.0.0.1:6379:6379"

  pioneer:
    image: joystream/pioneer
    build:
      context: .
      dockerfile: pioneer.Dockerfile
    ports:
      - "127.0.0.1:3000:80"<|MERGE_RESOLUTION|>--- conflicted
+++ resolved
@@ -35,8 +35,12 @@
       # relative to working directory where docker-compose was run from
       - .env
     environment:
-<<<<<<< HEAD
-      - DEBUG=*
+      - COLOSSUS_PORT=3333
+      - QUERY_NODE_ENDPOINT=http://graphql-server-mnt:${GRAPHQL_SERVER_PORT}/graphql
+      - WORKER_ID=0
+      - ACCOUNT_URI=//Alice
+      # enable ElasticSearch server
+      # - ELASTIC_SEARCH_ENDPOINT=host.docker.internal:9200
 
   distributor-node:
     image: joystream/distributor-node
@@ -67,14 +71,6 @@
     #   JOYSTREAM_DISTRIBUTOR__WORKER_ID: 0
     command: ["start"]
 
-=======
-      - COLOSSUS_PORT=3333
-      - QUERY_NODE_ENDPOINT=http://graphql-server-mnt:${GRAPHQL_SERVER_PORT}/graphql
-      - WORKER_ID=0
-      - ACCOUNT_URI=//Alice
-      # enable ElasticSearch server
-      # - ELASTIC_SEARCH_ENDPOINT=host.docker.internal:9200
->>>>>>> a03903b0
   db:
     image: postgres:12
     restart: always
