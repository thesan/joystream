--- conflicted
+++ resolved
@@ -59,12 +59,8 @@
     # let the working_dir be the distributor node to pickup the config.yml file
     working_dir: /joystream/distributor-node
     ports:
-<<<<<<< HEAD
       - 3334:3334
-=======
-      - 127.0.0.1:3334:3334
       - 127.0.0.1:4334:4334
->>>>>>> 8c257b32
     env_file:
       # relative to working directory where docker-compose was run from
       - .env
@@ -128,12 +124,8 @@
     # let the working_dir be the distributor node to pickup the config.yml file
     working_dir: /joystream/distributor-node
     ports:
-<<<<<<< HEAD
       - 3336:3334
-=======
-      - 127.0.0.1:3336:3334
       - 127.0.0.1:4336:4334
->>>>>>> 8c257b32
     env_file:
       # relative to working directory where docker-compose was run from
       - .env
