--- conflicted
+++ resolved
@@ -1,9 +1,5 @@
 import { EventContext, StoreContext, DatabaseManager } from '@joystream/hydra-common'
-<<<<<<< HEAD
-import { deserializeMetadata, genericEventFields } from './common'
-=======
 import { CURRENT_NETWORK, deserializeMetadata, genericEventFields } from './common'
->>>>>>> 7e664c6a
 import BN from 'bn.js'
 import { FindConditions } from 'typeorm'
 
@@ -445,29 +441,25 @@
   // get election round and its candidates
   const electionRound = await getCurrentElectionRound(store)
 
-<<<<<<< HEAD
   const where = { electionRoundId: electionRound.id, status_json: { isTypeOf_eq: 'CandidacyStatusActive' } }
   const candidates = await store.getMany(Candidate, { where })
 
-  const electedCandidates = ([] as Candidate[]).concat(
-    ...(await Promise.all(
-      candidates.map(async (candidate) => {
-        const isElected = memberIds.includes(candidate.member.id)
-        candidate.status = new (isElected ? CandidacyStatusElected : CandidacyStatusLost)()
-
-        await store.save<Candidate>(candidate)
-
-        return isElected ? candidate : []
-      })
-    ))
+  const electedCandidates = candidates.filter((candidate) => electedMemberIds.includes(candidate.member.id))
+
+  // Set candidates elected status
+  electedCandidates.forEach((candidate) => {
+    candidate.status = new CandidacyStatusElected()
+  })
+
+  // Update candidates status
+  await Promise.all(
+    candidates.map(async (candidate) => {
+      if (!(candidate.status instanceof CandidacyStatusElected)) {
+        candidate.status = new CandidacyStatusLost()
+      }
+      await store.save<Candidate>(candidate)
+    })
   )
-=======
-  // TODO: uncomment when following query will be working (after some QN patches make it to Olympia)
-  ////const electedCandidates = await store.getMany(Candidate, { where: { electionRoundId: electionRound.id, member: { id_in: electedMemberIds } } })
-  const electedCandidates = (
-    await store.getMany(Candidate, { where: { electionRoundId: electionRound.id } })
-  ).filter((item: Candidate) => electedMemberIds.find((tmpId) => tmpId == (item as any).memberId.toString()))
->>>>>>> 7e664c6a
 
   // create new council record
   const electedCouncil = new ElectedCouncil({
