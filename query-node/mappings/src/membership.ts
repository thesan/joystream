--- conflicted
+++ resolved
@@ -9,7 +9,9 @@
   PalletMembershipInviteMembershipParameters as InviteMembershipParameters,
   PalletMembershipGiftMembershipParameters as GiftMembershipParameters,
 } from '@polkadot/types/lookup'
+import { Bytes } from '@polkadot/types'
 import { MembershipMetadata, MemberRemarked, ICreateVideoCategory } from '@joystream/metadata-protobuf'
+import { isSet } from '@joystream/metadata-protobuf/utils'
 import {
   bytesToString,
   deserializeMetadata,
@@ -46,14 +48,8 @@
   MembershipEntryGifted,
   AvatarUri,
   WorkingGroup,
-<<<<<<< HEAD
   MembershipExternalResource,
   MembershipExternalResourceType,
-  MetaprotocolTransactionStatusEvent,
-  MetaprotocolTransactionPending,
-  MetaprotocolTransactionErrored,
-=======
->>>>>>> 807fd76a
   MetaprotocolTransactionSuccessful,
 } from 'query-node/dist/model'
 import {
@@ -63,13 +59,7 @@
   processEditCommentMessage,
   processDeleteCommentMessage,
 } from './content'
-<<<<<<< HEAD
-import { BaseModel } from '@joystream/warthog'
-import { Bytes } from '@polkadot/types'
-import { isSet } from '@joystream/metadata-protobuf/utils'
-=======
 import { createVideoCategory } from './content/videoCategory'
->>>>>>> 807fd76a
 
 async function getMemberById(store: DatabaseManager, id: MemberId, relations: string[] = []): Promise<Membership> {
   const member = await store.get(Membership, { where: { id: id.toString() }, relations })
