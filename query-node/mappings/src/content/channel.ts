--- conflicted
+++ resolved
@@ -65,11 +65,8 @@
 // Joystream types
 import { PalletContentIterableEnumsChannelActionPermission } from '@polkadot/types/lookup'
 import BN from 'bn.js'
-<<<<<<< HEAD
 import { processUpdateApp, processCreateAppMessage } from './app'
-=======
 import { AccountId32, Balance } from '@polkadot/types/interfaces'
->>>>>>> 25103591
 
 export async function content_ChannelCreated(ctx: EventContext & StoreContext): Promise<void> {
   const { store, event } = ctx
