/*
eslint-disable @typescript-eslint/naming-convention
*/
import { DatabaseManager, EventContext, StoreContext, SubstrateEvent } from '@joystream/hydra-common'
import { ChannelMetadata, ChannelModeratorRemarked, ChannelOwnerRemarked } from '@joystream/metadata-protobuf'
import { ChannelId, DataObjectId } from '@joystream/types/primitives'
import {
  Channel,
  Collaborator,
  ContentActor,
  ContentActorCurator,
  ContentActorMember,
  CuratorGroup,
  Membership,
  MetaprotocolTransactionSuccessful,
  StorageBag,
  StorageDataObject,
  ChannelAssetsDeletedByModeratorEvent,
  ChannelDeletedByModeratorEvent,
  ChannelVisibilitySetByModeratorEvent,
  ChannelPayoutsUpdatedEvent,
  ChannelRewardClaimedAndWithdrawnEvent,
  ChannelRewardClaimedEvent,
  DataObjectTypeChannelPayoutsPayload,
  ChannelFundsWithdrawnEvent,
} from 'query-node/dist/model'
import { In } from 'typeorm'
import { Content } from '../../generated/types'
import {
  deserializeMetadata,
  inconsistentState,
  genericEventFields,
  logger,
  saveMetaprotocolTransactionSuccessful,
  saveMetaprotocolTransactionErrored,
  deterministicEntityId,
  unwrap,
  bytesToString,
} from '../common'
import { getCurrentElectedCouncil } from '../council'
import {
  processBanOrUnbanMemberFromChannelMessage,
  processModerateCommentMessage,
  processPinOrUnpinCommentMessage,
  processVideoReactionsPreferenceMessage,
} from './commentAndReaction'
import {
  convertChannelOwnerToMemberOrCuratorGroup,
  convertContentActor,
  processChannelMetadata,
  unsetAssetRelations,
  mapAgentPermission,
} from './utils'
import { BTreeMap, BTreeSet, u64 } from '@polkadot/types'
// Joystream types
<<<<<<< HEAD
import { PalletContentChannelActionPermission } from '@polkadot/types/lookup'
import BN from 'bn.js'
=======
import { PalletContentIterableEnumsChannelActionPermission } from '@polkadot/types/lookup'
>>>>>>> 83495133

export async function content_ChannelCreated(ctx: EventContext & StoreContext): Promise<void> {
  const { store, event } = ctx
  // read event data
  const [channelId, { owner, dataObjects, channelStateBloatBond }, channelCreationParameters, rewardAccount] =
    new Content.ChannelCreatedEvent(event).params

  // create entity
  const channel = new Channel({
    // main data
    id: channelId.toString(),
    isCensored: false,
    videos: [],
    createdInBlock: event.blockNumber,
    activeVideosCounter: 0,

    // prepare channel owner (handles fields `ownerMember` and `ownerCuratorGroup`)
    ...(await convertChannelOwnerToMemberOrCuratorGroup(store, owner)),

    rewardAccount: rewardAccount.toString(),
    channelStateBloatBond: channelStateBloatBond.amount,
  })

  // deserialize & process metadata
  if (channelCreationParameters.meta.isSome) {
    const storageBag = await store.get(StorageBag, { where: { id: `dynamic:channel:${channelId.toString()}` } })

    if (!storageBag) {
      inconsistentState(`storageBag for channel ${channelId} does not exist`)
    }

    const metadata = deserializeMetadata(ChannelMetadata, channelCreationParameters.meta.unwrap()) || {}
    await processChannelMetadata(ctx, channel, metadata, dataObjects)
  }

  // save entity
  await store.save<Channel>(channel)

  // update channel permissions
  await updateChannelAgentsPermissions(store, channel, channelCreationParameters.collaborators)

  // emit log event
  logger.info('Channel has been created', { id: channel.id })
}

export async function content_ChannelUpdated(ctx: EventContext & StoreContext): Promise<void> {
  const { store, event } = ctx
  // read event data
  const [, channelId, channelUpdateParameters, newDataObjects] = new Content.ChannelUpdatedEvent(event).params

  // load channel
  const channel = await store.get(Channel, {
    where: { id: channelId.toString() },
  })

  // ensure channel exists
  if (!channel) {
    return inconsistentState('Non-existing channel update requested', channelId)
  }

  // prepare changed metadata
  const newMetadataBytes = channelUpdateParameters.newMeta.unwrapOr(null)

  //  update metadata if it was changed
  if (newMetadataBytes) {
    const storageBag = await store.get(StorageBag, { where: { id: `dynamic:channel:${channelId.toString()}` } })

    if (!storageBag) {
      inconsistentState(`storageBag for channel ${channelId} does not exist`)
    }

    const newMetadata = deserializeMetadata(ChannelMetadata, newMetadataBytes) || {}
    await processChannelMetadata(ctx, channel, newMetadata, newDataObjects)
  }

  // save channel
  await store.save<Channel>(channel)

  // update channel permissions
  if (channelUpdateParameters.collaborators.isSome) {
    await updateChannelAgentsPermissions(store, channel, channelUpdateParameters.collaborators.unwrap())
  }

  // emit log event
  logger.info('Channel has been updated', { id: channel.id })
}

export async function content_ChannelAssetsRemoved({ store, event }: EventContext & StoreContext): Promise<void> {
  const [, , dataObjectIds] = new Content.ChannelAssetsRemovedEvent(event).params

  await deleteChannelAssets(store, [...dataObjectIds])
}

export async function content_ChannelAssetsDeletedByModerator({
  store,
  event,
}: EventContext & StoreContext): Promise<void> {
  const [actor, channelId, dataObjectIds, rationale] = new Content.ChannelAssetsDeletedByModeratorEvent(event).params

  await deleteChannelAssets(store, [...dataObjectIds])

  // common event processing - second

  const channelAssetsDeletedByModeratorEvent = new ChannelAssetsDeletedByModeratorEvent({
    ...genericEventFields(event),
    actor: await convertContentActor(store, actor),
    channelId: channelId.toNumber(),
    assetIds: Array.from(dataObjectIds).map((item) => Number(item)),
    rationale: rationale.toHuman() as string,
  })

  await store.save<ChannelAssetsDeletedByModeratorEvent>(channelAssetsDeletedByModeratorEvent)
}

async function deleteChannelAssets(store: DatabaseManager, dataObjectIds: DataObjectId[]) {
  const assets = await store.getMany(StorageDataObject, {
    where: {
      id: In(Array.from(dataObjectIds).map((item) => item.toString())),
    },
  })

  for (const asset of assets) {
    await unsetAssetRelations(store, asset)
  }

  logger.info('Channel assets have been removed', { ids: dataObjectIds })
}

export async function content_ChannelDeleted({ store, event }: EventContext & StoreContext): Promise<void> {
  const [, channelId] = new Content.ChannelDeletedEvent(event).params

  await store.remove<Channel>(new Channel({ id: channelId.toString() }))
}

export async function content_ChannelDeletedByModerator({ store, event }: EventContext & StoreContext): Promise<void> {
  const [actor, channelId, rationale] = new Content.ChannelDeletedByModeratorEvent(event).params
  await store.remove<Channel>(new Channel({ id: channelId.toString() }))

  // common event processing - second

  const channelDeletedByModeratorEvent = new ChannelDeletedByModeratorEvent({
    ...genericEventFields(event),

    rationale: rationale.toHuman() as string,
    actor: await convertContentActor(store, actor),
    channelId: channelId.toNumber(),
  })

  await store.save<ChannelDeletedByModeratorEvent>(channelDeletedByModeratorEvent)
}

export async function content_ChannelVisibilitySetByModerator({
  store,
  event,
}: EventContext & StoreContext): Promise<void> {
  // read event data
  const [actor, channelId, isCensored, rationale] = new Content.ChannelVisibilitySetByModeratorEvent(event).params

  // load channel
  const channel = await store.get(Channel, {
    where: { id: channelId.toString() },
  })

  // ensure channel exists
  if (!channel) {
    return inconsistentState('Non-existing channel censoring requested', channelId)
  }

  // update channel
  channel.isCensored = isCensored.isTrue

  // save channel
  await store.save<Channel>(channel)

  // emit log event
  logger.info('Channel censorship status has been updated', { id: channelId, isCensored: isCensored.isTrue })

  // common event processing - second

  const channelVisibilitySetByModeratorEvent = new ChannelVisibilitySetByModeratorEvent({
    ...genericEventFields(event),

    channelId: channelId.toNumber(),
    isHidden: isCensored.isTrue,
    rationale: rationale.toHuman() as string,
    actor: await convertContentActor(store, actor),
  })

  await store.save<ChannelVisibilitySetByModeratorEvent>(channelVisibilitySetByModeratorEvent)
}

export async function content_ChannelOwnerRemarked(ctx: EventContext & StoreContext): Promise<void> {
  const { event, store } = ctx
  const [channelId, message] = new Content.ChannelOwnerRemarkedEvent(ctx.event).params

  // load channel
  const channel = await store.get(Channel, {
    where: { id: channelId.toString() },
    relations: ['ownerMember', 'ownerCuratorGroup'],
  })

  // ensure channel exists
  if (!channel) {
    return inconsistentState('Owner Remarked for Non-existing channel', channelId)
  }

  const getContentActor = (ownerMember?: Membership, ownerCuratorGroup?: CuratorGroup) => {
    if (ownerMember) {
      const actor = new ContentActorMember()
      actor.memberId = ownerMember.id
      return actor
    }

    if (ownerCuratorGroup) {
      const actor = new ContentActorCurator()
      actor.curatorId = ownerCuratorGroup.id
      return actor
    }

    return inconsistentState('Unknown content actor', { ownerMember, ownerCuratorGroup })
  }

  try {
    const decodedMessage = ChannelOwnerRemarked.decode(message.toU8a(true))
    const contentActor = getContentActor(channel.ownerMember, channel.ownerCuratorGroup)

    const metaTransactionInfo = await processOwnerRemark(store, event, channelId, contentActor, decodedMessage)

    await saveMetaprotocolTransactionSuccessful(store, event, metaTransactionInfo)
    // emit log event
    logger.info('Channel owner remarked', { decodedMessage })
  } catch (e) {
    // emit log event
    logger.info(`Bad metadata for channel owner's remark`, { e })

    // save metaprotocol info
    await saveMetaprotocolTransactionErrored(store, event, `Bad metadata for channel's owner`)
  }
}

export async function content_ChannelAgentRemarked(ctx: EventContext & StoreContext): Promise<void> {
  const { event, store } = ctx
  const [moderator, channelId, message] = new Content.ChannelAgentRemarkedEvent(ctx.event).params

  try {
    const decodedMessage = ChannelModeratorRemarked.decode(message.toU8a(true))
    const contentActor = await convertContentActor(store, moderator)

    const metaTransactionInfo = await processModeratorRemark(store, event, channelId, contentActor, decodedMessage)

    await saveMetaprotocolTransactionSuccessful(store, event, metaTransactionInfo)
    // emit log event
    logger.info('Channel moderator remarked', { decodedMessage })
  } catch (e) {
    // emit log event
    logger.info(`Bad metadata for channel moderator's remark`, { e })

    // save metaprotocol info
    await saveMetaprotocolTransactionErrored(store, event, `Bad metadata for channel's remark`)
  }
}

async function updateChannelAgentsPermissions(
  store: DatabaseManager,
  channel: Channel,
  collaboratorsPermissions: BTreeMap<u64, BTreeSet<PalletContentIterableEnumsChannelActionPermission>>
) {
  // safest way to update permission is to delete existing and creating new ones

  // delete existing agent permissions
  const collaborators = await store.getMany(Collaborator, {
    where: { channel: { id: channel.id.toString() } },
  })
  for (const agentPermissions of collaborators) {
    await store.remove(agentPermissions)
  }

  // create new records for privledged members
  for (const [memberId, permissions] of Array.from(collaboratorsPermissions)) {
    const permissionsArray = Array.from(permissions)

    const collaborator = new Collaborator({
      channel: new Channel({ id: channel.id.toString() }),
      member: new Membership({ id: memberId.toString() }),
      permissions: Array.from(permissions).map(mapAgentPermission),
    })

    await store.save(collaborator)
  }
}

async function processOwnerRemark(
  store: DatabaseManager,
  event: SubstrateEvent,
  channelId: ChannelId,
  contentActor: typeof ContentActor,
  decodedMessage: ChannelOwnerRemarked
): Promise<Partial<MetaprotocolTransactionSuccessful>> {
  const messageType = decodedMessage.channelOwnerRemarked

  if (messageType === 'pinOrUnpinComment') {
    await processPinOrUnpinCommentMessage(store, event, contentActor, channelId, decodedMessage.pinOrUnpinComment!)

    return {}
  }

  if (messageType === 'banOrUnbanMemberFromChannel') {
    await processBanOrUnbanMemberFromChannelMessage(
      store,
      event,
      contentActor,
      channelId,
      decodedMessage.banOrUnbanMemberFromChannel!
    )

    return {}
  }

  if (messageType === 'videoReactionsPreference') {
    await processVideoReactionsPreferenceMessage(
      store,
      event,
      contentActor,
      channelId,
      decodedMessage.videoReactionsPreference!
    )

    return {}
  }

  if (messageType === 'moderateComment') {
    const comment = await processModerateCommentMessage(
      store,
      event,
      contentActor,
      channelId,
      decodedMessage.moderateComment!
    )
    return { commentModeratedId: comment.id }
  }

  return inconsistentState('Unsupported message type in channel owner remark action', messageType)
}

async function processModeratorRemark(
  store: DatabaseManager,
  event: SubstrateEvent,
  channelId: ChannelId,
  contentActor: typeof ContentActor,
  decodedMessage: ChannelModeratorRemarked
): Promise<Partial<MetaprotocolTransactionSuccessful>> {
  const messageType = decodedMessage.channelModeratorRemarked

  if (messageType === 'moderateComment') {
    const comment = await processModerateCommentMessage(
      store,
      event,
      contentActor,
      channelId,
      decodedMessage.moderateComment!
    )

    return { commentModeratedId: comment.id }
  }

  return inconsistentState('Unsupported message type in moderator remark action', messageType)
}

export async function content_ChannelPayoutsUpdated({ store, event }: EventContext & StoreContext): Promise<void> {
  // read event data
  const [updateChannelPayoutParameters, dataObjectId] = new Content.ChannelPayoutsUpdatedEvent(event).params

  const asDataObjectId = unwrap(dataObjectId)
  const payloadDataObject = await store.get(StorageDataObject, { where: { id: asDataObjectId?.toString() } })

  if (payloadDataObject) {
    payloadDataObject.type = new DataObjectTypeChannelPayoutsPayload()
  }

  const asPayload = unwrap(updateChannelPayoutParameters.payload)?.objectCreationParams
  const payloadSize = asPayload ? new BN(asPayload.size_) : undefined
  const payloadHash = asPayload ? bytesToString(asPayload.ipfsContentId) : undefined
  const minCashoutAllowed = unwrap(updateChannelPayoutParameters.minCashoutAllowed)
  const maxCashoutAllowed = unwrap(updateChannelPayoutParameters.maxCashoutAllowed)
  const channelCashoutsEnabled = unwrap(updateChannelPayoutParameters.channelCashoutsEnabled)?.valueOf()

  const newChannelPayoutsUpdatedEvent = new ChannelPayoutsUpdatedEvent({
    ...genericEventFields(event),
    commitment: unwrap(updateChannelPayoutParameters.commitment)?.toString(),
    payloadSize,
    payloadHash,
    minCashoutAllowed,
    maxCashoutAllowed,
    channelCashoutsEnabled,
    payloadDataObject,
    isCommitmentValid: true,
  })

  // save new channel payout parameters record (with new commitment)
  await store.save<ChannelPayoutsUpdatedEvent>(newChannelPayoutsUpdatedEvent)
}

export async function content_ChannelRewardUpdated({ store, event }: EventContext & StoreContext): Promise<void> {
  // load event data
  const [amount, channelId] = new Content.ChannelRewardUpdatedEvent(event).params

  // load channel
  const channel = await store.get(Channel, { where: { id: channelId.toString() } })

  // ensure channel exists
  if (!channel) {
    return inconsistentState('Non-existing channel reward updated', channelId)
  }

  // common event processing - second

  const rewardClaimedEvent = new ChannelRewardClaimedEvent({
    ...genericEventFields(event),

    amount,
    channel,
  })

  await store.save<ChannelRewardClaimedEvent>(rewardClaimedEvent)

  channel.cumulativeRewardClaimed = amount

  // save channel
  await store.save<Channel>(channel)
}

export async function content_ChannelRewardClaimedAndWithdrawn({
  store,
  event,
}: EventContext & StoreContext): Promise<void> {
  // load event data
  const [owner, channelId, amount, accountId] = new Content.ChannelRewardClaimedAndWithdrawnEvent(event).params

  // load channel
  const channel = await store.get(Channel, { where: { id: channelId.toString() } })

  // ensure channel exists
  if (!channel) {
    return inconsistentState('Non-existing channel reward updated', channelId)
  }

  // common event processing - second

  const rewardClaimedEvent = new ChannelRewardClaimedAndWithdrawnEvent({
    ...genericEventFields(event),

    amount,
    channel,
    account: accountId.toString(),
    actor: await convertContentActor(store, owner),
  })

  await store.save<ChannelRewardClaimedAndWithdrawnEvent>(rewardClaimedEvent)

  channel.cumulativeRewardClaimed = amount

  // save channel
  await store.save<Channel>(channel)
}

export async function content_ChannelFundsWithdrawn({ store, event }: EventContext & StoreContext): Promise<void> {
  // load event data
  // load event data
  const [owner, channelId, amount, account] = new Content.ChannelFundsWithdrawnEvent(event).params

  // load channel
  const channel = await store.get(Channel, { where: { id: channelId.toString() } })

  // ensure channel exists
  if (!channel) {
    return inconsistentState('Non-existing channel reward updated', channelId)
  }

  // common event processing - second

  const rewardClaimedEvent = new ChannelFundsWithdrawnEvent({
    ...genericEventFields(event),

    amount,
    channel,
    account: account.toString(),
    actor: await convertContentActor(store, owner),
  })

  await store.save<ChannelFundsWithdrawnEvent>(rewardClaimedEvent)
}<|MERGE_RESOLUTION|>--- conflicted
+++ resolved
@@ -53,12 +53,7 @@
 } from './utils'
 import { BTreeMap, BTreeSet, u64 } from '@polkadot/types'
 // Joystream types
-<<<<<<< HEAD
-import { PalletContentChannelActionPermission } from '@polkadot/types/lookup'
-import BN from 'bn.js'
-=======
 import { PalletContentIterableEnumsChannelActionPermission } from '@polkadot/types/lookup'
->>>>>>> 83495133
 
 export async function content_ChannelCreated(ctx: EventContext & StoreContext): Promise<void> {
   const { store, event } = ctx
