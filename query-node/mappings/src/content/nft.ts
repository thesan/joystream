// TODO: solve events' relations to videos and other entites that can be changed or deleted

import { DatabaseManager, EventContext, StoreContext, SubstrateEvent } from '@joystream/hydra-common'
import { genericEventFields, inconsistentState, logger, EntityType } from '../common'
import {
  // entities
  Auction,
  AuctionType,
  AuctionTypeEnglish,
  AuctionTypeOpen,
  Bid,
  Membership,
  OwnedNft,
  Video,
  TransactionalStatus,
  TransactionalStatusInitiatedOfferToMember,
  TransactionalStatusIdle,
  TransactionalStatusBuyNow,
  TransactionalStatusUpdate,
  ContentActor,
  ContentActorMember,
  ContentActorCurator,
  ContentActorLead,
  Curator,

  // events
  OpenAuctionStartedEvent,
  EnglishAuctionStartedEvent,
  NftIssuedEvent,
  AuctionBidMadeEvent,
  AuctionBidCanceledEvent,
  AuctionCanceledEvent,
  EnglishAuctionCompletedEvent,
  BidMadeCompletingAuctionEvent,
  OpenAuctionBidAcceptedEvent,
  OfferStartedEvent,
  OfferAcceptedEvent,
  OfferCanceledEvent,
  NftSellOrderMadeEvent,
  NftBoughtEvent,
  BuyNowCanceledEvent,
  NftSlingedBackToTheOriginalArtistEvent,
} from 'query-node/dist/model'
import * as joystreamTypes from '@joystream/types/augment/all/types'
import { Content } from '../../generated/types'
import { FindConditions } from 'typeorm'
import BN from 'bn.js'
import { PERBILL_ONE_PERCENT } from '../temporaryConstants'
import { getAllManagers } from '../derivedPropertiesManager/applications'
import { convertContentActorToChannelOrNftOwner } from './utils'

async function getExistingEntity<Type extends Video | Membership>(
  store: DatabaseManager,
  entityType: EntityType<Type>,
  id: string,
  relations: string[] = []
): Promise<Type | undefined> {
  // load entity
  const entity = await store.get(entityType, { where: { id }, relations })

  return entity
}

async function getRequiredExistingEntity<Type extends Video | Membership>(
  store: DatabaseManager,
  entityType: EntityType<Type>,
  id: string,
  errorMessage: string,
  relations: string[] = []
): Promise<Type> {
  const entity = await getExistingEntity(store, entityType, id, relations)

  // ensure video exists
  if (!entity) {
    return inconsistentState(errorMessage, id)
  }

  return entity
}

async function getCurrentAuctionFromVideo(
  store: DatabaseManager,
  videoId: string,
  errorMessageForVideo: string,
  errorMessageForNft: string,
  errorMessageForAuction: string,
  relations: string[] = []
): Promise<{ video: Video; auction: Auction; nft: OwnedNft }> {
  // load video
  const video = await getRequiredExistingEntity(store, Video, videoId.toString(), errorMessageForVideo, [
    'nft',
    'nft.auctions',
    ...relations.map((item) => `nft.auctions.${item}`),
  ])

  const nft = video.nft

  if (!nft) {
    return inconsistentState(errorMessageForNft, videoId)
  }

  // get auction
  const allAuctions = video.nft?.auctions || []
  const auction = allAuctions.length
    ? allAuctions.sort((a, b) => a.createdAt.getTime() - b.createdAt.getTime())[allAuctions.length - 1]
    : null

  // ensure auction exists
  if (!auction) {
    return inconsistentState(errorMessageForAuction, videoId)
  }

  return {
    video,
    auction,
    nft,
  }
}

async function getNftFromVideo(
  store: DatabaseManager,
  videoId: string,
  errorMessageForVideo: string,
  errorMessageForNft: string,
  relations?: string[]
): Promise<{ video: Video; nft: OwnedNft }> {
  // load video
  const video = await getRequiredExistingEntity(
    store,
    Video,
    videoId.toString(),
    errorMessageForVideo,
    relations ? relations.concat(['nft']) : ['nft']
  )

  // get nft
  const nft = video.nft

  // ensure nft exists
  if (!nft) {
    return inconsistentState(errorMessageForNft, videoId)
  }

  return {
    video,
    nft,
  }
}

async function resetNftTransactionalStatusFromVideo(
  store: DatabaseManager,
  videoId: string,
  errorMessage: string,
  blockNumber: number,
  newOwner?: Membership
) {
  // load NFT
  const nft = await store.get(OwnedNft, {
    where: { id: videoId.toString() } as FindConditions<OwnedNft>,
    relations: ['ownerMember', 'ownerCuratorGroup', 'creatorChannel'],
  })

  // ensure NFT
  if (!nft) {
    return inconsistentState(errorMessage, videoId.toString())
  }

  if (newOwner) {
    nft.ownerMember = newOwner
    nft.ownerCuratorGroup = undefined
  }

  // reset transactional status
  const transactionalStatus = new TransactionalStatusIdle()
  await setNewNftTransactionalStatus(store, nft, transactionalStatus, blockNumber)
}

async function getRequiredExistingEntites<Type extends Video | Membership>(
  store: DatabaseManager,
  entityType: EntityType<Type>,
  ids: string[],
  errorMessage: string
): Promise<Type[]> {
  // load entities
  const entities = await store.getMany(entityType, { where: { id: ids } })

  // assess loaded entity ids
  const loadedEntityIds = entities.map((item) => item.id.toString())

  // ensure all entities exists
  if (loadedEntityIds.length !== ids.length) {
    const missingIds = ids.filter((item) => !loadedEntityIds.includes(item))

    return inconsistentState(errorMessage, missingIds)
  }

  // ensure entities are ordered as requested
  entities.sort((a, b) => ids.indexOf(a.id.toString()) - ids.indexOf(b.id.toString()))

  return entities
}

async function convertContentActor(
  store: DatabaseManager,
  contentActor: joystreamTypes.ContentActor
): Promise<typeof ContentActor> {
  if (contentActor.isMember) {
    const memberId = contentActor.asMember.toNumber()
    const member = await store.get(Membership, { where: { id: memberId.toString() } as FindConditions<Membership> })

    // ensure member exists
    if (!member) {
      return inconsistentState(`Actor is non-existing member`, memberId)
    }

    const result = new ContentActorMember()
    result.member = member

    return result
  }

  if (contentActor.isCurator) {
    const curatorId = contentActor.asCurator[1].toNumber()
    const curator = await store.get(Curator, {
      where: { id: curatorId.toString() } as FindConditions<Curator>,
    })

    // ensure curator group exists
    if (!curator) {
      return inconsistentState('Actor is non-existing curator group', curatorId)
    }

    const result = new ContentActorCurator()
    result.curator = curator

    return result
  }

  if (contentActor.isLead) {
    return new ContentActorLead()
  }

  logger.error('Not implemented ContentActor type', { contentActor: contentActor.toString() })
  throw new Error('Not-implemented ContentActor type used')
}

async function setNewNftTransactionalStatus(
  store: DatabaseManager,
  nft: OwnedNft,
  transactionalStatusOrTransactionalStatusAuction: typeof TransactionalStatus | Auction,
  blockNumber: number
) {
  let transactionalStatus: typeof TransactionalStatus | undefined
  let transactionalStatusAuction: Auction | undefined
  if (transactionalStatusOrTransactionalStatusAuction instanceof Auction) {
    transactionalStatusAuction = transactionalStatusOrTransactionalStatusAuction
  } else {
    transactionalStatus = transactionalStatusOrTransactionalStatusAuction
  }

  // update transactionalStatus
  nft.transactionalStatus = transactionalStatus
<<<<<<< HEAD

  await getAllManagers(store).videoNfts.onMainEntityUpdate(nft)

=======
  // update transactionStatusAuction
  nft.transactionalStatusAuction = transactionalStatusAuction
>>>>>>> 987486d0
  // save NFT
  await store.save<OwnedNft>(nft)

  // create transactional status update record
  const transactionalStatusUpdate = new TransactionalStatusUpdate({
    nft,
    transactionalStatusAuction,
    transactionalStatus,
    changedAt: blockNumber,
  })

  // save update record
  await store.save<TransactionalStatusUpdate>(transactionalStatusUpdate)
}

interface IOpenAuctionWinner {
  bidAmount: BN
  winnerId: number
}

async function finishAuction(
  store: DatabaseManager,
  videoId: number,
  blockNumber: number,
  openAuctionWinner?: IOpenAuctionWinner
) {
  function findOpenAuctionWinningBid(bids: Bid[], bidAmount: BN, winnerId: number, videoId: number): Bid {
    const winningBid = bids.find(
      (bid) => !bid.isCanceled && bid.bidder.id.toString() === winnerId.toString() && bid.amount.eq(bidAmount)
    )

    if (!winningBid) {
      return inconsistentState('Open auction won by non-existing bid', { videoId, bidAmount, winnerId })
    }

    return winningBid
  }

  // load video and auction
  const { video, auction } = await getCurrentAuctionFromVideo(
    store,
    videoId.toString(),
    `Non-existing video's auction was completed`,
    `Non-existing NFT's auction was completed`,
    'Non-existing auction was completed',
    ['topBid', 'topBid.bidder', 'bids', 'bids.bidder']
  )

  const winningBid = openAuctionWinner
    ? findOpenAuctionWinningBid(auction.bids || [], openAuctionWinner.bidAmount, openAuctionWinner.winnerId, videoId)
    : (auction.topBid as Bid)

  // load winner member
  const winnerMemberId = winningBid.bidder.id
  // load bid amount for which NFT is bought
  const boughtPrice = winningBid.amount
  const winner = await getRequiredExistingEntity(
    store,
    Membership,
    winnerMemberId.toString(),
    'Non-existing auction winner'
  )

  // update NFT's transactional status
  await resetNftTransactionalStatusFromVideo(
    store,
    videoId.toString(),
    `Non-existing NFT's auction completed`,
    blockNumber,
    winner
  )

  // update auction
  auction.isCompleted = true
  auction.winningMember = winner
  auction.endedAtBlock = blockNumber

  // save auction
  await store.save<Auction>(auction)

  return { video, winner, boughtPrice }
}

async function createBid(
  event: SubstrateEvent,
  store: DatabaseManager,
  memberId: number,
  videoId: number,
  bidAmount?: string
): Promise<{
  auction: Auction
  member: Membership
  video: Video
  nft: OwnedNft
  previousTopBid?: Bid
}> {
  // load member
  const member = await getRequiredExistingEntity(
    store,
    Membership,
    memberId.toString(),
    'Non-existing member bid in auction'
  )

  // load video and auction
  const { video, auction, nft } = await getCurrentAuctionFromVideo(
    store,
    videoId.toString(),
    'Non-existing video got bid',
    'Non-existing NFT got bid',
    'Non-existing auction got bid canceled',
    ['topBid', 'bids', 'bids.bidder']
  )

  // cancel any previous bids done by same member
  const cancelledBidsIds: string[] = []
  for (const bid of auction.bids || []) {
    if (!bid.isCanceled && bid.bidder.id.toString() === memberId.toString()) {
      bid.isCanceled = true
      cancelledBidsIds.push(bid.id)

      await store.save<Bid>(bid)
    }
  }

  const amount = bidAmount ? new BN(bidAmount.toString()) : (auction.buyNowPrice as BN)
  const previousTopBid = auction.topBid

  // prepare bid record
  const bid = new Bid({
    auction,
    bidder: member,
    amount: amount,
    createdAt: new Date(event.blockTimestamp),
    createdInBlock: event.blockNumber,
    indexInBlock: event.indexInBlock,
    isCanceled: false,
  })

  // if the auction has no top bid or the new bid is higher, use the new bid
  if (!auction.topBid || auction.topBid.amount.lt(bid.amount)) {
    bid.auctionTopBid = auction
  } else if (cancelledBidsIds.includes(auction.topBid.id)) {
    // current top bid got cancelled, need to update it
    const bidsList = [...(auction.bids || []), bid]
    const newTopBid = findTopBid(bidsList)
    if (newTopBid) {
      newTopBid.auctionTopBid = auction
      await store.save<Bid>(newTopBid)
    }
  }

  await store.save<Bid>(bid)

  return { auction, member, video, nft, previousTopBid }
}

export async function createNft(
  store: DatabaseManager,
  video: Video,
  nftIssuanceParameters: joystreamTypes.NftIssuanceParameters,
  blockNumber: number
): Promise<OwnedNft> {
  // load owner
  const ownerMember = nftIssuanceParameters.non_channel_owner.isSome
    ? await getExistingEntity(store, Membership, nftIssuanceParameters.non_channel_owner.unwrap().toString())
    : video.channel.ownerMember

  // calculate some values
  const creatorRoyalty = nftIssuanceParameters.royalty.isSome
    ? nftIssuanceParameters.royalty.unwrap().div(new BN(PERBILL_ONE_PERCENT)).toNumber()
    : undefined
  const decodedMetadata = nftIssuanceParameters.nft_metadata.toString()

  // Is NFT owned by channel or some member
  const isOwnedByChannel = !ownerMember

  // channel ownerCuratorGroup (if any)
  const ownerCuratorGroup = isOwnedByChannel ? video.channel.ownerCuratorGroup : undefined

  // prepare nft record
  const nft = new OwnedNft({
    id: video.id.toString(),
    video: video,
    ownerMember,
    creatorRoyalty,
    ownerCuratorGroup,
    isOwnedByChannel,
    metadata: decodedMetadata,
    creatorChannel: video.channel,
    // always start with Idle status to prevent egg-chicken problem between auction+nft; update it later if needed
    transactionalStatus: new TransactionalStatusIdle(),
  })

  await getAllManagers(store).videoNfts.onMainEntityCreation(nft)

  // save nft
  await store.save<OwnedNft>(nft)

  // update NFT transactional status
  const transactionalStatus = await convertTransactionalStatus(
    nftIssuanceParameters.init_transactional_status,
    store,
    nft,
    blockNumber
  )
  await setNewNftTransactionalStatus(store, nft, transactionalStatus, blockNumber)

  return nft
}

function findTopBid(bids: Bid[]): Bid | undefined {
  return bids.reduce((topBid, bid) => {
    if (bid.isCanceled) {
      return topBid
    }

    if (!topBid) {
      return bid
    }

    if (topBid.amount.gt(bid.amount)) {
      return topBid
    }
    if (topBid.amount.lt(bid.amount)) {
      return bid
    }
    // bids are equal, use the oldest one
    return topBid.createdInBlock < bid.createdInBlock ||
      (topBid.createdInBlock === bid.createdInBlock && topBid.indexInBlock < bid.indexInBlock)
      ? topBid
      : bid
  }, undefined as Bid | undefined)
}

async function createAuction(
  store: DatabaseManager,
  nft: OwnedNft, // expects `nft.ownerMember` to be available
  auctionParams: joystreamTypes.OpenAuctionParams | joystreamTypes.EnglishAuctionParams,
  startsAtBlockNumber: number
): Promise<Auction> {
  const whitelistedMembers = await getRequiredExistingEntites(
    store,
    Membership,
    Array.from(auctionParams.whitelist.values()).map((item) => item.toString()),
    'Non-existing members whitelisted'
  )

  // prepare auction record
  const auction = new Auction({
    nft: nft,
    initialOwner: nft.ownerMember,
    startingPrice: new BN(auctionParams.starting_price.toString()),
    buyNowPrice: new BN(auctionParams.buy_now_price.toString()),
    auctionType: createAuctionType(auctionParams, startsAtBlockNumber),
    startsAtBlock: startsAtBlockNumber,
    isCanceled: false,
    isCompleted: false,
    whitelistedMembers,
  })

  // save auction
  await store.save<Auction>(auction)

  return auction
}

export async function convertTransactionalStatus(
  transactionalStatus: joystreamTypes.InitTransactionalStatus,
  store: DatabaseManager,
  nft: OwnedNft,
  blockNumber: number
): Promise<typeof TransactionalStatus | Auction> {
  if (transactionalStatus.isIdle) {
    return new TransactionalStatusIdle()
  }

  if (transactionalStatus.isInitiatedOfferToMember) {
    const status = new TransactionalStatusInitiatedOfferToMember()
    status.memberId = transactionalStatus.asInitiatedOfferToMember[0].toNumber()
    if (transactionalStatus.asInitiatedOfferToMember[1].isSome) {
      status.price = transactionalStatus.asInitiatedOfferToMember[1].unwrap().toBn()
    }

    return status
  }

  if (transactionalStatus.isOpenAuction || transactionalStatus.isEnglishAuction) {
    const auctionParams = transactionalStatus.isOpenAuction
      ? transactionalStatus.asOpenAuction
      : transactionalStatus.asEnglishAuction

    // create new auction
    const auctionStart = auctionParams.starts_at.isSome ? auctionParams.starts_at.unwrap().toNumber() : blockNumber
    const auction = await createAuction(store, nft, auctionParams, auctionStart)

    return auction
  }

  logger.error('Not implemented TransactionalStatus type', { contentActor: transactionalStatus.toString() })
  throw new Error('Not-implemented TransactionalStatus type used')
}

export async function contentNft_OpenAuctionStarted({ event, store }: EventContext & StoreContext): Promise<void> {
  // common event processing

  const [contentActor, videoId, auctionParams] = new Content.OpenAuctionStartedEvent(event).params

  // specific event processing

  // load video
  const video = await getRequiredExistingEntity(
    store,
    Video,
    videoId.toString(),
    `Non-existing video's auction started`,
    ['nft', 'nft.ownerMember', 'nft.ownerCuratorGroup', 'nft.creatorChannel']
  )

  // ensure NFT has been issued
  if (!video.nft) {
    return inconsistentState('Non-existing NFT auctioned', video.id.toString())
  }

  const nft = video.nft

  // create auction
  const auctionStart = auctionParams.starts_at.isSome ? auctionParams.starts_at.unwrap().toNumber() : event.blockNumber
  const auction = await createAuction(store, nft, auctionParams, auctionStart)

  await setNewNftTransactionalStatus(store, nft, auction, event.blockNumber)

  // common event processing - second

  const announcingPeriodStartedEvent = new OpenAuctionStartedEvent({
    ...genericEventFields(event),

    actor: await convertContentActor(store, contentActor),
    video,
    auction,
    // prepare Nft owner (handles fields `ownerMember` and `ownerCuratorGroup`)
    ...(await convertContentActorToChannelOrNftOwner(store, contentActor)),
  })

  await store.save<OpenAuctionStartedEvent>(announcingPeriodStartedEvent)
}

export async function contentNft_EnglishAuctionStarted({ event, store }: EventContext & StoreContext): Promise<void> {
  // common event processing

  const [contentActor, videoId, auctionParams] = new Content.EnglishAuctionStartedEvent(event).params

  // specific event processing

  // load video
  const video = await getRequiredExistingEntity(
    store,
    Video,
    videoId.toString(),
    `Non-existing video's auction started`,
    ['nft', 'nft.ownerMember', 'nft.ownerCuratorGroup', 'nft.creatorChannel']
  )

  // ensure NFT has been issued
  if (!video.nft) {
    return inconsistentState('Non-existing NFT auctioned', video.id.toString())
  }

  const nft = video.nft

  // create new auction
  const auctionStart = auctionParams.starts_at.isSome ? auctionParams.starts_at.unwrap().toNumber() : event.blockNumber
  const auction = await createAuction(store, nft, auctionParams, auctionStart)

  await setNewNftTransactionalStatus(store, nft, auction, event.blockNumber)

  // common event processing - second

  const announcingPeriodStartedEvent = new EnglishAuctionStartedEvent({
    ...genericEventFields(event),

    actor: await convertContentActor(store, contentActor),
    video,
    auction,
    // prepare Nft owner (handles fields `ownerMember` and `ownerCuratorGroup`)
    ...(await convertContentActorToChannelOrNftOwner(store, contentActor)),
  })

  await store.save<EnglishAuctionStartedEvent>(announcingPeriodStartedEvent)
}

// create auction type variant from raw runtime auction type
function createAuctionType(
  auctionParams: joystreamTypes.OpenAuctionParams | joystreamTypes.EnglishAuctionParams,
  startsAtBlockNumber: number
): typeof AuctionType {
  function isEnglishAuction(
    auction: joystreamTypes.OpenAuctionParams | joystreamTypes.EnglishAuctionParams
  ): auction is joystreamTypes.EnglishAuctionParams {
    return !!(auction as any).duration
  }

  // auction type `english`
  if (isEnglishAuction(auctionParams)) {
    // prepare auction variant
    const auctionType = new AuctionTypeEnglish()
    auctionType.duration = auctionParams.duration.toNumber()
    auctionType.extensionPeriod = auctionParams.extension_period.toNumber()
    auctionType.minimalBidStep = new BN(auctionParams.min_bid_step.toString())
    auctionType.plannedEndAtBlock = startsAtBlockNumber + auctionParams.duration.toNumber()

    return auctionType
  }

  // auction type `open`

  // prepare auction variant
  const auctionType = new AuctionTypeOpen()
  auctionType.bidLockDuration = auctionParams.bid_lock_duration.toNumber()
  return auctionType
}

export async function contentNft_NftIssued({ event, store }: EventContext & StoreContext): Promise<void> {
  // common event processing

  const [actor, videoId, nftIssuanceParameters] = new Content.NftIssuedEvent(event).params

  // specific event processing

  // load video
  const video = await getRequiredExistingEntity(store, Video, videoId.toString(), 'NFT for non-existing video issed', [
    'channel',
    'channel.ownerCuratorGroup',
    'channel.ownerMember',
  ])

  // prepare and save nft record
  const nft = await createNft(store, video, nftIssuanceParameters, event.blockNumber)

  // common event processing - second

  const announcingPeriodStartedEvent = new NftIssuedEvent({
    ...genericEventFields(event),

    contentActor: await convertContentActor(store, actor),
    video,
    royalty: nft.creatorRoyalty,
    metadata: nft.metadata,
    // prepare Nft owner (handles fields `ownerMember` and `ownerCuratorGroup`)
    ...(await convertContentActorToChannelOrNftOwner(store, actor)),
  })

  await store.save<NftIssuedEvent>(announcingPeriodStartedEvent)
}

export async function contentNft_AuctionBidMade({ event, store }: EventContext & StoreContext): Promise<void> {
  // common event processing

  const [memberId, videoId, bidAmount] = new Content.AuctionBidMadeEvent(event).params

  // specific event processing

  // create record for winning bid
  const { auction, member, video, nft, previousTopBid } = await createBid(
    event,
    store,
    memberId.toNumber(),
    videoId.toNumber(),
    bidAmount.toString()
  )

  // extend auction duration when needed
  if (
    auction.auctionType instanceof AuctionTypeEnglish &&
    auction.auctionType.plannedEndAtBlock - auction.auctionType.extensionPeriod < event.blockNumber
  ) {
    auction.auctionType.plannedEndAtBlock = auction.auctionType.extensionPeriod
    store.save<Auction>(auction)
  }

  // common event processing - second

  const announcingPeriodStartedEvent = new AuctionBidMadeEvent({
    ...genericEventFields(event),

    member,
    video,
    bidAmount,
    ownerMember: nft.ownerMember,
    ownerCuratorGroup: nft.ownerCuratorGroup,
    previousTopBid,
  })

  await store.save<AuctionBidMadeEvent>(announcingPeriodStartedEvent)
}

export async function contentNft_AuctionBidCanceled({ event, store }: EventContext & StoreContext): Promise<void> {
  // common event processing

  const [memberId, videoId] = new Content.AuctionBidCanceledEvent(event).params

  // specific event processing

  // load video and auction
  const { video, auction, nft } = await getCurrentAuctionFromVideo(
    store,
    videoId.toString(),
    'Non-existing video got bid canceled',
    'Non-existing NFT got bid canceled',
    'Non-existing auction got bid canceled',
    ['topBid', 'bids', 'bids.bidder']
  )

  // retrieve relevant bid
  const bid = (auction.bids || []).find((bid) => !bid.isCanceled && bid.bidder.id.toString() === memberId.toString())

  // ensure bid exists
  if (!bid) {
    return inconsistentState('Non-existing bid got canceled', { auction: auction.id.toString(), memberId })
  }

  bid.isCanceled = true

  // save bid
  await store.save<Bid>(bid)

  if (auction.topBid && bid.id.toString() === auction.topBid.id.toString()) {
    // find new top bid
    auction.topBid = findTopBid(auction.bids || [])

    // save auction
    await store.save<Auction>(auction)
  }

  // common event processing - second

  const announcingPeriodStartedEvent = new AuctionBidCanceledEvent({
    ...genericEventFields(event),

    member: new Membership({ id: memberId.toString() }),
    video,
    ownerMember: nft.ownerMember,
    ownerCuratorGroup: nft.ownerCuratorGroup,
  })

  await store.save<AuctionBidCanceledEvent>(announcingPeriodStartedEvent)
}

export async function contentNft_AuctionCanceled({ event, store }: EventContext & StoreContext): Promise<void> {
  // common event processing

  const [contentActor, videoId] = new Content.AuctionCanceledEvent(event).params

  // specific event processing

  // load video and auction
  const { video, auction } = await getCurrentAuctionFromVideo(
    store,
    videoId.toString(),
    'Non-existing video got bid canceled',
    'Non-existing NFT got bid canceled',
    'Non-existing auction got bid canceled'
  )

  // update NFT's transactional status
  await resetNftTransactionalStatusFromVideo(
    store,
    videoId.toString(),
    `Non-existing NFT's auction canceled`,
    event.blockNumber
  )

  // mark auction as canceled
  auction.isCanceled = true

  // save auction
  await store.save<Auction>(auction)

  // common event processing - second

  const announcingPeriodStartedEvent = new AuctionCanceledEvent({
    ...genericEventFields(event),

    contentActor: await convertContentActor(store, contentActor),
    video,
    // prepare Nft owner (handles fields `ownerMember` and `ownerCuratorGroup`)
    ...(await convertContentActorToChannelOrNftOwner(store, contentActor)),
  })

  await store.save<AuctionCanceledEvent>(announcingPeriodStartedEvent)
}

export async function contentNft_EnglishAuctionCompleted({ event, store }: EventContext & StoreContext): Promise<void> {
  // common event processing

  // memberId ignored here because it references member that called extrinsic - that can be anyone!
  const [, /* memberId */ videoId] = new Content.EnglishAuctionCompletedEvent(event).params

  // specific event processing

  // load NFT
  const { nft } = await getNftFromVideo(
    store,
    videoId.toString(),
    'Non-existing video sell offer was accepted',
    'Non-existing nft sell offer was accepted',
    ['nft.ownerMember', 'nft.ownerCuratorGroup']
  )
  const { winner, video } = await finishAuction(store, videoId.toNumber(), event.blockNumber)

  // common event processing - second

  const announcingPeriodStartedEvent = new EnglishAuctionCompletedEvent({
    ...genericEventFields(event),

    winner,
    video,
    ownerMember: nft.ownerMember,
    ownerCuratorGroup: nft.ownerCuratorGroup,
  })

  await store.save<EnglishAuctionCompletedEvent>(announcingPeriodStartedEvent)
}

// called when auction bid's value is higher than buy-now value
export async function contentNft_BidMadeCompletingAuction({
  event,
  store,
}: EventContext & StoreContext): Promise<void> {
  // common event processing

  const [memberId, videoId] = new Content.BidMadeCompletingAuctionEvent(event).params

  // specific event processing

  // create record for winning bid
  const { nft, previousTopBid } = await createBid(event, store, memberId.toNumber(), videoId.toNumber())

  // finish auction and transfer ownership
  const { winner: member, video, boughtPrice: price } = await finishAuction(
    store,
    videoId.toNumber(),
    event.blockNumber
  )

  // common event processing - second

  const announcingPeriodStartedEvent = new BidMadeCompletingAuctionEvent({
    ...genericEventFields(event),

    member,
    video,
    ownerMember: nft.ownerMember,
    ownerCuratorGroup: nft.ownerCuratorGroup,
    price,
    previousTopBid,
  })

  await store.save<BidMadeCompletingAuctionEvent>(announcingPeriodStartedEvent)
}

export async function contentNft_OpenAuctionBidAccepted({ event, store }: EventContext & StoreContext): Promise<void> {
  // common event processing

  const [contentActor, videoId, winnerId, bidAmount] = new Content.OpenAuctionBidAcceptedEvent(event).params

  // specific event processing

  const { video } = await finishAuction(store, videoId.toNumber(), event.blockNumber, {
    bidAmount,
    winnerId: winnerId.toNumber(),
  })

  // common event processing - second

  const announcingPeriodStartedEvent = new OpenAuctionBidAcceptedEvent({
    ...genericEventFields(event),

    contentActor: await convertContentActor(store, contentActor),
    video,
    // prepare Nft owner (handles fields `ownerMember` and `ownerCuratorGroup`)
    ...(await convertContentActorToChannelOrNftOwner(store, contentActor)),
  })

  await store.save<OpenAuctionBidAcceptedEvent>(announcingPeriodStartedEvent)
}

export async function contentNft_OfferStarted({ event, store }: EventContext & StoreContext): Promise<void> {
  // common event processing

  const [videoId, contentActor, memberId, price] = new Content.OfferStartedEvent(event).params

  // specific event processing

  // load NFT
  const { video, nft } = await getNftFromVideo(
    store,
    videoId.toString(),
    'Non-existing video was offered',
    'Non-existing nft was offered',
    ['nft.ownerMember', 'nft.ownerCuratorGroup', 'nft.creatorChannel']
  )

  // update NFT transactional status
  const transactionalStatus = new TransactionalStatusInitiatedOfferToMember()
  transactionalStatus.memberId = memberId.toNumber()
  transactionalStatus.price = price.unwrapOr(undefined)
  await setNewNftTransactionalStatus(store, nft, transactionalStatus, event.blockNumber)

  // common event processing - second

  const announcingPeriodStartedEvent = new OfferStartedEvent({
    ...genericEventFields(event),

    video,
    contentActor: await convertContentActor(store, contentActor),
    member: new Membership({ id: memberId.toString() }),
    price: price.unwrapOr(undefined),
    // prepare Nft owner (handles fields `ownerMember` and `ownerCuratorGroup`)
    ...(await convertContentActorToChannelOrNftOwner(store, contentActor)),
  })

  await store.save<OfferStartedEvent>(announcingPeriodStartedEvent)
}

export async function contentNft_OfferAccepted({ event, store }: EventContext & StoreContext): Promise<void> {
  // common event processing

  const [videoId] = new Content.OfferAcceptedEvent(event).params

  // specific event processing

  // load NFT
  const { video, nft } = await getNftFromVideo(
    store,
    videoId.toString(),
    'Non-existing video sell offer was accepted',
    'Non-existing nft sell offer was accepted',
    ['nft.ownerMember', 'nft.ownerCuratorGroup']
  )

  // read member from offer
  const memberId = (nft.transactionalStatus as TransactionalStatusInitiatedOfferToMember).memberId
  // read price from offer
  const price = (nft.transactionalStatus as TransactionalStatusInitiatedOfferToMember).price
  const member = new Membership({ id: memberId.toString() })

  // update NFT's transactional status
  await resetNftTransactionalStatusFromVideo(
    store,
    videoId.toString(),
    `Non-existing NFT's offer accepted`,
    event.blockNumber,
    member
  )

  // common event processing - second

  const announcingPeriodStartedEvent = new OfferAcceptedEvent({
    ...genericEventFields(event),

    video,
    ownerMember: nft.ownerMember,
    ownerCuratorGroup: nft.ownerCuratorGroup,
    price,
  })

  await store.save<OfferAcceptedEvent>(announcingPeriodStartedEvent)
}

export async function contentNft_OfferCanceled({ event, store }: EventContext & StoreContext): Promise<void> {
  // common event processing

  const [videoId, contentActor] = new Content.OfferCanceledEvent(event).params

  // specific event processing

  // load video
  const video = await getRequiredExistingEntity(
    store,
    Video,
    videoId.toString(),
    'Non-existing video sell offer was canceled'
  )

  // update NFT's transactional status
  await resetNftTransactionalStatusFromVideo(
    store,
    videoId.toString(),
    `Non-existing NFT's offer canceled`,
    event.blockNumber
  )

  // common event processing - second

  const announcingPeriodStartedEvent = new OfferCanceledEvent({
    ...genericEventFields(event),

    video,
    contentActor: await convertContentActor(store, contentActor),
    // prepare Nft owner (handles fields `ownerMember` and `ownerCuratorGroup`)
    ...(await convertContentActorToChannelOrNftOwner(store, contentActor)),
  })

  await store.save<OfferCanceledEvent>(announcingPeriodStartedEvent)
}

export async function contentNft_NftSellOrderMade({ event, store }: EventContext & StoreContext): Promise<void> {
  // common event processing

  const [videoId, contentActor, price] = new Content.NftSellOrderMadeEvent(event).params

  // specific event processing

  // load NFT
  const { video, nft } = await getNftFromVideo(
    store,
    videoId.toString(),
    'Non-existing video was offered',
    'Non-existing nft was offered',
    ['nft.ownerMember', 'nft.ownerCuratorGroup', 'nft.creatorChannel']
  )

  // update NFT transactional status
  const transactionalStatus = new TransactionalStatusBuyNow()
  transactionalStatus.price = new BN(price.toString())
  await setNewNftTransactionalStatus(store, nft, transactionalStatus, event.blockNumber)

  // common event processing - second

  const announcingPeriodStartedEvent = new NftSellOrderMadeEvent({
    ...genericEventFields(event),

    video,
    contentActor: await convertContentActor(store, contentActor),
    price,
    // prepare Nft owner (handles fields `ownerMember` and `ownerCuratorGroup`)
    ...(await convertContentActorToChannelOrNftOwner(store, contentActor)),
  })

  await store.save<NftSellOrderMadeEvent>(announcingPeriodStartedEvent)
}

export async function contentNft_NftBought({ event, store }: EventContext & StoreContext): Promise<void> {
  // common event processing

  const [videoId, memberId] = new Content.NftBoughtEvent(event).params

  // specific event processing

  // load video
  const { video, nft } = await getNftFromVideo(
    store,
    videoId.toString(),
    'Non-existing video was bought',
    'Non-existing NFT was bought',
    ['nft.ownerMember', 'nft.ownerCuratorGroup']
  )

  // read member
  const winner = new Membership({ id: memberId.toString() })

  // update NFT's transactional status
  await resetNftTransactionalStatusFromVideo(
    store,
    videoId.toString(),
    `Non-existing NFT's auction completed`,
    event.blockNumber,
    winner
  )

  // common event processing - second

  const announcingPeriodStartedEvent = new NftBoughtEvent({
    ...genericEventFields(event),

    video,
    member: winner,
    ownerMember: nft.ownerMember,
    ownerCuratorGroup: nft.ownerCuratorGroup,
    price: (nft.transactionalStatus as TransactionalStatusBuyNow).price,
  })

  await store.save<NftBoughtEvent>(announcingPeriodStartedEvent)
}

export async function contentNft_BuyNowCanceled({ event, store }: EventContext & StoreContext): Promise<void> {
  // common event processing

  const [videoId, contentActor] = new Content.BuyNowCanceledEvent(event).params

  // specific event processing

  // load video
  const video = await getRequiredExistingEntity(
    store,
    Video,
    videoId.toString(),
    'Non-existing video buy-now was canceled'
  )

  await resetNftTransactionalStatusFromVideo(
    store,
    videoId.toString(),
    `Non-existing NFT's buy-now canceled`,
    event.blockNumber
  )

  // common event processing - second

  const announcingPeriodStartedEvent = new BuyNowCanceledEvent({
    ...genericEventFields(event),

    video,
    contentActor: await convertContentActor(store, contentActor),
    // prepare Nft owner (handles fields `ownerMember` and `ownerCuratorGroup`)
    ...(await convertContentActorToChannelOrNftOwner(store, contentActor)),
  })

  await store.save<BuyNowCanceledEvent>(announcingPeriodStartedEvent)
}

export async function contentNft_NftSlingedBackToTheOriginalArtist({
  event,
  store,
}: EventContext & StoreContext): Promise<void> {
  // common event processing

  const [videoId, contentActor] = new Content.NftSlingedBackToTheOriginalArtistEvent(event).params

  // load NFT
  const { video, nft } = await getNftFromVideo(
    store,
    videoId.toString(),
    'Non-existing video was slinged',
    'Non-existing nft was slinged',
    ['channel', 'channel.ownerCuratorGroup', 'channel.ownerMember']
  )

  nft.ownerMember = video.channel?.ownerMember
  nft.ownerCuratorGroup = video.channel?.ownerCuratorGroup
  nft.isOwnedByChannel = true
  nft.updatedAt = new Date(event.blockTimestamp)

  store.save<OwnedNft>(nft)

  // common event processing - second

  const nftSlingedBackToTheOriginalArtistEvent = new NftSlingedBackToTheOriginalArtistEvent({
    ...genericEventFields(event),
    video,
    contentActor: await convertContentActor(store, contentActor),
    ownerMember: nft.ownerMember,
    ownerCuratorGroup: nft.ownerCuratorGroup,
  })

  await store.save<NftSlingedBackToTheOriginalArtistEvent>(nftSlingedBackToTheOriginalArtistEvent)
}<|MERGE_RESOLUTION|>--- conflicted
+++ resolved
@@ -260,14 +260,12 @@
 
   // update transactionalStatus
   nft.transactionalStatus = transactionalStatus
-<<<<<<< HEAD
-
-  await getAllManagers(store).videoNfts.onMainEntityUpdate(nft)
-
-=======
+
   // update transactionStatusAuction
   nft.transactionalStatusAuction = transactionalStatusAuction
->>>>>>> 987486d0
+
+  await getAllManagers(store).videoNfts.onMainEntityUpdate(nft)
+
   // save NFT
   await store.save<OwnedNft>(nft)
 
