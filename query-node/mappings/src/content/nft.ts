// TODO: solve events' relations to videos and other entites that can be changed or deleted

import { DatabaseManager, EventContext, StoreContext, SubstrateEvent } from '@joystream/hydra-common'
import { genericEventFields, inconsistentState, logger, EntityType } from '../common'
import {
  // entities
  Auction,
  AuctionType,
  AuctionTypeEnglish,
  AuctionTypeOpen,
  Bid,
  Membership,
  OwnedNft,
  Video,
  TransactionalStatus,
  TransactionalStatusInitiatedOfferToMember,
  TransactionalStatusIdle,
  TransactionalStatusBuyNow,
  TransactionalStatusAuction,
  TransactionalStatusUpdate,
  ContentActor,
  ContentActorMember,
  ContentActorCurator,
  ContentActorLead,
  Curator,

  // events
  AuctionStartedEvent,
  NftIssuedEvent,
  AuctionBidMadeEvent,
  AuctionBidCanceledEvent,
  AuctionCanceledEvent,
  EnglishAuctionCompletedEvent,
  BidMadeCompletingAuctionEvent,
  OpenAuctionBidAcceptedEvent,
  OfferStartedEvent,
  OfferAcceptedEvent,
  OfferCanceledEvent,
  NftSellOrderMadeEvent,
  NftBoughtEvent,
  BuyNowCanceledEvent,
  NftSlingedBackToTheOriginalArtistEvent,
} from 'query-node/dist/model'
import * as joystreamTypes from '@joystream/types/augment/all/types'
import { Content } from '../../generated/types'
import { FindConditions } from 'typeorm'
import BN from 'bn.js'

async function getExistingEntity<Type extends Video | Membership>(
  store: DatabaseManager,
  entityType: EntityType<Type>,
  id: string,
  relations: string[] = []
): Promise<Type | undefined> {
  // load entity
  const entity = await store.get(entityType, { where: { id }, relations })

  return entity
}

async function getRequiredExistingEntity<Type extends Video | Membership>(
  store: DatabaseManager,
  entityType: EntityType<Type>,
  id: string,
  errorMessage: string,
  relations: string[] = []
): Promise<Type> {
  const entity = await getExistingEntity(store, entityType, id, relations)

  // ensure video exists
  if (!entity) {
    return inconsistentState(errorMessage, id)
  }

  return entity
}

async function getCurrentAuctionFromVideo(
  store: DatabaseManager,
  videoId: string,
  errorMessageForVideo: string,
  errorMessageForAuction: string,
  relations: string[] = []
): Promise<{ video: Video; auction: Auction }> {
  // load video
  const video = await getRequiredExistingEntity(store, Video, videoId.toString(), errorMessageForVideo, [
    'nft',
    'nft.auctions',
    ...relations.map((item) => `nft.auctions.${item}`),
  ])

  // get auction
  const allAuctions = video.nft?.auctions || []
  const auction = allAuctions.length ? allAuctions[allAuctions.length - 1] : null

  // ensure auction exists
  if (!auction) {
    return inconsistentState(errorMessageForAuction, videoId)
  }

  return {
    video,
    auction,
  }
}

async function getNftFromVideo(
  store: DatabaseManager,
  videoId: string,
  errorMessageForVideo: string,
  errorMessageForNft: string,
  relations?: string[]
): Promise<{ video: Video; nft: OwnedNft }> {
  // load video
  const video = await getRequiredExistingEntity(
    store,
    Video,
    videoId.toString(),
    errorMessageForVideo,
    relations ? relations.concat(['nft']) : ['nft']
  )

  // get auction
  const nft = video.nft

  // ensure auction exists
  if (!nft) {
    return inconsistentState(errorMessageForNft, videoId)
  }

  return {
    video,
    nft,
  }
}

async function resetNftTransactionalStatusFromVideo(
  store: DatabaseManager,
  videoId: string,
  errorMessage: string,
  blockNumber: number,
  newOwner?: Membership
) {
  // load NFT
  const nft = await store.get(OwnedNft, { where: { id: videoId.toString() } as FindConditions<OwnedNft> })

  // ensure NFT
  if (!nft) {
    return inconsistentState(errorMessage, videoId.toString())
  }

  if (newOwner) {
    nft.ownerMember = newOwner
  }

  // reset transactional status
  const transactionalStatus = new TransactionalStatusIdle()
  await setNewNftTransactionalStatus(store, nft, transactionalStatus, blockNumber)
}

async function getRequiredExistingEntites<Type extends Video | Membership>(
  store: DatabaseManager,
  entityType: EntityType<Type>,
  ids: string[],
  errorMessage: string
): Promise<Type[]> {
  // load entities
  const entities = await store.getMany(entityType, { where: { id: ids } })

  // assess loaded entity ids
  const loadedEntityIds = entities.map((item) => item.id.toString())

  // ensure all entities exists
  if (loadedEntityIds.length !== ids.length) {
    const missingIds = ids.filter((item) => !loadedEntityIds.includes(item))

    return inconsistentState(errorMessage, missingIds)
  }

  // ensure entities are ordered as requested
  entities.sort((a, b) => ids.indexOf(a.id.toString()) - ids.indexOf(b.id.toString()))

  return entities
}

async function convertContentActor(
  store: DatabaseManager,
  contentActor: joystreamTypes.ContentActor
): Promise<typeof ContentActor> {
  if (contentActor.isMember) {
    const memberId = contentActor.asMember.toNumber()
    const member = await store.get(Membership, { where: { id: memberId.toString() } as FindConditions<Membership> })

    // ensure member exists
    if (!member) {
      return inconsistentState(`Actor is non-existing member`, memberId)
    }

    const result = new ContentActorMember()
    result.member = member

    return result
  }

  if (contentActor.isCurator) {
    const curatorId = contentActor.asCurator[1].toNumber()
    const curator = await store.get(Curator, {
      where: { id: curatorId.toString() } as FindConditions<Curator>,
    })

    // ensure curator group exists
    if (!curator) {
      return inconsistentState('Actor is non-existing curator group', curatorId)
    }

    const result = new ContentActorCurator()
    result.curator = curator

    return result
  }

  if (contentActor.isLead) {
    return new ContentActorLead()
  }

  logger.error('Not implemented ContentActor type', { contentActor: contentActor.toString() })
  throw new Error('Not-implemented ContentActor type used')
}

async function setNewNftTransactionalStatus(
  store: DatabaseManager,
  nft: OwnedNft,
  transactionalStatus: typeof TransactionalStatus,
  blockNumber: number
) {
  // update transactionalStatus
  nft.transactionalStatus = transactionalStatus

  // save NFT
  await store.save<OwnedNft>(nft)

  // create transactional status update record
  const transactionalStatusUpdate = new TransactionalStatusUpdate({
    nft,
    transactionalStatus: nft.transactionalStatus,
    changedAt: blockNumber,
  })

  // save update record
  await store.save<TransactionalStatusUpdate>(transactionalStatusUpdate)
}

async function finishAuction(store: DatabaseManager, videoId: number, blockNumber: number) {
  // load video and auction
  const { video, auction } = await getCurrentAuctionFromVideo(
    store,
    videoId.toString(),
    `Non-existing video's auction was completed`,
    'Non-existing auction was completed',
    ['lastBid', 'lastBid.bidder']
  )

  // load winner member
  const winnerMemberId = (auction.lastBid as Bid).bidder.id
  const winner = await getRequiredExistingEntity(
    store,
    Membership,
    winnerMemberId.toString(),
    'Non-existing auction winner'
  )

  // update NFT's transactional status
  await resetNftTransactionalStatusFromVideo(
    store,
    videoId.toString(),
    `Non-existing NFT's auction completed`,
    blockNumber,
    winner
  )

  // update auction
  auction.isCompleted = true
  auction.winningMember = winner
  auction.endedAtBlock = blockNumber

  // save auction
  await store.save<Auction>(auction)

  return { video, winner }
}

async function createBid(
  event: SubstrateEvent,
  store: DatabaseManager,
  memberId: number,
  videoId: number,
  bidAmount?: string
) {
  // load member
  const member = await getRequiredExistingEntity(
    store,
    Membership,
    memberId.toString(),
    'Non-existing member bid in auction'
  )

  // load video and auction
  const { video, auction } = await getCurrentAuctionFromVideo(
    store,
    videoId.toString(),
    'Non-existing video got bid',
    'Non-existing auction got bid canceled'
  )

  const amount = bidAmount ? new BN(bidAmount.toString()) : (auction.buyNowPrice as BN)

  // prepare bid record
  const bid = new Bid({
    auction,
    bidder: member,
    amount: amount,
    createdAt: new Date(event.blockTimestamp),
    createdInBlock: event.blockNumber,
    isCanceled: false,
  })

  // save bid
  await store.save<Bid>(bid)

  // update last bid in auction
  auction.lastBid = bid

  await store.save<Auction>(auction)

  return { auction, member, video }
}

export async function createNft(
  store: DatabaseManager,
  video: Video,
  nftIssuanceParameters: joystreamTypes.NftIssuanceParameters,
  blockNumber: number
): Promise<OwnedNft> {
  // load owner
  const ownerMember = nftIssuanceParameters.non_channel_owner.isSome
    ? await getExistingEntity(store, Membership, nftIssuanceParameters.non_channel_owner.unwrap().toString())
    : video.channel.ownerMember

  // calculate some values
  const creatorRoyalty = nftIssuanceParameters.royalty.isSome
    ? nftIssuanceParameters.royalty.unwrap().toNumber()
    : undefined
  const decodedMetadata = nftIssuanceParameters.nft_metadata.toString()

  // Is NFT owned by channel or some member
  const isOwnedByChannel = !ownerMember

  // channel ownerCuratorGroup (if any)
  const ownerCuratorGroup = isOwnedByChannel ? video.channel.ownerCuratorGroup : undefined

  // prepare nft record
  const nft = new OwnedNft({
    id: video.id.toString(),
    video: video,
    ownerMember,
    creatorRoyalty,
    ownerCuratorGroup,
    isOwnedByChannel,
    metadata: decodedMetadata,
    creatorChannel: video.channel,
    // always start with Idle status to prevent egg-chicken problem between auction+nft; update it later if needed
    transactionalStatus: new TransactionalStatusIdle(),
  })

  // save nft
  await store.save<OwnedNft>(nft)

  // update NFT transactional status
  const transactionalStatus = await convertTransactionalStatus(
    nftIssuanceParameters.init_transactional_status,
    store,
    nft,
    blockNumber
  )
  await setNewNftTransactionalStatus(store, nft, transactionalStatus, blockNumber)

  return nft
}

async function createAuction(
  store: DatabaseManager,
  nft: OwnedNft, // expects `nft.ownerMember` to be available
  auctionParams: joystreamTypes.AuctionParams,
  blockNumber: number
): Promise<Auction> {
  const whitelistedMembers = await getRequiredExistingEntites(
    store,
    Membership,
    Array.from(auctionParams.whitelist.values()).map((item) => item.toString()),
    'Non-existing members whitelisted'
  )

  const startsAtBlock = auctionParams.starts_at.isSome ? auctionParams.starts_at.unwrap().toNumber() : blockNumber
  // prepare auction record
  const auction = new Auction({
    nft: nft,
    initialOwner: nft.ownerMember,
    startingPrice: auctionParams.starting_price,
    buyNowPrice: new BN(auctionParams.buy_now_price.toString()),
    auctionType: createAuctionType(auctionParams.auction_type),
    minimalBidStep: auctionParams.minimal_bid_step,
    startsAtBlock,
    plannedEndAtBlock: auctionParams.auction_type.isEnglish
      ? startsAtBlock + auctionParams.auction_type.asEnglish.auction_duration.toNumber()
      : undefined,
    isCanceled: false,
    isCompleted: false,
    whitelistedMembers,
  })

  // save auction
  await store.save<Auction>(auction)

  return auction
}

export async function convertTransactionalStatus(
  transactionalStatus: joystreamTypes.InitTransactionalStatus,
  store: DatabaseManager,
  nft: OwnedNft,
  blockNumber: number
): Promise<typeof TransactionalStatus> {
  if (transactionalStatus.isIdle) {
    return new TransactionalStatusIdle()
  }

  if (transactionalStatus.isInitiatedOfferToMember) {
    const status = new TransactionalStatusInitiatedOfferToMember()
    status.memberId = transactionalStatus.asInitiatedOfferToMember[0].toNumber()
    if (transactionalStatus.asInitiatedOfferToMember[1].isSome) {
      status.price = transactionalStatus.asInitiatedOfferToMember[1].unwrap().toBn()
    }

    return status
  }

  if (transactionalStatus.isAuction) {
    const auctionParams = transactionalStatus.asAuction

    // create new auction
    const auction = await createAuction(store, nft, auctionParams, blockNumber)

    const status = new TransactionalStatusAuction()
    status.auctionId = auction.id

    return status
  }

  logger.error('Not implemented TransactionalStatus type', { contentActor: transactionalStatus.toString() })
  throw new Error('Not-implemented TransactionalStatus type used')
}

export async function contentNft_AuctionStarted({ event, store }: EventContext & StoreContext): Promise<void> {
  // common event processing

  const [contentActor, videoId, auctionParams] = new Content.AuctionStartedEvent(event).params

  // specific event processing

  // load video
  const video = await getRequiredExistingEntity(
    store,
    Video,
    videoId.toString(),
    `Non-existing video's auction started`,
    ['nft', 'nft.ownerMember']
  )

  // ensure NFT has been issued
  if (!video.nft) {
    return inconsistentState('Non-existing NFT auctioned', video.id.toString())
  }

  const nft = video.nft

  const auction = await createAuction(store, nft, auctionParams, event.blockNumber)

  // update NFT transactional status
  const transactionalStatus = new TransactionalStatusAuction()
  transactionalStatus.auctionId = auction.id
  await setNewNftTransactionalStatus(store, nft, transactionalStatus, event.blockNumber)

  // common event processing - second

  const announcingPeriodStartedEvent = new AuctionStartedEvent({
    ...genericEventFields(event),

    actor: await convertContentActor(store, contentActor),
    video,
    auction,
  })

  await store.save<AuctionStartedEvent>(announcingPeriodStartedEvent)
}

// create auction type variant from raw runtime auction type
function createAuctionType(rawAuctionType: joystreamTypes.AuctionType): typeof AuctionType {
  // auction type `english`
  if (rawAuctionType.isEnglish) {
    const rawType = rawAuctionType.asEnglish

    // prepare auction variant
    const auctionType = new AuctionTypeEnglish()
    auctionType.duration = rawType.auction_duration.toNumber()
    auctionType.extensionPeriod = rawType.extension_period.toNumber()
    return auctionType
  }

  // auction type `open`
  const rawType = rawAuctionType.asOpen

  // prepare auction variant
  const auctionType = new AuctionTypeOpen()
  auctionType.bidLockingTime = rawType.bid_lock_duration.toNumber()
  return auctionType
}

export async function contentNft_NftIssued({ event, store }: EventContext & StoreContext): Promise<void> {
  // common event processing

  const [actor, videoId, nftIssuanceParameters] = new Content.NftIssuedEvent(event).params

  // specific event processing

  // load video
  const video = await getRequiredExistingEntity(store, Video, videoId.toString(), 'NFT for non-existing video issed', [
    'channel',
<<<<<<< HEAD
    'channel.ownerCuratorGroup',
    'channel.ownerMember',
=======
>>>>>>> da27c814
  ])

  // prepare and save nft record
  const nft = await createNft(store, video, nftIssuanceParameters, event.blockNumber)

  // common event processing - second

  const announcingPeriodStartedEvent = new NftIssuedEvent({
    ...genericEventFields(event),

    contentActor: await convertContentActor(store, actor),
    video,
    royalty: nft.creatorRoyalty,
    metadata: nft.metadata,
    newOwner: nft.ownerMember,
  })

  await store.save<NftIssuedEvent>(announcingPeriodStartedEvent)
}

export async function contentNft_AuctionBidMade({ event, store }: EventContext & StoreContext): Promise<void> {
  // common event processing

  const [memberId, videoId, bidAmount, extendsAuction] = new Content.AuctionBidMadeEvent(event).params

  // specific event processing

  // create record for winning bid
  const { member, video } = await createBid(event, store, memberId.toNumber(), videoId.toNumber(), bidAmount.toString())

  // Ensure if planned auction period would be extended
  if (extendsAuction.valueOf() === true) {
    const { auction } = await getCurrentAuctionFromVideo(
      store,
      videoId.toString(),
      'Non-existing video got new bid',
      'Non-existing auction got new bid'
    )

    const englishAuctionExtensionPeriod = (auction.auctionType as AuctionTypeEnglish).extensionPeriod
    auction.plannedEndAtBlock = (auction.plannedEndAtBlock || 0) + (englishAuctionExtensionPeriod || 0)
    store.save<Auction>(auction)
  }

  // common event processing - second

  const announcingPeriodStartedEvent = new AuctionBidMadeEvent({
    ...genericEventFields(event),

    member,
    video,
    bidAmount,
    extendsAuction: extendsAuction.valueOf(),
  })

  await store.save<AuctionBidMadeEvent>(announcingPeriodStartedEvent)
}

export async function contentNft_AuctionBidCanceled({ event, store }: EventContext & StoreContext): Promise<void> {
  // common event processing

  const [memberId, videoId] = new Content.AuctionBidCanceledEvent(event).params

  // specific event processing

  // load video and auction
  const { video, auction } = await getCurrentAuctionFromVideo(
    store,
    videoId.toString(),
    'Non-existing video got bid canceled',
    'Non-existing auction got bid canceled',
    ['lastBid']
  )

  // ensure bid exists
  if (!auction.lastBid) {
    return inconsistentState('Non-existing bid got canceled', auction.id.toString())
  }

  auction.lastBid.isCanceled = true

  // save auction
  await store.save<Bid>(auction.lastBid)

  // unset auction's last bid
  auction.lastBid = undefined

  // save auction
  await store.save<Auction>(auction)

  // common event processing - second

  const announcingPeriodStartedEvent = new AuctionBidCanceledEvent({
    ...genericEventFields(event),

    member: new Membership({ id: memberId.toString() }),
    video,
  })

  await store.save<AuctionBidCanceledEvent>(announcingPeriodStartedEvent)
}

export async function contentNft_AuctionCanceled({ event, store }: EventContext & StoreContext): Promise<void> {
  // common event processing

  const [contentActor, videoId] = new Content.AuctionCanceledEvent(event).params

  // specific event processing

  // load video and auction
  const { video, auction } = await getCurrentAuctionFromVideo(
    store,
    videoId.toString(),
    'Non-existing video got bid canceled',
    'Non-existing auction got bid canceled'
  )

  // update NFT's transactional status
  await resetNftTransactionalStatusFromVideo(
    store,
    videoId.toString(),
    `Non-existing NFT's auction canceled`,
    event.blockNumber
  )

  // mark auction as canceled
  auction.isCanceled = true

  // save auction
  await store.save<Auction>(auction)

  // common event processing - second

  const announcingPeriodStartedEvent = new AuctionCanceledEvent({
    ...genericEventFields(event),

    contentActor: await convertContentActor(store, contentActor),
    video,
  })

  await store.save<AuctionCanceledEvent>(announcingPeriodStartedEvent)
}

export async function contentNft_EnglishAuctionCompleted({ event, store }: EventContext & StoreContext): Promise<void> {
  // common event processing

  // memberId ignored here because it references member that called extrinsic - that can be anyone!
  const [, /* memberId */ videoId] = new Content.EnglishAuctionCompletedEvent(event).params

  // specific event processing

  const { winner, video } = await finishAuction(store, videoId.toNumber(), event.blockNumber)

  // common event processing - second

  const announcingPeriodStartedEvent = new EnglishAuctionCompletedEvent({
    ...genericEventFields(event),

    winner,
    video,
  })

  await store.save<EnglishAuctionCompletedEvent>(announcingPeriodStartedEvent)
}

// called when auction bid's value is higher than buy-now value
export async function contentNft_BidMadeCompletingAuction({
  event,
  store,
}: EventContext & StoreContext): Promise<void> {
  // common event processing

  const [memberId, videoId] = new Content.BidMadeCompletingAuctionEvent(event).params

  // specific event processing

  // create record for winning bid
  await createBid(event, store, memberId.toNumber(), videoId.toNumber())

  // winish auction and transfer ownership
  const { winner: member, video } = await finishAuction(store, videoId.toNumber(), event.blockNumber)

  // common event processing - second

  const announcingPeriodStartedEvent = new BidMadeCompletingAuctionEvent({
    ...genericEventFields(event),

    member,
    video,
  })

  await store.save<BidMadeCompletingAuctionEvent>(announcingPeriodStartedEvent)
}

export async function contentNft_OpenAuctionBidAccepted({ event, store }: EventContext & StoreContext): Promise<void> {
  // common event processing

  const [contentActor, videoId] = new Content.OpenAuctionBidAcceptedEvent(event).params

  // specific event processing

  const { video } = await finishAuction(store, videoId.toNumber(), event.blockNumber)

  // common event processing - second

  const announcingPeriodStartedEvent = new OpenAuctionBidAcceptedEvent({
    ...genericEventFields(event),

    contentActor: await convertContentActor(store, contentActor),
    video,
  })

  await store.save<OpenAuctionBidAcceptedEvent>(announcingPeriodStartedEvent)
}

export async function contentNft_OfferStarted({ event, store }: EventContext & StoreContext): Promise<void> {
  // common event processing

  const [videoId, contentActor, memberId, price] = new Content.OfferStartedEvent(event).params

  // specific event processing

  // load NFT
  const { video, nft } = await getNftFromVideo(
    store,
    videoId.toString(),
    'Non-existing video was offered',
    'Non-existing nft was offered'
  )

  // update NFT transactional status
  const transactionalStatus = new TransactionalStatusInitiatedOfferToMember()
  transactionalStatus.memberId = memberId.toNumber()
  transactionalStatus.price = price.unwrapOr(undefined)
  await setNewNftTransactionalStatus(store, nft, transactionalStatus, event.blockNumber)

  // common event processing - second

  const announcingPeriodStartedEvent = new OfferStartedEvent({
    ...genericEventFields(event),

    video,
    contentActor: await convertContentActor(store, contentActor),
    member: new Membership({ id: memberId.toString() }),
    price: price.unwrapOr(undefined),
  })

  await store.save<OfferStartedEvent>(announcingPeriodStartedEvent)
}

export async function contentNft_OfferAccepted({ event, store }: EventContext & StoreContext): Promise<void> {
  // common event processing

  const [videoId] = new Content.OfferAcceptedEvent(event).params

  // specific event processing

  // load NFT
  const { video, nft } = await getNftFromVideo(
    store,
    videoId.toString(),
    'Non-existing video sell offer was accepted',
    'Non-existing nft sell offer was accepted'
  )

  // read member from offer
  const memberId = (nft.transactionalStatus as TransactionalStatusInitiatedOfferToMember).memberId
  const member = new Membership({ id: memberId.toString() })

  // update NFT's transactional status
  await resetNftTransactionalStatusFromVideo(
    store,
    videoId.toString(),
    `Non-existing NFT's offer accepted`,
    event.blockNumber,
    member
  )

  // common event processing - second

  const announcingPeriodStartedEvent = new OfferAcceptedEvent({
    ...genericEventFields(event),

    video,
  })

  await store.save<OfferAcceptedEvent>(announcingPeriodStartedEvent)
}

export async function contentNft_OfferCanceled({ event, store }: EventContext & StoreContext): Promise<void> {
  // common event processing

  const [videoId, contentActor] = new Content.OfferCanceledEvent(event).params

  // specific event processing

  // load video
  const video = await getRequiredExistingEntity(
    store,
    Video,
    videoId.toString(),
    'Non-existing video sell offer was canceled'
  )

  // update NFT's transactional status
  await resetNftTransactionalStatusFromVideo(
    store,
    videoId.toString(),
    `Non-existing NFT's offer canceled`,
    event.blockNumber
  )

  // common event processing - second

  const announcingPeriodStartedEvent = new OfferCanceledEvent({
    ...genericEventFields(event),

    video,
    contentActor: await convertContentActor(store, contentActor),
  })

  await store.save<OfferCanceledEvent>(announcingPeriodStartedEvent)
}

export async function contentNft_NftSellOrderMade({ event, store }: EventContext & StoreContext): Promise<void> {
  // common event processing

  const [videoId, contentActor, price] = new Content.NftSellOrderMadeEvent(event).params

  // specific event processing

  // load NFT
  const { video, nft } = await getNftFromVideo(
    store,
    videoId.toString(),
    'Non-existing video was offered',
    'Non-existing nft was offered'
  )

  // update NFT transactional status
  const transactionalStatus = new TransactionalStatusBuyNow()
  transactionalStatus.price = new BN(price.toString())
  await setNewNftTransactionalStatus(store, nft, transactionalStatus, event.blockNumber)

  // common event processing - second

  const announcingPeriodStartedEvent = new NftSellOrderMadeEvent({
    ...genericEventFields(event),

    video,
    contentActor: await convertContentActor(store, contentActor),
    price,
  })

  await store.save<NftSellOrderMadeEvent>(announcingPeriodStartedEvent)
}

export async function contentNft_NftBought({ event, store }: EventContext & StoreContext): Promise<void> {
  // common event processing

  const [videoId, memberId] = new Content.NftBoughtEvent(event).params

  // specific event processing

  // load video
  const video = await getRequiredExistingEntity(store, Video, videoId.toString(), 'Non-existing video was bought')

  // read member
  const winner = new Membership({ id: memberId.toString() })

  // update NFT's transactional status
  await resetNftTransactionalStatusFromVideo(
    store,
    videoId.toString(),
    `Non-existing NFT's auction completed`,
    event.blockNumber,
    winner
  )

  // common event processing - second

  const announcingPeriodStartedEvent = new NftBoughtEvent({
    ...genericEventFields(event),

    video,
    member: winner,
  })

  await store.save<NftBoughtEvent>(announcingPeriodStartedEvent)
}

export async function contentNft_BuyNowCanceled({ event, store }: EventContext & StoreContext): Promise<void> {
  // common event processing

  const [videoId, contentActor] = new Content.BuyNowCanceledEvent(event).params

  // specific event processing

  // load video
  const video = await getRequiredExistingEntity(
    store,
    Video,
    videoId.toString(),
    'Non-existing video buy-now was canceled'
  )

  await resetNftTransactionalStatusFromVideo(
    store,
    videoId.toString(),
    `Non-existing NFT's buy-now canceled`,
    event.blockNumber
  )

  // common event processing - second

  const announcingPeriodStartedEvent = new BuyNowCanceledEvent({
    ...genericEventFields(event),

    video,
    contentActor: await convertContentActor(store, contentActor),
  })

  await store.save<BuyNowCanceledEvent>(announcingPeriodStartedEvent)
}

export async function contentNft_NftSlingedBackToTheOriginalArtist({
  event,
  store,
}: EventContext & StoreContext): Promise<void> {
  // common event processing

  const [videoId, contentActor] = new Content.NftSlingedBackToTheOriginalArtistEvent(event).params

  // load NFT
  const { video, nft } = await getNftFromVideo(
    store,
    videoId.toString(),
    'Non-existing video was slinged',
    'Non-existing nft was slinged',
    ['channel', 'channel.ownerCuratorGroup', 'channel.ownerMember']
  )

  nft.ownerMember = video.channel?.ownerMember
  nft.ownerCuratorGroup = video.channel?.ownerCuratorGroup
  nft.isOwnedByChannel = true
  nft.updatedAt = new Date(event.blockTimestamp)

  store.save<OwnedNft>(nft)

  // common event processing - second

  const nftSlingedBackToTheOriginalArtistEvent = new NftSlingedBackToTheOriginalArtistEvent({
    ...genericEventFields(event),
    video,
    contentActor: await convertContentActor(store, contentActor),
  })

  await store.save<NftSlingedBackToTheOriginalArtistEvent>(nftSlingedBackToTheOriginalArtistEvent)
}<|MERGE_RESOLUTION|>--- conflicted
+++ resolved
@@ -535,11 +535,8 @@
   // load video
   const video = await getRequiredExistingEntity(store, Video, videoId.toString(), 'NFT for non-existing video issed', [
     'channel',
-<<<<<<< HEAD
     'channel.ownerCuratorGroup',
     'channel.ownerMember',
-=======
->>>>>>> da27c814
   ])
 
   // prepare and save nft record
