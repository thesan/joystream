--- conflicted
+++ resolved
@@ -261,15 +261,6 @@
   // FIXME: https://github.com/Joystream/hydra/issues/435
 
   // update transactionalStatus
-<<<<<<< HEAD
-  nft.transactionalStatus = transactionalStatus
-
-  // update transactionStatusAuction
-  nft.transactionalStatusAuction = transactionalStatusAuction
-
-  await getAllManagers(store).videoNfts.onMainEntityUpdate(nft)
-
-=======
   // eslint-disable-next-line @typescript-eslint/ban-ts-comment
   // @ts-ignore
   nft.transactionalStatus = transactionalStatus || null
@@ -277,7 +268,9 @@
   // eslint-disable-next-line @typescript-eslint/ban-ts-comment
   // @ts-ignore
   nft.transactionalStatusAuction = transactionalStatusAuction || null
->>>>>>> 8e4ba8a3
+
+  await getAllManagers(store).videoNfts.onMainEntityUpdate(nft)
+
   // save NFT
   await store.save<OwnedNft>(nft)
 
