// TODO: solve events' relations to videos and other entites that can be changed or deleted

import { DatabaseManager, EventContext, StoreContext, SubstrateEvent } from '@joystream/hydra-common'
import { genericEventFields, inconsistentState, logger, EntityType } from '../common'
import {
  // entities
  Auction,
  AuctionType,
  AuctionTypeEnglish,
  AuctionTypeOpen,
  Bid,
  Membership,
  OwnedNft,
  Video,
  TransactionalStatus,
  TransactionalStatusInitiatedOfferToMember,
  TransactionalStatusIdle,
  TransactionalStatusBuyNow,
  TransactionalStatusAuction,
  TransactionalStatusUpdate,
  ContentActor,
  ContentActorMember,
  ContentActorCurator,
  ContentActorLead,
  Curator,

  // events
  OpenAuctionStartedEvent,
  EnglishAuctionStartedEvent,
  NftIssuedEvent,
  AuctionBidMadeEvent,
  AuctionBidCanceledEvent,
  AuctionCanceledEvent,
  EnglishAuctionCompletedEvent,
  BidMadeCompletingAuctionEvent,
  OpenAuctionBidAcceptedEvent,
  OfferStartedEvent,
  OfferAcceptedEvent,
  OfferCanceledEvent,
  NftSellOrderMadeEvent,
  NftBoughtEvent,
  BuyNowCanceledEvent,
  NftSlingedBackToTheOriginalArtistEvent,
} from 'query-node/dist/model'
import * as joystreamTypes from '@joystream/types/augment/all/types'
import { Content } from '../../generated/types'
import { FindConditions } from 'typeorm'
import BN from 'bn.js'
import { PERBILL_ONE_PERCENT } from '../temporaryConstants'
<<<<<<< HEAD
import { getAllManagers } from '../derivedPropertiesManager/applications'
=======
import { convertContentActorToChannelOrNftOwner } from './utils'
>>>>>>> 5c97c21b

async function getExistingEntity<Type extends Video | Membership>(
  store: DatabaseManager,
  entityType: EntityType<Type>,
  id: string,
  relations: string[] = []
): Promise<Type | undefined> {
  // load entity
  const entity = await store.get(entityType, { where: { id }, relations })

  return entity
}

async function getRequiredExistingEntity<Type extends Video | Membership>(
  store: DatabaseManager,
  entityType: EntityType<Type>,
  id: string,
  errorMessage: string,
  relations: string[] = []
): Promise<Type> {
  const entity = await getExistingEntity(store, entityType, id, relations)

  // ensure video exists
  if (!entity) {
    return inconsistentState(errorMessage, id)
  }

  return entity
}

async function getCurrentAuctionFromVideo(
  store: DatabaseManager,
  videoId: string,
  errorMessageForVideo: string,
  errorMessageForNft: string,
  errorMessageForAuction: string,
  relations: string[] = []
): Promise<{ video: Video; auction: Auction; nft: OwnedNft }> {
  // load video
  const video = await getRequiredExistingEntity(store, Video, videoId.toString(), errorMessageForVideo, [
    'nft',
    'nft.auctions',
    ...relations.map((item) => `nft.auctions.${item}`),
  ])

  const nft = video.nft

  if (!nft) {
    return inconsistentState(errorMessageForNft, videoId)
  }

  // get auction
  const allAuctions = video.nft?.auctions || []
  const auction = allAuctions.length
    ? allAuctions.sort((a, b) => a.createdAt.getTime() - b.createdAt.getTime())[allAuctions.length - 1]
    : null

  // ensure auction exists
  if (!auction) {
    return inconsistentState(errorMessageForAuction, videoId)
  }

  return {
    video,
    auction,
    nft,
  }
}

async function getNftFromVideo(
  store: DatabaseManager,
  videoId: string,
  errorMessageForVideo: string,
  errorMessageForNft: string,
  relations?: string[]
): Promise<{ video: Video; nft: OwnedNft }> {
  // load video
  const video = await getRequiredExistingEntity(
    store,
    Video,
    videoId.toString(),
    errorMessageForVideo,
    relations ? relations.concat(['nft']) : ['nft']
  )

  // get nft
  const nft = video.nft

  // ensure nft exists
  if (!nft) {
    return inconsistentState(errorMessageForNft, videoId)
  }

  return {
    video,
    nft,
  }
}

async function resetNftTransactionalStatusFromVideo(
  store: DatabaseManager,
  videoId: string,
  errorMessage: string,
  blockNumber: number,
  newOwner?: Membership
) {
  // load NFT
  const nft = await store.get(OwnedNft, {
    where: { id: videoId.toString() } as FindConditions<OwnedNft>,
<<<<<<< HEAD
    relations: ['ownerMember', 'ownerCuratorGroup', 'creatorChannel'],
=======
    relations: ['ownerMember', 'ownerCuratorGroup'],
>>>>>>> 5c97c21b
  })

  // ensure NFT
  if (!nft) {
    return inconsistentState(errorMessage, videoId.toString())
  }

  if (newOwner) {
    nft.ownerMember = newOwner
    nft.ownerCuratorGroup = undefined
  }

  // reset transactional status
  const transactionalStatus = new TransactionalStatusIdle()
  await setNewNftTransactionalStatus(store, nft, transactionalStatus, blockNumber)
}

async function getRequiredExistingEntites<Type extends Video | Membership>(
  store: DatabaseManager,
  entityType: EntityType<Type>,
  ids: string[],
  errorMessage: string
): Promise<Type[]> {
  // load entities
  const entities = await store.getMany(entityType, { where: { id: ids } })

  // assess loaded entity ids
  const loadedEntityIds = entities.map((item) => item.id.toString())

  // ensure all entities exists
  if (loadedEntityIds.length !== ids.length) {
    const missingIds = ids.filter((item) => !loadedEntityIds.includes(item))

    return inconsistentState(errorMessage, missingIds)
  }

  // ensure entities are ordered as requested
  entities.sort((a, b) => ids.indexOf(a.id.toString()) - ids.indexOf(b.id.toString()))

  return entities
}

async function convertContentActor(
  store: DatabaseManager,
  contentActor: joystreamTypes.ContentActor
): Promise<typeof ContentActor> {
  if (contentActor.isMember) {
    const memberId = contentActor.asMember.toNumber()
    const member = await store.get(Membership, { where: { id: memberId.toString() } as FindConditions<Membership> })

    // ensure member exists
    if (!member) {
      return inconsistentState(`Actor is non-existing member`, memberId)
    }

    const result = new ContentActorMember()
    result.member = member

    return result
  }

  if (contentActor.isCurator) {
    const curatorId = contentActor.asCurator[1].toNumber()
    const curator = await store.get(Curator, {
      where: { id: curatorId.toString() } as FindConditions<Curator>,
    })

    // ensure curator group exists
    if (!curator) {
      return inconsistentState('Actor is non-existing curator group', curatorId)
    }

    const result = new ContentActorCurator()
    result.curator = curator

    return result
  }

  if (contentActor.isLead) {
    return new ContentActorLead()
  }

  logger.error('Not implemented ContentActor type', { contentActor: contentActor.toString() })
  throw new Error('Not-implemented ContentActor type used')
}

async function setNewNftTransactionalStatus(
  store: DatabaseManager,
  nft: OwnedNft,
  transactionalStatus: typeof TransactionalStatus,
  blockNumber: number
) {
  // update transactionalStatus
  nft.transactionalStatus = transactionalStatus

  await getAllManagers(store).videoNfts.onMainEntityUpdate(nft)

  // save NFT
  await store.save<OwnedNft>(nft)

  // create transactional status update record
  const transactionalStatusUpdate = new TransactionalStatusUpdate({
    nft,
    transactionalStatus: nft.transactionalStatus,
    changedAt: blockNumber,
  })

  // save update record
  await store.save<TransactionalStatusUpdate>(transactionalStatusUpdate)
}

interface IOpenAuctionWinner {
  bidAmount: BN
  winnerId: number
}

async function finishAuction(
  store: DatabaseManager,
  videoId: number,
  blockNumber: number,
  openAuctionWinner?: IOpenAuctionWinner
) {
  function findOpenAuctionWinningBid(bids: Bid[], bidAmount: BN, winnerId: number, videoId: number): Bid {
    const winningBid = bids.find(
      (bid) => !bid.isCanceled && bid.bidder.id.toString() === winnerId.toString() && bid.amount.eq(bidAmount)
    )

    if (!winningBid) {
      return inconsistentState('Open auction won by non-existing bid', { videoId, bidAmount, winnerId })
    }

    return winningBid
  }

  // load video and auction
  const { video, auction } = await getCurrentAuctionFromVideo(
    store,
    videoId.toString(),
    `Non-existing video's auction was completed`,
    `Non-existing NFT's auction was completed`,
    'Non-existing auction was completed',
    ['topBid', 'topBid.bidder', 'bids', 'bids.bidder']
  )

  const winningBid = openAuctionWinner
    ? findOpenAuctionWinningBid(auction.bids || [], openAuctionWinner.bidAmount, openAuctionWinner.winnerId, videoId)
    : (auction.topBid as Bid)

  // load winner member
  const winnerMemberId = winningBid.bidder.id
  // load bid amount for which NFT is bought
  const boughtPrice = winningBid.amount
  const winner = await getRequiredExistingEntity(
    store,
    Membership,
    winnerMemberId.toString(),
    'Non-existing auction winner'
  )

  // update NFT's transactional status
  await resetNftTransactionalStatusFromVideo(
    store,
    videoId.toString(),
    `Non-existing NFT's auction completed`,
    blockNumber,
    winner
  )

  // update auction
  auction.isCompleted = true
  auction.winningMember = winner
  auction.endedAtBlock = blockNumber

  // save auction
  await store.save<Auction>(auction)

  return { video, winner, boughtPrice }
}

async function createBid(
  event: SubstrateEvent,
  store: DatabaseManager,
  memberId: number,
  videoId: number,
  bidAmount?: string
): Promise<{
  auction: Auction
  member: Membership
  video: Video
  nft: OwnedNft
  previousTopBid?: Bid
}> {
  // load member
  const member = await getRequiredExistingEntity(
    store,
    Membership,
    memberId.toString(),
    'Non-existing member bid in auction'
  )

  // load video and auction
  const { video, auction, nft } = await getCurrentAuctionFromVideo(
    store,
    videoId.toString(),
    'Non-existing video got bid',
    'Non-existing NFT got bid',
    'Non-existing auction got bid canceled',
    ['topBid', 'bids', 'bids.bidder']
  )

  // cancel any previous bids done by same member
  const cancelledBidsIds: string[] = []
  for (const bid of auction.bids || []) {
    if (!bid.isCanceled && bid.bidder.id.toString() === memberId.toString()) {
      bid.isCanceled = true
      cancelledBidsIds.push(bid.id)

      await store.save<Bid>(bid)
    }
  }

  const amount = bidAmount ? new BN(bidAmount.toString()) : (auction.buyNowPrice as BN)
  const previousTopBid = auction.topBid

  // prepare bid record
  const bid = new Bid({
    auction,
    bidder: member,
    amount: amount,
    createdAt: new Date(event.blockTimestamp),
    createdInBlock: event.blockNumber,
    indexInBlock: event.indexInBlock,
    isCanceled: false,
  })

  // if the auction has no top bid or the new bid is higher, use the new bid
  if (!auction.topBid || auction.topBid.amount.lt(bid.amount)) {
    bid.auctionTopBid = auction
  } else if (cancelledBidsIds.includes(auction.topBid.id)) {
    // current top bid got cancelled, need to update it
    const bidsList = [...(auction.bids || []), bid]
    const newTopBid = findTopBid(bidsList)
    if (newTopBid) {
      newTopBid.auctionTopBid = auction
      await store.save<Bid>(newTopBid)
    }
  }

  await store.save<Bid>(bid)

  return { auction, member, video, nft, previousTopBid }
}

export async function createNft(
  store: DatabaseManager,
  video: Video,
  nftIssuanceParameters: joystreamTypes.NftIssuanceParameters,
  blockNumber: number
): Promise<OwnedNft> {
  // load owner
  const ownerMember = nftIssuanceParameters.non_channel_owner.isSome
    ? await getExistingEntity(store, Membership, nftIssuanceParameters.non_channel_owner.unwrap().toString())
    : video.channel.ownerMember

  // calculate some values
  const creatorRoyalty = nftIssuanceParameters.royalty.isSome
    ? nftIssuanceParameters.royalty.unwrap().div(new BN(PERBILL_ONE_PERCENT)).toNumber()
    : undefined
  const decodedMetadata = nftIssuanceParameters.nft_metadata.toString()

  // Is NFT owned by channel or some member
  const isOwnedByChannel = !ownerMember

  // channel ownerCuratorGroup (if any)
  const ownerCuratorGroup = isOwnedByChannel ? video.channel.ownerCuratorGroup : undefined

  // prepare nft record
  const nft = new OwnedNft({
    id: video.id.toString(),
    video: video,
    ownerMember,
    creatorRoyalty,
    ownerCuratorGroup,
    isOwnedByChannel,
    metadata: decodedMetadata,
    creatorChannel: video.channel,
    // always start with Idle status to prevent egg-chicken problem between auction+nft; update it later if needed
    transactionalStatus: new TransactionalStatusIdle(),
  })

  await getAllManagers(store).videoNfts.onMainEntityCreation(nft)

  // save nft
  await store.save<OwnedNft>(nft)

  // update NFT transactional status
  const transactionalStatus = await convertTransactionalStatus(
    nftIssuanceParameters.init_transactional_status,
    store,
    nft,
    blockNumber
  )
  await setNewNftTransactionalStatus(store, nft, transactionalStatus, blockNumber)

  return nft
}

function findTopBid(bids: Bid[]): Bid | undefined {
  return bids.reduce((topBid, bid) => {
    if (bid.isCanceled) {
      return topBid
    }

    if (!topBid) {
      return bid
    }

    if (topBid.amount.gt(bid.amount)) {
      return topBid
    }
    if (topBid.amount.lt(bid.amount)) {
      return bid
    }
    // bids are equal, use the oldest one
    return topBid.createdInBlock < bid.createdInBlock ||
      (topBid.createdInBlock === bid.createdInBlock && topBid.indexInBlock < bid.indexInBlock)
      ? topBid
      : bid
  }, undefined as Bid | undefined)
}

async function createAuction(
  store: DatabaseManager,
  nft: OwnedNft, // expects `nft.ownerMember` to be available
  auctionParams: joystreamTypes.OpenAuctionParams | joystreamTypes.EnglishAuctionParams,
  startsAtBlockNumber: number
): Promise<Auction> {
  const whitelistedMembers = await getRequiredExistingEntites(
    store,
    Membership,
    Array.from(auctionParams.whitelist.values()).map((item) => item.toString()),
    'Non-existing members whitelisted'
  )

  // prepare auction record
  const auction = new Auction({
    nft: nft,
    initialOwner: nft.ownerMember,
    startingPrice: new BN(auctionParams.starting_price.toString()),
    buyNowPrice: new BN(auctionParams.buy_now_price.toString()),
    auctionType: createAuctionType(auctionParams, startsAtBlockNumber),
    startsAtBlock: startsAtBlockNumber,
    isCanceled: false,
    isCompleted: false,
    whitelistedMembers,
  })

  // save auction
  await store.save<Auction>(auction)

  return auction
}

export async function convertTransactionalStatus(
  transactionalStatus: joystreamTypes.InitTransactionalStatus,
  store: DatabaseManager,
  nft: OwnedNft,
  blockNumber: number
): Promise<typeof TransactionalStatus> {
  if (transactionalStatus.isIdle) {
    return new TransactionalStatusIdle()
  }

  if (transactionalStatus.isInitiatedOfferToMember) {
    const status = new TransactionalStatusInitiatedOfferToMember()
    status.memberId = transactionalStatus.asInitiatedOfferToMember[0].toNumber()
    if (transactionalStatus.asInitiatedOfferToMember[1].isSome) {
      status.price = transactionalStatus.asInitiatedOfferToMember[1].unwrap().toBn()
    }

    return status
  }

  if (transactionalStatus.isOpenAuction || transactionalStatus.isEnglishAuction) {
    const auctionParams = transactionalStatus.isOpenAuction
      ? transactionalStatus.asOpenAuction
      : transactionalStatus.asEnglishAuction

    // create new auction
    const auctionStart = auctionParams.starts_at.isSome ? auctionParams.starts_at.unwrap().toNumber() : blockNumber
    const auction = await createAuction(store, nft, auctionParams, auctionStart)

    const status = new TransactionalStatusAuction()
    status.auctionId = auction.id

    return status
  }

  logger.error('Not implemented TransactionalStatus type', { contentActor: transactionalStatus.toString() })
  throw new Error('Not-implemented TransactionalStatus type used')
}

export async function contentNft_OpenAuctionStarted({ event, store }: EventContext & StoreContext): Promise<void> {
  // common event processing

  const [contentActor, videoId, auctionParams] = new Content.OpenAuctionStartedEvent(event).params

  // specific event processing

  // load video
  const video = await getRequiredExistingEntity(
    store,
    Video,
    videoId.toString(),
    `Non-existing video's auction started`,
    ['nft', 'nft.ownerMember', 'nft.ownerCuratorGroup', 'nft.creatorChannel']
  )

  // ensure NFT has been issued
  if (!video.nft) {
    return inconsistentState('Non-existing NFT auctioned', video.id.toString())
  }

  const nft = video.nft

  // create auction
  const auctionStart = auctionParams.starts_at.isSome ? auctionParams.starts_at.unwrap().toNumber() : event.blockNumber
  const auction = await createAuction(store, nft, auctionParams, auctionStart)

  // update NFT transactional status
  const transactionalStatus = new TransactionalStatusAuction()
  transactionalStatus.auctionId = auction.id
  await setNewNftTransactionalStatus(store, nft, transactionalStatus, event.blockNumber)

  // common event processing - second

  const announcingPeriodStartedEvent = new OpenAuctionStartedEvent({
    ...genericEventFields(event),

    actor: await convertContentActor(store, contentActor),
    video,
    auction,
    // prepare Nft owner (handles fields `ownerMember` and `ownerCuratorGroup`)
    ...(await convertContentActorToChannelOrNftOwner(store, contentActor)),
  })

  await store.save<OpenAuctionStartedEvent>(announcingPeriodStartedEvent)
}

export async function contentNft_EnglishAuctionStarted({ event, store }: EventContext & StoreContext): Promise<void> {
  // common event processing

  const [contentActor, videoId, auctionParams] = new Content.EnglishAuctionStartedEvent(event).params

  // specific event processing

  // load video
  const video = await getRequiredExistingEntity(
    store,
    Video,
    videoId.toString(),
    `Non-existing video's auction started`,
    ['nft', 'nft.ownerMember', 'nft.ownerCuratorGroup', 'nft.creatorChannel']
  )

  // ensure NFT has been issued
  if (!video.nft) {
    return inconsistentState('Non-existing NFT auctioned', video.id.toString())
  }

  const nft = video.nft

  // create new auction
  const auctionStart = auctionParams.starts_at.isSome ? auctionParams.starts_at.unwrap().toNumber() : event.blockNumber
  const auction = await createAuction(store, nft, auctionParams, auctionStart)

  // update NFT transactional status
  const transactionalStatus = new TransactionalStatusAuction()
  transactionalStatus.auctionId = auction.id
  await setNewNftTransactionalStatus(store, nft, transactionalStatus, event.blockNumber)

  // common event processing - second

  const announcingPeriodStartedEvent = new EnglishAuctionStartedEvent({
    ...genericEventFields(event),

    actor: await convertContentActor(store, contentActor),
    video,
    auction,
    // prepare Nft owner (handles fields `ownerMember` and `ownerCuratorGroup`)
    ...(await convertContentActorToChannelOrNftOwner(store, contentActor)),
  })

  await store.save<EnglishAuctionStartedEvent>(announcingPeriodStartedEvent)
}

// create auction type variant from raw runtime auction type
function createAuctionType(
  auctionParams: joystreamTypes.OpenAuctionParams | joystreamTypes.EnglishAuctionParams,
  startsAtBlockNumber: number
): typeof AuctionType {
  function isEnglishAuction(
    auction: joystreamTypes.OpenAuctionParams | joystreamTypes.EnglishAuctionParams
  ): auction is joystreamTypes.EnglishAuctionParams {
    return !!(auction as any).duration
  }

  // auction type `english`
  if (isEnglishAuction(auctionParams)) {
    // prepare auction variant
    const auctionType = new AuctionTypeEnglish()
    auctionType.duration = auctionParams.duration.toNumber()
    auctionType.extensionPeriod = auctionParams.extension_period.toNumber()
    auctionType.minimalBidStep = new BN(auctionParams.min_bid_step.toString())
    auctionType.plannedEndAtBlock = startsAtBlockNumber + auctionParams.duration.toNumber()

    return auctionType
  }

  // auction type `open`

  // prepare auction variant
  const auctionType = new AuctionTypeOpen()
  auctionType.bidLockDuration = auctionParams.bid_lock_duration.toNumber()
  return auctionType
}

export async function contentNft_NftIssued({ event, store }: EventContext & StoreContext): Promise<void> {
  // common event processing

  const [actor, videoId, nftIssuanceParameters] = new Content.NftIssuedEvent(event).params

  // specific event processing

  // load video
  const video = await getRequiredExistingEntity(store, Video, videoId.toString(), 'NFT for non-existing video issed', [
    'channel',
    'channel.ownerCuratorGroup',
    'channel.ownerMember',
  ])

  // prepare and save nft record
  const nft = await createNft(store, video, nftIssuanceParameters, event.blockNumber)

  // common event processing - second

  const announcingPeriodStartedEvent = new NftIssuedEvent({
    ...genericEventFields(event),

    contentActor: await convertContentActor(store, actor),
    video,
    royalty: nft.creatorRoyalty,
    metadata: nft.metadata,
    // prepare Nft owner (handles fields `ownerMember` and `ownerCuratorGroup`)
    ...(await convertContentActorToChannelOrNftOwner(store, actor)),
  })

  await store.save<NftIssuedEvent>(announcingPeriodStartedEvent)
}

export async function contentNft_AuctionBidMade({ event, store }: EventContext & StoreContext): Promise<void> {
  // common event processing

  const [memberId, videoId, bidAmount] = new Content.AuctionBidMadeEvent(event).params

  // specific event processing

  // create record for winning bid
  const { auction, member, video, nft, previousTopBid } = await createBid(
    event,
    store,
    memberId.toNumber(),
    videoId.toNumber(),
    bidAmount.toString()
  )

  // extend auction duration when needed
  if (
    auction.auctionType instanceof AuctionTypeEnglish &&
    auction.auctionType.plannedEndAtBlock - auction.auctionType.extensionPeriod < event.blockNumber
  ) {
    auction.auctionType.plannedEndAtBlock = auction.auctionType.extensionPeriod
    store.save<Auction>(auction)
  }

  // common event processing - second

  const announcingPeriodStartedEvent = new AuctionBidMadeEvent({
    ...genericEventFields(event),

    member,
    video,
    bidAmount,
    ownerMember: nft.ownerMember,
    ownerCuratorGroup: nft.ownerCuratorGroup,
    previousTopBid,
  })

  await store.save<AuctionBidMadeEvent>(announcingPeriodStartedEvent)
}

export async function contentNft_AuctionBidCanceled({ event, store }: EventContext & StoreContext): Promise<void> {
  // common event processing

  const [memberId, videoId] = new Content.AuctionBidCanceledEvent(event).params

  // specific event processing

  // load video and auction
  const { video, auction, nft } = await getCurrentAuctionFromVideo(
    store,
    videoId.toString(),
    'Non-existing video got bid canceled',
    'Non-existing NFT got bid canceled',
    'Non-existing auction got bid canceled',
    ['topBid', 'bids', 'bids.bidder']
  )

  // retrieve relevant bid
  const bid = (auction.bids || []).find((bid) => !bid.isCanceled && bid.bidder.id.toString() === memberId.toString())

  // ensure bid exists
  if (!bid) {
    return inconsistentState('Non-existing bid got canceled', { auction: auction.id.toString(), memberId })
  }

  bid.isCanceled = true

  // save bid
  await store.save<Bid>(bid)

  if (auction.topBid && bid.id.toString() === auction.topBid.id.toString()) {
    // find new top bid
    auction.topBid = findTopBid(auction.bids || [])

    // save auction
    await store.save<Auction>(auction)
  }

  // common event processing - second

  const announcingPeriodStartedEvent = new AuctionBidCanceledEvent({
    ...genericEventFields(event),

    member: new Membership({ id: memberId.toString() }),
    video,
    ownerMember: nft.ownerMember,
    ownerCuratorGroup: nft.ownerCuratorGroup,
  })

  await store.save<AuctionBidCanceledEvent>(announcingPeriodStartedEvent)
}

export async function contentNft_AuctionCanceled({ event, store }: EventContext & StoreContext): Promise<void> {
  // common event processing

  const [contentActor, videoId] = new Content.AuctionCanceledEvent(event).params

  // specific event processing

  // load video and auction
  const { video, auction } = await getCurrentAuctionFromVideo(
    store,
    videoId.toString(),
    'Non-existing video got bid canceled',
    'Non-existing NFT got bid canceled',
    'Non-existing auction got bid canceled'
  )

  // update NFT's transactional status
  await resetNftTransactionalStatusFromVideo(
    store,
    videoId.toString(),
    `Non-existing NFT's auction canceled`,
    event.blockNumber
  )

  // mark auction as canceled
  auction.isCanceled = true

  // save auction
  await store.save<Auction>(auction)

  // common event processing - second

  const announcingPeriodStartedEvent = new AuctionCanceledEvent({
    ...genericEventFields(event),

    contentActor: await convertContentActor(store, contentActor),
    video,
    // prepare Nft owner (handles fields `ownerMember` and `ownerCuratorGroup`)
    ...(await convertContentActorToChannelOrNftOwner(store, contentActor)),
  })

  await store.save<AuctionCanceledEvent>(announcingPeriodStartedEvent)
}

export async function contentNft_EnglishAuctionCompleted({ event, store }: EventContext & StoreContext): Promise<void> {
  // common event processing

  // memberId ignored here because it references member that called extrinsic - that can be anyone!
  const [, /* memberId */ videoId] = new Content.EnglishAuctionCompletedEvent(event).params

  // specific event processing

  // load NFT
  const { nft } = await getNftFromVideo(
    store,
    videoId.toString(),
    'Non-existing video sell offer was accepted',
    'Non-existing nft sell offer was accepted',
    ['nft.ownerMember', 'nft.ownerCuratorGroup']
  )
  const { winner, video } = await finishAuction(store, videoId.toNumber(), event.blockNumber)

  // common event processing - second

  const announcingPeriodStartedEvent = new EnglishAuctionCompletedEvent({
    ...genericEventFields(event),

    winner,
    video,
    ownerMember: nft.ownerMember,
    ownerCuratorGroup: nft.ownerCuratorGroup,
  })

  await store.save<EnglishAuctionCompletedEvent>(announcingPeriodStartedEvent)
}

// called when auction bid's value is higher than buy-now value
export async function contentNft_BidMadeCompletingAuction({
  event,
  store,
}: EventContext & StoreContext): Promise<void> {
  // common event processing

  const [memberId, videoId] = new Content.BidMadeCompletingAuctionEvent(event).params

  // specific event processing

  // create record for winning bid
  const { nft, previousTopBid } = await createBid(event, store, memberId.toNumber(), videoId.toNumber())

  // finish auction and transfer ownership
  const { winner: member, video, boughtPrice: price } = await finishAuction(
    store,
    videoId.toNumber(),
    event.blockNumber
  )

  // common event processing - second

  const announcingPeriodStartedEvent = new BidMadeCompletingAuctionEvent({
    ...genericEventFields(event),

    member,
    video,
    ownerMember: nft.ownerMember,
    ownerCuratorGroup: nft.ownerCuratorGroup,
    price,
    previousTopBid,
  })

  await store.save<BidMadeCompletingAuctionEvent>(announcingPeriodStartedEvent)
}

export async function contentNft_OpenAuctionBidAccepted({ event, store }: EventContext & StoreContext): Promise<void> {
  // common event processing

  const [contentActor, videoId, winnerId, bidAmount] = new Content.OpenAuctionBidAcceptedEvent(event).params

  // specific event processing

  const { video } = await finishAuction(store, videoId.toNumber(), event.blockNumber, {
    bidAmount,
    winnerId: winnerId.toNumber(),
  })

  // common event processing - second

  const announcingPeriodStartedEvent = new OpenAuctionBidAcceptedEvent({
    ...genericEventFields(event),

    contentActor: await convertContentActor(store, contentActor),
    video,
    // prepare Nft owner (handles fields `ownerMember` and `ownerCuratorGroup`)
    ...(await convertContentActorToChannelOrNftOwner(store, contentActor)),
  })

  await store.save<OpenAuctionBidAcceptedEvent>(announcingPeriodStartedEvent)
}

export async function contentNft_OfferStarted({ event, store }: EventContext & StoreContext): Promise<void> {
  // common event processing

  const [videoId, contentActor, memberId, price] = new Content.OfferStartedEvent(event).params

  // specific event processing

  // load NFT
  const { video, nft } = await getNftFromVideo(
    store,
    videoId.toString(),
    'Non-existing video was offered',
    'Non-existing nft was offered',
    ['nft.ownerMember', 'nft.ownerCuratorGroup', 'nft.creatorChannel']
  )

  // update NFT transactional status
  const transactionalStatus = new TransactionalStatusInitiatedOfferToMember()
  transactionalStatus.memberId = memberId.toNumber()
  transactionalStatus.price = price.unwrapOr(undefined)
  await setNewNftTransactionalStatus(store, nft, transactionalStatus, event.blockNumber)

  // common event processing - second

  const announcingPeriodStartedEvent = new OfferStartedEvent({
    ...genericEventFields(event),

    video,
    contentActor: await convertContentActor(store, contentActor),
    member: new Membership({ id: memberId.toString() }),
    price: price.unwrapOr(undefined),
    // prepare Nft owner (handles fields `ownerMember` and `ownerCuratorGroup`)
    ...(await convertContentActorToChannelOrNftOwner(store, contentActor)),
  })

  await store.save<OfferStartedEvent>(announcingPeriodStartedEvent)
}

export async function contentNft_OfferAccepted({ event, store }: EventContext & StoreContext): Promise<void> {
  // common event processing

  const [videoId] = new Content.OfferAcceptedEvent(event).params

  // specific event processing

  // load NFT
  const { video, nft } = await getNftFromVideo(
    store,
    videoId.toString(),
    'Non-existing video sell offer was accepted',
    'Non-existing nft sell offer was accepted',
    ['nft.ownerMember', 'nft.ownerCuratorGroup']
  )

  // read member from offer
  const memberId = (nft.transactionalStatus as TransactionalStatusInitiatedOfferToMember).memberId
  // read price from offer
  const price = (nft.transactionalStatus as TransactionalStatusInitiatedOfferToMember).price
  const member = new Membership({ id: memberId.toString() })

  // update NFT's transactional status
  await resetNftTransactionalStatusFromVideo(
    store,
    videoId.toString(),
    `Non-existing NFT's offer accepted`,
    event.blockNumber,
    member
  )

  // common event processing - second

  const announcingPeriodStartedEvent = new OfferAcceptedEvent({
    ...genericEventFields(event),

    video,
    ownerMember: nft.ownerMember,
    ownerCuratorGroup: nft.ownerCuratorGroup,
    price,
  })

  await store.save<OfferAcceptedEvent>(announcingPeriodStartedEvent)
}

export async function contentNft_OfferCanceled({ event, store }: EventContext & StoreContext): Promise<void> {
  // common event processing

  const [videoId, contentActor] = new Content.OfferCanceledEvent(event).params

  // specific event processing

  // load video
  const video = await getRequiredExistingEntity(
    store,
    Video,
    videoId.toString(),
    'Non-existing video sell offer was canceled'
  )

  // update NFT's transactional status
  await resetNftTransactionalStatusFromVideo(
    store,
    videoId.toString(),
    `Non-existing NFT's offer canceled`,
    event.blockNumber
  )

  // common event processing - second

  const announcingPeriodStartedEvent = new OfferCanceledEvent({
    ...genericEventFields(event),

    video,
    contentActor: await convertContentActor(store, contentActor),
    // prepare Nft owner (handles fields `ownerMember` and `ownerCuratorGroup`)
    ...(await convertContentActorToChannelOrNftOwner(store, contentActor)),
  })

  await store.save<OfferCanceledEvent>(announcingPeriodStartedEvent)
}

export async function contentNft_NftSellOrderMade({ event, store }: EventContext & StoreContext): Promise<void> {
  // common event processing

  const [videoId, contentActor, price] = new Content.NftSellOrderMadeEvent(event).params

  // specific event processing

  // load NFT
  const { video, nft } = await getNftFromVideo(
    store,
    videoId.toString(),
    'Non-existing video was offered',
    'Non-existing nft was offered',
    ['nft.ownerMember', 'nft.ownerCuratorGroup', 'nft.creatorChannel']
  )

  // update NFT transactional status
  const transactionalStatus = new TransactionalStatusBuyNow()
  transactionalStatus.price = new BN(price.toString())
  await setNewNftTransactionalStatus(store, nft, transactionalStatus, event.blockNumber)

  // common event processing - second

  const announcingPeriodStartedEvent = new NftSellOrderMadeEvent({
    ...genericEventFields(event),

    video,
    contentActor: await convertContentActor(store, contentActor),
    price,
    // prepare Nft owner (handles fields `ownerMember` and `ownerCuratorGroup`)
    ...(await convertContentActorToChannelOrNftOwner(store, contentActor)),
  })

  await store.save<NftSellOrderMadeEvent>(announcingPeriodStartedEvent)
}

export async function contentNft_NftBought({ event, store }: EventContext & StoreContext): Promise<void> {
  // common event processing

  const [videoId, memberId] = new Content.NftBoughtEvent(event).params

  // specific event processing

  // load video
  const { video, nft } = await getNftFromVideo(
    store,
    videoId.toString(),
    'Non-existing video was bought',
    'Non-existing NFT was bought',
    ['nft.ownerMember', 'nft.ownerCuratorGroup']
  )

  // read member
  const winner = new Membership({ id: memberId.toString() })

  // update NFT's transactional status
  await resetNftTransactionalStatusFromVideo(
    store,
    videoId.toString(),
    `Non-existing NFT's auction completed`,
    event.blockNumber,
    winner
  )

  // common event processing - second

  const announcingPeriodStartedEvent = new NftBoughtEvent({
    ...genericEventFields(event),

    video,
    member: winner,
    ownerMember: nft.ownerMember,
    ownerCuratorGroup: nft.ownerCuratorGroup,
    price: (nft.transactionalStatus as TransactionalStatusBuyNow).price,
  })

  await store.save<NftBoughtEvent>(announcingPeriodStartedEvent)
}

export async function contentNft_BuyNowCanceled({ event, store }: EventContext & StoreContext): Promise<void> {
  // common event processing

  const [videoId, contentActor] = new Content.BuyNowCanceledEvent(event).params

  // specific event processing

  // load video
  const video = await getRequiredExistingEntity(
    store,
    Video,
    videoId.toString(),
    'Non-existing video buy-now was canceled'
  )

  await resetNftTransactionalStatusFromVideo(
    store,
    videoId.toString(),
    `Non-existing NFT's buy-now canceled`,
    event.blockNumber
  )

  // common event processing - second

  const announcingPeriodStartedEvent = new BuyNowCanceledEvent({
    ...genericEventFields(event),

    video,
    contentActor: await convertContentActor(store, contentActor),
    // prepare Nft owner (handles fields `ownerMember` and `ownerCuratorGroup`)
    ...(await convertContentActorToChannelOrNftOwner(store, contentActor)),
  })

  await store.save<BuyNowCanceledEvent>(announcingPeriodStartedEvent)
}

export async function contentNft_NftSlingedBackToTheOriginalArtist({
  event,
  store,
}: EventContext & StoreContext): Promise<void> {
  // common event processing

  const [videoId, contentActor] = new Content.NftSlingedBackToTheOriginalArtistEvent(event).params

  // load NFT
  const { video, nft } = await getNftFromVideo(
    store,
    videoId.toString(),
    'Non-existing video was slinged',
    'Non-existing nft was slinged',
    ['channel', 'channel.ownerCuratorGroup', 'channel.ownerMember']
  )

  nft.ownerMember = video.channel?.ownerMember
  nft.ownerCuratorGroup = video.channel?.ownerCuratorGroup
  nft.isOwnedByChannel = true
  nft.updatedAt = new Date(event.blockTimestamp)

  store.save<OwnedNft>(nft)

  // common event processing - second

  const nftSlingedBackToTheOriginalArtistEvent = new NftSlingedBackToTheOriginalArtistEvent({
    ...genericEventFields(event),
    video,
    contentActor: await convertContentActor(store, contentActor),
    ownerMember: nft.ownerMember,
    ownerCuratorGroup: nft.ownerCuratorGroup,
  })

  await store.save<NftSlingedBackToTheOriginalArtistEvent>(nftSlingedBackToTheOriginalArtistEvent)
}<|MERGE_RESOLUTION|>--- conflicted
+++ resolved
@@ -47,11 +47,8 @@
 import { FindConditions } from 'typeorm'
 import BN from 'bn.js'
 import { PERBILL_ONE_PERCENT } from '../temporaryConstants'
-<<<<<<< HEAD
 import { getAllManagers } from '../derivedPropertiesManager/applications'
-=======
 import { convertContentActorToChannelOrNftOwner } from './utils'
->>>>>>> 5c97c21b
 
 async function getExistingEntity<Type extends Video | Membership>(
   store: DatabaseManager,
@@ -161,11 +158,7 @@
   // load NFT
   const nft = await store.get(OwnedNft, {
     where: { id: videoId.toString() } as FindConditions<OwnedNft>,
-<<<<<<< HEAD
     relations: ['ownerMember', 'ownerCuratorGroup', 'creatorChannel'],
-=======
-    relations: ['ownerMember', 'ownerCuratorGroup'],
->>>>>>> 5c97c21b
   })
 
   // ensure NFT
