/*
eslint-disable @typescript-eslint/naming-convention
*/
import { EventContext, StoreContext, DatabaseManager, SubstrateEvent, FindOneOptions } from '@joystream/hydra-common'

import { StorageWorkingGroup as WorkingGroups } from '../generated/types'
import {
  ApplicationMetadata,
  IAddUpcomingOpening,
  IOpeningMetadata,
  IRemoveUpcomingOpening,
  ISetGroupMetadata,
  IWorkingGroupMetadata,
  IWorkingGroupMetadataAction,
  OpeningMetadata,
  RemarkMetadataAction,
  WorkingGroupMetadataAction,
} from '@joystream/metadata-protobuf'
import { Bytes } from '@polkadot/types'
import {
  deserializeMetadata,
  bytesToString,
  genericEventFields,
  getWorker,
  WorkingGroupModuleName,
  toNumber,
  INT32MAX,
  inconsistentState,
  getWorkingGroupByName,
  getWorkingGroupLead,
  invalidMetadata,
<<<<<<< HEAD
  logger,
  saveMetaprotocolTransactionSuccessful,
  saveMetaprotocolTransactionErrored,
  unexpectedData,
=======
>>>>>>> 2dbe4e78
} from './common'
import BN from 'bn.js'
import {
  WorkingGroupOpening,
  OpeningAddedEvent,
  WorkingGroup,
  WorkingGroupOpeningMetadata,
  ApplicationFormQuestion,
  ApplicationFormQuestionType,
  OpeningStatusOpen,
  WorkingGroupOpeningType,
  WorkingGroupApplication,
  ApplicationFormQuestionAnswer,
  AppliedOnOpeningEvent,
  Membership,
  ApplicationStatusPending,
  ApplicationStatusAccepted,
  ApplicationStatusRejected,
  Worker,
  WorkerStatusActive,
  OpeningFilledEvent,
  OpeningStatusFilled,
  // LeaderSetEvent,
  OpeningCanceledEvent,
  OpeningStatusCancelled,
  ApplicationStatusCancelled,
  ApplicationWithdrawnEvent,
  ApplicationStatusWithdrawn,
  UpcomingWorkingGroupOpening,
  StatusTextChangedEvent,
  WorkingGroupMetadata,
  WorkingGroupMetadataSet,
  UpcomingOpeningRemoved,
  InvalidActionMetadata,
  WorkingGroupMetadataActionResult,
  UpcomingOpeningAdded,
  WorkerRoleAccountUpdatedEvent,
  WorkerRewardAccountUpdatedEvent,
  StakeIncreasedEvent,
  RewardPaidEvent,
  RewardPaymentType,
  NewMissedRewardLevelReachedEvent,
  WorkerExitedEvent,
  WorkerStatusLeft,
  WorkerStatusTerminated,
  TerminatedWorkerEvent,
  LeaderUnsetEvent,
  TerminatedLeaderEvent,
  WorkerRewardAmountUpdatedEvent,
  StakeSlashedEvent,
  StakeDecreasedEvent,
  WorkerStartedLeavingEvent,
  BudgetSetEvent,
  BudgetSpendingEvent,
  LeaderSetEvent,
  WorkerStatusLeaving,
  BudgetFundedEvent,
} from 'query-node/dist/model'
import { createType } from '@joystream/types'
import { DecodedMetadataObject } from '@joystream/metadata-protobuf/types'
import { isSet } from '@joystream/metadata-protobuf/utils'
import { moderatePost } from './forum'

// Reusable functions
async function getWorkingGroup(
  store: DatabaseManager,
  event: SubstrateEvent,
  relations: string[] = []
): Promise<WorkingGroup> {
  const [groupName] = event.name.split('.')

  return getWorkingGroupByName(store, groupName as WorkingGroupModuleName, relations)
}

async function getOpening(
  store: DatabaseManager,
  openingstoreId: string,
  relations: string[] = []
): Promise<WorkingGroupOpening> {
  const opening = await store.get(WorkingGroupOpening, { where: { id: openingstoreId }, relations })
  if (!opening) {
    return inconsistentState(`Opening not found by id ${openingstoreId}`)
  }

  return opening
}

async function getApplication(store: DatabaseManager, applicationstoreId: string): Promise<WorkingGroupApplication> {
  const application = await store.get(WorkingGroupApplication, { where: { id: applicationstoreId } })
  if (!application) {
    return inconsistentState(`Application not found by id`, applicationstoreId)
  }

  return application
}

async function getApplicationFormQuestions(
  store: DatabaseManager,
  openingstoreId: string
): Promise<ApplicationFormQuestion[]> {
  const openingWithQuestions = await getOpening(store, openingstoreId, [
    'metadata',
    'metadata.applicationFormQuestions',
  ])

  if (!openingWithQuestions) {
    return inconsistentState('Opening not found by id', openingstoreId)
  }
  if (!openingWithQuestions.metadata.applicationFormQuestions) {
    return inconsistentState('Application form questions not found for opening', openingstoreId)
  }
  return openingWithQuestions.metadata.applicationFormQuestions
}

const InputTypeToApplicationFormQuestionType = {
  [OpeningMetadata.ApplicationFormQuestion.InputType.TEXT]: ApplicationFormQuestionType.TEXT,
  [OpeningMetadata.ApplicationFormQuestion.InputType.TEXTAREA]: ApplicationFormQuestionType.TEXTAREA,
}

function parseQuestionInputType(
  type?: OpeningMetadata.ApplicationFormQuestion.InputType | null
): ApplicationFormQuestionType {
  const validType: OpeningMetadata.ApplicationFormQuestion.InputType = type || 0
  return InputTypeToApplicationFormQuestionType[validType]
}

export async function createWorkingGroupOpeningMetadata(
  store: DatabaseManager,
  eventTime: Date,
  originalMeta: Bytes | IOpeningMetadata
): Promise<WorkingGroupOpeningMetadata> {
  let originallyValid: boolean
  let metadata: IOpeningMetadata
  if (originalMeta instanceof Bytes) {
    const deserializedMetadata = await deserializeMetadata(OpeningMetadata, originalMeta)
    metadata = deserializedMetadata || {}
    originallyValid = !!deserializedMetadata
  } else {
    metadata = originalMeta
    originallyValid = true
  }

  const {
    applicationFormQuestions,
    applicationDetails,
    description,
    expectedEndingTimestamp,
    hiringLimit,
    shortDescription,
    title,
  } = metadata

  const openingMetadata = new WorkingGroupOpeningMetadata({
    originallyValid,
    applicationDetails: applicationDetails || undefined,
    title: title || undefined,
    description: description || undefined,
    shortDescription: shortDescription || undefined,
    hiringLimit: hiringLimit || undefined,
    expectedEnding: expectedEndingTimestamp ? new Date(expectedEndingTimestamp * 1000) : undefined,
    applicationFormQuestions: [],
  })

  await store.save<WorkingGroupOpeningMetadata>(openingMetadata)

  await Promise.all(
    (applicationFormQuestions || []).map(async ({ question, type }, index) => {
      const applicationFormQuestion = new ApplicationFormQuestion({
        question: question || undefined,
        type: parseQuestionInputType(type),
        index,
        openingMetadata,
      })
      await store.save<ApplicationFormQuestion>(applicationFormQuestion)
      return applicationFormQuestion
    })
  )

  return openingMetadata
}

async function createApplicationQuestionAnswers(
  store: DatabaseManager,
  application: WorkingGroupApplication,
  metadataBytes: Bytes
) {
  const metadata = deserializeMetadata(ApplicationMetadata, metadataBytes)
  if (!metadata) {
    return
  }
  const questions = await getApplicationFormQuestions(store, application.opening.id)
  const { answers } = metadata
  await Promise.all(
    (answers || []).slice(0, questions.length).map(async (answer, index) => {
      const applicationFormQuestionAnswer = new ApplicationFormQuestionAnswer({
        application,
        question: questions[index],
        answer,
      })

      await store.save<ApplicationFormQuestionAnswer>(applicationFormQuestionAnswer)
      return applicationFormQuestionAnswer
    })
  )
}

async function handleAddUpcomingOpeningAction(
  store: DatabaseManager,
  event: SubstrateEvent,
  statusChangedEvent: StatusTextChangedEvent,
  action: DecodedMetadataObject<IAddUpcomingOpening>
): Promise<UpcomingOpeningAdded | InvalidActionMetadata> {
  const upcomingOpeningMeta = action.metadata || {}
  const group = await getWorkingGroup(store, event)
  const eventTime = new Date(event.blockTimestamp)
  const openingMeta = await await createWorkingGroupOpeningMetadata(
    store,
    eventTime,
    upcomingOpeningMeta.metadata || {}
  )
  const { rewardPerBlock, expectedStart, minApplicationStake } = upcomingOpeningMeta
  const upcomingOpening = new UpcomingWorkingGroupOpening({
    metadata: openingMeta,
    group,
    rewardPerBlock: isSet(rewardPerBlock) && parseInt(rewardPerBlock) ? new BN(rewardPerBlock) : undefined,
    expectedStart: expectedStart ? new Date(expectedStart * 1000) : undefined,
    stakeAmount: isSet(minApplicationStake) && parseInt(minApplicationStake) ? new BN(minApplicationStake) : undefined,
    createdInEvent: statusChangedEvent,
  })
  await store.save<UpcomingWorkingGroupOpening>(upcomingOpening)

  const result = new UpcomingOpeningAdded()
  result.upcomingOpeningId = upcomingOpening.id

  return result
}

async function handleRemoveUpcomingOpeningAction(
  store: DatabaseManager,
  action: IRemoveUpcomingOpening
): Promise<UpcomingOpeningRemoved | InvalidActionMetadata> {
  const { id } = action
  const upcomingOpening = await store.get(UpcomingWorkingGroupOpening, {
    where: { id },
  } as FindOneOptions<UpcomingWorkingGroupOpening>)
  let result: UpcomingOpeningRemoved | InvalidActionMetadata
  if (upcomingOpening) {
    result = new UpcomingOpeningRemoved()
    result.upcomingOpeningId = upcomingOpening.id
    await store.remove<UpcomingWorkingGroupOpening>(upcomingOpening)
  } else {
    const error = `Cannot remove upcoming opening: Entity by id ${id} not found!`
    console.error(error)
    result = new InvalidActionMetadata()
    result.reason = error
  }
  return result
}

async function handleSetWorkingGroupMetadataAction(
  store: DatabaseManager,
  event: SubstrateEvent,
  statusChangedEvent: StatusTextChangedEvent,
  action: ISetGroupMetadata
): Promise<WorkingGroupMetadataSet> {
  const { newMetadata } = action
  const group = await getWorkingGroup(store, event, ['metadata'])
  const oldMetadata = group.metadata
  const setNewOptionalString = (field: keyof IWorkingGroupMetadata) =>
    typeof newMetadata?.[field] === 'string' ? newMetadata[field] || undefined : oldMetadata?.[field]

  const newGroupMetadata = new WorkingGroupMetadata({
    setInEvent: statusChangedEvent,
    group,
    status: setNewOptionalString('status'),
    statusMessage: setNewOptionalString('statusMessage'),
    about: setNewOptionalString('about'),
    description: setNewOptionalString('description'),
  })
  await store.save<WorkingGroupMetadata>(newGroupMetadata)

  group.metadata = newGroupMetadata
  await store.save<WorkingGroup>(group)

  const result = new WorkingGroupMetadataSet()
  result.metadataId = newGroupMetadata.id

  return result
}

async function handleWorkingGroupMetadataAction(
  store: DatabaseManager,
  event: SubstrateEvent,
  statusChangedEvent: StatusTextChangedEvent,
  action: DecodedMetadataObject<IWorkingGroupMetadataAction>
): Promise<typeof WorkingGroupMetadataActionResult> {
  if (action.addUpcomingOpening) {
    return handleAddUpcomingOpeningAction(store, event, statusChangedEvent, action.addUpcomingOpening)
  } else if (action.removeUpcomingOpening) {
    return handleRemoveUpcomingOpeningAction(store, action.removeUpcomingOpening)
  } else if (action.setGroupMetadata) {
    return handleSetWorkingGroupMetadataAction(store, event, statusChangedEvent, action.setGroupMetadata)
  } else {
    const result = new InvalidActionMetadata()
    result.reason = 'No known action was provided'
    return result
  }
}

async function handleTerminatedWorker({ store, event }: EventContext & StoreContext): Promise<void> {
  const [workerId, optPenalty, optRationale] = new WorkingGroups.TerminatedWorkerEvent(event).params
  const group = await getWorkingGroup(store, event, ['leader'])
  const worker = await getWorker(store, group.name as WorkingGroupModuleName, workerId, [
    'application',
    'workinggroupleader',
  ])

  if (worker.isLead) {
    const terminatedLeaderEvent = new TerminatedLeaderEvent({
      ...genericEventFields(event),
      group,
      worker,
      penalty: optPenalty.unwrapOr(undefined),
      rationale: optRationale.isSome ? bytesToString(optRationale.unwrap()) : undefined,
    })
    await store.save<TerminatedLeaderEvent>(terminatedLeaderEvent)
  }

  const terminatedWorkerEvent = new TerminatedWorkerEvent({
    ...genericEventFields(event),
    group,
    worker,
    penalty: optPenalty.unwrapOr(undefined),
    rationale: optRationale.isSome ? bytesToString(optRationale.unwrap()) : undefined,
  })

  await store.save<TerminatedWorkerEvent>(terminatedWorkerEvent)

  const status = new WorkerStatusTerminated()
  status.terminatedWorkerEventId = terminatedWorkerEvent.id
  worker.status = status
  worker.stake = new BN(0)
  worker.rewardPerBlock = new BN(0)
  worker.isActive = isWorkerActive(worker)
  worker.workinggroupleader = [] // Make the worker not the group leader if there were

  await store.save<Worker>(worker)
}

export async function findLeaderSetEventByTxHash(store: DatabaseManager, txHash?: string): Promise<LeaderSetEvent> {
  const leaderSetEvent = await store.get(LeaderSetEvent, { where: { inExtrinsic: txHash } })

  if (!leaderSetEvent) {
    return inconsistentState(`LeaderSet event not found by tx hash`, txHash)
  }

  return leaderSetEvent
}

// expects `worker.application` to be available
function isWorkerActive(worker: Worker): boolean {
  return (
    worker.application.status.isTypeOf === 'ApplicationStatusAccepted' &&
    worker.status.isTypeOf === 'WorkerStatusActive'
  )
}

// Mapping functions
export async function workingGroups_OpeningAdded({ store, event }: EventContext & StoreContext): Promise<void> {
  const [openingRuntimeId, metadataBytes, openingType, stakePolicy, optRewardPerBlock] =
    new WorkingGroups.OpeningAddedEvent(event).params
  const group = await getWorkingGroup(store, event)
  const eventTime = new Date(event.blockTimestamp)

  const opening = new WorkingGroupOpening({
    id: `${group.name}-${openingRuntimeId.toString()}`,
    runtimeId: openingRuntimeId.toNumber(),
    applications: [],
    group,
    rewardPerBlock: optRewardPerBlock.unwrapOr(new BN(0)),
    stakeAmount: stakePolicy.stakeAmount,
    unstakingPeriod: toNumber(stakePolicy.leavingUnstakingPeriod, INT32MAX),
    status: new OpeningStatusOpen(),
    type: openingType.isLeader ? WorkingGroupOpeningType.LEADER : WorkingGroupOpeningType.REGULAR,
  })

  const metadata = await createWorkingGroupOpeningMetadata(store, eventTime, metadataBytes)
  opening.metadata = metadata

  await store.save<WorkingGroupOpening>(opening)

  const openingAddedEvent = new OpeningAddedEvent({
    ...genericEventFields(event),
    group,
    opening,
  })

  await store.save<OpeningAddedEvent>(openingAddedEvent)
}

export async function workingGroups_AppliedOnOpening({ store, event }: EventContext & StoreContext): Promise<void> {
  const [
    {
      openingId,
      description: metadataBytes,
      memberId,
      rewardAccountId,
      roleAccountId,
      stakeParameters: { stake, stakingAccountId },
    },
    applicationRuntimeId,
  ] = new WorkingGroups.AppliedOnOpeningEvent(event).params

  const group = await getWorkingGroup(store, event)
  const openingstoreId = `${group.name}-${openingId.toString()}`

  const application = new WorkingGroupApplication({
    id: `${group.name}-${applicationRuntimeId.toString()}`,
    runtimeId: applicationRuntimeId.toNumber(),
    opening: new WorkingGroupOpening({ id: openingstoreId }),
    applicant: new Membership({ id: memberId.toString() }),
    rewardAccount: rewardAccountId.toString(),
    roleAccount: roleAccountId.toString(),
    stakingAccount: stakingAccountId.toString(),
    status: new ApplicationStatusPending(),
    answers: [],
    stake,
  })

  await store.save<WorkingGroupApplication>(application)
  await createApplicationQuestionAnswers(store, application, metadataBytes)

  const appliedOnOpeningEvent = new AppliedOnOpeningEvent({
    ...genericEventFields(event),
    group,
    opening: new WorkingGroupOpening({ id: openingstoreId }),
    application,
  })

  await store.save<AppliedOnOpeningEvent>(appliedOnOpeningEvent)
}

export async function workingGroups_LeaderSet({ store, event }: EventContext & StoreContext): Promise<void> {
  const group = await getWorkingGroup(store, event)

  const leaderSetEvent = new LeaderSetEvent({
    ...genericEventFields(event),
    group,
  })

  await store.save<LeaderSetEvent>(leaderSetEvent)
}

export async function workingGroups_OpeningFilled({ store, event }: EventContext & StoreContext): Promise<void> {
  const [openingRuntimeId, applicationIdToWorkerIdMap, applicationIdsSet] = new WorkingGroups.OpeningFilledEvent(event)
    .params

  const group = await getWorkingGroup(store, event)
  const opening = await getOpening(store, `${group.name}-${openingRuntimeId.toString()}`, [
    'applications',
    'applications.applicant',
  ])
  const acceptedApplicationIds = createType('Vec<u64>', applicationIdsSet.toHex() as any)

  // Save the event
  const openingFilledEvent = new OpeningFilledEvent({
    ...genericEventFields(event),
    group,
    opening,
  })

  await store.save<OpeningFilledEvent>(openingFilledEvent)

  // Remove previous lead if necessary
  if (opening.type === WorkingGroupOpeningType.LEADER && acceptedApplicationIds.length > 0) {
    await removeIsLeadFromGroup(store, group.id)
  }

  // Update applications and create new workers
  const hiredWorkers = (
    await Promise.all(
      (opening.applications || [])
        // Skip withdrawn applications
        .filter((application) => application.status.isTypeOf !== 'ApplicationStatusWithdrawn')
        .map(async (application) => {
          const isAccepted = acceptedApplicationIds.some((runtimeId) => runtimeId.toNumber() === application.runtimeId)
          const applicationStatus = isAccepted ? new ApplicationStatusAccepted() : new ApplicationStatusRejected()
          applicationStatus.openingFilledEventId = openingFilledEvent.id
          application.status = applicationStatus
          await store.save<WorkingGroupApplication>(application)
          if (isAccepted) {
            // Cannot use "applicationIdToWorkerIdMap.get" here,
            // it only works if the passed instance is identical to BTreeMap key instance (=== instead of .eq)
            const [, workerRuntimeId] =
              Array.from(applicationIdToWorkerIdMap.entries()).find(
                ([applicationRuntimeId]) => applicationRuntimeId.toNumber() === application.runtimeId
              ) || []
            if (!workerRuntimeId) {
              return inconsistentState(
                'Fatal: No worker id found by accepted application when handling OpeningFilled event!',
                application.id
              )
            }

            const worker = new Worker({
              id: `${group.name}-${workerRuntimeId.toString()}`,
              runtimeId: workerRuntimeId.toNumber(),
              application,
              group,
              isLead: opening.type === WorkingGroupOpeningType.LEADER,
              membership: application.applicant,
              stake: application.stake,
              roleAccount: application.roleAccount,
              rewardAccount: application.rewardAccount,
              stakeAccount: application.stakingAccount,
              payouts: [],
              status: new WorkerStatusActive(),
              entry: openingFilledEvent,
              rewardPerBlock: opening.rewardPerBlock,
            })
            worker.isActive = isWorkerActive(worker)
            await store.save<Worker>(worker)
            return worker
          }
        })
    )
  ).filter((w) => w !== undefined) as Worker[]

  // Set opening status
  const openingFilled = new OpeningStatusFilled()
  openingFilled.openingFilledEventId = openingFilledEvent.id
  opening.status = openingFilled
  await store.save<WorkingGroupOpening>(opening)

  // Update working group and LeaderSetEvent if necessary
  if (opening.type === WorkingGroupOpeningType.LEADER && hiredWorkers.length) {
    group.leader = hiredWorkers[0]
    await store.save<WorkingGroup>(group)

    const leaderSetEvent = await findLeaderSetEventByTxHash(store, openingFilledEvent.inExtrinsic)
    leaderSetEvent.worker = hiredWorkers[0]
    await store.save<LeaderSetEvent>(leaderSetEvent)
  }
}

async function removeIsLeadFromGroup(store: DatabaseManager, groupId: string) {
  const groupWorkers = await store.getMany(Worker, {
    where: {
      group: { id: groupId },
      isLead: true,
    },
    relations: ['group'],
  })

  await Promise.all(
    groupWorkers.map((worker) => {
      worker.isLead = false
      return store.save<Worker>(worker)
    })
  )
}

export async function workingGroups_OpeningCanceled({ store, event }: EventContext & StoreContext): Promise<void> {
  const [openingRuntimeId] = new WorkingGroups.OpeningCanceledEvent(event).params

  const group = await getWorkingGroup(store, event)
  const opening = await getOpening(store, `${group.name}-${openingRuntimeId.toString()}`, ['applications'])

  // Create and save event
  const openingCanceledEvent = new OpeningCanceledEvent({
    ...genericEventFields(event),
    group,
    opening,
  })

  await store.save<OpeningCanceledEvent>(openingCanceledEvent)

  // Set opening status
  const openingCancelled = new OpeningStatusCancelled()
  openingCancelled.openingCanceledEventId = openingCanceledEvent.id
  opening.status = openingCancelled

  await store.save<WorkingGroupOpening>(opening)

  // Set applications status
  const applicationCancelled = new ApplicationStatusCancelled()
  applicationCancelled.openingCanceledEventId = openingCanceledEvent.id
  await Promise.all(
    (opening.applications || [])
      // Skip withdrawn applications
      .filter((application) => application.status.isTypeOf !== 'ApplicationStatusWithdrawn')
      .map(async (application) => {
        application.status = applicationCancelled
        await store.save<WorkingGroupApplication>(application)
      })
  )
}

export async function workingGroups_ApplicationWithdrawn({ store, event }: EventContext & StoreContext): Promise<void> {
  const [applicationRuntimeId] = new WorkingGroups.ApplicationWithdrawnEvent(event).params

  const group = await getWorkingGroup(store, event)
  const application = await getApplication(store, `${group.name}-${applicationRuntimeId.toString()}`)

  // Create and save event
  const applicationWithdrawnEvent = new ApplicationWithdrawnEvent({
    ...genericEventFields(event),
    group,
    application,
  })

  await store.save<ApplicationWithdrawnEvent>(applicationWithdrawnEvent)

  // Set application status
  const statusWithdrawn = new ApplicationStatusWithdrawn()
  statusWithdrawn.applicationWithdrawnEventId = applicationWithdrawnEvent.id
  application.status = statusWithdrawn

  await store.save<WorkingGroupApplication>(application)
}

export async function workingGroups_StatusTextChanged({ store, event }: EventContext & StoreContext): Promise<void> {
  const [, optBytes] = new WorkingGroups.StatusTextChangedEvent(event).params
  const group = await getWorkingGroup(store, event)

  // Since result cannot be empty at this point, but we already need to have an existing StatusTextChangedEvent
  // in order to be able to create UpcomingOpening.createdInEvent relation, we use a temporary "mock" result
  const mockResult = new InvalidActionMetadata()
  mockResult.reason = 'Metadata not yet processed'
  const statusTextChangedEvent = new StatusTextChangedEvent({
    ...genericEventFields(event),
    group,
    metadata: optBytes.isSome ? optBytes.unwrap().toString() : undefined,
    result: mockResult,
  })

  await store.save<StatusTextChangedEvent>(statusTextChangedEvent)

  let result: typeof WorkingGroupMetadataActionResult

  if (optBytes.isSome) {
    const metadata = deserializeMetadata(WorkingGroupMetadataAction, optBytes.unwrap())
    if (metadata) {
      result = await handleWorkingGroupMetadataAction(store, event, statusTextChangedEvent, metadata)
    } else {
      result = new InvalidActionMetadata()
      result.reason = 'Invalid metadata: Cannot deserialize metadata binary'
    }
  } else {
    const error = 'No encoded metadata was provided'
    console.error(`StatusTextChanged event: ${error}`)
    result = new InvalidActionMetadata()
    result.reason = error
  }

  // Now we can set the "real" result
  statusTextChangedEvent.result = result
  await store.save<StatusTextChangedEvent>(statusTextChangedEvent)
}

export async function workingGroups_LeadRemarked({ store, event }: EventContext & StoreContext): Promise<void> {
  const [metadataByte] = new WorkingGroups.LeadRemarkedEvent(event).params
  const group = await getWorkingGroup(store, event)

  const metadata = deserializeMetadata(RemarkMetadataAction, metadataByte)
  if (metadata?.moderatePost) {
    if (group.name !== 'forumWorkingGroup') {
      return invalidMetadata(`The ${group.name} is incompatible with the remarked moderatePost`)
    }
    const { postId, rationale } = metadata.moderatePost
    const actor = await getWorkingGroupLead(store, group.name)

    await moderatePost(store, event, 'leadRemark', postId, actor, rationale)
  } else {
    return invalidMetadata('Unrecognized remarked action')
  }
}

export async function workingGroups_WorkerRemarked({ store, event }: EventContext & StoreContext): Promise<void> {
  const [workerId, metadataByte] = new WorkingGroups.WorkerRemarkedEvent(event).params
  const group = await getWorkingGroup(store, event)

  const metadata = deserializeMetadata(RemarkMetadataAction, metadataByte)
  if (metadata?.moderatePost) {
    if (group.name !== 'forumWorkingGroup') {
      return invalidMetadata(`The ${group.name} is incompatible with the remarked moderatePost`)
    }
    const { postId, rationale } = metadata.moderatePost
    const actor = await getWorker(store, group.name, workerId)

    await moderatePost(store, event, 'workerRemark', postId, actor, rationale)
  } else {
    return invalidMetadata('Unrecognized remarked action')
  }
}

export async function workingGroups_WorkerRoleAccountUpdated({
  store,
  event,
}: EventContext & StoreContext): Promise<void> {
  const [workerId, accountId] = new WorkingGroups.WorkerRoleAccountUpdatedEvent(event).params
  const group = await getWorkingGroup(store, event)
  const worker = await getWorker(store, group.name as WorkingGroupModuleName, workerId)

  const workerRoleAccountUpdatedEvent = new WorkerRoleAccountUpdatedEvent({
    ...genericEventFields(event),
    group,
    worker,
    newRoleAccount: accountId.toString(),
  })

  await store.save<WorkerRoleAccountUpdatedEvent>(workerRoleAccountUpdatedEvent)

  worker.roleAccount = accountId.toString()

  await store.save<Worker>(worker)
}

export async function workingGroups_WorkerRewardAccountUpdated({
  store,
  event,
}: EventContext & StoreContext): Promise<void> {
  const [workerId, accountId] = new WorkingGroups.WorkerRewardAccountUpdatedEvent(event).params
  const group = await getWorkingGroup(store, event)
  const worker = await getWorker(store, group.name as WorkingGroupModuleName, workerId)

  const workerRewardAccountUpdatedEvent = new WorkerRewardAccountUpdatedEvent({
    ...genericEventFields(event),
    group,
    worker,
    newRewardAccount: accountId.toString(),
  })

  await store.save<WorkerRoleAccountUpdatedEvent>(workerRewardAccountUpdatedEvent)

  worker.rewardAccount = accountId.toString()

  await store.save<Worker>(worker)
}

export async function workingGroups_StakeIncreased({ store, event }: EventContext & StoreContext): Promise<void> {
  const [workerId, increaseAmount] = new WorkingGroups.StakeIncreasedEvent(event).params
  const group = await getWorkingGroup(store, event)
  const worker = await getWorker(store, group.name as WorkingGroupModuleName, workerId)

  const stakeIncreasedEvent = new StakeIncreasedEvent({
    ...genericEventFields(event),
    group,
    worker,
    amount: increaseAmount,
  })

  await store.save<StakeIncreasedEvent>(stakeIncreasedEvent)

  worker.stake = worker.stake.add(increaseAmount)

  await store.save<Worker>(worker)
}

export async function workingGroups_RewardPaid({ store, event }: EventContext & StoreContext): Promise<void> {
  const [workerId, rewardAccountId, amount, rewardPaymentType] = new WorkingGroups.RewardPaidEvent(event).params
  const group = await getWorkingGroup(store, event)
  const worker = await getWorker(store, group.name as WorkingGroupModuleName, workerId)

  const rewardPaidEvent = new RewardPaidEvent({
    ...genericEventFields(event),
    group,
    worker,
    amount,
    rewardAccount: rewardAccountId.toString(),
    paymentType: rewardPaymentType.isRegularReward ? RewardPaymentType.REGULAR : RewardPaymentType.MISSED,
  })

  await store.save<RewardPaidEvent>(rewardPaidEvent)

  // Update group budget
  group.budget = group.budget.sub(amount)

  await store.save<WorkingGroup>(group)
}

export async function workingGroups_NewMissedRewardLevelReached({
  store,
  event,
}: EventContext & StoreContext): Promise<void> {
  const [workerId, newMissedRewardAmountOpt] = new WorkingGroups.NewMissedRewardLevelReachedEvent(event).params
  const group = await getWorkingGroup(store, event)
  const worker = await getWorker(store, group.name as WorkingGroupModuleName, workerId)

  const newMissedRewardLevelReachedEvent = new NewMissedRewardLevelReachedEvent({
    ...genericEventFields(event),
    group,
    worker,
    newMissedRewardAmount: newMissedRewardAmountOpt.unwrapOr(new BN(0)),
  })

  await store.save<NewMissedRewardLevelReachedEvent>(newMissedRewardLevelReachedEvent)

  // Update worker
  worker.missingRewardAmount = newMissedRewardAmountOpt.unwrapOr(undefined)

  await store.save<Worker>(worker)
}

export async function workingGroups_WorkerExited({ store, event }: EventContext & StoreContext): Promise<void> {
  const [workerId] = new WorkingGroups.WorkerExitedEvent(event).params
  const group = await getWorkingGroup(store, event)
  const worker = await getWorker(store, group.name as WorkingGroupModuleName, workerId, ['application'])

  const workerExitedEvent = new WorkerExitedEvent({
    ...genericEventFields(event),
    group,
    worker,
  })

  await store.save<WorkerExitedEvent>(workerExitedEvent)

  const newStatus = new WorkerStatusLeft()
  newStatus.workerStartedLeavingEventId = (worker.status as WorkerStatusLeaving).workerStartedLeavingEventId
  newStatus.workerExitedEventId = workerExitedEvent.id

  worker.status = newStatus
  worker.stake = new BN(0)
  worker.rewardPerBlock = new BN(0)
  worker.missingRewardAmount = undefined
  worker.isActive = isWorkerActive(worker)

  await store.save<Worker>(worker)
}

export async function workingGroups_LeaderUnset({ store, event }: EventContext & StoreContext): Promise<void> {
  const group = await getWorkingGroup(store, event, ['leader'])

  const leaderUnsetEvent = new LeaderUnsetEvent({
    ...genericEventFields(event),
    group,
    leader: group.leader,
  })

  await store.save<LeaderUnsetEvent>(leaderUnsetEvent)

  group.leader = undefined

  await store.save<WorkingGroup>(group)
}

export async function workingGroups_TerminatedWorker(ctx: EventContext & StoreContext): Promise<void> {
  await handleTerminatedWorker(ctx)
}
export async function workingGroups_TerminatedLeader(ctx: EventContext & StoreContext): Promise<void> {
  await handleTerminatedWorker(ctx)
}

export async function workingGroups_WorkerRewardAmountUpdated({
  store,
  event,
}: EventContext & StoreContext): Promise<void> {
  const [workerId, newRewardPerBlockOpt] = new WorkingGroups.WorkerRewardAmountUpdatedEvent(event).params
  const group = await getWorkingGroup(store, event)
  const worker = await getWorker(store, group.name as WorkingGroupModuleName, workerId)

  const workerRewardAmountUpdatedEvent = new WorkerRewardAmountUpdatedEvent({
    ...genericEventFields(event),
    group,
    worker,
    newRewardPerBlock: newRewardPerBlockOpt.unwrapOr(new BN(0)),
  })

  await store.save<WorkerRewardAmountUpdatedEvent>(workerRewardAmountUpdatedEvent)

  worker.rewardPerBlock = newRewardPerBlockOpt.unwrapOr(new BN(0))

  await store.save<Worker>(worker)
}

export async function workingGroups_StakeSlashed({ store, event }: EventContext & StoreContext): Promise<void> {
  const [workerId, slashedAmount, requestedAmount, optRationale] = new WorkingGroups.StakeSlashedEvent(event).params
  const group = await getWorkingGroup(store, event)
  const worker = await getWorker(store, group.name as WorkingGroupModuleName, workerId)

  const workerStakeSlashedEvent = new StakeSlashedEvent({
    ...genericEventFields(event),
    group,
    worker,
    requestedAmount,
    slashedAmount,
    rationale: optRationale.isSome ? bytesToString(optRationale.unwrap()) : undefined,
  })

  await store.save<StakeSlashedEvent>(workerStakeSlashedEvent)

  worker.stake = worker.stake.sub(slashedAmount)

  await store.save<Worker>(worker)
}

export async function workingGroups_StakeDecreased({ store, event }: EventContext & StoreContext): Promise<void> {
  const [workerId, amount] = new WorkingGroups.StakeDecreasedEvent(event).params
  const group = await getWorkingGroup(store, event)
  const worker = await getWorker(store, group.name as WorkingGroupModuleName, workerId)

  const workerStakeDecreasedEvent = new StakeDecreasedEvent({
    ...genericEventFields(event),
    group,
    worker,
    amount,
  })

  await store.save<StakeDecreasedEvent>(workerStakeDecreasedEvent)

  worker.stake = worker.stake.sub(amount)

  await store.save<Worker>(worker)
}

export async function workingGroups_WorkerStartedLeaving({ store, event }: EventContext & StoreContext): Promise<void> {
  const [workerId, optRationale] = new WorkingGroups.WorkerStartedLeavingEvent(event).params
  const group = await getWorkingGroup(store, event)
  const worker = await getWorker(store, group.name as WorkingGroupModuleName, workerId, ['application'])

  const workerStartedLeavingEvent = new WorkerStartedLeavingEvent({
    ...genericEventFields(event),
    group,
    worker,
    rationale: optRationale.isSome ? bytesToString(optRationale.unwrap()) : undefined,
  })

  await store.save<WorkerStartedLeavingEvent>(workerStartedLeavingEvent)

  const status = new WorkerStatusLeaving()
  status.workerStartedLeavingEventId = workerStartedLeavingEvent.id
  worker.status = status
  worker.isActive = isWorkerActive(worker)

  await store.save<Worker>(worker)
}

export async function workingGroups_BudgetSet({ store, event }: EventContext & StoreContext): Promise<void> {
  const [newBudget] = new WorkingGroups.BudgetSetEvent(event).params
  const group = await getWorkingGroup(store, event)

  const budgetSetEvent = new BudgetSetEvent({
    ...genericEventFields(event),
    group,
    newBudget,
  })

  await store.save<BudgetSetEvent>(budgetSetEvent)

  group.budget = newBudget

  await store.save<WorkingGroup>(group)
}

export async function workingGroups_BudgetSpending({ store, event }: EventContext & StoreContext): Promise<void> {
  const [reciever, amount, optRationale] = new WorkingGroups.BudgetSpendingEvent(event).params
  const group = await getWorkingGroup(store, event)

  const budgetSpendingEvent = new BudgetSpendingEvent({
    ...genericEventFields(event),
    group,
    amount,
    reciever: reciever.toString(),
    rationale: optRationale.isSome ? bytesToString(optRationale.unwrap()) : undefined,
  })

  await store.save<BudgetSpendingEvent>(budgetSpendingEvent)

  group.budget = group.budget.sub(amount)

  await store.save<WorkingGroup>(group)
}

<<<<<<< HEAD
async function processContentLeadRemarked(
  store: DatabaseManager,
  event: SubstrateEvent,
  decodedMetadata: DecodedMetadataObject<IContentLeadRemarked> | null
): Promise<Partial<MetaprotocolTransactionSuccessful>> {
  if (decodedMetadata?.createApp) {
    await processCreateAppMessage(store, event, decodedMetadata.createApp)

    return {}
  }
  if (decodedMetadata?.updateApp) {
    await processUpdateAppMessage(store, event, decodedMetadata.updateApp)

    return {}
  }
  if (decodedMetadata?.deleteApp) {
    await processDeleteAppMessage(store, event, decodedMetadata.deleteApp)

    return {}
  }

  // unknown message type
  return unexpectedData('Unsupported message type in lead_remark action', decodedMetadata)
}

=======
>>>>>>> 2dbe4e78
export async function workingGroups_WorkingGroupBudgetFunded({
  store,
  event,
}: EventContext & StoreContext): Promise<void> {
  const [memberId, amount, rationale] = new WorkingGroups.WorkingGroupBudgetFundedEvent(event).params
  const group = await getWorkingGroup(store, event)

  const budgetFundedEvent = new BudgetFundedEvent({
    ...genericEventFields(event),
    group,
    member: new Membership({ id: memberId.toString() }),
    amount,
    rationale: bytesToString(rationale),
  })

  await store.save<BudgetFundedEvent>(budgetFundedEvent)

  group.budget = group.budget.add(amount)

  await store.save<WorkingGroup>(group)
}<|MERGE_RESOLUTION|>--- conflicted
+++ resolved
@@ -29,13 +29,6 @@
   getWorkingGroupByName,
   getWorkingGroupLead,
   invalidMetadata,
-<<<<<<< HEAD
-  logger,
-  saveMetaprotocolTransactionSuccessful,
-  saveMetaprotocolTransactionErrored,
-  unexpectedData,
-=======
->>>>>>> 2dbe4e78
 } from './common'
 import BN from 'bn.js'
 import {
@@ -1009,34 +1002,6 @@
   await store.save<WorkingGroup>(group)
 }
 
-<<<<<<< HEAD
-async function processContentLeadRemarked(
-  store: DatabaseManager,
-  event: SubstrateEvent,
-  decodedMetadata: DecodedMetadataObject<IContentLeadRemarked> | null
-): Promise<Partial<MetaprotocolTransactionSuccessful>> {
-  if (decodedMetadata?.createApp) {
-    await processCreateAppMessage(store, event, decodedMetadata.createApp)
-
-    return {}
-  }
-  if (decodedMetadata?.updateApp) {
-    await processUpdateAppMessage(store, event, decodedMetadata.updateApp)
-
-    return {}
-  }
-  if (decodedMetadata?.deleteApp) {
-    await processDeleteAppMessage(store, event, decodedMetadata.deleteApp)
-
-    return {}
-  }
-
-  // unknown message type
-  return unexpectedData('Unsupported message type in lead_remark action', decodedMetadata)
-}
-
-=======
->>>>>>> 2dbe4e78
 export async function workingGroups_WorkingGroupBudgetFunded({
   store,
   event,
