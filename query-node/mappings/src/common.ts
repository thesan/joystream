import { SubstrateEvent, SubstrateExtrinsic, ExtrinsicArg } from '@dzlzv/hydra-common'
import { DatabaseManager } from '@dzlzv/hydra-db-utils'
import { u64 } from '@polkadot/types/primitive'
import { fixBlockTimestamp } from './eventFix'

// Asset
import { DataObjectOwner, DataObject, LiaisonJudgement, Network, NextEntityId } from 'query-node'
import { ContentParameters } from '@joystream/types/augment'

import { ContentParameters as Custom_ContentParameters } from '@joystream/types/storage'
import { registry } from '@joystream/types'

const currentNetwork = Network.BABYLON

/*
  Reports that insurmountable inconsistent state has been encountered and throws an exception.
*/
export function inconsistentState(extraInfo: string, data?: unknown): never {
  const errorMessage = 'Inconsistent state: ' + extraInfo

  // log error
  logger.error(errorMessage, data)

  throw new Error(errorMessage)
}

/*
  Reports that metadata inserted by the user are not entirely valid, but the problem can be overcome.
*/
export function invalidMetadata(extraInfo: string, data?: unknown): void {
  const errorMessage = 'Invalid metadata: ' + extraInfo

  // log error
  logger.info(errorMessage, data)
}

/*
  Creates a predictable and unique ID for the given content.
*/
export async function getNextId(db: DatabaseManager): Promise<string> {
  // load or create record
<<<<<<< HEAD
  const existingRecord = (await db.get(NextEntityId, {})) || new NextEntityId({ id: '0', nextId: 0 })
=======
  const existingRecord = await db.get(NextEntityId, {}) || new NextEntityId({id: '0', nextId: 1})
>>>>>>> 83951fd4

  // remember id
  const entityId = existingRecord.nextId

  // increment id
  existingRecord.nextId = existingRecord.nextId + 1

  // save record
  await db.save<NextEntityId>(existingRecord)

  return entityId.toString()
}

/*
  Prepares data object from content parameters.
*/
export async function prepareDataObject(
  db: DatabaseManager,
  contentParameters: ContentParameters,
<<<<<<< HEAD
  event: SubstrateEvent,
  owner: typeof DataObjectOwner
=======
  blockNumber: number,
  owner: typeof DataObjectOwner,
>>>>>>> 83951fd4
): Promise<DataObject> {
  // convert generic content parameters coming from processor to custom Joystream data type
  const customContentParameters = new Custom_ContentParameters(registry, contentParameters.toJSON() as any)

  const dataObject = new DataObject({
    id: await getNextId(db),
    owner,
    createdInBlock: blockNumber,
    typeId: contentParameters.type_id.toNumber(),
    size: customContentParameters.size_in_bytes.toNumber(),
    liaisonJudgement: LiaisonJudgement.PENDING, // judgement is pending at start; liaison id is set when content is accepted/rejected
    ipfsContentId: contentParameters.ipfs_content_id.toUtf8(),
    joystreamContentId: customContentParameters.content_id.encode(),

    createdAt: new Date(fixBlockTimestamp(event.blockTimestamp).toNumber()),
    updatedAt: new Date(fixBlockTimestamp(event.blockTimestamp).toNumber()),

    createdById: '1',
    updatedById: '1',
  })

  return dataObject
}

/// ///////////////// Sudo extrinsic calls ///////////////////////////////////////

// soft-peg interface for typegen-generated `*Call` types
export interface IGenericExtrinsicObject<T> {
  readonly extrinsic: SubstrateExtrinsic
  readonly expectedArgTypes: string[]
  args: T
}

// arguments for calling extrinsic as sudo
export interface ISudoCallArgs<T> extends ExtrinsicArg {
  args: T
  callIndex: string
}

/*
  Extracts extrinsic arguments from the Substrate event. Supports both direct extrinsic calls and sudo calls.
*/
export function extractExtrinsicArgs<DataParams, EventObject extends IGenericExtrinsicObject<DataParams>>(
  rawEvent: SubstrateEvent,
  callFactory: new (event: SubstrateEvent) => EventObject,

  // in ideal world this parameter would not be needed, but there is no way to associate parameters
  // used in sudo to extrinsic parameters without it
  argsIndeces: Record<keyof DataParams, number>
): EventObject['args'] {
  // this is equal to DataParams but only this notation works properly
  // escape when extrinsic info is not available
  if (!rawEvent.extrinsic) {
    throw new Error('Invalid event - no extrinsic set') // this should never happen
  }

  // regural extrinsic call?
  if (rawEvent.extrinsic.section !== 'sudo') {
    // eslint-disable-next-line new-cap
    return new callFactory(rawEvent).args
  }

  // sudo extrinsic call

  const callArgs = extractSudoCallParameters<DataParams>(rawEvent)

  // convert naming convention (underscore_names to camelCase)
  const clearArgs = Object.keys(callArgs.args).reduce((acc, key) => {
    const formattedName = key.replace(/_([a-z])/g, (tmp) => tmp[1].toUpperCase())

    acc[formattedName] = callArgs.args[key]

    return acc
  }, {} as DataParams)

  // prepare partial event object
  const partialEvent = {
    extrinsic: ({
      args: Object.keys(argsIndeces).reduce((acc, key) => {
        acc[argsIndeces[key]] = {
          value: clearArgs[key],
        }

        return acc
      }, [] as unknown[]),
    } as unknown) as SubstrateExtrinsic,
  } as SubstrateEvent

  // create event object and extract processed args
  // eslint-disable-next-line new-cap
  const finalArgs = new callFactory(partialEvent).args

  return finalArgs
}

/*
  Extracts extrinsic call parameters used inside of sudo call.
*/
export function extractSudoCallParameters<DataParams>(rawEvent: SubstrateEvent): ISudoCallArgs<DataParams> {
  if (!rawEvent.extrinsic) {
    throw new Error('Invalid event - no extrinsic set') // this should never happen
  }

  // see Substrate's sudo frame for more info about sudo extrinsics and `call` argument index
  const argIndex =
    false ||
    (rawEvent.extrinsic.method === 'sudoAs' && 1) || // who, *call*
    (rawEvent.extrinsic.method === 'sudo' && 0) || // *call*
    (rawEvent.extrinsic.method === 'sudoUncheckedWeight' && 0) // *call*, _weight

  // ensure `call` argument was found
  if (argIndex === false) {
    // this could possibly happen in sometime in future if new sudo options are introduced in Substrate
    throw new Error('Not implemented situation with sudo')
  }

  // typecast call arguments
  const callArgs = (rawEvent.extrinsic.args[argIndex].value as unknown) as ISudoCallArgs<DataParams>

  return callArgs
}

/// ///////////////// Logger /////////////////////////////////////////////////////

/*
  Simple logger enabling error and informational reporting.

  `Logger` class will not be needed in the future when Hydra v3 will be released.
  Hydra will provide logger instance and relevant code using `Logger` should be refactored.
*/
class Logger {
  /*
    Log significant event.
  */
  info(message: string, data?: unknown) {
    console.log(message, data)
  }

  /*
    Log significant error.
  */
  error(message: string, data?: unknown) {
    console.error(message, data)
  }
}

export const logger = new Logger()<|MERGE_RESOLUTION|>--- conflicted
+++ resolved
@@ -39,11 +39,7 @@
 */
 export async function getNextId(db: DatabaseManager): Promise<string> {
   // load or create record
-<<<<<<< HEAD
-  const existingRecord = (await db.get(NextEntityId, {})) || new NextEntityId({ id: '0', nextId: 0 })
-=======
-  const existingRecord = await db.get(NextEntityId, {}) || new NextEntityId({id: '0', nextId: 1})
->>>>>>> 83951fd4
+  const existingRecord = (await db.get(NextEntityId, {})) || new NextEntityId({ id: '0', nextId: 1 })
 
   // remember id
   const entityId = existingRecord.nextId
@@ -63,13 +59,8 @@
 export async function prepareDataObject(
   db: DatabaseManager,
   contentParameters: ContentParameters,
-<<<<<<< HEAD
   event: SubstrateEvent,
-  owner: typeof DataObjectOwner
-=======
-  blockNumber: number,
   owner: typeof DataObjectOwner,
->>>>>>> 83951fd4
 ): Promise<DataObject> {
   // convert generic content parameters coming from processor to custom Joystream data type
   const customContentParameters = new Custom_ContentParameters(registry, contentParameters.toJSON() as any)
@@ -77,7 +68,7 @@
   const dataObject = new DataObject({
     id: await getNextId(db),
     owner,
-    createdInBlock: blockNumber,
+    createdInBlock: event.blockNumber,
     typeId: contentParameters.type_id.toNumber(),
     size: customContentParameters.size_in_bytes.toNumber(),
     liaisonJudgement: LiaisonJudgement.PENDING, // judgement is pending at start; liaison id is set when content is accepted/rejected
