--- conflicted
+++ resolved
@@ -9,10 +9,6 @@
 import BN from 'bn.js'
 import {
   DataObjectTypeUnknown,
-<<<<<<< HEAD
-=======
-  DistributionBucketFamily,
->>>>>>> 6c130681
   DistributionBucketOperator,
   StorageBag,
   StorageBagOwner,
@@ -20,18 +16,9 @@
   StorageBagOwnerCouncil,
   StorageBagOwnerMember,
   StorageBagOwnerWorkingGroup,
-<<<<<<< HEAD
   StorageDataObject,
 } from 'query-node/dist/model'
 import { RelationsArr, bytesToString, getByIdOrFail, getManyByOrFail } from '../common'
-=======
-  StorageBucket,
-  StorageDataObject,
-} from 'query-node/dist/model'
-import { In } from 'typeorm'
-import { RelationsArr, bytesToString, getById, inconsistentState } from '../common'
->>>>>>> 6c130681
-
 import {
   DataObjectId,
   DistributionBucketFamilyId,
@@ -40,10 +27,6 @@
 } from '@joystream/types/primitives'
 import { BTreeSet } from '@polkadot/types'
 import { Balance } from '@polkadot/types/interfaces'
-<<<<<<< HEAD
-=======
-import _ from 'lodash'
->>>>>>> 6c130681
 import { unsetAssetRelations, videoRelationsForCounters } from '../content/utils'
 import { getAllManagers } from '../derivedPropertiesManager/applications'
 
