--- conflicted
+++ resolved
@@ -2,12 +2,9 @@
 import { Network } from 'query-node/dist/src/modules/enums/enums'
 import { Event } from 'query-node/dist/src/modules/event/event.model'
 import { Bytes } from '@polkadot/types'
-<<<<<<< HEAD
 import { WorkerId } from '@joystream/types/augment/all'
 import { Worker } from 'query-node/dist/model'
-=======
 import { BaseModel } from 'warthog'
->>>>>>> a3cf5ae7
 
 export const CURRENT_NETWORK = Network.OLYMPIA
 
@@ -75,12 +72,12 @@
   | 'membershipWorkingGroup'
 
 export async function getWorker(
-  db: DatabaseManager,
+  store: DatabaseManager,
   groupName: WorkingGroupModuleName,
   runtimeId: WorkerId | number
 ): Promise<Worker> {
   const workerDbId = `${groupName}-${runtimeId}`
-  const worker = await db.get(Worker, { where: { id: workerDbId } })
+  const worker = await store.get(Worker, { where: { id: workerDbId } })
   if (!worker) {
     throw new Error(`Worker not found by id ${workerDbId}`)
   }
