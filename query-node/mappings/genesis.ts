--- conflicted
+++ resolved
@@ -1,8 +1,4 @@
-<<<<<<< HEAD
-import { StoreContext, DatabaseManager } from '@dzlzv/hydra-common'
-=======
-import { StoreContext } from '@joystream/hydra-common'
->>>>>>> 6b14c07b
+import { StoreContext, DatabaseManager } from '@joystream/hydra-common'
 import BN from 'bn.js'
 import { MembershipSystemSnapshot, WorkingGroup, ElectedCouncil, ElectionRound } from 'query-node/dist/model'
 import { membershipSystem, workingGroups } from './genesis-data'
