--- conflicted
+++ resolved
@@ -17,13 +17,8 @@
   },
   "dependencies": {
     "@polkadot/types": "8.9.1",
-<<<<<<< HEAD
     "@joystream/hydra-common": "^4.0.0-alpha.9",
     "@joystream/hydra-db-utils": "^4.0.0-alpha.9",
-=======
-    "@joystream/hydra-common": "4.0.0-alpha.9",
-    "@joystream/hydra-db-utils": "4.0.0-alpha.9",
->>>>>>> 0180c887
     "@joystream/metadata-protobuf": "^2.5.0",
     "@joystream/types": "^0.20.6",
     "@joystream/warthog": "^2.41.9",
