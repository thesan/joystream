{
  "name": "query-node-mappings",
  "version": "0.1.0",
  "description": "Mappings for hydra-processor",
  "main": "lib/mappings/index.js",
  "license": "MIT",
  "scripts": {
    "build": "rm -rf lib && tsc --build tsconfig.json && cp ./generated/types/typedefs.json ./lib/generated/types/typedefs.json",
    "lint": "echo \"Skippinng\"",
    "clean": "rm -rf lib",
<<<<<<< HEAD
    "postinstall": "yarn ts-node ./scripts/postInstall.ts"
=======
    "postinstall": "yarn ts-node ./scripts/postInstall.ts",
    "postHydraCLIInstall": "yarn ts-node ./scripts/postHydraCLIInstall.ts"
>>>>>>> 7e664c6a
  },
  "dependencies": {
    "@joystream/hydra-common": "3.1.0-alpha.13",
    "@joystream/hydra-db-utils": "3.1.0-alpha.13",
    "@joystream/types": "^0.17.0",
    "@joystream/warthog": "2.39.0",
    "@joystream/metadata-protobuf": "^1.0.0",
    "iso-639-1": "^2.1.8"
  },
  "devDependencies": {
    "ts-node": "^9.0.0",
    "typescript": "^4.3.5"
  }
}<|MERGE_RESOLUTION|>--- conflicted
+++ resolved
@@ -8,12 +8,8 @@
     "build": "rm -rf lib && tsc --build tsconfig.json && cp ./generated/types/typedefs.json ./lib/generated/types/typedefs.json",
     "lint": "echo \"Skippinng\"",
     "clean": "rm -rf lib",
-<<<<<<< HEAD
-    "postinstall": "yarn ts-node ./scripts/postInstall.ts"
-=======
     "postinstall": "yarn ts-node ./scripts/postInstall.ts",
     "postHydraCLIInstall": "yarn ts-node ./scripts/postHydraCLIInstall.ts"
->>>>>>> 7e664c6a
   },
   "dependencies": {
     "@joystream/hydra-common": "3.1.0-alpha.13",
