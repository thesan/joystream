--- conflicted
+++ resolved
@@ -17,18 +17,11 @@
     "bootstrap-data:fetch": "yarn bootstrap-data:fetch:members && yarn bootstrap-data:fetch:workingGroups && yarn bootstrap-data:fetch:categories"
   },
   "dependencies": {
-<<<<<<< HEAD
-    "@polkadot/types": "4.2.1",
+    "@polkadot/types": "5.9.1",
     "@joystream/hydra-common": "3.1.0-alpha.13",
     "@joystream/hydra-db-utils": "3.1.0-alpha.13",
-    "@joystream/content-metadata-protobuf": "^1.1.0",
-=======
-    "@polkadot/types": "5.9.1",
-    "@joystream/hydra-common": "3.1.0-alpha.1",
-    "@joystream/hydra-db-utils": "3.1.0-alpha.1",
     "@joystream/metadata-protobuf": "^1.0.0",
     "@joystream/sumer-types": "npm:@joystream/types@^0.16.0",
->>>>>>> bf2b9b53
     "@joystream/types": "^0.17.0",
     "@joystream/warthog": "2.35.0",
     "@apollo/client": "^3.2.5"
