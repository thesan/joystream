--- conflicted
+++ resolved
@@ -10,13 +10,8 @@
     "clean": "rm -rf lib"
   },
   "dependencies": {
-<<<<<<< HEAD
-    "@dzlzv/hydra-common": "3.0.0",
-    "@dzlzv/hydra-db-utils": "3.0.0",
-=======
     "@dzlzv/hydra-common": "3.1.0-alpha.0",
     "@dzlzv/hydra-db-utils": "3.1.0-alpha.0",
->>>>>>> a3cf5ae7
     "@joystream/types": "^0.15.0",
     "warthog": "https://github.com/metmirr/warthog/releases/download/v2.30.0/warthog-v2.30.0.tgz"
   },
