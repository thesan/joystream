{
  "name": "query-node-mappings",
  "version": "0.1.0",
  "description": "Mappings for hydra-processor",
  "main": "lib/mappings/src/index.js",
  "license": "MIT",
  "scripts": {
    "build": "rm -rf lib && tsc --build tsconfig.json && yarn copy-types",
    "copy-types": "cp ../../types/augment/all/defs.json lib/generated/types/typedefs.json",
    "clean": "rm -rf lib",
    "lint": "eslint . --quiet --ext .ts",
    "checks": "prettier ./ --check && yarn lint",
    "format": "prettier ./ --write ",
    "bootstrap-data:fetch:members": "yarn ts-node ./bootstrap-data/scripts/fetchMembersData.ts",
    "bootstrap-data:fetch:workingGroups": "yarn ts-node ./bootstrap-data/scripts/fetchWorkingGroupsData.ts",
    "bootstrap-data:fetch": "yarn bootstrap-data:fetch:members && yarn bootstrap-data:fetch:workingGroups"
  },
  "dependencies": {
<<<<<<< HEAD
=======
    "@polkadot/types": "5.9.1",
>>>>>>> 1097bb09
    "@joystream/hydra-common": "3.1.0-alpha.1",
    "@joystream/hydra-db-utils": "3.1.0-alpha.1",
    "@joystream/metadata-protobuf": "^1.0.0",
    "@joystream/sumer-types": "npm:@joystream/types@^0.16.0",
    "@joystream/types": "^0.17.0",
    "@joystream/warthog": "2.35.0",
    "@polkadot/types": "4.2.1"
  },
  "devDependencies": {
    "prettier": "^2.2.1",
    "ts-node": "^10.2.1",
    "typescript": "^4.4.3"
  }
}<|MERGE_RESOLUTION|>--- conflicted
+++ resolved
@@ -16,17 +16,13 @@
     "bootstrap-data:fetch": "yarn bootstrap-data:fetch:members && yarn bootstrap-data:fetch:workingGroups"
   },
   "dependencies": {
-<<<<<<< HEAD
-=======
     "@polkadot/types": "5.9.1",
->>>>>>> 1097bb09
     "@joystream/hydra-common": "3.1.0-alpha.1",
     "@joystream/hydra-db-utils": "3.1.0-alpha.1",
     "@joystream/metadata-protobuf": "^1.0.0",
     "@joystream/sumer-types": "npm:@joystream/types@^0.16.0",
     "@joystream/types": "^0.17.0",
-    "@joystream/warthog": "2.35.0",
-    "@polkadot/types": "4.2.1"
+    "@joystream/warthog": "2.35.0"
   },
   "devDependencies": {
     "prettier": "^2.2.1",
