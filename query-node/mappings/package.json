{
  "name": "query-node-mappings",
  "version": "0.1.0",
  "description": "Mappings for hydra-processor",
  "main": "lib/src/index.js",
  "license": "MIT",
  "scripts": {
    "build": "rm -rf lib && tsc --build tsconfig.json && yarn copy-types",
    "copy-types": "cp ../../types/augment/all/defs.json lib/generated/types/typedefs.json",
    "clean": "rm -rf lib",
    "lint": "eslint . --ext .ts",
    "checks": "prettier ./ --check && yarn lint",
    "format": "prettier ./ --write ",
    "bootstrap-data:fetch:members": "yarn ts-node ./bootstrap-data/scripts/fetchMembersData.ts",
    "bootstrap-data:fetch:categories": "yarn ts-node ./bootstrap-data/scripts/fetchCategories.ts",
    "bootstrap-data:fetch:workingGroups": "yarn ts-node ./bootstrap-data/scripts/fetchWorkingGroupsData.ts",
    "bootstrap-data:fetch": "yarn bootstrap-data:fetch:members && yarn bootstrap-data:fetch:workingGroups && yarn bootstrap-data:fetch:categories"
  },
  "dependencies": {
    "@polkadot/types": "5.9.1",
    "@joystream/hydra-common": "^3.1.0-alpha.20",
    "@joystream/hydra-db-utils": "^3.1.0-alpha.20",
<<<<<<< HEAD
    "@joystream/metadata-protobuf": "^2.0.0",
    "@joystream/types": "^0.19.2",
=======
    "@joystream/metadata-protobuf": "^2.1.0",
    "@joystream/types": "^0.18.3",
>>>>>>> c57054ee
    "@joystream/warthog": "^2.41.4",
    "@apollo/client": "^3.2.5"
  },
  "devDependencies": {
    "prettier": "^2.2.1",
    "ts-node": "^10.2.1",
    "typescript": "^4.4.3"
  }
}<|MERGE_RESOLUTION|>--- conflicted
+++ resolved
@@ -20,13 +20,8 @@
     "@polkadot/types": "5.9.1",
     "@joystream/hydra-common": "^3.1.0-alpha.20",
     "@joystream/hydra-db-utils": "^3.1.0-alpha.20",
-<<<<<<< HEAD
-    "@joystream/metadata-protobuf": "^2.0.0",
+    "@joystream/metadata-protobuf": "^2.1.0",
     "@joystream/types": "^0.19.2",
-=======
-    "@joystream/metadata-protobuf": "^2.1.0",
-    "@joystream/types": "^0.18.3",
->>>>>>> c57054ee
     "@joystream/warthog": "^2.41.4",
     "@apollo/client": "^3.2.5"
   },
