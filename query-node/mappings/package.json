--- conflicted
+++ resolved
@@ -21,13 +21,8 @@
     "@joystream/hydra-common": "^3.1.0-alpha.20",
     "@joystream/hydra-db-utils": "^3.1.0-alpha.20",
     "@joystream/metadata-protobuf": "^2.0.0",
-<<<<<<< HEAD
     "@joystream/types": "^0.18.5",
-    "@joystream/warthog": "2.41.2",
-=======
-    "@joystream/types": "^0.18.2",
     "@joystream/warthog": "^2.41.4",
->>>>>>> 17f05b24
     "@apollo/client": "^3.2.5"
   },
   "devDependencies": {
