--- conflicted
+++ resolved
@@ -63,14 +63,10 @@
   }
 
   isEnum(): boolean {
-<<<<<<< HEAD
     return this.modelType == ModelType.ENUM;
   }
 
   isUnion(): boolean {
     return this.modelType == ModelType.UNION;
-=======
-    return !this.isBuildinType && !this.relation;
->>>>>>> 289e7f8c
   }
 }