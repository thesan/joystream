--- conflicted
+++ resolved
@@ -4,54 +4,32 @@
 
 USAGE
 
-<<<<<<< HEAD
 ```bash
 $ hydra-cli [COMMAND]
-=======
-```text
-$ cli [COMMAND]
->>>>>>> 0295e00c
 ```
 
 COMMANDS
 
-<<<<<<< HEAD
 ```bash
 scaffold  Generate a starter project with a sample schema file and mappings
 codegen   Generate a ready to run graphql server and block indexer
 preview   Preview the output schema served by the GraphQL server
-=======
-```text
-codegen   Generate graphql server and block indexer ready to run
->>>>>>> 0295e00c
 ```
 
 ## Using Hydra CLI
 
 Using `npx`:
 
-<<<<<<< HEAD
 ```bash
 $ alias hydra-cli='npx @dzlzv/hydra-cli'
-=======
-```text
-$ ./bin/run [COMMAND]
->>>>>>> 0295e00c
 ```
 
 or install via npm:
 
-<<<<<<< HEAD
 ```bash
 npm install -g @dzlzv/hydra-cli
 ```
 and then
-=======
-```text
-$ yarn link
-$ cli [COMMAND]
-```
->>>>>>> 0295e00c
 
 ```bash
 $ hydra-cli [COMMAND]
@@ -59,36 +37,20 @@
 
 ## Getting Started
 
-<<<<<<< HEAD
 Run
 
 ```
 $ hydra-cli scaffold
-=======
-* Graphql server uses warthog underneath and generate `model/resolver/service` from the schema you will define in the current working directory \(cwd\). Before starting code generation make sure you have a file named `schema.json` inside the cwd and at least one type defination inside it. Later we will see an example how to add a new type defination to our schema.
-* Block indexer consumes produced blocks from a substrate based chain. Before running code generation make sure you have `.env` file inside the cwd, and `mappings` directory with `index.ts`. Which must have variables below with appropriate values:
-
-```text
-WS_PROVIDER_ENDPOINT_URI=<provider>    # e.g ws://localhost:9944
-TYPE_REGISTER_PACKAGE_NAME=<packname>  # name of the package to import TYPE_REGISTER_FUNCTION
-TYPE_REGISTER_FUNCTION=<register_type> # name of the function that will called for type registration
->>>>>>> 0295e00c
 ```
 and answer the prompts. The scaffolder will generate the following files:
-Typically, your cwd should look like this:
 
 ```text
 ├── .env
 ├── docker-compose.yml
 ├── docker
 ├── mappings
-<<<<<<< HEAD
 ├── package.json
 └── schema.graphql
-=======
-│   ├── index.ts
-└── schema.json
->>>>>>> 0295e00c
 ```
 
 By defualt the scaffolder generates mappings and a schema describing Kusama Treasury proposals.
@@ -102,7 +64,6 @@
 
 In order to run them, a Postges database should be up and running and accept connections. The credentials should be provided in `.env` file. By default, the scaffolder generates a database service  `docker-compose.yml` with the credentials provided. Run 
 
-<<<<<<< HEAD
 ```bash
 $ yarn db:start
 $ yarn db:bootstrap
@@ -114,17 +75,12 @@
 
 ```bash
 $ yarn indexer:start
-=======
-```text
-$ cli codegen
->>>>>>> 0295e00c
 ```
 
 ```bash
 $ yarn server:start:dev
 ```
 
-<<<<<<< HEAD
 ### Generate Graphql Server and Block Indexer
 
 Hydra Cli creates a folder named `generated` and puts everthing inside it.
@@ -137,16 +93,10 @@
 
 ```bash
 $ yarn server:start:dev
-=======
-```text
-$ cd generated/graphql-server
-$ yarn start:dev
->>>>>>> 0295e00c
 ```
 
 Start block indexer:
 
-<<<<<<< HEAD
 ```bash
 $ yarn indexer:start
 ```
@@ -190,12 +140,4 @@
 
 ## Examples
 
-Check out [sample projects](https://github.com/dzhelezov/joystream/tree/qnode_dzlzv_publish/query-node/examples) for inspiration!
-=======
-```text
-$ cd generated/indexer
-$ yarn start
-```
-
-Looking for an existing example check out: [joystream-query-node](../../joystream-query-node.md)
->>>>>>> 0295e00c
+Check out [sample projects](https://github.com/Joystream/joystream/tree/query_node/query-node/examples) for inspiration!