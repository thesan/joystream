--- conflicted
+++ resolved
@@ -74,31 +74,19 @@
     return this._api.rpc.chain.subscribeNewHeads(v);
   }
 
-<<<<<<< HEAD
-  async getBlockHash(blockNumber?: BlockNumber | Uint8Array | number | string) {
+  async getBlockHash(blockNumber?: BlockNumber | Uint8Array | number | string): Promise<Hash> {
     debug(`Fetching block hash: BlockNumber: ${blockNumber}`)
     return this._api.rpc.chain.getBlockHash(blockNumber);
   }
 
-  async getBlock(hash: Hash | Uint8Array | string) {
+  async getBlock(hash: Hash | Uint8Array | string): Promise<SignedBlock> {
     debug(`Fething block: BlockHash: ${hash}`)
-=======
-  getBlockHash(blockNumber?: BlockNumber | Uint8Array | number | string): Promise<Hash> {
-    return this._api.rpc.chain.getBlockHash(blockNumber);
-  }
-
-  async getBlock(hash: Hash | Uint8Array | string): Promise<SignedBlock> {
->>>>>>> 0295e00c
     const api = await this.ensureMeta(hash);
     return api.rpc.chain.getBlock(hash);
   }
 
-<<<<<<< HEAD
-  async eventsAt(hash: Hash | Uint8Array | string) {
+  async eventsAt(hash: Hash | Uint8Array | string): Promise<EventRecord[] & Codec> {
     debug(`Fething events. BlockHash:  ${hash}`)
-=======
-  async eventsAt(hash: Hash | Uint8Array | string): Promise<EventRecord[] & Codec> {
->>>>>>> 0295e00c
     const api = await this.ensureMeta(hash);
     return api.query.system.events.at(hash);
   }
