// @ts-check

import { getRepository, getConnection } from 'typeorm';
import * as BN from 'bn.js';

import {
  QueryBlockProducer,
  QueryEventProcessingPack,
  QueryEventBlock,
  ISubstrateQueryService,
  SavedEntityEvent,
  makeDatabaseManager,
  QueryEvent,
} from '.';

import Debug from 'debug';

const debug = Debug('index-builder:indexer');

export default class IndexBuilder {
  private _producer: QueryBlockProducer;

  private _processing_pack!: QueryEventProcessingPack;

  private lastProcessedEvent!: SavedEntityEvent;

  private constructor(producer: QueryBlockProducer, processing_pack: QueryEventProcessingPack) {
    this._producer = producer;
    this._processing_pack = processing_pack;
  }

  static create(service: ISubstrateQueryService, processing_pack: QueryEventProcessingPack): IndexBuilder {
    const producer = new QueryBlockProducer(service);

    return new IndexBuilder(producer, processing_pack);
  }

  async start(atBlock?: BN): Promise<void> {
    // check state

    // STORE THIS SOMEWHERE
    //this._producer.on('QueryEventBlock', (query_event_block: QueryEventBlock) => {
    //  this._onQueryEventBlock(query_event_block);
    //});

    debug('Spawned worker.');

    if (atBlock) {
      debug(`Got block height hint: ${atBlock.toString()}`);
    }
    
    const lastProcessedEvent = await getRepository(SavedEntityEvent).findOne({ where: { id: 1 } });

    if (lastProcessedEvent) {
      debug(`Found the most recent processed event at block ${lastProcessedEvent.blockNumber.toString()}`);
    }

    if (atBlock && lastProcessedEvent) {
      debug(
        `WARNING! Existing processed history detected on the database!
        Last processed block is ${lastProcessedEvent.blockNumber.toString()}. The indexer 
        will continue from block ${lastProcessedEvent.blockNumber.toString()} and ignore the block height hints.`
      );
    }

    if (lastProcessedEvent) {
      this.lastProcessedEvent = lastProcessedEvent;
      await this._producer.start(this.lastProcessedEvent.blockNumber, this.lastProcessedEvent.index);
    } else {
      // Setup worker
      await this._producer.start(atBlock);
    }

    for await (const eventBlock of this._producer.blocks()) {
      try {
        await this._onQueryEventBlock(eventBlock);
      } catch (e) {
        throw new Error(e);
      }
      debug(`Successfully processed block ${eventBlock.block_number.toString()}`)
    }

    debug('Started worker.');
  }

  async stop(): Promise<void> { 
    return new Promise<void>((resolve) => {
      debug('Index builder has been stopped (NOOP)');
      resolve();
    });
  }

<<<<<<< HEAD
    asyncForEach(query_event_block.query_events, async (query_event: QueryEvent) => {
      if (!this._processing_pack[query_event.event_name]) {
        debug(`Unrecognized: ` + query_event.event_name);
=======
  async _onQueryEventBlock(query_event_block: QueryEventBlock): Promise<void> {
    debug(`Yay, block producer at height: #${query_event_block.block_number.toString()}`);
>>>>>>> af810875

    await asyncForEach(query_event_block.query_events, async (query_event: QueryEvent, i: number) => {
      
      debug(`Processing event ${query_event.event_name}, index: ${i}`)
      query_event.log(0, debug);
  

      const queryRunner = getConnection().createQueryRunner();
      try {
        // establish real database connection
        await queryRunner.connect();
        await queryRunner.startTransaction();

<<<<<<< HEAD
          // Call event handler
          await this._processing_pack[query_event.event_name](makeDatabaseManager(queryRunner.manager), query_event);

          // Update last processed event
          await SavedEntityEvent.update(query_event, queryRunner.manager);

          await queryRunner.commitTransaction();
        } catch (error) {
          debug(`There are errors. Rolling back the transaction. Reason: ${error.message}`);

          // Since we have errors lets rollback changes we made
          await queryRunner.rollbackTransaction();
          throw new Error(error);
        } finally {
          // Query runner needs to be released manually.
          await queryRunner.release();
=======
        // Call event handler
        if (this._processing_pack[query_event.event_method]) {
          debug(`Recognized: ` + query_event.event_name);
          await this._processing_pack[query_event.event_method](makeDatabaseManager(queryRunner.manager), query_event);
        } else {
          debug(`No mapping for  ${query_event.event_name}, skipping`);
>>>>>>> af810875
        }
        // Update last processed event
        await SavedEntityEvent.update(query_event, queryRunner.manager);

        await queryRunner.commitTransaction();
      } catch (error) {
        debug(`There are errors. Rolling back the transaction. Reason: ${JSON.stringify(error, null, 2)}`);

        // Since we have errors lets rollback changes we made
        await queryRunner.rollbackTransaction();
        throw new Error(error);
      } finally {
        // Query runner needs to be released manually.
        await queryRunner.release();
      }
      
    });
  }
}

async function asyncForEach<T>(array: Array<T>, callback: (o: T, i: number, a: Array<T>) => Promise<void>): Promise<void> {
  for (let index = 0; index < array.length; index++) {
    await callback(array[index], index, array);
  }
}<|MERGE_RESOLUTION|>--- conflicted
+++ resolved
@@ -90,20 +90,13 @@
     });
   }
 
-<<<<<<< HEAD
-    asyncForEach(query_event_block.query_events, async (query_event: QueryEvent) => {
-      if (!this._processing_pack[query_event.event_name]) {
-        debug(`Unrecognized: ` + query_event.event_name);
-=======
   async _onQueryEventBlock(query_event_block: QueryEventBlock): Promise<void> {
     debug(`Yay, block producer at height: #${query_event_block.block_number.toString()}`);
->>>>>>> af810875
 
     await asyncForEach(query_event_block.query_events, async (query_event: QueryEvent, i: number) => {
       
       debug(`Processing event ${query_event.event_name}, index: ${i}`)
       query_event.log(0, debug);
-  
 
       const queryRunner = getConnection().createQueryRunner();
       try {
@@ -111,31 +104,12 @@
         await queryRunner.connect();
         await queryRunner.startTransaction();
 
-<<<<<<< HEAD
-          // Call event handler
+        // Call event handler
+        if (this._processing_pack[query_event.event_name]) {
+          debug(`Recognized: ` + query_event.event_name);
           await this._processing_pack[query_event.event_name](makeDatabaseManager(queryRunner.manager), query_event);
-
-          // Update last processed event
-          await SavedEntityEvent.update(query_event, queryRunner.manager);
-
-          await queryRunner.commitTransaction();
-        } catch (error) {
-          debug(`There are errors. Rolling back the transaction. Reason: ${error.message}`);
-
-          // Since we have errors lets rollback changes we made
-          await queryRunner.rollbackTransaction();
-          throw new Error(error);
-        } finally {
-          // Query runner needs to be released manually.
-          await queryRunner.release();
-=======
-        // Call event handler
-        if (this._processing_pack[query_event.event_method]) {
-          debug(`Recognized: ` + query_event.event_name);
-          await this._processing_pack[query_event.event_method](makeDatabaseManager(queryRunner.manager), query_event);
         } else {
           debug(`No mapping for  ${query_event.event_name}, skipping`);
->>>>>>> af810875
         }
         // Update last processed event
         await SavedEntityEvent.update(query_event, queryRunner.manager);
