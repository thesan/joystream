--- conflicted
+++ resolved
@@ -8,22 +8,6 @@
 . ../.env
 set +a
 
-<<<<<<< HEAD
-if [ "${PERSIST}" != true ]
-then
-  function cleanup() {
-      # Show tail end of logs for the processor and indexer containers to
-      # see any possible errors
-      (echo "\n\n## Processor Logs ##" && docker logs joystream_processor_1 --tail 50) || :
-      (echo "\n\n## Indexer Logs ##" && docker logs joystream_indexer_1 --tail 50) || :
-      (echo "\n\n## Indexer API Gateway Logs ##" && docker logs joystream_hydra-indexer-gateway_1 --tail 50) || :
-      (echo "\n\n## Graphql Server Logs ##" && docker logs joystream_graphql-server_1 --tail 50) || :
-      docker-compose down -v
-  }
-
-  trap cleanup EXIT
-fi
-=======
 export JOYSTREAM_NODE_TAG=${JOYSTREAM_NODE_TAG:=$(../scripts/runtime-code-shasum.sh)}
 
 function cleanup() {
@@ -37,7 +21,6 @@
 }
 
 trap cleanup EXIT
->>>>>>> 1fb60006
 
 # Clean start
 docker-compose down -v
