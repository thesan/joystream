version: '3.0'
description: Joystream query-node manifest file for Olympia
repository: https://github.com/Joystream/joystream
hydraVersion: "3"
dataSource:
  kind: substrate
  chain: joystream
entities:
  - generated/graphql-server/dist/src/modules/**/*.model.js
typegen:
  metadata:
    source: ../chain-metadata.json
  events:
    # Membership
    - members.MembershipBought
    - members.MemberProfileUpdated
    - members.MemberAccountsUpdated
    - members.MemberVerificationStatusUpdated
    - members.InvitesTransferred
    - members.MemberInvited
    - members.StakingAccountAdded
    - members.StakingAccountConfirmed
    - members.StakingAccountRemoved
    - members.InitialInvitationCountUpdated
    - members.MembershipPriceUpdated
    - members.ReferralCutUpdated
    - members.InitialInvitationBalanceUpdated
    - members.LeaderInvitationQuotaUpdated
    # Working groups - use Storage Working Group as a reference group (all groups emit the same events)
    - storageWorkingGroup.OpeningAdded
    - storageWorkingGroup.AppliedOnOpening
    - storageWorkingGroup.OpeningFilled
    - storageWorkingGroup.LeaderSet
    - storageWorkingGroup.WorkerRoleAccountUpdated
    - storageWorkingGroup.LeaderUnset
    - storageWorkingGroup.WorkerStartedLeaving
    - storageWorkingGroup.WorkerExited
    - storageWorkingGroup.TerminatedWorker
    - storageWorkingGroup.TerminatedLeader
    - storageWorkingGroup.StakeSlashed
    - storageWorkingGroup.StakeDecreased
    - storageWorkingGroup.StakeIncreased
    - storageWorkingGroup.ApplicationWithdrawn
    - storageWorkingGroup.OpeningCanceled
    - storageWorkingGroup.BudgetSet
    - storageWorkingGroup.WorkerRewardAccountUpdated
    - storageWorkingGroup.WorkerRewardAmountUpdated
    - storageWorkingGroup.StatusTextChanged
    - storageWorkingGroup.BudgetSpending
    - storageWorkingGroup.RewardPaid
    - storageWorkingGroup.NewMissedRewardLevelReached
    # Proposals
    - proposalsCodex.ProposalCreated
    - proposalsEngine.ProposalStatusUpdated
    - proposalsEngine.ProposalDecisionMade
    - proposalsEngine.ProposalExecuted
    - proposalsEngine.Voted
    - proposalsEngine.ProposalCancelled
    # Proposals discussion
    - proposalsDiscussion.ThreadCreated
    - proposalsDiscussion.PostCreated
    - proposalsDiscussion.PostUpdated
    - proposalsDiscussion.ThreadModeChanged
    - proposalsDiscussion.PostDeleted
    # Forum
    - forum.CategoryCreated
    - forum.CategoryArchivalStatusUpdated
    - forum.CategoryDeleted
    - forum.ThreadCreated
    - forum.ThreadModerated
    - forum.ThreadMetadataUpdated
    - forum.ThreadDeleted
    - forum.ThreadMoved
    - forum.VoteOnPoll
    - forum.PostAdded
    - forum.PostModerated
    - forum.PostDeleted
    - forum.PostTextUpdated
    - forum.PostReacted
    - forum.CategoryStickyThreadUpdate
    - forum.CategoryMembershipOfModeratorUpdated
    # Content directory
    - content.CuratorGroupCreated
    - content.CuratorGroupStatusSet
    - content.CuratorAdded
    - content.CuratorRemoved
    - content.ChannelCreated
    - content.ChannelUpdated
    - content.ChannelAssetsRemoved
    - content.ChannelCensorshipStatusUpdated
    - content.ChannelCategoryCreated
    - content.ChannelCategoryUpdated
    - content.ChannelCategoryDeleted
    - content.VideoCategoryCreated
    - content.VideoCategoryUpdated
    - content.VideoCategoryDeleted
    - content.VideoCreated
    - content.VideoUpdated
    - content.VideoDeleted
    - content.VideoCensorshipStatusUpdated
    - content.FeaturedVideosSet
    - content.ChannelDeleted
    # Storage
    - storage.StorageBucketCreated
    - storage.StorageBucketInvitationAccepted
    - storage.StorageBucketsUpdatedForBag
    - storage.DataObjectsUploaded
    - storage.StorageOperatorMetadataSet
    - storage.StorageBucketVoucherLimitsSet
    - storage.PendingDataObjectsAccepted
    - storage.StorageBucketInvitationCancelled
    - storage.StorageBucketOperatorInvited
    - storage.StorageBucketOperatorRemoved
    - storage.UploadingBlockStatusUpdated
    - storage.DataObjectPerMegabyteFeeUpdated
    - storage.StorageBucketsPerBagLimitUpdated
    - storage.StorageBucketsVoucherMaxLimitsUpdated
    - storage.DataObjectsMoved
    - storage.DataObjectsDeleted
    - storage.StorageBucketStatusUpdated
    - storage.UpdateBlacklist
    - storage.DynamicBagDeleted
    - storage.DynamicBagCreated
    - storage.VoucherChanged
    - storage.StorageBucketDeleted
    - storage.DistributionBucketFamilyCreated
    - storage.DistributionBucketFamilyDeleted
    - storage.DistributionBucketCreated
    - storage.DistributionBucketStatusUpdated
    - storage.DistributionBucketDeleted
    - storage.DistributionBucketsUpdatedForBag
    - storage.DistributionBucketsPerBagLimitUpdated
    - storage.DistributionBucketModeUpdated
    - storage.DistributionBucketOperatorInvited
    - storage.DistributionBucketInvitationCancelled
    - storage.DistributionBucketInvitationAccepted
    - storage.DistributionBucketMetadataSet
    - storage.DistributionBucketOperatorRemoved
    - storage.DistributionBucketFamilyMetadataSet
    # Not required:
    # - storage.NumberOfStorageBucketsInDynamicBagCreationPolicyUpdated
    # - storage.FamiliesInDynamicBagCreationPolicyUpdated

    # Council
    - council.AnnouncingPeriodStarted
    - council.NotEnoughCandidates
    - council.VotingPeriodStarted
    - council.NewCandidate
    - council.NewCouncilElected
    - council.NewCouncilNotElected
    - council.CandidacyStakeRelease
    - council.CandidacyWithdraw
    - council.CandidacyNoteSet
    - council.RewardPayment
    - council.BudgetBalanceSet
    - council.BudgetRefill
    - council.BudgetRefillPlanned
    - council.BudgetIncrementUpdated
    - council.CouncilorRewardUpdated
    - council.RequestFunded
    # Referendum
    - referendum.ReferendumStarted
    - referendum.ReferendumStartedForcefully
    - referendum.RevealingStageStarted
    - referendum.ReferendumFinished
    - referendum.VoteCast
    - referendum.VoteRevealed
    - referendum.StakeReleased
    # Bounty
    - bounty.BountyCreated
    - bounty.BountyCanceled
    - bounty.BountyVetoed
    - bounty.BountyFunded
    - bounty.BountyMaxFundingReached
    - bounty.BountyFundingWithdrawal
    - bounty.BountyCreatorCherryWithdrawal
    - bounty.BountyRemoved
    - bounty.WorkEntryAnnounced
    - bounty.WorkEntryWithdrawn
    - bounty.WorkEntrySlashed
    - bounty.WorkSubmitted
    - bounty.OracleJudgmentSubmitted
    - bounty.WorkEntrantFundsWithdrawn
    # content NFTs
    - content.AuctionStarted
    - content.NftIssued
    - content.AuctionBidMade
    - content.AuctionBidCanceled
    - content.AuctionCanceled
    - content.EnglishAuctionCompleted
    - content.BidMadeCompletingAuction
    - content.OpenAuctionBidAccepted
    - content.OfferStarted
    - content.OfferAccepted
    - content.OfferCanceled
    - content.NftSellOrderMade
    - content.NftBought
    - content.BuyNowCanceled

  calls:
    # Proposals discussion
    - proposalsDiscussion.addPost
  outDir: ./mappings/generated/types
  customTypes:
    lib: '@joystream/types/augment/all/types'
    typedefsLoc: '../types/augment/all/defs.json'
mappings:
  # js module that exports the handler functions
  mappingsModule: mappings/lib/src
  # additinal libraries the processor loads
  # typically it is a module with event and extrinsic types generated by hydra-typegen
  imports:
    - mappings/lib/generated/types
  eventHandlers:
    # Membership module
    - event: members.MembershipBought
      handler: members_MembershipBought
    - event: members.MemberProfileUpdated
      handler: members_MemberProfileUpdated
    - event: members.MemberAccountsUpdated
      handler: members_MemberAccountsUpdated
    - event: members.MemberVerificationStatusUpdated
      handler: members_MemberVerificationStatusUpdated
    - event: members.InvitesTransferred
      handler: members_InvitesTransferred
    - event: members.MemberInvited
      handler: members_MemberInvited
    - event: members.StakingAccountAdded
      handler: members_StakingAccountAdded
    - event: members.StakingAccountConfirmed
      handler: members_StakingAccountConfirmed
    - event: members.StakingAccountRemoved
      handler: members_StakingAccountRemoved
    - event: members.InitialInvitationCountUpdated
      handler: members_InitialInvitationCountUpdated
    - event: members.MembershipPriceUpdated
      handler: members_MembershipPriceUpdated
    - event: members.ReferralCutUpdated
      handler: members_ReferralCutUpdated
    - event: members.InitialInvitationBalanceUpdated
      handler: members_InitialInvitationBalanceUpdated
    - event: members.LeaderInvitationQuotaUpdated
      handler: members_LeaderInvitationQuotaUpdated
    # Storage working group
    - event: storageWorkingGroup.OpeningAdded
      handler: workingGroups_OpeningAdded
    - event: storageWorkingGroup.AppliedOnOpening
      handler: workingGroups_AppliedOnOpening
    - event: storageWorkingGroup.OpeningFilled
      handler: workingGroups_OpeningFilled
    - event: storageWorkingGroup.LeaderSet
      handler: workingGroups_LeaderSet
    - event: storageWorkingGroup.WorkerRoleAccountUpdated
      handler: workingGroups_WorkerRoleAccountUpdated
    - event: storageWorkingGroup.LeaderUnset
      handler: workingGroups_LeaderUnset
    - event: storageWorkingGroup.WorkerExited
      handler: workingGroups_WorkerExited
    - event: storageWorkingGroup.TerminatedWorker
      handler: workingGroups_TerminatedWorker
    - event: storageWorkingGroup.TerminatedLeader
      handler: workingGroups_TerminatedLeader
    - event: storageWorkingGroup.StakeSlashed
      handler: workingGroups_StakeSlashed
    - event: storageWorkingGroup.StakeDecreased
      handler: workingGroups_StakeDecreased
    - event: storageWorkingGroup.StakeIncreased
      handler: workingGroups_StakeIncreased
    - event: storageWorkingGroup.ApplicationWithdrawn
      handler: workingGroups_ApplicationWithdrawn
    - event: storageWorkingGroup.OpeningCanceled
      handler: workingGroups_OpeningCanceled
    - event: storageWorkingGroup.BudgetSet
      handler: workingGroups_BudgetSet
    - event: storageWorkingGroup.WorkerRewardAccountUpdated
      handler: workingGroups_WorkerRewardAccountUpdated
    - event: storageWorkingGroup.WorkerRewardAmountUpdated
      handler: workingGroups_WorkerRewardAmountUpdated
    - event: storageWorkingGroup.StatusTextChanged
      handler: workingGroups_StatusTextChanged
    - event: storageWorkingGroup.BudgetSpending
      handler: workingGroups_BudgetSpending
    - event: storageWorkingGroup.RewardPaid
      handler: workingGroups_RewardPaid
    - event: storageWorkingGroup.NewMissedRewardLevelReached
      handler: workingGroups_NewMissedRewardLevelReached
    - event: storageWorkingGroup.WorkerStartedLeaving
      handler: workingGroups_WorkerStartedLeaving
    # Forum working group
    - event: forumWorkingGroup.OpeningAdded
      handler: workingGroups_OpeningAdded
    - event: forumWorkingGroup.AppliedOnOpening
      handler: workingGroups_AppliedOnOpening
    - event: forumWorkingGroup.OpeningFilled
      handler: workingGroups_OpeningFilled
    - event: forumWorkingGroup.LeaderSet
      handler: workingGroups_LeaderSet
    - event: forumWorkingGroup.WorkerRoleAccountUpdated
      handler: workingGroups_WorkerRoleAccountUpdated
    - event: forumWorkingGroup.LeaderUnset
      handler: workingGroups_LeaderUnset
    - event: forumWorkingGroup.WorkerExited
      handler: workingGroups_WorkerExited
    - event: forumWorkingGroup.TerminatedWorker
      handler: workingGroups_TerminatedWorker
    - event: forumWorkingGroup.TerminatedLeader
      handler: workingGroups_TerminatedLeader
    - event: forumWorkingGroup.StakeSlashed
      handler: workingGroups_StakeSlashed
    - event: forumWorkingGroup.StakeDecreased
      handler: workingGroups_StakeDecreased
    - event: forumWorkingGroup.StakeIncreased
      handler: workingGroups_StakeIncreased
    - event: forumWorkingGroup.ApplicationWithdrawn
      handler: workingGroups_ApplicationWithdrawn
    - event: forumWorkingGroup.OpeningCanceled
      handler: workingGroups_OpeningCanceled
    - event: forumWorkingGroup.BudgetSet
      handler: workingGroups_BudgetSet
    - event: forumWorkingGroup.WorkerRewardAccountUpdated
      handler: workingGroups_WorkerRewardAccountUpdated
    - event: forumWorkingGroup.WorkerRewardAmountUpdated
      handler: workingGroups_WorkerRewardAmountUpdated
    - event: forumWorkingGroup.StatusTextChanged
      handler: workingGroups_StatusTextChanged
    - event: forumWorkingGroup.BudgetSpending
      handler: workingGroups_BudgetSpending
    - event: forumWorkingGroup.RewardPaid
      handler: workingGroups_RewardPaid
    - event: forumWorkingGroup.NewMissedRewardLevelReached
      handler: workingGroups_NewMissedRewardLevelReached
    - event: forumWorkingGroup.WorkerStartedLeaving
      handler: workingGroups_WorkerStartedLeaving
    # Membership working group
    - event: membershipWorkingGroup.OpeningAdded
      handler: workingGroups_OpeningAdded
    - event: membershipWorkingGroup.AppliedOnOpening
      handler: workingGroups_AppliedOnOpening
    - event: membershipWorkingGroup.OpeningFilled
      handler: workingGroups_OpeningFilled
    - event: membershipWorkingGroup.LeaderSet
      handler: workingGroups_LeaderSet
    - event: membershipWorkingGroup.WorkerRoleAccountUpdated
      handler: workingGroups_WorkerRoleAccountUpdated
    - event: membershipWorkingGroup.LeaderUnset
      handler: workingGroups_LeaderUnset
    - event: membershipWorkingGroup.WorkerExited
      handler: workingGroups_WorkerExited
    - event: membershipWorkingGroup.TerminatedWorker
      handler: workingGroups_TerminatedWorker
    - event: membershipWorkingGroup.TerminatedLeader
      handler: workingGroups_TerminatedLeader
    - event: membershipWorkingGroup.StakeSlashed
      handler: workingGroups_StakeSlashed
    - event: membershipWorkingGroup.StakeDecreased
      handler: workingGroups_StakeDecreased
    - event: membershipWorkingGroup.StakeIncreased
      handler: workingGroups_StakeIncreased
    - event: membershipWorkingGroup.ApplicationWithdrawn
      handler: workingGroups_ApplicationWithdrawn
    - event: membershipWorkingGroup.OpeningCanceled
      handler: workingGroups_OpeningCanceled
    - event: membershipWorkingGroup.BudgetSet
      handler: workingGroups_BudgetSet
    - event: membershipWorkingGroup.WorkerRewardAccountUpdated
      handler: workingGroups_WorkerRewardAccountUpdated
    - event: membershipWorkingGroup.WorkerRewardAmountUpdated
      handler: workingGroups_WorkerRewardAmountUpdated
    - event: membershipWorkingGroup.StatusTextChanged
      handler: workingGroups_StatusTextChanged
    - event: membershipWorkingGroup.BudgetSpending
      handler: workingGroups_BudgetSpending
    - event: membershipWorkingGroup.RewardPaid
      handler: workingGroups_RewardPaid
    - event: membershipWorkingGroup.NewMissedRewardLevelReached
      handler: workingGroups_NewMissedRewardLevelReached
    - event: membershipWorkingGroup.WorkerStartedLeaving
      handler: workingGroups_WorkerStartedLeaving
    # Content directory working group
    - event: contentWorkingGroup.OpeningAdded
      handler: workingGroups_OpeningAdded
    - event: contentWorkingGroup.AppliedOnOpening
      handler: workingGroups_AppliedOnOpening
    - event: contentWorkingGroup.OpeningFilled
      handler: workingGroups_OpeningFilled
    - event: contentWorkingGroup.LeaderSet
      handler: workingGroups_LeaderSet
    - event: contentWorkingGroup.WorkerRoleAccountUpdated
      handler: workingGroups_WorkerRoleAccountUpdated
    - event: contentWorkingGroup.LeaderUnset
      handler: workingGroups_LeaderUnset
    - event: contentWorkingGroup.WorkerExited
      handler: workingGroups_WorkerExited
    - event: contentWorkingGroup.TerminatedWorker
      handler: workingGroups_TerminatedWorker
    - event: contentWorkingGroup.TerminatedLeader
      handler: workingGroups_TerminatedLeader
    - event: contentWorkingGroup.StakeSlashed
      handler: workingGroups_StakeSlashed
    - event: contentWorkingGroup.StakeDecreased
      handler: workingGroups_StakeDecreased
    - event: contentWorkingGroup.StakeIncreased
      handler: workingGroups_StakeIncreased
    - event: contentWorkingGroup.ApplicationWithdrawn
      handler: workingGroups_ApplicationWithdrawn
    - event: contentWorkingGroup.OpeningCanceled
      handler: workingGroups_OpeningCanceled
    - event: contentWorkingGroup.BudgetSet
      handler: workingGroups_BudgetSet
    - event: contentWorkingGroup.WorkerRewardAccountUpdated
      handler: workingGroups_WorkerRewardAccountUpdated
    - event: contentWorkingGroup.WorkerRewardAmountUpdated
      handler: workingGroups_WorkerRewardAmountUpdated
    - event: contentWorkingGroup.StatusTextChanged
      handler: workingGroups_StatusTextChanged
    - event: contentWorkingGroup.BudgetSpending
      handler: workingGroups_BudgetSpending
    - event: contentWorkingGroup.RewardPaid
      handler: workingGroups_RewardPaid
    - event: contentWorkingGroup.NewMissedRewardLevelReached
      handler: workingGroups_NewMissedRewardLevelReached
    - event: contentWorkingGroup.WorkerStartedLeaving
      handler: workingGroups_WorkerStartedLeaving
    # Operations working group alpha
    - event: operationsWorkingGroupAlpha.OpeningAdded
      handler: workingGroups_OpeningAdded
    - event: operationsWorkingGroupAlpha.AppliedOnOpening
      handler: workingGroups_AppliedOnOpening
    - event: operationsWorkingGroupAlpha.OpeningFilled
      handler: workingGroups_OpeningFilled
    - event: operationsWorkingGroupAlpha.LeaderSet
      handler: workingGroups_LeaderSet
    - event: operationsWorkingGroupAlpha.WorkerRoleAccountUpdated
      handler: workingGroups_WorkerRoleAccountUpdated
    - event: operationsWorkingGroupAlpha.LeaderUnset
      handler: workingGroups_LeaderUnset
    - event: operationsWorkingGroupAlpha.WorkerExited
      handler: workingGroups_WorkerExited
    - event: operationsWorkingGroupAlpha.TerminatedWorker
      handler: workingGroups_TerminatedWorker
    - event: operationsWorkingGroupAlpha.TerminatedLeader
      handler: workingGroups_TerminatedLeader
    - event: operationsWorkingGroupAlpha.StakeSlashed
      handler: workingGroups_StakeSlashed
    - event: operationsWorkingGroupAlpha.StakeDecreased
      handler: workingGroups_StakeDecreased
    - event: operationsWorkingGroupAlpha.StakeIncreased
      handler: workingGroups_StakeIncreased
    - event: operationsWorkingGroupAlpha.ApplicationWithdrawn
      handler: workingGroups_ApplicationWithdrawn
    - event: operationsWorkingGroupAlpha.OpeningCanceled
      handler: workingGroups_OpeningCanceled
    - event: operationsWorkingGroupAlpha.BudgetSet
      handler: workingGroups_BudgetSet
    - event: operationsWorkingGroupAlpha.WorkerRewardAccountUpdated
      handler: workingGroups_WorkerRewardAccountUpdated
    - event: operationsWorkingGroupAlpha.WorkerRewardAmountUpdated
      handler: workingGroups_WorkerRewardAmountUpdated
    - event: operationsWorkingGroupAlpha.StatusTextChanged
      handler: workingGroups_StatusTextChanged
    - event: operationsWorkingGroupAlpha.BudgetSpending
      handler: workingGroups_BudgetSpending
    - event: operationsWorkingGroupAlpha.RewardPaid
      handler: workingGroups_RewardPaid
    - event: operationsWorkingGroupAlpha.NewMissedRewardLevelReached
      handler: workingGroups_NewMissedRewardLevelReached
    - event: operationsWorkingGroupAlpha.WorkerStartedLeaving
      handler: workingGroups_WorkerStartedLeaving
    # Operations working group beta
    - event: operationsWorkingGroupBeta.OpeningAdded
      handler: workingGroups_OpeningAdded
    - event: operationsWorkingGroupBeta.AppliedOnOpening
      handler: workingGroups_AppliedOnOpening
    - event: operationsWorkingGroupBeta.OpeningFilled
      handler: workingGroups_OpeningFilled
    - event: operationsWorkingGroupBeta.LeaderSet
      handler: workingGroups_LeaderSet
    - event: operationsWorkingGroupBeta.WorkerRoleAccountUpdated
      handler: workingGroups_WorkerRoleAccountUpdated
    - event: operationsWorkingGroupBeta.LeaderUnset
      handler: workingGroups_LeaderUnset
    - event: operationsWorkingGroupBeta.WorkerExited
      handler: workingGroups_WorkerExited
    - event: operationsWorkingGroupBeta.TerminatedWorker
      handler: workingGroups_TerminatedWorker
    - event: operationsWorkingGroupBeta.TerminatedLeader
      handler: workingGroups_TerminatedLeader
    - event: operationsWorkingGroupBeta.StakeSlashed
      handler: workingGroups_StakeSlashed
    - event: operationsWorkingGroupBeta.StakeDecreased
      handler: workingGroups_StakeDecreased
    - event: operationsWorkingGroupBeta.StakeIncreased
      handler: workingGroups_StakeIncreased
    - event: operationsWorkingGroupBeta.ApplicationWithdrawn
      handler: workingGroups_ApplicationWithdrawn
    - event: operationsWorkingGroupBeta.OpeningCanceled
      handler: workingGroups_OpeningCanceled
    - event: operationsWorkingGroupBeta.BudgetSet
      handler: workingGroups_BudgetSet
    - event: operationsWorkingGroupBeta.WorkerRewardAccountUpdated
      handler: workingGroups_WorkerRewardAccountUpdated
    - event: operationsWorkingGroupBeta.WorkerRewardAmountUpdated
      handler: workingGroups_WorkerRewardAmountUpdated
    - event: operationsWorkingGroupBeta.StatusTextChanged
      handler: workingGroups_StatusTextChanged
    - event: operationsWorkingGroupBeta.BudgetSpending
      handler: workingGroups_BudgetSpending
    - event: operationsWorkingGroupBeta.RewardPaid
      handler: workingGroups_RewardPaid
    - event: operationsWorkingGroupBeta.NewMissedRewardLevelReached
      handler: workingGroups_NewMissedRewardLevelReached
    - event: operationsWorkingGroupBeta.WorkerStartedLeaving
      handler: workingGroups_WorkerStartedLeaving
    # Operations working group gamma
    - event: operationsWorkingGroupGamma.OpeningAdded
      handler: workingGroups_OpeningAdded
    - event: operationsWorkingGroupGamma.AppliedOnOpening
      handler: workingGroups_AppliedOnOpening
    - event: operationsWorkingGroupGamma.OpeningFilled
      handler: workingGroups_OpeningFilled
    - event: operationsWorkingGroupGamma.LeaderSet
      handler: workingGroups_LeaderSet
    - event: operationsWorkingGroupGamma.WorkerRoleAccountUpdated
      handler: workingGroups_WorkerRoleAccountUpdated
    - event: operationsWorkingGroupGamma.LeaderUnset
      handler: workingGroups_LeaderUnset
    - event: operationsWorkingGroupGamma.WorkerExited
      handler: workingGroups_WorkerExited
    - event: operationsWorkingGroupGamma.TerminatedWorker
      handler: workingGroups_TerminatedWorker
    - event: operationsWorkingGroupGamma.TerminatedLeader
      handler: workingGroups_TerminatedLeader
    - event: operationsWorkingGroupGamma.StakeSlashed
      handler: workingGroups_StakeSlashed
    - event: operationsWorkingGroupGamma.StakeDecreased
      handler: workingGroups_StakeDecreased
    - event: operationsWorkingGroupGamma.StakeIncreased
      handler: workingGroups_StakeIncreased
    - event: operationsWorkingGroupGamma.ApplicationWithdrawn
      handler: workingGroups_ApplicationWithdrawn
    - event: operationsWorkingGroupGamma.OpeningCanceled
      handler: workingGroups_OpeningCanceled
    - event: operationsWorkingGroupGamma.BudgetSet
      handler: workingGroups_BudgetSet
    - event: operationsWorkingGroupGamma.WorkerRewardAccountUpdated
      handler: workingGroups_WorkerRewardAccountUpdated
    - event: operationsWorkingGroupGamma.WorkerRewardAmountUpdated
      handler: workingGroups_WorkerRewardAmountUpdated
    - event: operationsWorkingGroupGamma.StatusTextChanged
      handler: workingGroups_StatusTextChanged
    - event: operationsWorkingGroupGamma.BudgetSpending
      handler: workingGroups_BudgetSpending
    - event: operationsWorkingGroupGamma.RewardPaid
      handler: workingGroups_RewardPaid
    - event: operationsWorkingGroupGamma.NewMissedRewardLevelReached
      handler: workingGroups_NewMissedRewardLevelReached
    - event: operationsWorkingGroupGamma.WorkerStartedLeaving
      handler: workingGroups_WorkerStartedLeaving
    # Distribution working group
    - event: distributionWorkingGroup.OpeningAdded
      handler: workingGroups_OpeningAdded
    - event: distributionWorkingGroup.AppliedOnOpening
      handler: workingGroups_AppliedOnOpening
    - event: distributionWorkingGroup.OpeningFilled
      handler: workingGroups_OpeningFilled
    - event: distributionWorkingGroup.LeaderSet
      handler: workingGroups_LeaderSet
    - event: distributionWorkingGroup.WorkerRoleAccountUpdated
      handler: workingGroups_WorkerRoleAccountUpdated
    - event: distributionWorkingGroup.LeaderUnset
      handler: workingGroups_LeaderUnset
    - event: distributionWorkingGroup.WorkerExited
      handler: workingGroups_WorkerExited
    - event: distributionWorkingGroup.TerminatedWorker
      handler: workingGroups_TerminatedWorker
    - event: distributionWorkingGroup.TerminatedLeader
      handler: workingGroups_TerminatedLeader
    - event: distributionWorkingGroup.StakeSlashed
      handler: workingGroups_StakeSlashed
    - event: distributionWorkingGroup.StakeDecreased
      handler: workingGroups_StakeDecreased
    - event: distributionWorkingGroup.StakeIncreased
      handler: workingGroups_StakeIncreased
    - event: distributionWorkingGroup.ApplicationWithdrawn
      handler: workingGroups_ApplicationWithdrawn
    - event: distributionWorkingGroup.OpeningCanceled
      handler: workingGroups_OpeningCanceled
    - event: distributionWorkingGroup.BudgetSet
      handler: workingGroups_BudgetSet
    - event: distributionWorkingGroup.WorkerRewardAccountUpdated
      handler: workingGroups_WorkerRewardAccountUpdated
    - event: distributionWorkingGroup.WorkerRewardAmountUpdated
      handler: workingGroups_WorkerRewardAmountUpdated
    - event: distributionWorkingGroup.StatusTextChanged
      handler: workingGroups_StatusTextChanged
    - event: distributionWorkingGroup.BudgetSpending
      handler: workingGroups_BudgetSpending
    - event: distributionWorkingGroup.RewardPaid
      handler: workingGroups_RewardPaid
    - event: distributionWorkingGroup.NewMissedRewardLevelReached
      handler: workingGroups_NewMissedRewardLevelReached
    - event: distributionWorkingGroup.WorkerStartedLeaving
      handler: workingGroups_WorkerStartedLeaving
    # Gateway working group
    - event: gatewayWorkingGroup.OpeningAdded
      handler: workingGroups_OpeningAdded
    - event: gatewayWorkingGroup.AppliedOnOpening
      handler: workingGroups_AppliedOnOpening
    - event: gatewayWorkingGroup.OpeningFilled
      handler: workingGroups_OpeningFilled
    - event: gatewayWorkingGroup.LeaderSet
      handler: workingGroups_LeaderSet
    - event: gatewayWorkingGroup.WorkerRoleAccountUpdated
      handler: workingGroups_WorkerRoleAccountUpdated
    - event: gatewayWorkingGroup.LeaderUnset
      handler: workingGroups_LeaderUnset
    - event: gatewayWorkingGroup.WorkerExited
      handler: workingGroups_WorkerExited
    - event: gatewayWorkingGroup.TerminatedWorker
      handler: workingGroups_TerminatedWorker
    - event: gatewayWorkingGroup.TerminatedLeader
      handler: workingGroups_TerminatedLeader
    - event: gatewayWorkingGroup.StakeSlashed
      handler: workingGroups_StakeSlashed
    - event: gatewayWorkingGroup.StakeDecreased
      handler: workingGroups_StakeDecreased
    - event: gatewayWorkingGroup.StakeIncreased
      handler: workingGroups_StakeIncreased
    - event: gatewayWorkingGroup.ApplicationWithdrawn
      handler: workingGroups_ApplicationWithdrawn
    - event: gatewayWorkingGroup.OpeningCanceled
      handler: workingGroups_OpeningCanceled
    - event: gatewayWorkingGroup.BudgetSet
      handler: workingGroups_BudgetSet
    - event: gatewayWorkingGroup.WorkerRewardAccountUpdated
      handler: workingGroups_WorkerRewardAccountUpdated
    - event: gatewayWorkingGroup.WorkerRewardAmountUpdated
      handler: workingGroups_WorkerRewardAmountUpdated
    - event: gatewayWorkingGroup.StatusTextChanged
      handler: workingGroups_StatusTextChanged
    - event: gatewayWorkingGroup.BudgetSpending
      handler: workingGroups_BudgetSpending
    - event: gatewayWorkingGroup.RewardPaid
      handler: workingGroups_RewardPaid
    - event: gatewayWorkingGroup.NewMissedRewardLevelReached
      handler: workingGroups_NewMissedRewardLevelReached
    - event: gatewayWorkingGroup.WorkerStartedLeaving
      handler: workingGroups_WorkerStartedLeaving
    # Proposals
    - event: proposalsCodex.ProposalCreated
      handler: proposalsCodex_ProposalCreated
    - event: proposalsEngine.ProposalStatusUpdated
      handler: proposalsEngine_ProposalStatusUpdated
    - event: proposalsEngine.ProposalDecisionMade
      handler: proposalsEngine_ProposalDecisionMade
    - event: proposalsEngine.ProposalExecuted
      handler: proposalsEngine_ProposalExecuted
    - event: proposalsEngine.Voted
      handler: proposalsEngine_Voted
    - event: proposalsEngine.ProposalCancelled
      handler: proposalsEngine_ProposalCancelled
    # Proposals discussion
    - event: proposalsDiscussion.ThreadCreated
      handler: proposalsDiscussion_ThreadCreated
    - event: proposalsDiscussion.PostCreated
      handler: proposalsDiscussion_PostCreated
    - event: proposalsDiscussion.PostUpdated
      handler: proposalsDiscussion_PostUpdated
    - event: proposalsDiscussion.ThreadModeChanged
      handler: proposalsDiscussion_ThreadModeChanged
    - event: proposalsDiscussion.PostDeleted
      handler: proposalsDiscussion_PostDeleted
    # Forum
    - event: forum.CategoryCreated
      handler: forum_CategoryCreated
    - event: forum.CategoryArchivalStatusUpdated
      handler: forum_CategoryArchivalStatusUpdated
    - event: forum.CategoryDeleted
      handler: forum_CategoryDeleted
    - event: forum.ThreadCreated
      handler: forum_ThreadCreated
    - event: forum.ThreadModerated
      handler: forum_ThreadModerated
    - event: forum.ThreadMetadataUpdated
      handler: forum_ThreadMetadataUpdated
    - event: forum.ThreadDeleted
      handler: forum_ThreadDeleted
    - event: forum.ThreadMoved
      handler: forum_ThreadMoved
    - event: forum.PostAdded
      handler: forum_PostAdded
    - event: forum.PostModerated
      handler: forum_PostModerated
    - event: forum.PostDeleted
      handler: forum_PostDeleted
    - event: forum.PostTextUpdated
      handler: forum_PostTextUpdated
    - event: forum.PostReacted
      handler: forum_PostReacted
    - event: forum.VoteOnPoll
      handler: forum_VoteOnPoll
    - event: forum.CategoryStickyThreadUpdate
      handler: forum_CategoryStickyThreadUpdate
    - event: forum.CategoryMembershipOfModeratorUpdated
      handler: forum_CategoryMembershipOfModeratorUpdated
    # Content directory
    - event: content.CuratorGroupCreated
      handler: content_CuratorGroupCreated
    - event: content.CuratorGroupStatusSet
      handler: content_CuratorGroupStatusSet
    - event: content.CuratorAdded
      handler: content_CuratorAdded
    - event: content.CuratorRemoved
      handler: content_CuratorRemoved
    - event: content.ChannelCreated
      handler: content_ChannelCreated
    - event: content.ChannelUpdated
      handler: content_ChannelUpdated
    - event: content.ChannelAssetsRemoved
      handler: content_ChannelAssetsRemoved
    - event: content.ChannelCensorshipStatusUpdated
      handler: content_ChannelCensorshipStatusUpdated
    - event: content.ChannelCategoryCreated
      handler: content_ChannelCategoryCreated
    - event: content.ChannelCategoryUpdated
      handler: content_ChannelCategoryUpdated
    - event: content.ChannelCategoryDeleted
      handler: content_ChannelCategoryDeleted
    - event: content.VideoCategoryCreated
      handler: content_VideoCategoryCreated
    - event: content.VideoCategoryUpdated
      handler: content_VideoCategoryUpdated
    - event: content.VideoCategoryDeleted
      handler: content_VideoCategoryDeleted
    - event: content.VideoCreated
      handler: content_VideoCreated
    - event: content.VideoUpdated
      handler: content_VideoUpdated
    - event: content.VideoDeleted
      handler: content_VideoDeleted
    - event: content.VideoCensorshipStatusUpdated
      handler: content_VideoCensorshipStatusUpdated
    - event: content.FeaturedVideosSet
      handler: content_FeaturedVideosSet
    - event: content.ChannelDeleted
      handler: content_ChannelDeleted

    # content NFTs
    - event: content.AuctionStarted
      handler: contentNft_AuctionStarted
    - event: content.NftIssued
      handler: contentNft_NftIssued
    - event: content.AuctionBidMade
      handler: contentNft_AuctionBidMade
    - event: content.AuctionBidCanceled
      handler: contentNft_AuctionBidCanceled
    - event: content.AuctionCanceled
      handler: contentNft_AuctionCanceled
    - event: content.EnglishAuctionCompleted
      handler: contentNft_EnglishAuctionCompleted
    - event: content.BidMadeCompletingAuction
      handler: contentNft_BidMadeCompletingAuction
    - event: content.OpenAuctionBidAccepted
      handler: contentNft_OpenAuctionBidAccepted
    - event: content.OfferStarted
      handler: contentNft_OfferStarted
    - event: content.OfferAccepted
      handler: contentNft_OfferAccepted
    - event: content.OfferCanceled
      handler: contentNft_OfferCanceled
    - event: content.NftSellOrderMade
      handler: contentNft_NftSellOrderMade
    - event: content.NftBought
      handler: contentNft_NftBought
    - event: content.BuyNowCanceled
      handler: contentNft_BuyNowCanceled

    # storage v2
    - event: storage.StorageBucketCreated
      handler: storage_StorageBucketCreated
    - event: storage.StorageBucketInvitationAccepted
      handler: storage_StorageBucketInvitationAccepted
    - event: storage.StorageBucketsUpdatedForBag
      handler: storage_StorageBucketsUpdatedForBag
    - event: storage.DataObjectsUploaded
      handler: storage_DataObjectsUploaded
    - event: storage.StorageOperatorMetadataSet
      handler: storage_StorageOperatorMetadataSet
    - event: storage.StorageBucketVoucherLimitsSet
      handler: storage_StorageBucketVoucherLimitsSet
    - event: storage.PendingDataObjectsAccepted
      handler: storage_PendingDataObjectsAccepted
    - event: storage.StorageBucketInvitationCancelled
      handler: storage_StorageBucketInvitationCancelled
    - event: storage.StorageBucketOperatorInvited
      handler: storage_StorageBucketOperatorInvited
    - event: storage.StorageBucketOperatorRemoved
      handler: storage_StorageBucketOperatorRemoved
    - event: storage.UploadingBlockStatusUpdated
      handler: storage_UploadingBlockStatusUpdated
    - event: storage.DataObjectPerMegabyteFeeUpdated
      handler: storage_DataObjectPerMegabyteFeeUpdated
    - event: storage.StorageBucketsPerBagLimitUpdated
      handler: storage_StorageBucketsPerBagLimitUpdated
    - event: storage.StorageBucketsVoucherMaxLimitsUpdated
      handler: storage_StorageBucketsVoucherMaxLimitsUpdated
    - event: storage.DataObjectsMoved
      handler: storage_DataObjectsMoved
    - event: storage.DataObjectsDeleted
      handler: storage_DataObjectsDeleted
    - event: storage.StorageBucketStatusUpdated
      handler: storage_StorageBucketStatusUpdated
    - event: storage.UpdateBlacklist
      handler: storage_UpdateBlacklist
    - event: storage.DynamicBagDeleted
      handler: storage_DynamicBagDeleted
    - event: storage.DynamicBagCreated
      handler: storage_DynamicBagCreated
    - event: storage.VoucherChanged
      handler: storage_VoucherChanged
    - event: storage.StorageBucketDeleted
      handler: storage_StorageBucketDeleted
    - event: storage.DistributionBucketFamilyCreated
      handler: storage_DistributionBucketFamilyCreated
    - event: storage.DistributionBucketFamilyDeleted
      handler: storage_DistributionBucketFamilyDeleted
    - event: storage.DistributionBucketCreated
      handler: storage_DistributionBucketCreated
    - event: storage.DistributionBucketStatusUpdated
      handler: storage_DistributionBucketStatusUpdated
    - event: storage.DistributionBucketDeleted
      handler: storage_DistributionBucketDeleted
    - event: storage.DistributionBucketsUpdatedForBag
      handler: storage_DistributionBucketsUpdatedForBag
    - event: storage.DistributionBucketsPerBagLimitUpdated
      handler: storage_DistributionBucketsPerBagLimitUpdated
    - event: storage.DistributionBucketModeUpdated
      handler: storage_DistributionBucketModeUpdated
    - event: storage.DistributionBucketOperatorInvited
      handler: storage_DistributionBucketOperatorInvited
    - event: storage.DistributionBucketInvitationCancelled
      handler: storage_DistributionBucketInvitationCancelled
    - event: storage.DistributionBucketInvitationAccepted
      handler: storage_DistributionBucketInvitationAccepted
    - event: storage.DistributionBucketMetadataSet
      handler: storage_DistributionBucketMetadataSet
    - event: storage.DistributionBucketOperatorRemoved
      handler: storage_DistributionBucketOperatorRemoved
    - event: storage.DistributionBucketFamilyMetadataSet
      handler: storage_DistributionBucketFamilyMetadataSet

    # Council
    - event: council.AnnouncingPeriodStarted
      handler: council_AnnouncingPeriodStarted
    - event: council.NotEnoughCandidates
      handler: council_NotEnoughCandidates
    - event: council.VotingPeriodStarted
      handler: council_VotingPeriodStarted
    - event: council.NewCandidate
      handler: council_NewCandidate
    - event: council.NewCouncilElected
      handler: council_NewCouncilElected
    - event: council.NewCouncilNotElected
      handler: council_NewCouncilNotElected
    - event: council.CandidacyStakeRelease
      handler: council_CandidacyStakeRelease
    - event: council.CandidacyWithdraw
      handler: council_CandidacyWithdraw
    - event: council.CandidacyNoteSet
      handler: council_CandidacyNoteSet
    - event: council.RewardPayment
      handler: council_RewardPayment
    - event: council.BudgetBalanceSet
      handler: council_BudgetBalanceSet
    - event: council.BudgetRefill
      handler: council_BudgetRefill
    - event: council.BudgetRefillPlanned
      handler: council_BudgetRefillPlanned
    - event: council.BudgetIncrementUpdated
      handler: council_BudgetIncrementUpdated
    - event: council.CouncilorRewardUpdated
      handler: council_CouncilorRewardUpdated
    - event: council.RequestFunded
      handler: council_RequestFunded
    # Referendum
    - event: referendum.ReferendumStarted
      handler: referendum_ReferendumStarted
    - event: referendum.ReferendumStartedForcefully
      handler: referendum_ReferendumStartedForcefully
    - event: referendum.RevealingStageStarted
      handler: referendum_RevealingStageStarted
    - event: referendum.ReferendumFinished
      handler: referendum_ReferendumFinished
    - event: referendum.VoteCast
      handler: referendum_VoteCast
    - event: referendum.VoteRevealed
      handler: referendum_VoteRevealed
    - event: referendum.StakeReleased
      handler: referendum_StakeReleased
<<<<<<< HEAD
    # Bounty
    - event: bounty.BountyCreated
      handler: bounty_BountyCreated
    - event: bounty.BountyCanceled
      handler: bounty_BountyCanceled
    - event: bounty.BountyVetoed
      handler: bounty_BountyVetoed
    - event: bounty.BountyFunded
      handler: bounty_BountyFunded
    - event: bounty.BountyMaxFundingReached
      handler: bounty_BountyMaxFundingReached
    - event: bounty.BountyFundingWithdrawal
      handler: bounty_BountyFundingWithdrawal
    - event: bounty.BountyCreatorCherryWithdrawal
      handler: bounty_BountyCreatorCherryWithdrawal
    - event: bounty.BountyRemoved
      handler: bounty_BountyRemoved
    - event: bounty.WorkEntryAnnounced
      handler: bounty_WorkEntryAnnounced
    - event: bounty.WorkEntryWithdrawn
      handler: bounty_WorkEntryWithdrawn
    - event: bounty.WorkEntrySlashed
      handler: bounty_WorkEntrySlashed
    - event: bounty.WorkSubmitted
      handler: bounty_WorkSubmitted
    - event: bounty.OracleJudgmentSubmitted
      handler: bounty_OracleJudgmentSubmitted
    - event: bounty.WorkEntrantFundsWithdrawn
      handler: bounty_WorkEntrantFundsWithdrawn
=======
    # ExtrinsicSuccess event handler - we're using an empty handler just for the purpose of triggering
    # preBlock/postBlock hooks for each block (instead of "catching-up" after some event/tx recognized by processor is fired)
    # ExtrinsicSuccess is emitted at least once per block due to timestamp.set extrinsic
    - event: system.ExtrinsicSuccess
      handler: system_ExtrinsicSuccess
>>>>>>> 71a36dec
  extrinsicHandlers:
    # infer defaults here
    #- extrinsic: Balances.Transfer
    #- extrinsic: Sudo.batchCall
    #  handler: handleSudoCall(DatabaseManager,SubstrateEvent)
  preBlockHooks:
    - handler: bootstrapData
      filter:
        height: "[0,0]" # will be executed only at genesis
  postBlockHooks:
    - handler: runScheduler<|MERGE_RESOLUTION|>--- conflicted
+++ resolved
@@ -897,7 +897,6 @@
       handler: referendum_VoteRevealed
     - event: referendum.StakeReleased
       handler: referendum_StakeReleased
-<<<<<<< HEAD
     # Bounty
     - event: bounty.BountyCreated
       handler: bounty_BountyCreated
@@ -927,13 +926,11 @@
       handler: bounty_OracleJudgmentSubmitted
     - event: bounty.WorkEntrantFundsWithdrawn
       handler: bounty_WorkEntrantFundsWithdrawn
-=======
     # ExtrinsicSuccess event handler - we're using an empty handler just for the purpose of triggering
     # preBlock/postBlock hooks for each block (instead of "catching-up" after some event/tx recognized by processor is fired)
     # ExtrinsicSuccess is emitted at least once per block due to timestamp.set extrinsic
     - event: system.ExtrinsicSuccess
       handler: system_ExtrinsicSuccess
->>>>>>> 71a36dec
   extrinsicHandlers:
     # infer defaults here
     #- extrinsic: Balances.Transfer
