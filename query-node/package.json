{
  "name": "query-node-root",
<<<<<<< HEAD
  "version": "1.8.0",
=======
  "version": "1.8.1",
>>>>>>> 7a11e14b
  "description": "GraphQL server and mappings. Generated with ♥ by Hydra-CLI",
  "scripts": {
    "build": "./build.sh",
    "start": "./start.sh",
    "kill": "./kill.sh",
    "rebuild": "yarn db:drop && yarn clean:query-node && yarn codegen:query-node && yarn db:prepare && yarn db:migrate",
    "lint": "yarn workspace query-node-mappings lint",
    "checks": "yarn workspace query-node-mappings checks",
    "clean": "rm -rf ./generated",
    "clean:query-node": "rm -rf ./generated/graphql-server",
    "processor:start": "DEBUG=${DEBUG} hydra-processor run -e generated/graphql-server/.env",
    "query-node:build": "yarn workspace query-node build",
    "query-node:start:dev": "yarn workspace query-node start:dev",
    "query-node:start:prod": "yarn workspace query-node start:prod",
    "query-node:start:prod:pm2": "yarn workspace query-node start:prod:pm2",
    "query-node:start:prod:with-instrumentation": "yarn workspace query-node start:prod:with-instrumentation",
    "query-node:configure": "yarn workspace query-node config:dev",
    "db:up": "yarn docker:db:up",
    "db:create": "yarn workspace query-node db:create",
    "db:drop": "yarn workspace query-node db:drop",
    "db:prepare": "yarn workspace query-node db:create && yarn workspace query-node db:sync",
    "db:reset": "yarn db:drop && yarn db:prepare && yarn db:migrate",
    "db:schema:migrate": "yarn workspace query-node db:migrate",
    "db:processor:migrate": "hydra-processor migrate --env ../.env",
    "db:migrate": "yarn db:schema:migrate && yarn db:processor:migrate",
    "db:bootstrap": "yarn db:create && yarn db:prepare && yarn db:migrate",
    "bootstrap": "yarn codegen && yarn db:drop && yarn db:bootstrap",
    "hydra-cli": "./codegen/node_modules/.bin/hydra-cli",
    "hydra-typegen": "./codegen/node_modules/.bin/hydra-typegen",
    "codegen": "yarn hydra-cli codegen --schema ../../schemas/",
    "codegen:noinstall": "yarn codegen --no-install",
    "typegen": "rm -rf ./mappings/generated && yarn hydra-typegen typegen manifest.yml --debug",
    "mappings:build": "yarn workspace query-node-mappings build",
    "format": "prettier ./ --write"
  },
  "author": "",
  "license": "ISC",
  "dependencies": {
    "@joystream/hydra-processor": "5.0.0-alpha.7",
    "@types/bn.js": "^5.1.0",
    "bn.js": "^5.2.1",
    "pm2": "^5.3.0",
    "tslib": "^2.0.0"
  },
  "volta": {
    "extends": "../package.json"
  },
  "devDependencies": {
    "node-gyp": "^9.4.0"
  }
}<|MERGE_RESOLUTION|>--- conflicted
+++ resolved
@@ -1,10 +1,6 @@
 {
   "name": "query-node-root",
-<<<<<<< HEAD
-  "version": "1.8.0",
-=======
   "version": "1.8.1",
->>>>>>> 7a11e14b
   "description": "GraphQL server and mappings. Generated with ♥ by Hydra-CLI",
   "scripts": {
     "build": "./build.sh",
