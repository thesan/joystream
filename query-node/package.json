{
  "name": "query-node-root",
<<<<<<< HEAD
  "version": "1.2.0",
=======
  "version": "1.0.0",
>>>>>>> 9f1d734c
  "description": "GraphQL server and mappings. Generated with ♥ by Hydra-CLI",
  "scripts": {
    "build": "./build.sh",
    "start": "./start.sh",
    "kill": "./kill.sh",
    "rebuild": "yarn db:drop && yarn clean:query-node && yarn codegen:query-node && yarn db:prepare && yarn db:migrate",
    "lint": "yarn workspace query-node-mappings lint",
    "checks": "yarn workspace query-node-mappings checks",
    "clean": "rm -rf ./generated",
    "clean:query-node": "rm -rf ./generated/graphql-server",
    "processor:start": "DEBUG=${DEBUG} hydra-processor run -e generated/graphql-server/.env",
    "query-node:build": "yarn workspace query-node build",
    "query-node:start:dev": "yarn workspace query-node start:dev",
    "query-node:start:prod": "yarn workspace query-node start:prod",
    "query-node:configure": "yarn workspace query-node config:dev",
    "db:up": "yarn docker:db:up",
    "db:create": "yarn workspace query-node db:create",
    "db:drop": "yarn workspace query-node db:drop",
    "db:prepare": "yarn workspace query-node db:create && yarn workspace query-node db:sync",
    "db:reset": "yarn db:drop && yarn db:prepare && yarn db:migrate",
    "db:schema:migrate": "yarn workspace query-node db:migrate",
    "db:processor:migrate": "hydra-processor migrate --env ../.env",
    "db:migrate": "yarn db:schema:migrate && yarn db:processor:migrate",
    "db:bootstrap": "yarn db:create && yarn db:prepare && yarn db:migrate",
    "bootstrap": "yarn codegen && yarn db:drop && yarn db:bootstrap",
    "hydra-cli": "./codegen/node_modules/.bin/hydra-cli",
    "hydra-typegen": "./codegen/node_modules/.bin/hydra-typegen",
    "codegen": "yarn hydra-cli codegen --schema ../../schemas/",
    "codegen:noinstall": "yarn codegen --no-install",
    "typegen": "rm -rf ./mappings/generated && yarn hydra-typegen typegen manifest.yml --debug",
    "mappings:build": "yarn workspace query-node-mappings build",
    "format": "prettier ./ --write"
  },
  "author": "",
  "license": "ISC",
  "dependencies": {
    "@joystream/hydra-processor": "4.0.0-alpha.11",
    "@types/bn.js": "^5.1.0",
    "bn.js": "^5.2.1",
    "tslib": "^2.0.0"
  },
  "volta": {
    "extends": "../package.json"
  }
}<|MERGE_RESOLUTION|>--- conflicted
+++ resolved
@@ -1,10 +1,6 @@
 {
   "name": "query-node-root",
-<<<<<<< HEAD
   "version": "1.2.0",
-=======
-  "version": "1.0.0",
->>>>>>> 9f1d734c
   "description": "GraphQL server and mappings. Generated with ♥ by Hydra-CLI",
   "scripts": {
     "build": "./build.sh",
