# TODO: add runtime ids to entities (`id: ID!`) where it's needed and possible

# TODO: move `ContentActor*` to `content.graphql` after schema/mappings are finished
#       keep it here for easier reviews
type ContentActorCurator @variant {
  "Type needs to have at least one non-relation entity. This value is not used."
  dummy: Int

  curator: Curator!
}

type ContentActorMember @variant {
  "Type needs to have at least one non-relation entity. This value is not used."
  dummy: Int

  member: Membership!
}

type ContentActorLead @variant {
  "Type needs to have at least one non-relation entity. This value is not used."
  dummy: Int
}

type ContentActorCollaborator @variant {
  "Type needs to have at least one non-relation entity. This value is not used."
  dummy: Int

  member: Membership!
}

union ContentActor = ContentActorCurator | ContentActorMember | ContentActorLead | ContentActorCollaborator

type CuratorGroup @entity {
  "Runtime identifier"
  id: ID!

  "Is group active or not"
  isActive: Boolean!

  "Curators belonging to this group"
  curators: [Curator!]! @derivedFrom(field: "curatorGroups")

  "Channels curated by this group"
  channels: [Channel!]! @derivedFrom(field: "ownerCuratorGroup")
}

type Curator @entity {
  "Runtime identifier"
  id: ID!

  "Type needs to have at least one non-relation entity. This value is not used."
  dummy: Int

  curatorGroups: [CuratorGroup!]!
}

"Represents NFT details"
type OwnedNft
  @entity { # NFT in name can't be UPPERCASE because it causes codegen errors
  "NFT's video"
  video: Video! @derivedFrom(field: "nft")

  "Auctions done for this NFT"
  auctions: [Auction!]! @derivedFrom(field: "nft")

  "Member owning the NFT."
  ownerMember: Membership

  "NFT's metadata"
  metadata: String!

  "NFT transactional status"
  transactionalStatus: TransactionalStatus!

  "History of transacional status changes"
  transactionalStatusUpdates: [TransactionalStatusUpdate!]! @derivedFrom(field: "nft")

  "Creator royalty"
  creatorRoyalty: Float

<<<<<<< HEAD
  "Owner curator group"
  ownerCuratorGroup: CuratorGroup

  "Is NFT owned by channel"
  isOwnedByChannel: Boolean!
=======
  "NFT creator's channel"
  creatorChannel: Channel!
>>>>>>> da27c814
}

type TransactionalStatusUpdate @entity {
  "Video NFT details"
  nft: OwnedNft!

  "NFT transactional status"
  transactionalStatus: TransactionalStatus!

  "Block number at which change happened"
  changedAt: Int!
}

"NFT transactional state"
union TransactionalStatus =
    TransactionalStatusIdle
  | TransactionalStatusInitiatedOfferToMember
  | TransactionalStatusAuction
  | TransactionalStatusBuyNow

"Represents TransactionalStatus Idle"
type TransactionalStatusIdle @variant {
  "Type needs to have at least one non-relation entity. This value is not used."
  dummy: Int
}

"Represents TransactionalStatus InitiatedOfferToMember"
type TransactionalStatusInitiatedOfferToMember @variant {
  "Member identifier"
  memberId: Int!

  "Whether member should pay to accept offer (optional)"
  price: BigInt
}

"Represents TransactionalStatus Auction"
type TransactionalStatusAuction @variant {
  "Type needs to have at least one non-relation entity. This value is not used."
  dummy: Int

  "Auction"
  auction: Auction!
}

"Represents TransactionalStatus BuyNow"
type TransactionalStatusBuyNow @variant {
  price: BigInt!
}

"Represents various action types"
union AuctionType = AuctionTypeEnglish | AuctionTypeOpen

"Represents English auction details"
type AuctionTypeEnglish @variant {
  "English auction duration"
  duration: Int!

  "Auction extension time"
  extensionPeriod: Int
}

"Represents Open auction details"
type AuctionTypeOpen @variant {
  "Auction bid lock duration"
  bidLockingTime: Int!
}

"Represents NFT auction"
type Auction @entity {
  "Auctioned NFT"
  nft: OwnedNft!

  "Member starting NFT auction. If not set channel owner started auction"
  initialOwner: Membership

  "Member that won this auction"
  winningMember: Membership

  "Auction starting price"
  startingPrice: BigInt!

  "Whether auction can be completed instantly"
  buyNowPrice: BigInt

  # TODO: maybe there is a need to distinguish regular auction completion from buy now

  "The type of auction"
  auctionType: AuctionType!

  "Minimal step between auction bids"
  minimalBidStep: BigInt!

  "Auction last bid (if exists)"
  lastBid: Bid

  bids: [Bid!]! @derivedFrom(field: "auction")

  "Block when auction starts"
  startsAtBlock: Int!

  "Block when auction ended"
  endedAtBlock: Int

  "Block when auction is supposed to end"
  plannedEndAtBlock: Int

  "Is auction canceled"
  isCanceled: Boolean!

  "Is auction completed"
  isCompleted: Boolean!

  "Auction participants whitelist"
  whitelistedMembers: [Membership!]! @derivedFrom(field: "whitelistedInAuctions")
}

"Represents bid in NFT auction"
type Bid @entity {
  "NFT's auction"
  auction: Auction!

  "Bidder membership"
  bidder: Membership!

  # TODO: probably remove that
  #"Bidder account, used to pay for NFT"
  #bidderAccount: String!

  "Amount bidded"
  amount: BigInt!

  "Sign for canceled bid"
  isCanceled: Boolean!

  "Block in which the bid was placed"
  createdInBlock: Int!
}

# TODO entity for (cancelable) offers; will be needed to see history of offers<|MERGE_RESOLUTION|>--- conflicted
+++ resolved
@@ -78,16 +78,14 @@
   "Creator royalty"
   creatorRoyalty: Float
 
-<<<<<<< HEAD
   "Owner curator group"
   ownerCuratorGroup: CuratorGroup
 
   "Is NFT owned by channel"
   isOwnedByChannel: Boolean!
-=======
+  
   "NFT creator's channel"
   creatorChannel: Channel!
->>>>>>> da27c814
 }
 
 type TransactionalStatusUpdate @entity {
