import 'graphql-import-node'; // Needed so you can import *.graphql files 

import { makeBindingClass, Options } from 'graphql-binding'
import { GraphQLResolveInfo, GraphQLSchema } from 'graphql'
import { IResolvers } from 'graphql-tools/dist/Interfaces'
import * as schema from  './schema.graphql'

export interface Query {
    curatorGroups: <T = Array<CuratorGroup>>(args: { offset?: Int | null, limit?: Int | null, where?: CuratorGroupWhereInput | null, orderBy?: Array<CuratorGroupOrderByInput> | null }, info?: GraphQLResolveInfo | string, options?: Options) => Promise<T> ,
    curatorGroupByUniqueInput: <T = CuratorGroup | null>(args: { where: CuratorGroupWhereUniqueInput }, info?: GraphQLResolveInfo | string, options?: Options) => Promise<T | null> ,
    curatorGroupsConnection: <T = CuratorGroupConnection>(args: { first?: Int | null, after?: String | null, last?: Int | null, before?: String | null, where?: CuratorGroupWhereInput | null, orderBy?: CuratorGroupOrderByInput | null }, info?: GraphQLResolveInfo | string, options?: Options) => Promise<T> ,
    dataObjects: <T = Array<DataObject>>(args: { offset?: Int | null, limit?: Int | null, where?: DataObjectWhereInput | null, orderBy?: Array<DataObjectOrderByInput> | null }, info?: GraphQLResolveInfo | string, options?: Options) => Promise<T> ,
    dataObjectByUniqueInput: <T = DataObject | null>(args: { where: DataObjectWhereUniqueInput }, info?: GraphQLResolveInfo | string, options?: Options) => Promise<T | null> ,
    dataObjectsConnection: <T = DataObjectConnection>(args: { first?: Int | null, after?: String | null, last?: Int | null, before?: String | null, where?: DataObjectWhereInput | null, orderBy?: DataObjectOrderByInput | null }, info?: GraphQLResolveInfo | string, options?: Options) => Promise<T> ,
<<<<<<< HEAD
    channelCategories: <T = Array<ChannelCategory>>(args: { offset?: Int | null, limit?: Int | null, where?: ChannelCategoryWhereInput | null, orderBy?: ChannelCategoryOrderByInput | null }, info?: GraphQLResolveInfo | string, options?: Options) => Promise<T> ,
=======
    channelCategories: <T = Array<ChannelCategory>>(args: { offset?: Int | null, limit?: Int | null, where?: ChannelCategoryWhereInput | null, orderBy?: Array<ChannelCategoryOrderByInput> | null }, info?: GraphQLResolveInfo | string, options?: Options) => Promise<T> ,
>>>>>>> fba1161c
    channelCategoryByUniqueInput: <T = ChannelCategory | null>(args: { where: ChannelCategoryWhereUniqueInput }, info?: GraphQLResolveInfo | string, options?: Options) => Promise<T | null> ,
    channelCategoriesConnection: <T = ChannelCategoryConnection>(args: { first?: Int | null, after?: String | null, last?: Int | null, before?: String | null, where?: ChannelCategoryWhereInput | null, orderBy?: ChannelCategoryOrderByInput | null }, info?: GraphQLResolveInfo | string, options?: Options) => Promise<T> ,
    channels: <T = Array<Channel>>(args: { offset?: Int | null, limit?: Int | null, where?: ChannelWhereInput | null, orderBy?: Array<ChannelOrderByInput> | null }, info?: GraphQLResolveInfo | string, options?: Options) => Promise<T> ,
    channelByUniqueInput: <T = Channel | null>(args: { where: ChannelWhereUniqueInput }, info?: GraphQLResolveInfo | string, options?: Options) => Promise<T | null> ,
    channelsConnection: <T = ChannelConnection>(args: { first?: Int | null, after?: String | null, last?: Int | null, before?: String | null, where?: ChannelWhereInput | null, orderBy?: ChannelOrderByInput | null }, info?: GraphQLResolveInfo | string, options?: Options) => Promise<T> ,
    languages: <T = Array<Language>>(args: { offset?: Int | null, limit?: Int | null, where?: LanguageWhereInput | null, orderBy?: Array<LanguageOrderByInput> | null }, info?: GraphQLResolveInfo | string, options?: Options) => Promise<T> ,
    languageByUniqueInput: <T = Language | null>(args: { where: LanguageWhereUniqueInput }, info?: GraphQLResolveInfo | string, options?: Options) => Promise<T | null> ,
    languagesConnection: <T = LanguageConnection>(args: { first?: Int | null, after?: String | null, last?: Int | null, before?: String | null, where?: LanguageWhereInput | null, orderBy?: LanguageOrderByInput | null }, info?: GraphQLResolveInfo | string, options?: Options) => Promise<T> ,
    licenses: <T = Array<License>>(args: { offset?: Int | null, limit?: Int | null, where?: LicenseWhereInput | null, orderBy?: Array<LicenseOrderByInput> | null }, info?: GraphQLResolveInfo | string, options?: Options) => Promise<T> ,
    licenseByUniqueInput: <T = License | null>(args: { where: LicenseWhereUniqueInput }, info?: GraphQLResolveInfo | string, options?: Options) => Promise<T | null> ,
    licensesConnection: <T = LicenseConnection>(args: { first?: Int | null, after?: String | null, last?: Int | null, before?: String | null, where?: LicenseWhereInput | null, orderBy?: LicenseOrderByInput | null }, info?: GraphQLResolveInfo | string, options?: Options) => Promise<T> ,
    memberships: <T = Array<Membership>>(args: { offset?: Int | null, limit?: Int | null, where?: MembershipWhereInput | null, orderBy?: Array<MembershipOrderByInput> | null }, info?: GraphQLResolveInfo | string, options?: Options) => Promise<T> ,
    membershipByUniqueInput: <T = Membership | null>(args: { where: MembershipWhereUniqueInput }, info?: GraphQLResolveInfo | string, options?: Options) => Promise<T | null> ,
    membershipsConnection: <T = MembershipConnection>(args: { first?: Int | null, after?: String | null, last?: Int | null, before?: String | null, where?: MembershipWhereInput | null, orderBy?: MembershipOrderByInput | null }, info?: GraphQLResolveInfo | string, options?: Options) => Promise<T> ,
    nextEntityIds: <T = Array<NextEntityId>>(args: { offset?: Int | null, limit?: Int | null, where?: NextEntityIdWhereInput | null, orderBy?: NextEntityIdOrderByInput | null }, info?: GraphQLResolveInfo | string, options?: Options) => Promise<T> ,
    nextEntityIdByUniqueInput: <T = NextEntityId | null>(args: { where: NextEntityIdWhereUniqueInput }, info?: GraphQLResolveInfo | string, options?: Options) => Promise<T | null> ,
    nextEntityIdsConnection: <T = NextEntityIdConnection>(args: { first?: Int | null, after?: String | null, last?: Int | null, before?: String | null, where?: NextEntityIdWhereInput | null, orderBy?: NextEntityIdOrderByInput | null }, info?: GraphQLResolveInfo | string, options?: Options) => Promise<T> ,
    channelCategoriesByName: <T = Array<ChannelCategoriesByNameFTSOutput>>(args: { whereChannelCategory?: ChannelCategoryWhereInput | null, skip?: Int | null, limit?: Int | null, text: String }, info?: GraphQLResolveInfo | string, options?: Options) => Promise<T> ,
    membersByHandle: <T = Array<MembersByHandleFTSOutput>>(args: { whereMembership?: MembershipWhereInput | null, skip?: Int | null, limit?: Int | null, text: String }, info?: GraphQLResolveInfo | string, options?: Options) => Promise<T> ,
    search: <T = Array<SearchFTSOutput>>(args: { whereVideo?: VideoWhereInput | null, whereChannel?: ChannelWhereInput | null, skip?: Int | null, limit?: Int | null, text: String }, info?: GraphQLResolveInfo | string, options?: Options) => Promise<T> ,
    videoCategoriesByName: <T = Array<VideoCategoriesByNameFTSOutput>>(args: { whereVideoCategory?: VideoCategoryWhereInput | null, skip?: Int | null, limit?: Int | null, text: String }, info?: GraphQLResolveInfo | string, options?: Options) => Promise<T> ,
    videoCategories: <T = Array<VideoCategory>>(args: { offset?: Int | null, limit?: Int | null, where?: VideoCategoryWhereInput | null, orderBy?: Array<VideoCategoryOrderByInput> | null }, info?: GraphQLResolveInfo | string, options?: Options) => Promise<T> ,
    videoCategoryByUniqueInput: <T = VideoCategory | null>(args: { where: VideoCategoryWhereUniqueInput }, info?: GraphQLResolveInfo | string, options?: Options) => Promise<T | null> ,
    videoCategoriesConnection: <T = VideoCategoryConnection>(args: { first?: Int | null, after?: String | null, last?: Int | null, before?: String | null, where?: VideoCategoryWhereInput | null, orderBy?: VideoCategoryOrderByInput | null }, info?: GraphQLResolveInfo | string, options?: Options) => Promise<T> ,
    videoMediaEncodings: <T = Array<VideoMediaEncoding>>(args: { offset?: Int | null, limit?: Int | null, where?: VideoMediaEncodingWhereInput | null, orderBy?: Array<VideoMediaEncodingOrderByInput> | null }, info?: GraphQLResolveInfo | string, options?: Options) => Promise<T> ,
    videoMediaEncodingByUniqueInput: <T = VideoMediaEncoding | null>(args: { where: VideoMediaEncodingWhereUniqueInput }, info?: GraphQLResolveInfo | string, options?: Options) => Promise<T | null> ,
    videoMediaEncodingsConnection: <T = VideoMediaEncodingConnection>(args: { first?: Int | null, after?: String | null, last?: Int | null, before?: String | null, where?: VideoMediaEncodingWhereInput | null, orderBy?: VideoMediaEncodingOrderByInput | null }, info?: GraphQLResolveInfo | string, options?: Options) => Promise<T> ,
    videoMediaMetadata: <T = Array<VideoMediaMetadata>>(args: { offset?: Int | null, limit?: Int | null, where?: VideoMediaMetadataWhereInput | null, orderBy?: Array<VideoMediaMetadataOrderByInput> | null }, info?: GraphQLResolveInfo | string, options?: Options) => Promise<T> ,
    videoMediaMetadataByUniqueInput: <T = VideoMediaMetadata | null>(args: { where: VideoMediaMetadataWhereUniqueInput }, info?: GraphQLResolveInfo | string, options?: Options) => Promise<T | null> ,
    videoMediaMetadataConnection: <T = VideoMediaMetadataConnection>(args: { first?: Int | null, after?: String | null, last?: Int | null, before?: String | null, where?: VideoMediaMetadataWhereInput | null, orderBy?: VideoMediaMetadataOrderByInput | null }, info?: GraphQLResolveInfo | string, options?: Options) => Promise<T> ,
    videos: <T = Array<Video>>(args: { offset?: Int | null, limit?: Int | null, where?: VideoWhereInput | null, orderBy?: Array<VideoOrderByInput> | null }, info?: GraphQLResolveInfo | string, options?: Options) => Promise<T> ,
    videoByUniqueInput: <T = Video | null>(args: { where: VideoWhereUniqueInput }, info?: GraphQLResolveInfo | string, options?: Options) => Promise<T | null> ,
    videosConnection: <T = VideoConnection>(args: { first?: Int | null, after?: String | null, last?: Int | null, before?: String | null, where?: VideoWhereInput | null, orderBy?: VideoOrderByInput | null }, info?: GraphQLResolveInfo | string, options?: Options) => Promise<T> ,
    workers: <T = Array<Worker>>(args: { offset?: Int | null, limit?: Int | null, where?: WorkerWhereInput | null, orderBy?: Array<WorkerOrderByInput> | null }, info?: GraphQLResolveInfo | string, options?: Options) => Promise<T> ,
    workerByUniqueInput: <T = Worker | null>(args: { where: WorkerWhereUniqueInput }, info?: GraphQLResolveInfo | string, options?: Options) => Promise<T | null> ,
    workersConnection: <T = WorkerConnection>(args: { first?: Int | null, after?: String | null, last?: Int | null, before?: String | null, where?: WorkerWhereInput | null, orderBy?: WorkerOrderByInput | null }, info?: GraphQLResolveInfo | string, options?: Options) => Promise<T> 
  }

export interface Mutation {}

export interface Subscription {
    stateSubscription: <T = ProcessorState>(args?: {}, info?: GraphQLResolveInfo | string, options?: Options) => Promise<AsyncIterator<T>> 
  }

export interface Binding {
  query: Query
  mutation: Mutation
  subscription: Subscription
  request: <T = any>(query: string, variables?: {[key: string]: any}) => Promise<T>
  delegate(operation: 'query' | 'mutation', fieldName: string, args: {
      [key: string]: any;
  }, infoOrQuery?: GraphQLResolveInfo | string, options?: Options): Promise<any>;
  delegateSubscription(fieldName: string, args?: {
      [key: string]: any;
  }, infoOrQuery?: GraphQLResolveInfo | string, options?: Options): Promise<AsyncIterator<any>>;
  getAbstractResolvers(filterSchema?: GraphQLSchema | string): IResolvers;
}

export interface BindingConstructor<T> {
  new(...args: any[]): T
}

export const Binding = makeBindingClass<BindingConstructor<Binding>>({ schema: schema as any })

/**
 * Types
*/

export type AssetAvailability =   'ACCEPTED' |
  'PENDING' |
  'INVALID'

export type CuratorGroupOrderByInput =   'createdAt_ASC' |
  'createdAt_DESC' |
  'updatedAt_ASC' |
  'updatedAt_DESC' |
  'deletedAt_ASC' |
  'deletedAt_DESC' |
  'isActive_ASC' |
  'isActive_DESC'

export type DataObjectOrderByInput =   'createdAt_ASC' |
  'createdAt_DESC' |
  'updatedAt_ASC' |
  'updatedAt_DESC' |
  'deletedAt_ASC' |
  'deletedAt_DESC' |
  'createdInBlock_ASC' |
  'createdInBlock_DESC' |
  'typeId_ASC' |
  'typeId_DESC' |
  'size_ASC' |
  'size_DESC' |
  'liaison_ASC' |
  'liaison_DESC' |
  'liaisonJudgement_ASC' |
  'liaisonJudgement_DESC' |
  'ipfsContentId_ASC' |
  'ipfsContentId_DESC' |
  'joystreamContentId_ASC' |
  'joystreamContentId_DESC'

export type ChannelCategoryOrderByInput =   'createdAt_ASC' |
  'createdAt_DESC' |
  'updatedAt_ASC' |
  'updatedAt_DESC' |
  'deletedAt_ASC' |
  'deletedAt_DESC' |
  'name_ASC' |
  'name_DESC' |
  'createdInBlock_ASC' |
  'createdInBlock_DESC'

export type ChannelOrderByInput =   'createdAt_ASC' |
  'createdAt_DESC' |
  'updatedAt_ASC' |
  'updatedAt_DESC' |
  'deletedAt_ASC' |
  'deletedAt_DESC' |
  'ownerMember_ASC' |
  'ownerMember_DESC' |
  'ownerCuratorGroup_ASC' |
  'ownerCuratorGroup_DESC' |
  'category_ASC' |
  'category_DESC' |
  'rewardAccount_ASC' |
  'rewardAccount_DESC' |
  'title_ASC' |
  'title_DESC' |
  'description_ASC' |
  'description_DESC' |
  'coverPhotoDataObject_ASC' |
  'coverPhotoDataObject_DESC' |
  'coverPhotoAvailability_ASC' |
  'coverPhotoAvailability_DESC' |
  'avatarPhotoDataObject_ASC' |
  'avatarPhotoDataObject_DESC' |
  'avatarPhotoAvailability_ASC' |
  'avatarPhotoAvailability_DESC' |
  'isPublic_ASC' |
  'isPublic_DESC' |
  'isCensored_ASC' |
  'isCensored_DESC' |
  'language_ASC' |
  'language_DESC' |
  'createdInBlock_ASC' |
  'createdInBlock_DESC'

export type LanguageOrderByInput =   'createdAt_ASC' |
  'createdAt_DESC' |
  'updatedAt_ASC' |
  'updatedAt_DESC' |
  'deletedAt_ASC' |
  'deletedAt_DESC' |
  'iso_ASC' |
  'iso_DESC' |
  'createdInBlock_ASC' |
  'createdInBlock_DESC'

export type LiaisonJudgement =   'PENDING' |
  'ACCEPTED'

export type LicenseOrderByInput =   'createdAt_ASC' |
  'createdAt_DESC' |
  'updatedAt_ASC' |
  'updatedAt_DESC' |
  'deletedAt_ASC' |
  'deletedAt_DESC' |
  'code_ASC' |
  'code_DESC' |
  'attribution_ASC' |
  'attribution_DESC' |
  'customText_ASC' |
  'customText_DESC'

export type MembershipEntryMethod =   'PAID' |
  'SCREENING' |
  'GENESIS'

export type MembershipOrderByInput =   'createdAt_ASC' |
  'createdAt_DESC' |
  'updatedAt_ASC' |
  'updatedAt_DESC' |
  'deletedAt_ASC' |
  'deletedAt_DESC' |
  'handle_ASC' |
  'handle_DESC' |
  'avatarUri_ASC' |
  'avatarUri_DESC' |
  'about_ASC' |
  'about_DESC' |
  'controllerAccount_ASC' |
  'controllerAccount_DESC' |
  'rootAccount_ASC' |
  'rootAccount_DESC' |
  'createdInBlock_ASC' |
  'createdInBlock_DESC' |
  'entry_ASC' |
  'entry_DESC' |
  'subscription_ASC' |
  'subscription_DESC'

export type NextEntityIdOrderByInput =   'createdAt_ASC' |
  'createdAt_DESC' |
  'updatedAt_ASC' |
  'updatedAt_DESC' |
  'deletedAt_ASC' |
  'deletedAt_DESC' |
  'nextId_ASC' |
  'nextId_DESC'

export type VideoCategoryOrderByInput =   'createdAt_ASC' |
  'createdAt_DESC' |
  'updatedAt_ASC' |
  'updatedAt_DESC' |
  'deletedAt_ASC' |
  'deletedAt_DESC' |
  'name_ASC' |
  'name_DESC' |
  'createdInBlock_ASC' |
  'createdInBlock_DESC'

export type VideoMediaEncodingOrderByInput =   'createdAt_ASC' |
  'createdAt_DESC' |
  'updatedAt_ASC' |
  'updatedAt_DESC' |
  'deletedAt_ASC' |
  'deletedAt_DESC' |
  'codecName_ASC' |
  'codecName_DESC' |
  'container_ASC' |
  'container_DESC' |
  'mimeMediaType_ASC' |
  'mimeMediaType_DESC'

export type VideoMediaMetadataOrderByInput =   'createdAt_ASC' |
  'createdAt_DESC' |
  'updatedAt_ASC' |
  'updatedAt_DESC' |
  'deletedAt_ASC' |
  'deletedAt_DESC' |
  'encoding_ASC' |
  'encoding_DESC' |
  'pixelWidth_ASC' |
  'pixelWidth_DESC' |
  'pixelHeight_ASC' |
  'pixelHeight_DESC' |
  'size_ASC' |
  'size_DESC' |
  'createdInBlock_ASC' |
  'createdInBlock_DESC'

export type VideoOrderByInput =   'createdAt_ASC' |
  'createdAt_DESC' |
  'updatedAt_ASC' |
  'updatedAt_DESC' |
  'deletedAt_ASC' |
  'deletedAt_DESC' |
  'channel_ASC' |
  'channel_DESC' |
  'category_ASC' |
  'category_DESC' |
  'title_ASC' |
  'title_DESC' |
  'description_ASC' |
  'description_DESC' |
  'duration_ASC' |
  'duration_DESC' |
  'thumbnailPhotoDataObject_ASC' |
  'thumbnailPhotoDataObject_DESC' |
  'thumbnailPhotoAvailability_ASC' |
  'thumbnailPhotoAvailability_DESC' |
  'language_ASC' |
  'language_DESC' |
  'hasMarketing_ASC' |
  'hasMarketing_DESC' |
  'publishedBeforeJoystream_ASC' |
  'publishedBeforeJoystream_DESC' |
  'isPublic_ASC' |
  'isPublic_DESC' |
  'isCensored_ASC' |
  'isCensored_DESC' |
  'isExplicit_ASC' |
  'isExplicit_DESC' |
  'license_ASC' |
  'license_DESC' |
  'mediaDataObject_ASC' |
  'mediaDataObject_DESC' |
  'mediaAvailability_ASC' |
  'mediaAvailability_DESC' |
  'mediaMetadata_ASC' |
  'mediaMetadata_DESC' |
  'createdInBlock_ASC' |
  'createdInBlock_DESC' |
  'isFeatured_ASC' |
  'isFeatured_DESC'

export type WorkerOrderByInput =   'createdAt_ASC' |
  'createdAt_DESC' |
  'updatedAt_ASC' |
  'updatedAt_DESC' |
  'deletedAt_ASC' |
  'deletedAt_DESC' |
  'isActive_ASC' |
  'isActive_DESC' |
  'workerId_ASC' |
  'workerId_DESC' |
  'type_ASC' |
  'type_DESC' |
  'metadata_ASC' |
  'metadata_DESC'

export type WorkerType =   'GATEWAY' |
  'STORAGE'

export interface BaseWhereInput {
  id_eq?: String | null
  id_in?: String[] | String | null
  createdAt_eq?: String | null
  createdAt_lt?: String | null
  createdAt_lte?: String | null
  createdAt_gt?: String | null
  createdAt_gte?: String | null
  createdById_eq?: String | null
  updatedAt_eq?: String | null
  updatedAt_lt?: String | null
  updatedAt_lte?: String | null
  updatedAt_gt?: String | null
  updatedAt_gte?: String | null
  updatedById_eq?: String | null
  deletedAt_all?: Boolean | null
  deletedAt_eq?: String | null
  deletedAt_lt?: String | null
  deletedAt_lte?: String | null
  deletedAt_gt?: String | null
  deletedAt_gte?: String | null
  deletedById_eq?: String | null
}

export interface CuratorGroupCreateInput {
  curatorIds: Array<Int>
  isActive: Boolean
}

export interface CuratorGroupUpdateInput {
  curatorIds?: Int[] | Int | null
  isActive?: Boolean | null
}

export interface CuratorGroupWhereInput {
  id_eq?: ID_Input | null
  id_in?: ID_Output[] | ID_Output | null
  createdAt_eq?: DateTime | null
  createdAt_lt?: DateTime | null
  createdAt_lte?: DateTime | null
  createdAt_gt?: DateTime | null
  createdAt_gte?: DateTime | null
  createdById_eq?: ID_Input | null
  createdById_in?: ID_Output[] | ID_Output | null
  updatedAt_eq?: DateTime | null
  updatedAt_lt?: DateTime | null
  updatedAt_lte?: DateTime | null
  updatedAt_gt?: DateTime | null
  updatedAt_gte?: DateTime | null
  updatedById_eq?: ID_Input | null
  updatedById_in?: ID_Output[] | ID_Output | null
  deletedAt_all?: Boolean | null
  deletedAt_eq?: DateTime | null
  deletedAt_lt?: DateTime | null
  deletedAt_lte?: DateTime | null
  deletedAt_gt?: DateTime | null
  deletedAt_gte?: DateTime | null
  deletedById_eq?: ID_Input | null
  deletedById_in?: ID_Output[] | ID_Output | null
  curatorIds_containsAll?: Int[] | Int | null
  curatorIds_containsNone?: Int[] | Int | null
  curatorIds_containsAny?: Int[] | Int | null
  isActive_eq?: Boolean | null
  isActive_in?: Boolean[] | Boolean | null
  channels_none?: ChannelWhereInput | null
  channels_some?: ChannelWhereInput | null
  channels_every?: ChannelWhereInput | null
  AND?: CuratorGroupWhereInput[] | CuratorGroupWhereInput | null
  OR?: CuratorGroupWhereInput[] | CuratorGroupWhereInput | null
}

export interface CuratorGroupWhereUniqueInput {
  id: ID_Output
}

export interface DataObjectCreateInput {
  owner: JSONObject
  createdInBlock: Float
  typeId: Float
  size: Float
  liaison?: ID_Input | null
  liaisonJudgement: LiaisonJudgement
  ipfsContentId: String
  joystreamContentId: String
}

export interface DataObjectOwnerCouncilCreateInput {
  dummy?: Float | null
}

export interface DataObjectOwnerCouncilUpdateInput {
  dummy?: Float | null
}

export interface DataObjectOwnerCouncilWhereInput {
  id_eq?: ID_Input | null
  id_in?: ID_Output[] | ID_Output | null
  createdAt_eq?: DateTime | null
  createdAt_lt?: DateTime | null
  createdAt_lte?: DateTime | null
  createdAt_gt?: DateTime | null
  createdAt_gte?: DateTime | null
  createdById_eq?: ID_Input | null
  createdById_in?: ID_Output[] | ID_Output | null
  updatedAt_eq?: DateTime | null
  updatedAt_lt?: DateTime | null
  updatedAt_lte?: DateTime | null
  updatedAt_gt?: DateTime | null
  updatedAt_gte?: DateTime | null
  updatedById_eq?: ID_Input | null
  updatedById_in?: ID_Output[] | ID_Output | null
  deletedAt_all?: Boolean | null
  deletedAt_eq?: DateTime | null
  deletedAt_lt?: DateTime | null
  deletedAt_lte?: DateTime | null
  deletedAt_gt?: DateTime | null
  deletedAt_gte?: DateTime | null
  deletedById_eq?: ID_Input | null
  deletedById_in?: ID_Output[] | ID_Output | null
  dummy_eq?: Int | null
  dummy_gt?: Int | null
  dummy_gte?: Int | null
  dummy_lt?: Int | null
  dummy_lte?: Int | null
  dummy_in?: Int[] | Int | null
  AND?: DataObjectOwnerCouncilWhereInput[] | DataObjectOwnerCouncilWhereInput | null
  OR?: DataObjectOwnerCouncilWhereInput[] | DataObjectOwnerCouncilWhereInput | null
}

export interface DataObjectOwnerCouncilWhereUniqueInput {
  id: ID_Output
}

export interface DataObjectOwnerDaoCreateInput {
  dao: Float
}

export interface DataObjectOwnerDaoUpdateInput {
  dao?: Float | null
}

export interface DataObjectOwnerDaoWhereInput {
  id_eq?: ID_Input | null
  id_in?: ID_Output[] | ID_Output | null
  createdAt_eq?: DateTime | null
  createdAt_lt?: DateTime | null
  createdAt_lte?: DateTime | null
  createdAt_gt?: DateTime | null
  createdAt_gte?: DateTime | null
  createdById_eq?: ID_Input | null
  createdById_in?: ID_Output[] | ID_Output | null
  updatedAt_eq?: DateTime | null
  updatedAt_lt?: DateTime | null
  updatedAt_lte?: DateTime | null
  updatedAt_gt?: DateTime | null
  updatedAt_gte?: DateTime | null
  updatedById_eq?: ID_Input | null
  updatedById_in?: ID_Output[] | ID_Output | null
  deletedAt_all?: Boolean | null
  deletedAt_eq?: DateTime | null
  deletedAt_lt?: DateTime | null
  deletedAt_lte?: DateTime | null
  deletedAt_gt?: DateTime | null
  deletedAt_gte?: DateTime | null
  deletedById_eq?: ID_Input | null
  deletedById_in?: ID_Output[] | ID_Output | null
  dao_eq?: Int | null
  dao_gt?: Int | null
  dao_gte?: Int | null
  dao_lt?: Int | null
  dao_lte?: Int | null
  dao_in?: Int[] | Int | null
  AND?: DataObjectOwnerDaoWhereInput[] | DataObjectOwnerDaoWhereInput | null
  OR?: DataObjectOwnerDaoWhereInput[] | DataObjectOwnerDaoWhereInput | null
}

export interface DataObjectOwnerDaoWhereUniqueInput {
  id: ID_Output
}

export interface DataObjectOwnerChannelCreateInput {
  channel: Float
  dummy?: Float | null
}

export interface DataObjectOwnerChannelUpdateInput {
  channel?: Float | null
  dummy?: Float | null
}

export interface DataObjectOwnerChannelWhereInput {
  id_eq?: ID_Input | null
  id_in?: ID_Output[] | ID_Output | null
  createdAt_eq?: DateTime | null
  createdAt_lt?: DateTime | null
  createdAt_lte?: DateTime | null
  createdAt_gt?: DateTime | null
  createdAt_gte?: DateTime | null
  createdById_eq?: ID_Input | null
  createdById_in?: ID_Output[] | ID_Output | null
  updatedAt_eq?: DateTime | null
  updatedAt_lt?: DateTime | null
  updatedAt_lte?: DateTime | null
  updatedAt_gt?: DateTime | null
  updatedAt_gte?: DateTime | null
  updatedById_eq?: ID_Input | null
  updatedById_in?: ID_Output[] | ID_Output | null
  deletedAt_all?: Boolean | null
  deletedAt_eq?: DateTime | null
  deletedAt_lt?: DateTime | null
  deletedAt_lte?: DateTime | null
  deletedAt_gt?: DateTime | null
  deletedAt_gte?: DateTime | null
  deletedById_eq?: ID_Input | null
  deletedById_in?: ID_Output[] | ID_Output | null
  channel_eq?: Int | null
  channel_gt?: Int | null
  channel_gte?: Int | null
  channel_lt?: Int | null
  channel_lte?: Int | null
  channel_in?: Int[] | Int | null
  dummy_eq?: Int | null
  dummy_gt?: Int | null
  dummy_gte?: Int | null
  dummy_lt?: Int | null
  dummy_lte?: Int | null
  dummy_in?: Int[] | Int | null
  AND?: DataObjectOwnerChannelWhereInput[] | DataObjectOwnerChannelWhereInput | null
  OR?: DataObjectOwnerChannelWhereInput[] | DataObjectOwnerChannelWhereInput | null
}

export interface DataObjectOwnerChannelWhereUniqueInput {
  id: ID_Output
}

export interface DataObjectOwnerMemberCreateInput {
  member: Float
  dummy?: Float | null
}

export interface DataObjectOwnerMemberUpdateInput {
  member?: Float | null
  dummy?: Float | null
}

export interface DataObjectOwnerMemberWhereInput {
  id_eq?: ID_Input | null
  id_in?: ID_Output[] | ID_Output | null
  createdAt_eq?: DateTime | null
  createdAt_lt?: DateTime | null
  createdAt_lte?: DateTime | null
  createdAt_gt?: DateTime | null
  createdAt_gte?: DateTime | null
  createdById_eq?: ID_Input | null
  createdById_in?: ID_Output[] | ID_Output | null
  updatedAt_eq?: DateTime | null
  updatedAt_lt?: DateTime | null
  updatedAt_lte?: DateTime | null
  updatedAt_gt?: DateTime | null
  updatedAt_gte?: DateTime | null
  updatedById_eq?: ID_Input | null
  updatedById_in?: ID_Output[] | ID_Output | null
  deletedAt_all?: Boolean | null
  deletedAt_eq?: DateTime | null
  deletedAt_lt?: DateTime | null
  deletedAt_lte?: DateTime | null
  deletedAt_gt?: DateTime | null
  deletedAt_gte?: DateTime | null
  deletedById_eq?: ID_Input | null
  deletedById_in?: ID_Output[] | ID_Output | null
  member_eq?: Int | null
  member_gt?: Int | null
  member_gte?: Int | null
  member_lt?: Int | null
  member_lte?: Int | null
  member_in?: Int[] | Int | null
  dummy_eq?: Int | null
  dummy_gt?: Int | null
  dummy_gte?: Int | null
  dummy_lt?: Int | null
  dummy_lte?: Int | null
  dummy_in?: Int[] | Int | null
  AND?: DataObjectOwnerMemberWhereInput[] | DataObjectOwnerMemberWhereInput | null
  OR?: DataObjectOwnerMemberWhereInput[] | DataObjectOwnerMemberWhereInput | null
}

export interface DataObjectOwnerMemberWhereUniqueInput {
  id: ID_Output
}

export interface DataObjectOwnerWorkingGroupCreateInput {
  workingGroup: Float
}

export interface DataObjectOwnerWorkingGroupUpdateInput {
  workingGroup?: Float | null
}

export interface DataObjectOwnerWorkingGroupWhereInput {
  id_eq?: ID_Input | null
  id_in?: ID_Output[] | ID_Output | null
  createdAt_eq?: DateTime | null
  createdAt_lt?: DateTime | null
  createdAt_lte?: DateTime | null
  createdAt_gt?: DateTime | null
  createdAt_gte?: DateTime | null
  createdById_eq?: ID_Input | null
  createdById_in?: ID_Output[] | ID_Output | null
  updatedAt_eq?: DateTime | null
  updatedAt_lt?: DateTime | null
  updatedAt_lte?: DateTime | null
  updatedAt_gt?: DateTime | null
  updatedAt_gte?: DateTime | null
  updatedById_eq?: ID_Input | null
  updatedById_in?: ID_Output[] | ID_Output | null
  deletedAt_all?: Boolean | null
  deletedAt_eq?: DateTime | null
  deletedAt_lt?: DateTime | null
  deletedAt_lte?: DateTime | null
  deletedAt_gt?: DateTime | null
  deletedAt_gte?: DateTime | null
  deletedById_eq?: ID_Input | null
  deletedById_in?: ID_Output[] | ID_Output | null
  workingGroup_eq?: Int | null
  workingGroup_gt?: Int | null
  workingGroup_gte?: Int | null
  workingGroup_lt?: Int | null
  workingGroup_lte?: Int | null
  workingGroup_in?: Int[] | Int | null
  AND?: DataObjectOwnerWorkingGroupWhereInput[] | DataObjectOwnerWorkingGroupWhereInput | null
  OR?: DataObjectOwnerWorkingGroupWhereInput[] | DataObjectOwnerWorkingGroupWhereInput | null
}

export interface DataObjectOwnerWorkingGroupWhereUniqueInput {
  id: ID_Output
}

export interface DataObjectUpdateInput {
  owner?: JSONObject | null
  createdInBlock?: Float | null
  typeId?: Float | null
  size?: Float | null
  liaison?: ID_Input | null
  liaisonJudgement?: LiaisonJudgement | null
  ipfsContentId?: String | null
  joystreamContentId?: String | null
}

export interface DataObjectWhereInput {
  id_eq?: ID_Input | null
  id_in?: ID_Output[] | ID_Output | null
  createdAt_eq?: DateTime | null
  createdAt_lt?: DateTime | null
  createdAt_lte?: DateTime | null
  createdAt_gt?: DateTime | null
  createdAt_gte?: DateTime | null
  createdById_eq?: ID_Input | null
  createdById_in?: ID_Output[] | ID_Output | null
  updatedAt_eq?: DateTime | null
  updatedAt_lt?: DateTime | null
  updatedAt_lte?: DateTime | null
  updatedAt_gt?: DateTime | null
  updatedAt_gte?: DateTime | null
  updatedById_eq?: ID_Input | null
  updatedById_in?: ID_Output[] | ID_Output | null
  deletedAt_all?: Boolean | null
  deletedAt_eq?: DateTime | null
  deletedAt_lt?: DateTime | null
  deletedAt_lte?: DateTime | null
  deletedAt_gt?: DateTime | null
  deletedAt_gte?: DateTime | null
  deletedById_eq?: ID_Input | null
  deletedById_in?: ID_Output[] | ID_Output | null
  owner_json?: JSONObject | null
  createdInBlock_eq?: Int | null
  createdInBlock_gt?: Int | null
  createdInBlock_gte?: Int | null
  createdInBlock_lt?: Int | null
  createdInBlock_lte?: Int | null
  createdInBlock_in?: Int[] | Int | null
  typeId_eq?: Int | null
  typeId_gt?: Int | null
  typeId_gte?: Int | null
  typeId_lt?: Int | null
  typeId_lte?: Int | null
  typeId_in?: Int[] | Int | null
  size_eq?: Float | null
  size_gt?: Float | null
  size_gte?: Float | null
  size_lt?: Float | null
  size_lte?: Float | null
  size_in?: Float[] | Float | null
  liaisonJudgement_eq?: LiaisonJudgement | null
  liaisonJudgement_in?: LiaisonJudgement[] | LiaisonJudgement | null
  ipfsContentId_eq?: String | null
  ipfsContentId_contains?: String | null
  ipfsContentId_startsWith?: String | null
  ipfsContentId_endsWith?: String | null
  ipfsContentId_in?: String[] | String | null
  joystreamContentId_eq?: String | null
  joystreamContentId_contains?: String | null
  joystreamContentId_startsWith?: String | null
  joystreamContentId_endsWith?: String | null
  joystreamContentId_in?: String[] | String | null
  liaison?: WorkerWhereInput | null
  channelcoverPhotoDataObject_none?: ChannelWhereInput | null
  channelcoverPhotoDataObject_some?: ChannelWhereInput | null
  channelcoverPhotoDataObject_every?: ChannelWhereInput | null
  channelavatarPhotoDataObject_none?: ChannelWhereInput | null
  channelavatarPhotoDataObject_some?: ChannelWhereInput | null
  channelavatarPhotoDataObject_every?: ChannelWhereInput | null
  videothumbnailPhotoDataObject_none?: VideoMediaMetadataWhereInput | null
  videothumbnailPhotoDataObject_some?: VideoMediaMetadataWhereInput | null
  videothumbnailPhotoDataObject_every?: VideoMediaMetadataWhereInput | null
  videomediaDataObject_none?: VideoMediaMetadataWhereInput | null
  videomediaDataObject_some?: VideoMediaMetadataWhereInput | null
  videomediaDataObject_every?: VideoMediaMetadataWhereInput | null
  AND?: DataObjectWhereInput[] | DataObjectWhereInput | null
  OR?: DataObjectWhereInput[] | DataObjectWhereInput | null
}

export interface DataObjectWhereUniqueInput {
  id: ID_Output
}

export interface ChannelCategoryCreateInput {
  name?: String | null
  createdInBlock: Float
}

export interface ChannelCategoryUpdateInput {
  name?: String | null
  createdInBlock?: Float | null
}

export interface ChannelCategoryWhereInput {
  id_eq?: ID_Input | null
  id_in?: ID_Output[] | ID_Output | null
  createdAt_eq?: DateTime | null
  createdAt_lt?: DateTime | null
  createdAt_lte?: DateTime | null
  createdAt_gt?: DateTime | null
  createdAt_gte?: DateTime | null
  createdById_eq?: ID_Input | null
  createdById_in?: ID_Output[] | ID_Output | null
  updatedAt_eq?: DateTime | null
  updatedAt_lt?: DateTime | null
  updatedAt_lte?: DateTime | null
  updatedAt_gt?: DateTime | null
  updatedAt_gte?: DateTime | null
  updatedById_eq?: ID_Input | null
  updatedById_in?: ID_Output[] | ID_Output | null
  deletedAt_all?: Boolean | null
  deletedAt_eq?: DateTime | null
  deletedAt_lt?: DateTime | null
  deletedAt_lte?: DateTime | null
  deletedAt_gt?: DateTime | null
  deletedAt_gte?: DateTime | null
  deletedById_eq?: ID_Input | null
  deletedById_in?: ID_Output[] | ID_Output | null
  name_eq?: String | null
  name_contains?: String | null
  name_startsWith?: String | null
  name_endsWith?: String | null
  name_in?: String[] | String | null
  createdInBlock_eq?: Int | null
  createdInBlock_gt?: Int | null
  createdInBlock_gte?: Int | null
  createdInBlock_lt?: Int | null
  createdInBlock_lte?: Int | null
  createdInBlock_in?: Int[] | Int | null
  channels_none?: ChannelWhereInput | null
  channels_some?: ChannelWhereInput | null
  channels_every?: ChannelWhereInput | null
  AND?: ChannelCategoryWhereInput[] | ChannelCategoryWhereInput | null
  OR?: ChannelCategoryWhereInput[] | ChannelCategoryWhereInput | null
}

export interface ChannelCategoryWhereUniqueInput {
  id: ID_Output
}

export interface ChannelCreateInput {
  ownerMember?: ID_Input | null
  ownerCuratorGroup?: ID_Input | null
  category?: ID_Input | null
  rewardAccount?: String | null
  title?: String | null
  description?: String | null
  coverPhotoDataObject?: ID_Input | null
  coverPhotoUrls: Array<String>
  coverPhotoAvailability: AssetAvailability
  avatarPhotoDataObject?: ID_Input | null
  avatarPhotoUrls: Array<String>
  avatarPhotoAvailability: AssetAvailability
  isPublic?: Boolean | null
  isCensored: Boolean
  language?: ID_Input | null
  createdInBlock: Float
}

export interface ChannelUpdateInput {
  ownerMember?: ID_Input | null
  ownerCuratorGroup?: ID_Input | null
  category?: ID_Input | null
  rewardAccount?: String | null
  title?: String | null
  description?: String | null
  coverPhotoDataObject?: ID_Input | null
  coverPhotoUrls?: String[] | String | null
  coverPhotoAvailability?: AssetAvailability | null
  avatarPhotoDataObject?: ID_Input | null
  avatarPhotoUrls?: String[] | String | null
  avatarPhotoAvailability?: AssetAvailability | null
  isPublic?: Boolean | null
  isCensored?: Boolean | null
  language?: ID_Input | null
  createdInBlock?: Float | null
}

export interface ChannelWhereInput {
  id_eq?: ID_Input | null
  id_in?: ID_Output[] | ID_Output | null
  createdAt_eq?: DateTime | null
  createdAt_lt?: DateTime | null
  createdAt_lte?: DateTime | null
  createdAt_gt?: DateTime | null
  createdAt_gte?: DateTime | null
  createdById_eq?: ID_Input | null
  createdById_in?: ID_Output[] | ID_Output | null
  updatedAt_eq?: DateTime | null
  updatedAt_lt?: DateTime | null
  updatedAt_lte?: DateTime | null
  updatedAt_gt?: DateTime | null
  updatedAt_gte?: DateTime | null
  updatedById_eq?: ID_Input | null
  updatedById_in?: ID_Output[] | ID_Output | null
  deletedAt_all?: Boolean | null
  deletedAt_eq?: DateTime | null
  deletedAt_lt?: DateTime | null
  deletedAt_lte?: DateTime | null
  deletedAt_gt?: DateTime | null
  deletedAt_gte?: DateTime | null
  deletedById_eq?: ID_Input | null
  deletedById_in?: ID_Output[] | ID_Output | null
  rewardAccount_eq?: String | null
  rewardAccount_contains?: String | null
  rewardAccount_startsWith?: String | null
  rewardAccount_endsWith?: String | null
  rewardAccount_in?: String[] | String | null
  title_eq?: String | null
  title_contains?: String | null
  title_startsWith?: String | null
  title_endsWith?: String | null
  title_in?: String[] | String | null
  description_eq?: String | null
  description_contains?: String | null
  description_startsWith?: String | null
  description_endsWith?: String | null
  description_in?: String[] | String | null
  coverPhotoUrls_containsAll?: String[] | String | null
  coverPhotoUrls_containsNone?: String[] | String | null
  coverPhotoUrls_containsAny?: String[] | String | null
  coverPhotoAvailability_eq?: AssetAvailability | null
  coverPhotoAvailability_in?: AssetAvailability[] | AssetAvailability | null
  avatarPhotoUrls_containsAll?: String[] | String | null
  avatarPhotoUrls_containsNone?: String[] | String | null
  avatarPhotoUrls_containsAny?: String[] | String | null
  avatarPhotoAvailability_eq?: AssetAvailability | null
  avatarPhotoAvailability_in?: AssetAvailability[] | AssetAvailability | null
  isPublic_eq?: Boolean | null
  isPublic_in?: Boolean[] | Boolean | null
  isCensored_eq?: Boolean | null
  isCensored_in?: Boolean[] | Boolean | null
  createdInBlock_eq?: Int | null
  createdInBlock_gt?: Int | null
  createdInBlock_gte?: Int | null
  createdInBlock_lt?: Int | null
  createdInBlock_lte?: Int | null
  createdInBlock_in?: Int[] | Int | null
  ownerMember?: MembershipWhereInput | null
  ownerCuratorGroup?: CuratorGroupWhereInput | null
  category?: ChannelCategoryWhereInput | null
  coverPhotoDataObject?: DataObjectWhereInput | null
  avatarPhotoDataObject?: DataObjectWhereInput | null
  language?: LanguageWhereInput | null
  videos_none?: VideoWhereInput | null
  videos_some?: VideoWhereInput | null
  videos_every?: VideoWhereInput | null
  AND?: ChannelWhereInput[] | ChannelWhereInput | null
  OR?: ChannelWhereInput[] | ChannelWhereInput | null
}

export interface ChannelWhereUniqueInput {
  id: ID_Output
}

export interface LanguageCreateInput {
  iso: String
  createdInBlock: Float
}

export interface LanguageUpdateInput {
  iso?: String | null
  createdInBlock?: Float | null
}

export interface LanguageWhereInput {
  id_eq?: ID_Input | null
  id_in?: ID_Output[] | ID_Output | null
  createdAt_eq?: DateTime | null
  createdAt_lt?: DateTime | null
  createdAt_lte?: DateTime | null
  createdAt_gt?: DateTime | null
  createdAt_gte?: DateTime | null
  createdById_eq?: ID_Input | null
  createdById_in?: ID_Output[] | ID_Output | null
  updatedAt_eq?: DateTime | null
  updatedAt_lt?: DateTime | null
  updatedAt_lte?: DateTime | null
  updatedAt_gt?: DateTime | null
  updatedAt_gte?: DateTime | null
  updatedById_eq?: ID_Input | null
  updatedById_in?: ID_Output[] | ID_Output | null
  deletedAt_all?: Boolean | null
  deletedAt_eq?: DateTime | null
  deletedAt_lt?: DateTime | null
  deletedAt_lte?: DateTime | null
  deletedAt_gt?: DateTime | null
  deletedAt_gte?: DateTime | null
  deletedById_eq?: ID_Input | null
  deletedById_in?: ID_Output[] | ID_Output | null
  iso_eq?: String | null
  iso_contains?: String | null
  iso_startsWith?: String | null
  iso_endsWith?: String | null
  iso_in?: String[] | String | null
  createdInBlock_eq?: Int | null
  createdInBlock_gt?: Int | null
  createdInBlock_gte?: Int | null
  createdInBlock_lt?: Int | null
  createdInBlock_lte?: Int | null
  createdInBlock_in?: Int[] | Int | null
  channellanguage_none?: ChannelWhereInput | null
  channellanguage_some?: ChannelWhereInput | null
  channellanguage_every?: ChannelWhereInput | null
  videolanguage_none?: VideoWhereInput | null
  videolanguage_some?: VideoWhereInput | null
  videolanguage_every?: VideoWhereInput | null
  AND?: LanguageWhereInput[] | LanguageWhereInput | null
  OR?: LanguageWhereInput[] | LanguageWhereInput | null
}

export interface LanguageWhereUniqueInput {
  id: ID_Output
}

export interface LicenseCreateInput {
  code?: Float | null
  attribution?: String | null
  customText?: String | null
}

export interface LicenseUpdateInput {
  code?: Float | null
  attribution?: String | null
  customText?: String | null
}

export interface LicenseWhereInput {
  id_eq?: ID_Input | null
  id_in?: ID_Output[] | ID_Output | null
  createdAt_eq?: DateTime | null
  createdAt_lt?: DateTime | null
  createdAt_lte?: DateTime | null
  createdAt_gt?: DateTime | null
  createdAt_gte?: DateTime | null
  createdById_eq?: ID_Input | null
  createdById_in?: ID_Output[] | ID_Output | null
  updatedAt_eq?: DateTime | null
  updatedAt_lt?: DateTime | null
  updatedAt_lte?: DateTime | null
  updatedAt_gt?: DateTime | null
  updatedAt_gte?: DateTime | null
  updatedById_eq?: ID_Input | null
  updatedById_in?: ID_Output[] | ID_Output | null
  deletedAt_all?: Boolean | null
  deletedAt_eq?: DateTime | null
  deletedAt_lt?: DateTime | null
  deletedAt_lte?: DateTime | null
  deletedAt_gt?: DateTime | null
  deletedAt_gte?: DateTime | null
  deletedById_eq?: ID_Input | null
  deletedById_in?: ID_Output[] | ID_Output | null
  code_eq?: Int | null
  code_gt?: Int | null
  code_gte?: Int | null
  code_lt?: Int | null
  code_lte?: Int | null
  code_in?: Int[] | Int | null
  attribution_eq?: String | null
  attribution_contains?: String | null
  attribution_startsWith?: String | null
  attribution_endsWith?: String | null
  attribution_in?: String[] | String | null
  customText_eq?: String | null
  customText_contains?: String | null
  customText_startsWith?: String | null
  customText_endsWith?: String | null
  customText_in?: String[] | String | null
  videolanguage_none?: VideoWhereInput | null
  videolanguage_some?: VideoWhereInput | null
  videolanguage_every?: VideoWhereInput | null
  AND?: LicenseWhereInput[] | LicenseWhereInput | null
  OR?: LicenseWhereInput[] | LicenseWhereInput | null
}

export interface LicenseWhereUniqueInput {
  id: ID_Output
}

export interface MembershipCreateInput {
  handle: String
  avatarUri?: String | null
  about?: String | null
  controllerAccount: String
  rootAccount: String
  createdInBlock: Float
  entry: MembershipEntryMethod
  subscription?: Float | null
}

export interface MembershipUpdateInput {
  handle?: String | null
  avatarUri?: String | null
  about?: String | null
  controllerAccount?: String | null
  rootAccount?: String | null
  createdInBlock?: Float | null
  entry?: MembershipEntryMethod | null
  subscription?: Float | null
}

export interface MembershipWhereInput {
  id_eq?: ID_Input | null
  id_in?: ID_Output[] | ID_Output | null
  createdAt_eq?: DateTime | null
  createdAt_lt?: DateTime | null
  createdAt_lte?: DateTime | null
  createdAt_gt?: DateTime | null
  createdAt_gte?: DateTime | null
  createdById_eq?: ID_Input | null
  createdById_in?: ID_Output[] | ID_Output | null
  updatedAt_eq?: DateTime | null
  updatedAt_lt?: DateTime | null
  updatedAt_lte?: DateTime | null
  updatedAt_gt?: DateTime | null
  updatedAt_gte?: DateTime | null
  updatedById_eq?: ID_Input | null
  updatedById_in?: ID_Output[] | ID_Output | null
  deletedAt_all?: Boolean | null
  deletedAt_eq?: DateTime | null
  deletedAt_lt?: DateTime | null
  deletedAt_lte?: DateTime | null
  deletedAt_gt?: DateTime | null
  deletedAt_gte?: DateTime | null
  deletedById_eq?: ID_Input | null
  deletedById_in?: ID_Output[] | ID_Output | null
  handle_eq?: String | null
  handle_contains?: String | null
  handle_startsWith?: String | null
  handle_endsWith?: String | null
  handle_in?: String[] | String | null
  avatarUri_eq?: String | null
  avatarUri_contains?: String | null
  avatarUri_startsWith?: String | null
  avatarUri_endsWith?: String | null
  avatarUri_in?: String[] | String | null
  about_eq?: String | null
  about_contains?: String | null
  about_startsWith?: String | null
  about_endsWith?: String | null
  about_in?: String[] | String | null
  controllerAccount_eq?: String | null
  controllerAccount_contains?: String | null
  controllerAccount_startsWith?: String | null
  controllerAccount_endsWith?: String | null
  controllerAccount_in?: String[] | String | null
  rootAccount_eq?: String | null
  rootAccount_contains?: String | null
  rootAccount_startsWith?: String | null
  rootAccount_endsWith?: String | null
  rootAccount_in?: String[] | String | null
  createdInBlock_eq?: Int | null
  createdInBlock_gt?: Int | null
  createdInBlock_gte?: Int | null
  createdInBlock_lt?: Int | null
  createdInBlock_lte?: Int | null
  createdInBlock_in?: Int[] | Int | null
  entry_eq?: MembershipEntryMethod | null
  entry_in?: MembershipEntryMethod[] | MembershipEntryMethod | null
  subscription_eq?: Int | null
  subscription_gt?: Int | null
  subscription_gte?: Int | null
  subscription_lt?: Int | null
  subscription_lte?: Int | null
  subscription_in?: Int[] | Int | null
  channels_none?: ChannelWhereInput | null
  channels_some?: ChannelWhereInput | null
  channels_every?: ChannelWhereInput | null
  AND?: MembershipWhereInput[] | MembershipWhereInput | null
  OR?: MembershipWhereInput[] | MembershipWhereInput | null
}

export interface MembershipWhereUniqueInput {
  id?: ID_Input | null
  handle?: String | null
}

export interface NextEntityIdCreateInput {
  nextId: Float
}

export interface NextEntityIdUpdateInput {
  nextId?: Float | null
}

export interface NextEntityIdWhereInput {
  id_eq?: ID_Input | null
  id_in?: ID_Output[] | ID_Output | null
  createdAt_eq?: DateTime | null
  createdAt_lt?: DateTime | null
  createdAt_lte?: DateTime | null
  createdAt_gt?: DateTime | null
  createdAt_gte?: DateTime | null
  createdById_eq?: ID_Input | null
  createdById_in?: ID_Output[] | ID_Output | null
  updatedAt_eq?: DateTime | null
  updatedAt_lt?: DateTime | null
  updatedAt_lte?: DateTime | null
  updatedAt_gt?: DateTime | null
  updatedAt_gte?: DateTime | null
  updatedById_eq?: ID_Input | null
  updatedById_in?: ID_Output[] | ID_Output | null
  deletedAt_all?: Boolean | null
  deletedAt_eq?: DateTime | null
  deletedAt_lt?: DateTime | null
  deletedAt_lte?: DateTime | null
  deletedAt_gt?: DateTime | null
  deletedAt_gte?: DateTime | null
  deletedById_eq?: ID_Input | null
  deletedById_in?: ID_Output[] | ID_Output | null
  nextId_eq?: Float | null
  nextId_gt?: Float | null
  nextId_gte?: Float | null
  nextId_lt?: Float | null
  nextId_lte?: Float | null
  nextId_in?: Float[] | Float | null
}

export interface NextEntityIdWhereUniqueInput {
  id: ID_Output
}

export interface VideoCategoryCreateInput {
  name?: String | null
  createdInBlock: Float
}

export interface VideoCategoryUpdateInput {
  name?: String | null
  createdInBlock?: Float | null
}

export interface VideoCategoryWhereInput {
  id_eq?: ID_Input | null
  id_in?: ID_Output[] | ID_Output | null
  createdAt_eq?: DateTime | null
  createdAt_lt?: DateTime | null
  createdAt_lte?: DateTime | null
  createdAt_gt?: DateTime | null
  createdAt_gte?: DateTime | null
  createdById_eq?: ID_Input | null
  createdById_in?: ID_Output[] | ID_Output | null
  updatedAt_eq?: DateTime | null
  updatedAt_lt?: DateTime | null
  updatedAt_lte?: DateTime | null
  updatedAt_gt?: DateTime | null
  updatedAt_gte?: DateTime | null
  updatedById_eq?: ID_Input | null
  updatedById_in?: ID_Output[] | ID_Output | null
  deletedAt_all?: Boolean | null
  deletedAt_eq?: DateTime | null
  deletedAt_lt?: DateTime | null
  deletedAt_lte?: DateTime | null
  deletedAt_gt?: DateTime | null
  deletedAt_gte?: DateTime | null
  deletedById_eq?: ID_Input | null
  deletedById_in?: ID_Output[] | ID_Output | null
  name_eq?: String | null
  name_contains?: String | null
  name_startsWith?: String | null
  name_endsWith?: String | null
  name_in?: String[] | String | null
  createdInBlock_eq?: Int | null
  createdInBlock_gt?: Int | null
  createdInBlock_gte?: Int | null
  createdInBlock_lt?: Int | null
  createdInBlock_lte?: Int | null
  createdInBlock_in?: Int[] | Int | null
  videos_none?: VideoWhereInput | null
  videos_some?: VideoWhereInput | null
  videos_every?: VideoWhereInput | null
  AND?: VideoCategoryWhereInput[] | VideoCategoryWhereInput | null
  OR?: VideoCategoryWhereInput[] | VideoCategoryWhereInput | null
}

export interface VideoCategoryWhereUniqueInput {
  id: ID_Output
}

export interface VideoCreateInput {
  channel?: ID_Input | null
  category?: ID_Input | null
  title?: String | null
  description?: String | null
  duration?: Float | null
  thumbnailPhotoDataObject?: ID_Input | null
  thumbnailPhotoUrls: Array<String>
  thumbnailPhotoAvailability: AssetAvailability
  language?: ID_Input | null
  hasMarketing?: Boolean | null
  publishedBeforeJoystream?: DateTime | null
  isPublic?: Boolean | null
  isCensored: Boolean
  isExplicit?: Boolean | null
  license?: ID_Input | null
  mediaDataObject?: ID_Input | null
  mediaUrls: Array<String>
  mediaAvailability: AssetAvailability
  mediaMetadata?: ID_Input | null
  createdInBlock: Float
  isFeatured: Boolean
}

export interface VideoMediaEncodingCreateInput {
  codecName?: String | null
  container?: String | null
  mimeMediaType?: String | null
}

export interface VideoMediaEncodingUpdateInput {
  codecName?: String | null
  container?: String | null
  mimeMediaType?: String | null
}

export interface VideoMediaEncodingWhereInput {
  id_eq?: ID_Input | null
  id_in?: ID_Output[] | ID_Output | null
  createdAt_eq?: DateTime | null
  createdAt_lt?: DateTime | null
  createdAt_lte?: DateTime | null
  createdAt_gt?: DateTime | null
  createdAt_gte?: DateTime | null
  createdById_eq?: ID_Input | null
  createdById_in?: ID_Output[] | ID_Output | null
  updatedAt_eq?: DateTime | null
  updatedAt_lt?: DateTime | null
  updatedAt_lte?: DateTime | null
  updatedAt_gt?: DateTime | null
  updatedAt_gte?: DateTime | null
  updatedById_eq?: ID_Input | null
  updatedById_in?: ID_Output[] | ID_Output | null
  deletedAt_all?: Boolean | null
  deletedAt_eq?: DateTime | null
  deletedAt_lt?: DateTime | null
  deletedAt_lte?: DateTime | null
  deletedAt_gt?: DateTime | null
  deletedAt_gte?: DateTime | null
  deletedById_eq?: ID_Input | null
  deletedById_in?: ID_Output[] | ID_Output | null
  codecName_eq?: String | null
  codecName_contains?: String | null
  codecName_startsWith?: String | null
  codecName_endsWith?: String | null
  codecName_in?: String[] | String | null
  container_eq?: String | null
  container_contains?: String | null
  container_startsWith?: String | null
  container_endsWith?: String | null
  container_in?: String[] | String | null
  mimeMediaType_eq?: String | null
  mimeMediaType_contains?: String | null
  mimeMediaType_startsWith?: String | null
  mimeMediaType_endsWith?: String | null
  mimeMediaType_in?: String[] | String | null
  videomediametadataencoding_none?: VideoMediaMetadataWhereInput | null
  videomediametadataencoding_some?: VideoMediaMetadataWhereInput | null
  videomediametadataencoding_every?: VideoMediaMetadataWhereInput | null
  AND?: VideoMediaEncodingWhereInput[] | VideoMediaEncodingWhereInput | null
  OR?: VideoMediaEncodingWhereInput[] | VideoMediaEncodingWhereInput | null
}

export interface VideoMediaEncodingWhereUniqueInput {
  id: ID_Output
}

export interface VideoMediaMetadataCreateInput {
  encoding?: ID_Input | null
  pixelWidth?: Float | null
  pixelHeight?: Float | null
  size?: Float | null
  createdInBlock: Float
}

export interface VideoMediaMetadataUpdateInput {
  encoding?: ID_Input | null
  pixelWidth?: Float | null
  pixelHeight?: Float | null
  size?: Float | null
  createdInBlock?: Float | null
}

export interface VideoMediaMetadataWhereInput {
  id_eq?: ID_Input | null
  id_in?: ID_Output[] | ID_Output | null
  createdAt_eq?: DateTime | null
  createdAt_lt?: DateTime | null
  createdAt_lte?: DateTime | null
  createdAt_gt?: DateTime | null
  createdAt_gte?: DateTime | null
  createdById_eq?: ID_Input | null
  createdById_in?: ID_Output[] | ID_Output | null
  updatedAt_eq?: DateTime | null
  updatedAt_lt?: DateTime | null
  updatedAt_lte?: DateTime | null
  updatedAt_gt?: DateTime | null
  updatedAt_gte?: DateTime | null
  updatedById_eq?: ID_Input | null
  updatedById_in?: ID_Output[] | ID_Output | null
  deletedAt_all?: Boolean | null
  deletedAt_eq?: DateTime | null
  deletedAt_lt?: DateTime | null
  deletedAt_lte?: DateTime | null
  deletedAt_gt?: DateTime | null
  deletedAt_gte?: DateTime | null
  deletedById_eq?: ID_Input | null
  deletedById_in?: ID_Output[] | ID_Output | null
  pixelWidth_eq?: Int | null
  pixelWidth_gt?: Int | null
  pixelWidth_gte?: Int | null
  pixelWidth_lt?: Int | null
  pixelWidth_lte?: Int | null
  pixelWidth_in?: Int[] | Int | null
  pixelHeight_eq?: Int | null
  pixelHeight_gt?: Int | null
  pixelHeight_gte?: Int | null
  pixelHeight_lt?: Int | null
  pixelHeight_lte?: Int | null
  pixelHeight_in?: Int[] | Int | null
  size_eq?: Float | null
  size_gt?: Float | null
  size_gte?: Float | null
  size_lt?: Float | null
  size_lte?: Float | null
  size_in?: Float[] | Float | null
  createdInBlock_eq?: Int | null
  createdInBlock_gt?: Int | null
  createdInBlock_gte?: Int | null
  createdInBlock_lt?: Int | null
  createdInBlock_lte?: Int | null
  createdInBlock_in?: Int[] | Int | null
  encoding?: VideoMediaEncodingWhereInput | null
  video?: VideoWhereInput | null
  AND?: VideoMediaMetadataWhereInput[] | VideoMediaMetadataWhereInput | null
  OR?: VideoMediaMetadataWhereInput[] | VideoMediaMetadataWhereInput | null
}

export interface VideoMediaMetadataWhereUniqueInput {
  id: ID_Output
}

export interface VideoUpdateInput {
  channel?: ID_Input | null
  category?: ID_Input | null
  title?: String | null
  description?: String | null
  duration?: Float | null
  thumbnailPhotoDataObject?: ID_Input | null
  thumbnailPhotoUrls?: String[] | String | null
  thumbnailPhotoAvailability?: AssetAvailability | null
  language?: ID_Input | null
  hasMarketing?: Boolean | null
  publishedBeforeJoystream?: DateTime | null
  isPublic?: Boolean | null
  isCensored?: Boolean | null
  isExplicit?: Boolean | null
  license?: ID_Input | null
  mediaDataObject?: ID_Input | null
  mediaUrls?: String[] | String | null
  mediaAvailability?: AssetAvailability | null
  mediaMetadata?: ID_Input | null
  createdInBlock?: Float | null
  isFeatured?: Boolean | null
}

export interface VideoWhereInput {
  id_eq?: ID_Input | null
  id_in?: ID_Output[] | ID_Output | null
  createdAt_eq?: DateTime | null
  createdAt_lt?: DateTime | null
  createdAt_lte?: DateTime | null
  createdAt_gt?: DateTime | null
  createdAt_gte?: DateTime | null
  createdById_eq?: ID_Input | null
  createdById_in?: ID_Output[] | ID_Output | null
  updatedAt_eq?: DateTime | null
  updatedAt_lt?: DateTime | null
  updatedAt_lte?: DateTime | null
  updatedAt_gt?: DateTime | null
  updatedAt_gte?: DateTime | null
  updatedById_eq?: ID_Input | null
  updatedById_in?: ID_Output[] | ID_Output | null
  deletedAt_all?: Boolean | null
  deletedAt_eq?: DateTime | null
  deletedAt_lt?: DateTime | null
  deletedAt_lte?: DateTime | null
  deletedAt_gt?: DateTime | null
  deletedAt_gte?: DateTime | null
  deletedById_eq?: ID_Input | null
  deletedById_in?: ID_Output[] | ID_Output | null
  title_eq?: String | null
  title_contains?: String | null
  title_startsWith?: String | null
  title_endsWith?: String | null
  title_in?: String[] | String | null
  description_eq?: String | null
  description_contains?: String | null
  description_startsWith?: String | null
  description_endsWith?: String | null
  description_in?: String[] | String | null
  duration_eq?: Int | null
  duration_gt?: Int | null
  duration_gte?: Int | null
  duration_lt?: Int | null
  duration_lte?: Int | null
  duration_in?: Int[] | Int | null
  thumbnailPhotoUrls_containsAll?: String[] | String | null
  thumbnailPhotoUrls_containsNone?: String[] | String | null
  thumbnailPhotoUrls_containsAny?: String[] | String | null
  thumbnailPhotoAvailability_eq?: AssetAvailability | null
  thumbnailPhotoAvailability_in?: AssetAvailability[] | AssetAvailability | null
  hasMarketing_eq?: Boolean | null
  hasMarketing_in?: Boolean[] | Boolean | null
  publishedBeforeJoystream_eq?: DateTime | null
  publishedBeforeJoystream_lt?: DateTime | null
  publishedBeforeJoystream_lte?: DateTime | null
  publishedBeforeJoystream_gt?: DateTime | null
  publishedBeforeJoystream_gte?: DateTime | null
  isPublic_eq?: Boolean | null
  isPublic_in?: Boolean[] | Boolean | null
  isCensored_eq?: Boolean | null
  isCensored_in?: Boolean[] | Boolean | null
  isExplicit_eq?: Boolean | null
  isExplicit_in?: Boolean[] | Boolean | null
  mediaUrls_containsAll?: String[] | String | null
  mediaUrls_containsNone?: String[] | String | null
  mediaUrls_containsAny?: String[] | String | null
  mediaAvailability_eq?: AssetAvailability | null
  mediaAvailability_in?: AssetAvailability[] | AssetAvailability | null
  createdInBlock_eq?: Int | null
  createdInBlock_gt?: Int | null
  createdInBlock_gte?: Int | null
  createdInBlock_lt?: Int | null
  createdInBlock_lte?: Int | null
  createdInBlock_in?: Int[] | Int | null
  isFeatured_eq?: Boolean | null
  isFeatured_in?: Boolean[] | Boolean | null
  channel?: ChannelWhereInput | null
  category?: VideoCategoryWhereInput | null
  thumbnailPhotoDataObject?: DataObjectWhereInput | null
  language?: LanguageWhereInput | null
  license?: LicenseWhereInput | null
  mediaDataObject?: DataObjectWhereInput | null
  mediaMetadata?: VideoMediaMetadataWhereInput | null
  AND?: VideoWhereInput[] | VideoWhereInput | null
  OR?: VideoWhereInput[] | VideoWhereInput | null
}

export interface VideoWhereUniqueInput {
  id: ID_Output
}

export interface WorkerCreateInput {
  isActive: Boolean
  workerId: String
  type: WorkerType
  metadata?: String | null
}

export interface WorkerUpdateInput {
  isActive?: Boolean | null
  workerId?: String | null
  type?: WorkerType | null
  metadata?: String | null
}

export interface WorkerWhereInput {
  id_eq?: ID_Input | null
  id_in?: ID_Output[] | ID_Output | null
  createdAt_eq?: DateTime | null
  createdAt_lt?: DateTime | null
  createdAt_lte?: DateTime | null
  createdAt_gt?: DateTime | null
  createdAt_gte?: DateTime | null
  createdById_eq?: ID_Input | null
  createdById_in?: ID_Output[] | ID_Output | null
  updatedAt_eq?: DateTime | null
  updatedAt_lt?: DateTime | null
  updatedAt_lte?: DateTime | null
  updatedAt_gt?: DateTime | null
  updatedAt_gte?: DateTime | null
  updatedById_eq?: ID_Input | null
  updatedById_in?: ID_Output[] | ID_Output | null
  deletedAt_all?: Boolean | null
  deletedAt_eq?: DateTime | null
  deletedAt_lt?: DateTime | null
  deletedAt_lte?: DateTime | null
  deletedAt_gt?: DateTime | null
  deletedAt_gte?: DateTime | null
  deletedById_eq?: ID_Input | null
  deletedById_in?: ID_Output[] | ID_Output | null
  isActive_eq?: Boolean | null
  isActive_in?: Boolean[] | Boolean | null
  workerId_eq?: String | null
  workerId_contains?: String | null
  workerId_startsWith?: String | null
  workerId_endsWith?: String | null
  workerId_in?: String[] | String | null
  type_eq?: WorkerType | null
  type_in?: WorkerType[] | WorkerType | null
  metadata_eq?: String | null
  metadata_contains?: String | null
  metadata_startsWith?: String | null
  metadata_endsWith?: String | null
  metadata_in?: String[] | String | null
  dataObjects_none?: DataObjectWhereInput | null
  dataObjects_some?: DataObjectWhereInput | null
  dataObjects_every?: DataObjectWhereInput | null
  AND?: WorkerWhereInput[] | WorkerWhereInput | null
  OR?: WorkerWhereInput[] | WorkerWhereInput | null
}

export interface WorkerWhereUniqueInput {
  id: ID_Output
}

export interface BaseGraphQLObject {
  id: ID_Output
  createdAt: DateTime
  createdById: String
  updatedAt?: DateTime | null
  updatedById?: String | null
  deletedAt?: DateTime | null
  deletedById?: String | null
  version: Int
}

export interface DeleteResponse {
  id: ID_Output
}

export interface BaseModel extends BaseGraphQLObject {
  id: ID_Output
  createdAt: DateTime
  createdById: String
  updatedAt?: DateTime | null
  updatedById?: String | null
  deletedAt?: DateTime | null
  deletedById?: String | null
  version: Int
}

export interface BaseModelUUID extends BaseGraphQLObject {
  id: ID_Output
  createdAt: DateTime
  createdById: String
  updatedAt?: DateTime | null
  updatedById?: String | null
  deletedAt?: DateTime | null
  deletedById?: String | null
  version: Int
}

export interface CuratorGroup extends BaseGraphQLObject {
  id: ID_Output
  createdAt: DateTime
  createdById: String
  updatedAt?: DateTime | null
  updatedById?: String | null
  deletedAt?: DateTime | null
  deletedById?: String | null
  version: Int
  curatorIds: Array<Int>
  isActive: Boolean
  channels: Array<Channel>
}

export interface CuratorGroupConnection {
  totalCount: Int
  edges: Array<CuratorGroupEdge>
  pageInfo: PageInfo
}

export interface CuratorGroupEdge {
  node: CuratorGroup
  cursor: String
}

/*
 * Manages content ids, type and storage provider decision about it

 */
export interface DataObject extends BaseGraphQLObject {
  id: ID_Output
  createdAt: DateTime
  createdById: String
  updatedAt?: DateTime | null
  updatedById?: String | null
  deletedAt?: DateTime | null
  deletedById?: String | null
  version: Int
  owner: DataObjectOwner
  createdInBlock: Int
  typeId: Int
  size: Float
  liaison?: Worker | null
  liaisonId?: String | null
  liaisonJudgement: LiaisonJudgement
  ipfsContentId: String
  joystreamContentId: String
  channelcoverPhotoDataObject?: Array<Channel> | null
  channelavatarPhotoDataObject?: Array<Channel> | null
  videothumbnailPhotoDataObject?: Array<Video> | null
  videomediaDataObject?: Array<Video> | null
}

export interface DataObjectConnection {
  totalCount: Int
  edges: Array<DataObjectEdge>
  pageInfo: PageInfo
}

export interface DataObjectEdge {
  node: DataObject
  cursor: String
}

export interface DataObjectOwnerCouncil {
  dummy?: Int | null
}

export interface DataObjectOwnerDao {
  dao: Int
}

export interface DataObjectOwnerChannel {
  channel: Int
  dummy?: Int | null
}

export interface DataObjectOwnerMember {
  member: Int
  dummy?: Int | null
}

export interface DataObjectOwnerWorkingGroup {
  workingGroup: Int
}

export interface Channel extends BaseGraphQLObject {
  id: ID_Output
  createdAt: DateTime
  createdById: String
  updatedAt?: DateTime | null
  updatedById?: String | null
  deletedAt?: DateTime | null
  deletedById?: String | null
  version: Int
  ownerMember?: Membership | null
  ownerMemberId?: String | null
  ownerCuratorGroup?: CuratorGroup | null
  ownerCuratorGroupId?: String | null
  category?: ChannelCategory | null
  categoryId?: String | null
  rewardAccount?: String | null
  title?: String | null
  description?: String | null
  coverPhotoDataObject?: DataObject | null
  coverPhotoDataObjectId?: String | null
  coverPhotoUrls: Array<String>
  coverPhotoAvailability: AssetAvailability
  avatarPhotoDataObject?: DataObject | null
  avatarPhotoDataObjectId?: String | null
  avatarPhotoUrls: Array<String>
  avatarPhotoAvailability: AssetAvailability
  isPublic?: Boolean | null
  isCensored: Boolean
  language?: Language | null
  languageId?: String | null
  videos: Array<Video>
  createdInBlock: Int
}

export interface ChannelCategoriesByNameFTSOutput {
  item: ChannelCategoriesByNameSearchResult
  rank: Float
  isTypeOf: String
  highlight: String
}

/*
 * Category of media channel

 */
export interface ChannelCategory extends BaseGraphQLObject {
  id: ID_Output
  createdAt: DateTime
  createdById: String
  updatedAt?: DateTime | null
  updatedById?: String | null
  deletedAt?: DateTime | null
  deletedById?: String | null
  version: Int
  name?: String | null
  channels: Array<Channel>
  createdInBlock: Int
}

export interface ChannelCategoryConnection {
  totalCount: Int
  edges: Array<ChannelCategoryEdge>
  pageInfo: PageInfo
}

export interface ChannelCategoryEdge {
  node: ChannelCategory
  cursor: String
}

export interface ChannelConnection {
  totalCount: Int
  edges: Array<ChannelEdge>
  pageInfo: PageInfo
}

export interface ChannelEdge {
  node: Channel
  cursor: String
}

export interface Language extends BaseGraphQLObject {
  id: ID_Output
  createdAt: DateTime
  createdById: String
  updatedAt?: DateTime | null
  updatedById?: String | null
  deletedAt?: DateTime | null
  deletedById?: String | null
  version: Int
  iso: String
  createdInBlock: Int
  channellanguage?: Array<Channel> | null
  videolanguage?: Array<Video> | null
}

export interface LanguageConnection {
  totalCount: Int
  edges: Array<LanguageEdge>
  pageInfo: PageInfo
}

export interface LanguageEdge {
  node: Language
  cursor: String
}

export interface License extends BaseGraphQLObject {
  id: ID_Output
  createdAt: DateTime
  createdById: String
  updatedAt?: DateTime | null
  updatedById?: String | null
  deletedAt?: DateTime | null
  deletedById?: String | null
  version: Int
  code?: Int | null
  attribution?: String | null
  customText?: String | null
  videolicense?: Array<Video> | null
}

export interface LicenseConnection {
  totalCount: Int
  edges: Array<LicenseEdge>
  pageInfo: PageInfo
}

export interface LicenseEdge {
  node: License
  cursor: String
}

export interface MembersByHandleFTSOutput {
  item: MembersByHandleSearchResult
  rank: Float
  isTypeOf: String
  highlight: String
}

/*
 * Stored information about a registered user

 */
export interface Membership extends BaseGraphQLObject {
  id: ID_Output
  createdAt: DateTime
  createdById: String
  updatedAt?: DateTime | null
  updatedById?: String | null
  deletedAt?: DateTime | null
  deletedById?: String | null
  version: Int
  handle: String
  avatarUri?: String | null
  about?: String | null
  controllerAccount: String
  rootAccount: String
  createdInBlock: Int
  entry: MembershipEntryMethod
  subscription?: Int | null
  channels: Array<Channel>
}

export interface MembershipConnection {
  totalCount: Int
  edges: Array<MembershipEdge>
  pageInfo: PageInfo
}

export interface MembershipEdge {
  node: Membership
  cursor: String
}

export interface NextEntityId extends BaseGraphQLObject {
  id: ID_Output
  createdAt: DateTime
  createdById: String
  updatedAt?: DateTime | null
  updatedById?: String | null
  deletedAt?: DateTime | null
  deletedById?: String | null
  version: Int
  nextId: Float
}

export interface NextEntityIdConnection {
  totalCount: Int
  edges: Array<NextEntityIdEdge>
  pageInfo: PageInfo
}

export interface NextEntityIdEdge {
  node: NextEntityId
  cursor: String
}

export interface PageInfo {
  hasNextPage: Boolean
  hasPreviousPage: Boolean
  startCursor?: String | null
  endCursor?: String | null
}

export interface ProcessorState {
  lastCompleteBlock: Float
  lastProcessedEvent: String
  indexerHead: Float
  chainHead: Float
}

export interface SearchFTSOutput {
  item: SearchSearchResult
  rank: Float
  isTypeOf: String
  highlight: String
}

export interface StandardDeleteResponse {
  id: ID_Output
}

export interface Video extends BaseGraphQLObject {
  id: ID_Output
  createdAt: DateTime
  createdById: String
  updatedAt?: DateTime | null
  updatedById?: String | null
  deletedAt?: DateTime | null
  deletedById?: String | null
  version: Int
  channel?: Channel | null
  channelId?: String | null
  category?: VideoCategory | null
  categoryId?: String | null
  title?: String | null
  description?: String | null
  duration?: Int | null
  thumbnailPhotoDataObject?: DataObject | null
  thumbnailPhotoDataObjectId?: String | null
  thumbnailPhotoUrls: Array<String>
  thumbnailPhotoAvailability: AssetAvailability
  language?: Language | null
  languageId?: String | null
  hasMarketing?: Boolean | null
  publishedBeforeJoystream?: DateTime | null
  isPublic?: Boolean | null
  isCensored: Boolean
  isExplicit?: Boolean | null
  license?: License | null
  licenseId?: String | null
  mediaDataObject?: DataObject | null
  mediaDataObjectId?: String | null
  mediaUrls: Array<String>
  mediaAvailability: AssetAvailability
  mediaMetadata?: VideoMediaMetadata | null
  mediaMetadataId?: String | null
  createdInBlock: Int
  isFeatured: Boolean
}

export interface VideoCategoriesByNameFTSOutput {
  item: VideoCategoriesByNameSearchResult
  rank: Float
  isTypeOf: String
  highlight: String
}

export interface VideoCategory extends BaseGraphQLObject {
  id: ID_Output
  createdAt: DateTime
  createdById: String
  updatedAt?: DateTime | null
  updatedById?: String | null
  deletedAt?: DateTime | null
  deletedById?: String | null
  version: Int
  name?: String | null
  videos: Array<Video>
  createdInBlock: Int
}

export interface VideoCategoryConnection {
  totalCount: Int
  edges: Array<VideoCategoryEdge>
  pageInfo: PageInfo
}

export interface VideoCategoryEdge {
  node: VideoCategory
  cursor: String
}

export interface VideoConnection {
  totalCount: Int
  edges: Array<VideoEdge>
  pageInfo: PageInfo
}

export interface VideoEdge {
  node: Video
  cursor: String
}

export interface VideoMediaEncoding extends BaseGraphQLObject {
  id: ID_Output
  createdAt: DateTime
  createdById: String
  updatedAt?: DateTime | null
  updatedById?: String | null
  deletedAt?: DateTime | null
  deletedById?: String | null
  version: Int
  codecName?: String | null
  container?: String | null
  mimeMediaType?: String | null
  videomediametadataencoding?: Array<VideoMediaMetadata> | null
}

export interface VideoMediaEncodingConnection {
  totalCount: Int
  edges: Array<VideoMediaEncodingEdge>
  pageInfo: PageInfo
}

export interface VideoMediaEncodingEdge {
  node: VideoMediaEncoding
  cursor: String
}

export interface VideoMediaMetadata extends BaseGraphQLObject {
  id: ID_Output
  createdAt: DateTime
  createdById: String
  updatedAt?: DateTime | null
  updatedById?: String | null
  deletedAt?: DateTime | null
  deletedById?: String | null
  version: Int
  encoding?: VideoMediaEncoding | null
  encodingId?: String | null
  pixelWidth?: Int | null
  pixelHeight?: Int | null
  size?: Float | null
  video?: Video | null
  createdInBlock: Int
}

export interface VideoMediaMetadataConnection {
  totalCount: Int
  edges: Array<VideoMediaMetadataEdge>
  pageInfo: PageInfo
}

export interface VideoMediaMetadataEdge {
  node: VideoMediaMetadata
  cursor: String
}

export interface Worker extends BaseGraphQLObject {
  id: ID_Output
  createdAt: DateTime
  createdById: String
  updatedAt?: DateTime | null
  updatedById?: String | null
  deletedAt?: DateTime | null
  deletedById?: String | null
  version: Int
  isActive: Boolean
  workerId: String
  type: WorkerType
  metadata?: String | null
  dataObjects: Array<DataObject>
}

export interface WorkerConnection {
  totalCount: Int
  edges: Array<WorkerEdge>
  pageInfo: PageInfo
}

export interface WorkerEdge {
  node: Worker
  cursor: String
}

/*
The `Boolean` scalar type represents `true` or `false`.
*/
export type Boolean = boolean

/*
The javascript `Date` as string. Type represents date and time as the ISO Date string.
*/
export type DateTime = Date | string

/*
The `Float` scalar type represents signed double-precision fractional values as specified by [IEEE 754](https://en.wikipedia.org/wiki/IEEE_floating_point).
*/
export type Float = number

/*
The `ID` scalar type represents a unique identifier, often used to refetch an object or as key for a cache. The ID type appears in a JSON response as a String; however, it is not intended to be human-readable. When expected as an input type, any string (such as `"4"`) or integer (such as `4`) input value will be accepted as an ID.
*/
export type ID_Input = string | number
export type ID_Output = string

/*
The `Int` scalar type represents non-fractional signed whole numeric values. Int can represent values between -(2^31) and 2^31 - 1.
*/
export type Int = number

/*
The `JSONObject` scalar type represents JSON objects as specified by [ECMA-404](http://www.ecma-international.org/publications/files/ECMA-ST/ECMA-404.pdf).
*/

    export type JsonValue = JsonPrimitive | JsonObject | JsonArray;

    export type JsonPrimitive = string | number | boolean | null | {};
    
        // eslint-disable-next-line @typescript-eslint/no-empty-interface
    export interface JsonArray extends Array<JsonValue> {}
    
    export type JsonObject = { [member: string]: JsonValue };

    export type JSONObject = JsonObject;
  

/*
The `String` scalar type represents textual data, represented as UTF-8 character sequences. The String type is most often used by GraphQL to represent free-form human-readable text.
*/
export type String = string

export type DataObjectOwner = DataObjectOwnerMember | DataObjectOwnerChannel | DataObjectOwnerDao | DataObjectOwnerCouncil | DataObjectOwnerWorkingGroup

export type ChannelCategoriesByNameSearchResult = ChannelCategory

export type MembersByHandleSearchResult = Membership

export type SearchSearchResult = Channel | Video

export type VideoCategoriesByNameSearchResult = VideoCategory<|MERGE_RESOLUTION|>--- conflicted
+++ resolved
@@ -12,11 +12,7 @@
     dataObjects: <T = Array<DataObject>>(args: { offset?: Int | null, limit?: Int | null, where?: DataObjectWhereInput | null, orderBy?: Array<DataObjectOrderByInput> | null }, info?: GraphQLResolveInfo | string, options?: Options) => Promise<T> ,
     dataObjectByUniqueInput: <T = DataObject | null>(args: { where: DataObjectWhereUniqueInput }, info?: GraphQLResolveInfo | string, options?: Options) => Promise<T | null> ,
     dataObjectsConnection: <T = DataObjectConnection>(args: { first?: Int | null, after?: String | null, last?: Int | null, before?: String | null, where?: DataObjectWhereInput | null, orderBy?: DataObjectOrderByInput | null }, info?: GraphQLResolveInfo | string, options?: Options) => Promise<T> ,
-<<<<<<< HEAD
-    channelCategories: <T = Array<ChannelCategory>>(args: { offset?: Int | null, limit?: Int | null, where?: ChannelCategoryWhereInput | null, orderBy?: ChannelCategoryOrderByInput | null }, info?: GraphQLResolveInfo | string, options?: Options) => Promise<T> ,
-=======
     channelCategories: <T = Array<ChannelCategory>>(args: { offset?: Int | null, limit?: Int | null, where?: ChannelCategoryWhereInput | null, orderBy?: Array<ChannelCategoryOrderByInput> | null }, info?: GraphQLResolveInfo | string, options?: Options) => Promise<T> ,
->>>>>>> fba1161c
     channelCategoryByUniqueInput: <T = ChannelCategory | null>(args: { where: ChannelCategoryWhereUniqueInput }, info?: GraphQLResolveInfo | string, options?: Options) => Promise<T | null> ,
     channelCategoriesConnection: <T = ChannelCategoryConnection>(args: { first?: Int | null, after?: String | null, last?: Int | null, before?: String | null, where?: ChannelCategoryWhereInput | null, orderBy?: ChannelCategoryOrderByInput | null }, info?: GraphQLResolveInfo | string, options?: Options) => Promise<T> ,
     channels: <T = Array<Channel>>(args: { offset?: Int | null, limit?: Int | null, where?: ChannelWhereInput | null, orderBy?: Array<ChannelOrderByInput> | null }, info?: GraphQLResolveInfo | string, options?: Options) => Promise<T> ,
@@ -31,7 +27,7 @@
     memberships: <T = Array<Membership>>(args: { offset?: Int | null, limit?: Int | null, where?: MembershipWhereInput | null, orderBy?: Array<MembershipOrderByInput> | null }, info?: GraphQLResolveInfo | string, options?: Options) => Promise<T> ,
     membershipByUniqueInput: <T = Membership | null>(args: { where: MembershipWhereUniqueInput }, info?: GraphQLResolveInfo | string, options?: Options) => Promise<T | null> ,
     membershipsConnection: <T = MembershipConnection>(args: { first?: Int | null, after?: String | null, last?: Int | null, before?: String | null, where?: MembershipWhereInput | null, orderBy?: MembershipOrderByInput | null }, info?: GraphQLResolveInfo | string, options?: Options) => Promise<T> ,
-    nextEntityIds: <T = Array<NextEntityId>>(args: { offset?: Int | null, limit?: Int | null, where?: NextEntityIdWhereInput | null, orderBy?: NextEntityIdOrderByInput | null }, info?: GraphQLResolveInfo | string, options?: Options) => Promise<T> ,
+    nextEntityIds: <T = Array<NextEntityId>>(args: { offset?: Int | null, limit?: Int | null, where?: NextEntityIdWhereInput | null, orderBy?: Array<NextEntityIdOrderByInput> | null }, info?: GraphQLResolveInfo | string, options?: Options) => Promise<T> ,
     nextEntityIdByUniqueInput: <T = NextEntityId | null>(args: { where: NextEntityIdWhereUniqueInput }, info?: GraphQLResolveInfo | string, options?: Options) => Promise<T | null> ,
     nextEntityIdsConnection: <T = NextEntityIdConnection>(args: { first?: Int | null, after?: String | null, last?: Int | null, before?: String | null, where?: NextEntityIdWhereInput | null, orderBy?: NextEntityIdOrderByInput | null }, info?: GraphQLResolveInfo | string, options?: Options) => Promise<T> ,
     channelCategoriesByName: <T = Array<ChannelCategoriesByNameFTSOutput>>(args: { whereChannelCategory?: ChannelCategoryWhereInput | null, skip?: Int | null, limit?: Int | null, text: String }, info?: GraphQLResolveInfo | string, options?: Options) => Promise<T> ,
@@ -1190,6 +1186,8 @@
   nextId_lt?: Float | null
   nextId_lte?: Float | null
   nextId_in?: Float[] | Float | null
+  AND?: NextEntityIdWhereInput[] | NextEntityIdWhereInput | null
+  OR?: NextEntityIdWhereInput[] | NextEntityIdWhereInput | null
 }
 
 export interface NextEntityIdWhereUniqueInput {
