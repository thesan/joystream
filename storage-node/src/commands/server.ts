--- conflicted
+++ resolved
@@ -20,12 +20,8 @@
 import { PendingDirName, performSync, TempDirName } from '../services/sync/synchronizer'
 import { createApp } from '../services/webApi/app'
 import ExitCodes from './../command-base/ExitCodes'
-<<<<<<< HEAD
 import ApiCommandBase from '../command-base/ApiCommandBase'
-
-=======
 import { v4 as uuidv4 } from 'uuid'
->>>>>>> 10baf39c
 const fsPromises = fs.promises
 
 /**
@@ -246,14 +242,12 @@
       this.error('Paths for temporary and uploads folders must be unique.')
     }
 
-<<<<<<< HEAD
     await createDirectory(flags.uploads)
     await loadDataObjectIdCache(flags.uploads)
 
     await createDirectory(tempFolder)
-=======
+
     const X_HOST_ID = uuidv4()
->>>>>>> 10baf39c
 
     const pendingDataObjectsDir = path.join(flags.uploads, PendingDirName)
 
