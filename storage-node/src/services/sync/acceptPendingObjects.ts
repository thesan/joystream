--- conflicted
+++ resolved
@@ -5,10 +5,10 @@
 import path from 'path'
 import { addDataObjectIdToCache } from '../caching/localDataObjects'
 import { registerNewDataObjectId } from '../caching/newUploads'
+import { hashFile } from '../helpers/hashing'
 import logger from '../logger'
 import { QueryNodeApi } from '../queryNode/api'
 import { acceptPendingDataObjectsBatch } from '../runtime/extrinsics'
-import { hashFile } from '../helpers/hashing'
 
 const fsPromises = fs.promises
 
@@ -86,17 +86,8 @@
     run()
   }
 
-<<<<<<< HEAD
-  getPendingDataObject(objectId: string): [string, string] | undefined {
-    return this.pendingDataObjects.get(objectId)
-  }
-
-  private async loadPendingDataObjectsFromIDs(pendingIds: string[]): Promise<void> {
+  private async processPendingObjects(pendingIds: string[]): Promise<PendingObjectDetails> {
     const pendingDataObjects = await this.qnApi.getDataObjectDetails(pendingIds)
-=======
-  private async processPendingObjects(pendingIds: string[]): Promise<PendingObjectDetails> {
-    const pendingDataObjects = await this.qnApi.getDataObjectsByIds(pendingIds)
->>>>>>> 7a11e14b
 
     // objects not found in the query node
     const maybeDeletedObjects = _.differenceWith(
