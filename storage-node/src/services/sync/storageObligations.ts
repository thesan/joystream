--- conflicted
+++ resolved
@@ -114,12 +114,8 @@
     })),
     dataObjects: assignedDataObjects.map((dataObject) => ({
       id: dataObject.id,
-<<<<<<< HEAD
       bagId: dataObject.storageBag.id,
-=======
-      bagId: dataObject.storageBagId,
       ipfsHash: dataObject.ipfsHash,
->>>>>>> 7a11e14b
     })),
   }
 
@@ -192,7 +188,7 @@
  * Get details of storage data objects by IDs.
  *
  * @param api - initialized QueryNodeApi instance
- * @param bagIds - data objects' IDs
+ * @param dataObjectIds - data objects' IDs
  * @returns storage data objects
  */
 export async function getDataObjectsByIDs(
