import { ApolloClient, DocumentNode, HttpLink, InMemoryCache, NormalizedCacheObject, from } from '@apollo/client'
import { onError } from '@apollo/client/link/error'
import fetch from 'cross-fetch'
import stringify from 'fast-safe-stringify'
import logger from '../logger'
import {
  DataObjectByBagIdsDetailsFragment,
  DataObjectDetailsFragment,
<<<<<<< HEAD
  GetDataObjects,
  GetDataObjectsByBagIds,
  GetDataObjectsByBagIdsQuery,
  GetDataObjectsByBagIdsQueryVariables,
  GetDataObjectsQuery,
  GetDataObjectsQueryVariables,
  GetStorageBagDetails,
  GetStorageBagDetailsQuery,
  GetStorageBagDetailsQueryVariables,
=======
  DataObjectsWithBagAndBucketsFragment,
  GetBagConnection,
  GetBagConnectionQuery,
  GetBagConnectionQueryVariables,
  GetDataObjectsByBagIdsConnection,
  GetDataObjectsByBagIdsConnectionQuery,
  GetDataObjectsByBagIdsConnectionQueryVariables,
  GetDataObjectsByIds,
  GetDataObjectsByIdsQuery,
  GetDataObjectsByIdsQueryVariables,
  GetDataObjectsConnection,
  GetDataObjectsConnectionQuery,
  GetDataObjectsConnectionQueryVariables,
>>>>>>> 9b0e5bf9
  GetStorageBucketDetails,
  GetStorageBucketDetailsQuery,
  GetStorageBucketDetailsQueryVariables,
  GetStorageBuckets,
  GetStorageBucketsByWorkerId,
  GetStorageBucketsByWorkerIdQuery,
  GetStorageBucketsByWorkerIdQueryVariables,
  GetStorageBucketsQuery,
  GetStorageBucketsQueryVariables,
  SquidStatus,
  SquidStatusFieldsFragment,
  SquidStatusQuery,
  SquidStatusQueryVariables,
  StorageBagDetailsFragment,
  StorageBucketDetailsFragment,
  StorageBucketIdsFragment,
} from './generated/queries'
import { Maybe, StorageBagWhereInput } from './generated/schema'

/**
 * Defines query paging limits.
 */
export const MAX_RESULTS_PER_QUERY = 1000

type PaginationQueryVariables = {
  limit: number
  lastCursor?: Maybe<string>
}

type PaginationQueryResult<T = unknown> = {
  edges: { node: T }[]
  pageInfo: {
    hasNextPage: boolean
    endCursor?: Maybe<string>
  }
}

/**
 * Query node class helper. Incapsulates custom queries.
 *
 */
export class QueryNodeApi {
  private apolloClient: ApolloClient<NormalizedCacheObject>

  public constructor(readonly endpoint: string) {
    const errorLink = onError((error) => {
      const { networkError } = error
      const message = networkError?.message || 'Graphql syntax errors found'
      logger.error(`Error when trying to execute a query: ${message}. ${stringify(error)}`)
    })

    this.apolloClient = new ApolloClient({
      link: from([errorLink, new HttpLink({ uri: endpoint, fetch })]),
      cache: new InMemoryCache(),
      defaultOptions: { query: { fetchPolicy: 'no-cache', errorPolicy: 'all' } },
    })
  }

  /**
   * Get entity by unique input
   *
   * @param query - actual query
   * @param variables - query parameters
   * @param resultKey - hepls result parsing
   */
  protected async uniqueEntityQuery<
    QueryT extends { [k: string]: Maybe<Record<string, unknown>> | undefined },
    VariablesT extends Record<string, unknown>
  >(
    query: DocumentNode,
    variables: VariablesT,
    resultKey: keyof QueryT
  ): Promise<Required<QueryT>[keyof QueryT] | null> {
    const result = await this.apolloClient.query<QueryT, VariablesT>({
      query,
      variables,
    })

    if (result?.data === null) {
      return null
    }

    return result.data[resultKey]
  }

  // Get entities by "non-unique" input and return first result
  protected async firstEntityQuery<
    QueryT extends { [k: string]: unknown[] },
    VariablesT extends Record<string, unknown>
  >(query: DocumentNode, variables: VariablesT, resultKey: keyof QueryT): Promise<QueryT[keyof QueryT][number] | null> {
    const result = await this.apolloClient.query<QueryT, VariablesT>({
      query,
      variables,
    })

    if (result?.data === null) {
      return null
    }
    return result.data[resultKey][0]
  }

  protected async multipleEntitiesWithPagination<
    NodeT,
    QueryT extends { [k: string]: PaginationQueryResult<NodeT> },
    CustomVariablesT extends Record<string, unknown>
  >(
    query: DocumentNode,
    variables: CustomVariablesT,
    resultKey: keyof QueryT,
    itemsPerPage = MAX_RESULTS_PER_QUERY
  ): Promise<NodeT[]> {
    let hasNextPage = true
    let results: NodeT[] = []
    let lastCursor: string | undefined
    while (hasNextPage) {
      const paginationVariables = { limit: itemsPerPage, cursor: lastCursor }
      const queryVariables = { ...variables, ...paginationVariables }
      logger.debug(`Query - ${resultKey}`)
      const result = await this.apolloClient.query<QueryT, PaginationQueryVariables & CustomVariablesT>({
        query,
        variables: queryVariables,
      })

      if (!result?.data) {
        return results
      }

      const page = result.data[resultKey]
      results = results.concat(page.edges.map((e) => e.node))
      hasNextPage = page.pageInfo.hasNextPage
      lastCursor = page.pageInfo.endCursor || undefined
    }
    return results
  }

  /**
   * Query-node: get multiple entities
   *
   * @param query - actual query
   * @param variables - query parameters
   * @param resultKey - hepls result parsing
   */
  protected async multipleEntitiesQuery<
    QueryT extends { [k: string]: unknown[] },
    VariablesT extends Record<string, unknown>
  >(query: DocumentNode, variables: VariablesT, resultKey: keyof QueryT): Promise<QueryT[keyof QueryT]> {
    const result = await this.apolloClient.query<QueryT, VariablesT>({
      query,
      variables,
    })

    if (result?.data === null) {
      return [] as unknown as QueryT[keyof QueryT]
    }

    return result.data[resultKey]
  }

  /**
   * Returns storage bucket IDs filtered by worker ID.
   *
   * @param workerId - worker ID
   */
  public async getStorageBucketIdsByWorkerId(workerId: number): Promise<Array<StorageBucketIdsFragment>> {
    const result = await this.multipleEntitiesQuery<
      GetStorageBucketsByWorkerIdQuery,
      GetStorageBucketsByWorkerIdQueryVariables
    >(GetStorageBucketsByWorkerId, { workerId }, 'storageBuckets')

    if (!result) {
      return []
    }

    return result
  }

  /**
   * Returns storage bucket info by pages.
   *
   * @param ids - bucket IDs to fetch
   * @param offset - starting record of the page
   * @param limit - page size
   */
  public async getStorageBucketDetails(ids: string[]): Promise<Array<StorageBucketDetailsFragment>> {
    const result = await this.multipleEntitiesQuery<
      GetStorageBucketDetailsQuery,
      GetStorageBucketDetailsQueryVariables
    >(GetStorageBucketDetails, { ids }, 'storageBuckets')

    if (result === null) {
      return []
    }

    return result
  }

  /**
   * Returns storage bag info by pages for the given buckets.
   *
   * @param bucketIds - query filter: bucket IDs
   */
  public async getStorageBagsDetails(bucketIds: string[]): Promise<Array<StorageBagDetailsFragment>> {
    const result = await this.multipleEntitiesQuery<GetStorageBagDetailsQuery, GetStorageBagDetailsQueryVariables>(
      GetStorageBagDetails,
      { bucketIds },
      'storageBags'
    )

    if (!result) {
      return []
    }

    return result
  }

  /**
   * Returns data objects info by pages for the given bags.
   *
   * @param bagIds - query filter: bag IDs
   */
  public async getDataObjectsByBagIds(bagIds: string[]): Promise<Array<DataObjectByBagIdsDetailsFragment>> {
    const allBagIds = [...bagIds] // Copy to avoid modifying the original array
    let fullResult: DataObjectByBagIdsDetailsFragment[] = []
    while (allBagIds.length) {
      const bagIdsBatch = allBagIds.splice(0, 1000)
      const input: StorageBagWhereInput = { id_in: bagIdsBatch }
<<<<<<< HEAD
      fullResult.push(
        ...(await this.multipleEntitiesQuery<GetDataObjectsByBagIdsQuery, GetDataObjectsByBagIdsQueryVariables>(
          GetDataObjectsByBagIds,
          { bagIds: input },
          'storageDataObjects'
        ))
      )
=======
      fullResult = [
        ...fullResult,
        ...(await this.multipleEntitiesWithPagination<
          DataObjectByBagIdsDetailsFragment,
          GetDataObjectsByBagIdsConnectionQuery,
          GetDataObjectsByBagIdsConnectionQueryVariables
        >(
          GetDataObjectsByBagIdsConnection,
          { limit: MAX_RESULTS_PER_QUERY, bagIds: input },
          'storageDataObjectsConnection'
        )),
      ]
>>>>>>> 9b0e5bf9
    }

    return fullResult
  }

  /**
   * Returns data objects info by pages for the given dataObject IDs.
   *
   * @param dataObjectIds - query filter: dataObject IDs
   */
  public async getDataObjectDetails(dataObjectIds: string[]): Promise<Array<DataObjectDetailsFragment>> {
    const allDataObjectIds = [...dataObjectIds] // Copy to avoid modifying the original array
    let fullResult: DataObjectDetailsFragment[] = []
    while (allDataObjectIds.length) {
      const dataObjectIdsBatch = allDataObjectIds.splice(0, 1000)
<<<<<<< HEAD
      fullResult.push(
        ...(await this.multipleEntitiesQuery<GetDataObjectsQuery, GetDataObjectsQueryVariables>(
          GetDataObjects,
          { dataObjectIds: dataObjectIdsBatch },
          'storageDataObjects'
        ))
      )
=======
      fullResult = [
        ...fullResult,
        ...(await this.multipleEntitiesWithPagination<
          DataObjectDetailsFragment,
          GetDataObjectsConnectionQuery,
          GetDataObjectsConnectionQueryVariables
        >(
          GetDataObjectsConnection,
          { limit: MAX_RESULTS_PER_QUERY, dataObjectIds: dataObjectIdsBatch },
          'storageDataObjectsConnection'
        )),
      ]
    }

    return fullResult
  }

  /**
   * Returns data objects info by IDs.
   *
   * @param bagIds - query filter: data object IDs
   */
  public async getDataObjectsByIds(ids: string[]): Promise<Array<DataObjectsWithBagAndBucketsFragment>> {
    const allIds = [...ids] // Copy to avoid modifying the original array
    let fullResult: DataObjectsWithBagAndBucketsFragment[] = []
    while (allIds.length) {
      const idsBatch = allIds.splice(0, 1000)
      fullResult = [
        ...fullResult,
        ...((await this.multipleEntitiesQuery<GetDataObjectsByIdsQuery, GetDataObjectsByIdsQueryVariables>(
          GetDataObjectsByIds,
          { limit: MAX_RESULTS_PER_QUERY, ids: idsBatch },
          'storageDataObjects'
        )) || []),
      ]
>>>>>>> 9b0e5bf9
    }

    return fullResult
  }

  /**
   * Returns storage bucket IDs.
   *
   */
  public async getStorageBucketIds(): Promise<Array<StorageBucketIdsFragment>> {
    const result = await this.multipleEntitiesQuery<GetStorageBucketsQuery, GetStorageBucketsQueryVariables>(
      GetStorageBuckets,
      {},
      'storageBuckets'
    )

    if (!result) {
      return []
    }

    return result
  }

  public async getQueryNodeState(): Promise<SquidStatusFieldsFragment | null> {
    const squidStatus = await this.uniqueEntityQuery<SquidStatusQuery, SquidStatusQueryVariables>(
      SquidStatus,
      {},
      'squidStatus'
    )
    return squidStatus
  }
}<|MERGE_RESOLUTION|>--- conflicted
+++ resolved
@@ -6,7 +6,6 @@
 import {
   DataObjectByBagIdsDetailsFragment,
   DataObjectDetailsFragment,
-<<<<<<< HEAD
   GetDataObjects,
   GetDataObjectsByBagIds,
   GetDataObjectsByBagIdsQuery,
@@ -16,21 +15,6 @@
   GetStorageBagDetails,
   GetStorageBagDetailsQuery,
   GetStorageBagDetailsQueryVariables,
-=======
-  DataObjectsWithBagAndBucketsFragment,
-  GetBagConnection,
-  GetBagConnectionQuery,
-  GetBagConnectionQueryVariables,
-  GetDataObjectsByBagIdsConnection,
-  GetDataObjectsByBagIdsConnectionQuery,
-  GetDataObjectsByBagIdsConnectionQueryVariables,
-  GetDataObjectsByIds,
-  GetDataObjectsByIdsQuery,
-  GetDataObjectsByIdsQueryVariables,
-  GetDataObjectsConnection,
-  GetDataObjectsConnectionQuery,
-  GetDataObjectsConnectionQueryVariables,
->>>>>>> 9b0e5bf9
   GetStorageBucketDetails,
   GetStorageBucketDetailsQuery,
   GetStorageBucketDetailsQueryVariables,
@@ -257,28 +241,14 @@
     while (allBagIds.length) {
       const bagIdsBatch = allBagIds.splice(0, 1000)
       const input: StorageBagWhereInput = { id_in: bagIdsBatch }
-<<<<<<< HEAD
-      fullResult.push(
+      fullResult = [
+        ...fullResult,
         ...(await this.multipleEntitiesQuery<GetDataObjectsByBagIdsQuery, GetDataObjectsByBagIdsQueryVariables>(
           GetDataObjectsByBagIds,
           { bagIds: input },
           'storageDataObjects'
-        ))
-      )
-=======
-      fullResult = [
-        ...fullResult,
-        ...(await this.multipleEntitiesWithPagination<
-          DataObjectByBagIdsDetailsFragment,
-          GetDataObjectsByBagIdsConnectionQuery,
-          GetDataObjectsByBagIdsConnectionQueryVariables
-        >(
-          GetDataObjectsByBagIdsConnection,
-          { limit: MAX_RESULTS_PER_QUERY, bagIds: input },
-          'storageDataObjectsConnection'
         )),
       ]
->>>>>>> 9b0e5bf9
     }
 
     return fullResult
@@ -294,51 +264,14 @@
     let fullResult: DataObjectDetailsFragment[] = []
     while (allDataObjectIds.length) {
       const dataObjectIdsBatch = allDataObjectIds.splice(0, 1000)
-<<<<<<< HEAD
-      fullResult.push(
+      fullResult = [
+        ...fullResult,
         ...(await this.multipleEntitiesQuery<GetDataObjectsQuery, GetDataObjectsQueryVariables>(
           GetDataObjects,
           { dataObjectIds: dataObjectIdsBatch },
           'storageDataObjects'
-        ))
-      )
-=======
-      fullResult = [
-        ...fullResult,
-        ...(await this.multipleEntitiesWithPagination<
-          DataObjectDetailsFragment,
-          GetDataObjectsConnectionQuery,
-          GetDataObjectsConnectionQueryVariables
-        >(
-          GetDataObjectsConnection,
-          { limit: MAX_RESULTS_PER_QUERY, dataObjectIds: dataObjectIdsBatch },
-          'storageDataObjectsConnection'
         )),
       ]
-    }
-
-    return fullResult
-  }
-
-  /**
-   * Returns data objects info by IDs.
-   *
-   * @param bagIds - query filter: data object IDs
-   */
-  public async getDataObjectsByIds(ids: string[]): Promise<Array<DataObjectsWithBagAndBucketsFragment>> {
-    const allIds = [...ids] // Copy to avoid modifying the original array
-    let fullResult: DataObjectsWithBagAndBucketsFragment[] = []
-    while (allIds.length) {
-      const idsBatch = allIds.splice(0, 1000)
-      fullResult = [
-        ...fullResult,
-        ...((await this.multipleEntitiesQuery<GetDataObjectsByIdsQuery, GetDataObjectsByIdsQueryVariables>(
-          GetDataObjectsByIds,
-          { limit: MAX_RESULTS_PER_QUERY, ids: idsBatch },
-          'storageDataObjects'
-        )) || []),
-      ]
->>>>>>> 9b0e5bf9
     }
 
     return fullResult
