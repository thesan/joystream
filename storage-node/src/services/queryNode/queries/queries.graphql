fragment StorageBucketIds on StorageBucket {
  id
}

query getStorageBuckets {
  storageBuckets(where: { operatorStatus: { isTypeOf_eq: "StorageBucketOperatorStatusActive" } }) {
    ...StorageBucketIds
  }
}

query getStorageBucketsByWorkerId($workerId: Int!) {
  storageBuckets(
    where: { operatorStatus: { isTypeOf_eq: "StorageBucketOperatorStatusActive", workerId_eq: $workerId } }
  ) {
    ...StorageBucketIds
  }
}

fragment StorageBucketDetails on StorageBucket {
  id
  operatorMetadata {
    id
    nodeEndpoint
  }
  operatorStatus {
    ... on StorageBucketOperatorStatusActive {
      workerId
    }
    ... on StorageBucketOperatorStatusInvited {
      workerId
    }
  }
}

query getStorageBucketDetails($ids: [String!]) {
  storageBuckets(where: { id_in: $ids }) {
    ...StorageBucketDetails
  }
}

fragment StorageBagDetails on StorageBag {
  id
  storageBuckets {
    id
  }
}

query getStorageBagDetails($bucketIds: [String!]) {
  storageBags(where: { storageBuckets_some: { id_in: $bucketIds } }) {
    ...StorageBagDetails
  }
}

fragment DataObjectByBagIdsDetails on StorageDataObject {
  id
<<<<<<< HEAD
=======
  ipfsHash
  storageBagId
}

query getDataObjectsByBagIdsConnection($bagIds: StorageBagWhereInput, $limit: Int, $cursor: String) {
  storageDataObjectsConnection(first: $limit, after: $cursor, where: { storageBag: $bagIds, isAccepted_eq: true }) {
    edges {
      cursor
      node {
        ...DataObjectByBagIdsDetails
      }
    }
    pageInfo {
      hasNextPage
      endCursor
    }
    totalCount
  }
}

fragment DataObjectDetails on StorageDataObject {
  id
>>>>>>> 7a11e14b
  storageBag {
    id
  }
}

query getDataObjectsByBagIds($bagIds: StorageBagWhereInput) {
  storageDataObjects(where: { storageBag: $bagIds, isAccepted_eq: true }) {
    ...DataObjectByBagIdsDetails
  }
}

fragment DataObjectDetails on StorageDataObject {
  id
  isAccepted
  storageBag {
    ...StorageBagDetails
  }
  ipfsHash
}

query getDataObjects($dataObjectIds: [String!]) {
  storageDataObjects(where: { id_in: $dataObjectIds, isAccepted_eq: true }) {
    ...DataObjectDetails
  }
}

fragment SquidStatusFields on SquidStatus {
  height
}

query squidStatus {
  squidStatus {
    height
  }
}<|MERGE_RESOLUTION|>--- conflicted
+++ resolved
@@ -53,31 +53,7 @@
 
 fragment DataObjectByBagIdsDetails on StorageDataObject {
   id
-<<<<<<< HEAD
-=======
   ipfsHash
-  storageBagId
-}
-
-query getDataObjectsByBagIdsConnection($bagIds: StorageBagWhereInput, $limit: Int, $cursor: String) {
-  storageDataObjectsConnection(first: $limit, after: $cursor, where: { storageBag: $bagIds, isAccepted_eq: true }) {
-    edges {
-      cursor
-      node {
-        ...DataObjectByBagIdsDetails
-      }
-    }
-    pageInfo {
-      hasNextPage
-      endCursor
-    }
-    totalCount
-  }
-}
-
-fragment DataObjectDetails on StorageDataObject {
-  id
->>>>>>> 7a11e14b
   storageBag {
     id
   }
@@ -92,14 +68,14 @@
 fragment DataObjectDetails on StorageDataObject {
   id
   isAccepted
+  ipfsHash
   storageBag {
     ...StorageBagDetails
   }
-  ipfsHash
 }
 
 query getDataObjects($dataObjectIds: [String!]) {
-  storageDataObjects(where: { id_in: $dataObjectIds, isAccepted_eq: true }) {
+  storageDataObjects(where: { id_in: $dataObjectIds }) {
     ...DataObjectDetails
   }
 }
