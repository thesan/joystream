{
  "name": "storage-node",
  "description": "Joystream storage subsystem.",
  "version": "2.0.0",
  "author": "Joystream contributors",
  "bin": {
    "storage-node": "./bin/run"
  },
  "bugs": "https://github.com/Joystream/joystream/issues",
  "dependencies": {
    "@apollo/client": "^3.3.21",
    "@elastic/ecs-winston-format": "^1.3.1",
    "@joystream/metadata-protobuf": "^1.0.0",
    "@joystream/types": "^0.17.2",
    "@oclif/command": "^1",
    "@oclif/config": "^1",
    "@oclif/plugin-help": "^3",
    "@polkadot/api": "5.9.1",
    "@types/base64url": "^2.0.0",
    "@types/express": "4.17.13",
    "@types/file-type": "^10.9.1",
    "@types/lodash": "^4.14.171",
    "@types/multer": "^1.4.5",
    "@types/node-cache": "^4.2.5",
    "@types/promise-timeout": "^1.3.0",
    "@types/read-chunk": "^3.1.0",
    "@types/rimraf": "^3.0.2",
    "@types/send": "^0.17.0",
    "@types/superagent": "^4.1.12",
    "@types/url-join": "^4.0.1",
    "@types/uuid": "^8.3.1",
    "@types/winston": "^2.4.4",
    "ajv": "^7",
    "await-lock": "^2.1.0",
    "base64url": "^3.0.1",
    "blake3-wasm": "^2.1.5",
    "cross-fetch": "^3.1.4",
    "express": "4.17.1",
    "express-openapi-validator": "4.12.4",
    "express-winston": "^4.1.0",
    "fast-folder-size": "^1.4.0",
    "fast-safe-stringify": "^2.1.1",
    "file-type": "^16.5.0",
    "lodash": "^4.17.21",
    "multihashes": "^4.0.2",
    "node-cache": "^5.1.2",
    "openapi-editor": "^0.3.0",
    "promise-timeout": "^1.3.0",
    "read-chunk": "^3.2.0",
    "rimraf": "^3.0.2",
    "send": "^0.17.1",
    "sleep-promise": "^9.1.0",
    "superagent": "^6.1.0",
    "tslib": "^1",
    "url-join": "^4.0.1",
    "uuid": "^8.3.2",
    "winston": "^3.3.3",
    "winston-elasticsearch": "^0.15.8",
    "winston-daily-rotate-file": "^4.5.5"
  },
  "devDependencies": {
    "@graphql-codegen/cli": "^1.21.4",
    "@graphql-codegen/import-types-preset": "^1.18.1",
    "@graphql-codegen/typescript": "^1.22.0",
    "@graphql-codegen/typescript-document-nodes": "^1.17.11",
    "@graphql-codegen/typescript-operations": "^1.17.16",
    "@joystream/eslint-config": "^1.0.0",
    "@oclif/dev-cli": "^1",
    "@oclif/test": "^1",
    "@types/chai": "^4",
    "@types/mocha": "^5",
    "@types/node": "^10",
    "@types/pg": "^8.6.1",
    "@types/swagger-ui-express": "^4.1.2",
    "@typescript-eslint/eslint-plugin": "3.8.0",
    "@typescript-eslint/parser": "3.8.0",
    "chai": "^4",
    "eslint": "^7.6.0",
    "eslint-config-oclif": "^3.1",
    "eslint-config-oclif-typescript": "^0.1",
    "globby": "^10",
    "mocha": "^5",
    "nyc": "^14",
    "pg": "^8.7.1",
    "prettier": "^2.3.0",
    "sinon": "^11.1.1",
    "swagger-ui-express": "^4.1.6",
    "ts-node": "^10.2.1",
    "type-doc": "^0.1.41",
    "typescript": "^4.4.3"
  },
  "engines": {
    "node": ">=14.16.1"
  },
  "volta": {
    "node": "14.16.1",
    "yarn": "1.22.15"
  },
  "files": [
    "/bin",
    "/lib",
    "/npm-shrinkwrap.json",
    "/oclif.manifest.json"
  ],
  "homepage": "https://github.com/Joystream/joystream",
  "keywords": [
    "joystream",
    "storage-node"
  ],
  "license": "GPL-3.0-only",
  "main": "lib/index.js",
  "oclif": {
    "commands": "./lib/commands",
    "bin": "storage-node",
    "plugins": [
      "@oclif/plugin-help"
    ],
    "topics": {
      "dev": {
        "description": "Development mode commands."
      },
      "leader": {
        "description": "Storage working group leader commands."
      },
      "operator": {
        "description": "Storage provider(operator) commands."
      }
    }
  },
<<<<<<< HEAD
  "devDependencies": {
    "@types/chai": "^4.2.11",
    "@types/mocha": "^7.0.2",
    "eslint": "^7.6.0",
    "eslint-config-esnext": "^4.1.0",
    "eslint-config-prettier": "^6.11.0",
    "eslint-plugin-babel": "^5.3.1",
    "eslint-plugin-prettier": "^3.1.4",
    "prettier": "^2.0.5",
    "typescript": "^4.3.5",
    "wsrun": "^3.6.5"
=======
  "repository": {
    "type": "git",
    "url": "https://github.com/Joystream/joystream",
    "directory": "storage-node"
>>>>>>> f62058ba
  },
  "scripts": {
    "postpack": "rm -f oclif.manifest.json",
    "posttest": "yarn lint",
    "prepack": "rm -rf lib && tsc -b && oclif-dev manifest && oclif-dev readme",
    "version": "oclif-dev readme && git add README.md",
    "build": "tsc --build tsconfig.json",
    "format": "yarn prettier ./src --write",
    "lint": "eslint ./src --ext .ts",
    "api:edit": "openapi-editor --file ./src/api-spec/openapi.yaml --port 10021",
    "generate:types:graphql": "yarn graphql-codegen -c ./src/services/queryNode/codegen.yml",
    "generate:types:json-schema": "yarn ts-node ./src/services/metadata/generateTypes.ts",
    "ensure": "yarn format && yarn lint --fix && yarn build",
    "checks": "tsc --noEmit --pretty && prettier ./src --check && yarn lint"
  },
  "types": "lib/index.d.ts"
}<|MERGE_RESOLUTION|>--- conflicted
+++ resolved
@@ -10,8 +10,8 @@
   "dependencies": {
     "@apollo/client": "^3.3.21",
     "@elastic/ecs-winston-format": "^1.3.1",
-    "@joystream/metadata-protobuf": "^1.0.0",
-    "@joystream/types": "^0.17.2",
+    "@joystream/metadata-protobuf": "^2.0.0",
+    "@joystream/types": "^0.18.0",
     "@oclif/command": "^1",
     "@oclif/config": "^1",
     "@oclif/plugin-help": "^3",
@@ -116,9 +116,6 @@
       "@oclif/plugin-help"
     ],
     "topics": {
-      "dev": {
-        "description": "Development mode commands."
-      },
       "leader": {
         "description": "Storage working group leader commands."
       },
@@ -127,24 +124,10 @@
       }
     }
   },
-<<<<<<< HEAD
-  "devDependencies": {
-    "@types/chai": "^4.2.11",
-    "@types/mocha": "^7.0.2",
-    "eslint": "^7.6.0",
-    "eslint-config-esnext": "^4.1.0",
-    "eslint-config-prettier": "^6.11.0",
-    "eslint-plugin-babel": "^5.3.1",
-    "eslint-plugin-prettier": "^3.1.4",
-    "prettier": "^2.0.5",
-    "typescript": "^4.3.5",
-    "wsrun": "^3.6.5"
-=======
   "repository": {
     "type": "git",
     "url": "https://github.com/Joystream/joystream",
     "directory": "storage-node"
->>>>>>> f62058ba
   },
   "scripts": {
     "postpack": "rm -f oclif.manifest.json",
