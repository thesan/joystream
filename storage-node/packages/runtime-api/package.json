--- conflicted
+++ resolved
@@ -49,13 +49,8 @@
   },
   "dependencies": {
     "@joystream/storage-utils": "^0.1.0",
-<<<<<<< HEAD
     "@joystream/types": "^0.16.0",
-    "@polkadot/api": "^1.26.1",
-=======
-    "@joystream/types": "^0.15.0",
     "@polkadot/api": "4.2.1",
->>>>>>> c5a8bbaf
     "async-lock": "^1.2.0",
     "lodash": "^4.17.11",
     "password-prompt": "^1.1.2"
