/*
 * This file is part of the storage node for the Joystream project.
 * Copyright (C) 2019 Joystream Contributors
 *
 * This program is free software: you can redistribute it and/or modify
 * it under the terms of the GNU General Public License as published by
 * the Free Software Foundation, either version 3 of the License, or
 * (at your option) any later version.
 *
 * This program is distributed in the hope that it will be useful,
 * but WITHOUT ANY WARRANTY; without even the implied warranty of
 * MERCHANTABILITY or FITNESS FOR A PARTICULAR PURPOSE.  See the
 * GNU General Public License for more details.
 *
 * You should have received a copy of the GNU General Public License
 * along with this program.  If not, see <https://www.gnu.org/licenses/>.
 */

'use strict'

const DEFAULT_CAPACITY = 100

const debug = require('debug')('joystream:util:lru')

/*
 * Simple least recently used cache.
 */
class LRUCache {
  constructor(capacity = DEFAULT_CAPACITY) {
    this.capacity = capacity
    this.clear()
  }

  /*
   * Return the entry with the given key, and update it's usage.
   */
  get(key) {
    const val = this.store.get(key)
    if (val) {
      this.access.set(key, Date.now())
    }
    return val
  }

  /*
   * Return true if the key is the cache, false otherwise.
   */
  has(key) {
    return this.store.has(key)
  }

  /*
   * Put a value into the cache.
   */
  put(key, value) {
    this.store.set(key, value)
    this.access.set(key, Date.now())
    this._prune()
  }

  /*
   * Delete a value from the cache.
   */
  del(key) {
    this.store.delete(key)
    this.access.delete(key)
  }

  /*
   * Current size of the cache
   */
  size() {
    return this.store.size
  }

  /*
   * Clear the LRU cache entirely.
   */
  clear() {
    this.store = new Map()
    this.access = new Map()
  }

  /*
   * Internal pruning function.
   */
  _prune() {
    debug('About to prune; have', this.store.size, 'and capacity is', this.capacity)

    const sorted = Array.from(this.access.entries())
    sorted.sort((first, second) => {
      if (first[1] === second[1]) {
        return 0
      }
      return first[1] < second[1] ? -1 : 1
    })
    debug('Sorted keys are:', sorted)

    debug('Have to prune', this.store.size - this.capacity, 'items.')
    let idx = 0
    const toPrune = []
    while (idx < sorted.length && toPrune.length < this.store.size - this.capacity) {
      toPrune.push(sorted[idx][0])
      ++idx
    }

<<<<<<< HEAD
    toPrune.forEach(key => {
=======
    toPrune.forEach((key) => {
>>>>>>> c24aaf05
      this.store.delete(key)
      this.access.delete(key)
    })
    debug('Size after pruning', this.store.size)
  }
}

module.exports = {
  LRUCache,
}<|MERGE_RESOLUTION|>--- conflicted
+++ resolved
@@ -104,11 +104,7 @@
       ++idx
     }
 
-<<<<<<< HEAD
-    toPrune.forEach(key => {
-=======
     toPrune.forEach((key) => {
->>>>>>> c24aaf05
       this.store.delete(key)
       this.access.delete(key)
     })
