--- conflicted
+++ resolved
@@ -6,8 +6,6 @@
 const axios = require('axios')
 const stripEndingSlash = require('@joystream/storage-utils/stripEndingSlash')
 
-<<<<<<< HEAD
-=======
 function mapInfoToStatus(providers, currentHeight) {
   return providers.map(({ providerId, info }) => {
     if (info) {
@@ -76,7 +74,6 @@
   return { found, missing, content }
 }
 
->>>>>>> c24aaf05
 async function main() {
   const runtime = await RuntimeApi.create()
   const { api } = runtime
@@ -90,11 +87,7 @@
   console.log(`Found ${storageProviders.length} staked providers`)
 
   const storageProviderAccountInfos = await Promise.all(
-<<<<<<< HEAD
-    storageProviders.map(async providerId => {
-=======
     storageProviders.map(async (providerId) => {
->>>>>>> c24aaf05
       return {
         providerId,
         info: await runtime.discovery.getAccountInfo(providerId),
@@ -124,11 +117,7 @@
 
   console.log(
     '\n== Down Providers!\n',
-<<<<<<< HEAD
-    downProviders.map(provider => {
-=======
     downProviders.map((provider) => {
->>>>>>> c24aaf05
       return {
         providerId: provider.providerId,
       }
@@ -159,11 +148,7 @@
 
   console.log('\nChecking API Endpoints are online')
   await Promise.all(
-<<<<<<< HEAD
-    endpoints.map(async provider => {
-=======
     endpoints.map(async (provider) => {
->>>>>>> c24aaf05
       if (!provider.endpoint) {
         console.log('skipping', provider.address)
         return
@@ -186,11 +171,7 @@
 
   // Check which providers are reporting a ready relationship for each asset
   await Promise.all(
-<<<<<<< HEAD
-    knownContentIds.map(async contentId => {
-=======
     knownContentIds.map(async (contentId) => {
->>>>>>> c24aaf05
       const [relationshipsCount, judgement] = await assetRelationshipState(api, contentId, storageProviders)
       console.log(
         `${encodeAddress(contentId)} replication ${relationshipsCount}/${storageProviders.length} - ${judgement}`
@@ -214,75 +195,4 @@
   })
 }
 
-<<<<<<< HEAD
-function mapInfoToStatus(providers, currentHeight) {
-  return providers.map(({ providerId, info }) => {
-    if (info) {
-      return {
-        providerId,
-        identity: info.identity.toString(),
-        expiresIn: info.expires_at.sub(currentHeight).toNumber(),
-        expired: currentHeight.gte(info.expires_at),
-      }
-    }
-    return {
-      providerId,
-      identity: null,
-      status: 'down',
-    }
-  })
-}
-
-// HTTP HEAD with axios all known content ids on each provider
-async function countContentAvailability(contentIds, source) {
-  const content = {}
-  let found = 0
-  let missing = 0
-  for (let i = 0; i < contentIds.length; i++) {
-    const assetUrl = makeAssetUrl(contentIds[i], source)
-    try {
-      const info = await axios.head(assetUrl)
-      content[encodeAddress(contentIds[i])] = {
-        type: info.headers['content-type'],
-        bytes: info.headers['content-length'],
-      }
-      // TODO: cross check against dataobject size
-      found++
-    } catch (err) {
-      missing++
-    }
-  }
-
-  return { found, missing, content }
-}
-
-function makeAssetUrl(contentId, source) {
-  source = stripEndingSlash(source)
-  return `${source}/asset/v0/${encodeAddress(contentId)}`
-}
-
-async function assetRelationshipState(api, contentId, providers) {
-  const dataObject = await api.query.dataDirectory.dataObjectByContentId(contentId)
-
-  const relationshipIds = await api.query.dataObjectStorageRegistry.relationshipsByContentId(contentId)
-
-  // how many relationships associated with active providers and in ready state
-  const activeRelationships = await Promise.all(
-    relationshipIds.map(async id => {
-      let relationship = await api.query.dataObjectStorageRegistry.relationships(id)
-      relationship = relationship.unwrap()
-      // only interested in ready relationships
-      if (!relationship.ready) {
-        return undefined
-      }
-      // Does the relationship belong to an active provider ?
-      return providers.find(provider => relationship.storage_provider.eq(provider))
-    })
-  )
-
-  return [activeRelationships.filter(active => active).length, dataObject.unwrap().liaison_judgement]
-}
-
-=======
->>>>>>> c24aaf05
 main()