{
  "private": true,
  "name": "joystream",
  "version": "1.0.0",
  "license": "GPL-3.0-only",
  "scripts": {
    "postinstall": "./build-packages.sh",
    "build-joystream-cli": "yarn workspace @joystream/cli build",
    "build": "./build.sh",
    "start": "./start.sh",
    "cargo-checks": "devops/git-hooks/pre-commit && devops/git-hooks/pre-push",
    "cargo-build": "scripts/cargo-build.sh"
  },
  "workspaces": [
    "tests/integration-tests",
    "cli",
    "types",
    "storage-node",
    "storage-node/packages/*",
    "devops/eslint-config",
    "devops/prettier-config",
    "pioneer",
    "pioneer/packages/*",
    "utils/api-scripts",
    "content-directory-schemas",
    "metadata-protobuf",
    "query-node",
    "query-node/mappings",
    "query-node/generated/*"
  ],
  "resolutions": {
    "@polkadot/api": "2.4.1",
    "@polkadot/api-derive": "2.4.1",
    "@polkadot/api-contract": "2.4.1",
    "@polkadot/keyring": "3.6.1",
    "@polkadot/networks": "3.6.1",
    "@polkadot/types": "2.4.1",
    "@polkadot/types-known": "2.4.1",
    "@polkadot/util": "3.6.1",
    "@polkadot/util-crypto": "3.6.1",
    "@polkadot/wasm-crypto": "1.4.1",
    "@polkadot/rpc-core": "2.4.1",
    "@polkadot/rpc-provider": "2.4.1",
    "@polkadot/metadata": "2.4.1",
    "babel-core": "^7.0.0-bridge.0",
    "typescript": "^3.9.7",
    "bn.js": "^5.1.2",
<<<<<<< HEAD
    "typeorm": "^0.2.31"
=======
    "typeorm": "^0.2.31",
    "pg": "^8.4.0"
>>>>>>> 21be54a5
  },
  "devDependencies": {
    "eslint": "^7.6.0",
    "husky": "^4.2.5",
    "prettier": "2.2.1"
  },
  "husky": {
    "hooks": {
      "pre-commit": "devops/git-hooks/pre-commit",
      "pre-push": "devops/git-hooks/pre-push"
    }
  },
  "engines": {
    "node": ">=12.18.0",
    "yarn": "^1.22.0"
  },
  "volta": {
    "node": "12.18.2",
    "yarn": "1.22.4"
  }
}<|MERGE_RESOLUTION|>--- conflicted
+++ resolved
@@ -45,12 +45,8 @@
     "babel-core": "^7.0.0-bridge.0",
     "typescript": "^3.9.7",
     "bn.js": "^5.1.2",
-<<<<<<< HEAD
-    "typeorm": "^0.2.31"
-=======
     "typeorm": "^0.2.31",
     "pg": "^8.4.0"
->>>>>>> 21be54a5
   },
   "devDependencies": {
     "eslint": "^7.6.0",
