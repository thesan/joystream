--- conflicted
+++ resolved
@@ -18,12 +18,8 @@
     "@polkadot/util-crypto": "^1.4.1",
     "@types/styled-components": "4.1.8",
     "babel-core": "^7.0.0-bridge.0",
-<<<<<<< HEAD
     "rxjs": "^6.4.0",
-    "typescript": "^3.4.5"
-=======
     "typescript": "^3.6.3"
->>>>>>> 6fb8916e
   },
   "scripts": {
     "analyze": "yarn run build && cd packages/apps && yarn run source-map-explorer build/main.*.js",
@@ -56,5 +52,9 @@
     "postcss-simple-vars": "^5.0.0",
     "precss": "^4.0.0",
     "source-map-explorer": "^2.0.1"
+  },
+  "dependencies": {
+    "@types/lodash": "^4.14.138",
+    "lodash": "^4.17.15"
   }
 }