--- conflicted
+++ resolved
@@ -17,11 +17,7 @@
     "tests/network-tests",
     "cli",
     "types",
-<<<<<<< HEAD
     "storage-node",
-=======
-    "storage-node-v2",
->>>>>>> 6e0cd9d2
     "distributor-node",
     "devops/eslint-config",
     "devops/prettier-config",
