{
  "private": true,
  "name": "joystream",
  "version": "1.0.0",
  "license": "GPL-3.0-only",
  "scripts": {
    "build": "./build-npm-packages.sh && ./build-docker-images.sh",
    "build:packages": "./build-npm-packages.sh",
    "build:docker": "./build-docker-images.sh",
    "setup": "./setup.sh",
    "start": "./start.sh",
    "cargo-checks": "devops/git-hooks/pre-commit && devops/git-hooks/pre-push",
    "cargo-build": "scripts/cargo-build.sh"
  },
  "workspaces": [
    "tests/network-tests",
    "cli",
    "types",
    "storage-node-v2",
    "storage-node",
    "distributor-node",
    "storage-node/packages/*",
    "devops/eslint-config",
    "devops/prettier-config",
    "pioneer",
    "pioneer/packages/*",
    "utils/api-scripts",
    "query-node",
    "query-node/mappings",
    "query-node/generated/graphql-server",
    "metadata-protobuf"
  ],
  "resolutions": {
    "@polkadot/api": "5.9.1",
    "@polkadot/api-contract": "5.9.1",
    "@polkadot/keyring": "7.3.1",
    "@polkadot/types": "5.9.1",
    "@polkadot/types-known": "5.9.1",
    "@polkadot/util": "7.3.1",
    "@polkadot/util-crypto": "7.3.1",
    "@polkadot/api-derive": "5.9.1",
    "@polkadot/rpc-core": "5.9.1",
    "@polkadot/rpc-provider": "5.9.1",
    "@polkadot/x-global": "7.3.1",
    "@polkadot/networks": "7.3.1",
    "babel-core": "^7.0.0-bridge.0",
    "typescript": "^4.4.3",
    "bn.js": "4.12.0",
    "rxjs": "^7.4.0",
<<<<<<< HEAD
    "typeorm": "^0.2.31",
    "pg": "^8.4.0"
=======
    "typeorm": "0.2.34",
    "pg": "^8.4.0",
    "chalk": "^4.0.0"
>>>>>>> 96ac08c2
  },
  "devDependencies": {
    "eslint": "^7.25.0",
    "husky": "^4.2.5",
    "prettier": "^2.2.1"
  },
  "husky": {
    "hooks": {
      "pre-commit": "devops/git-hooks/pre-commit",
      "pre-push": "devops/git-hooks/pre-push"
    }
  },
  "engines": {
    "node": ">=14.0.0",
    "yarn": "^1.22.0"
  },
  "volta": {
    "node": "14.18.0",
    "yarn": "1.22.4"
  }
}<|MERGE_RESOLUTION|>--- conflicted
+++ resolved
@@ -47,14 +47,8 @@
     "typescript": "^4.4.3",
     "bn.js": "4.12.0",
     "rxjs": "^7.4.0",
-<<<<<<< HEAD
-    "typeorm": "^0.2.31",
+    "typeorm": "0.2.34",
     "pg": "^8.4.0"
-=======
-    "typeorm": "0.2.34",
-    "pg": "^8.4.0",
-    "chalk": "^4.0.0"
->>>>>>> 96ac08c2
   },
   "devDependencies": {
     "eslint": "^7.25.0",
