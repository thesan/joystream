--- conflicted
+++ resolved
@@ -23,11 +23,7 @@
     "test": "jest --coverage"
   },
   "devDependencies": {
-<<<<<<< HEAD
     "@polkadot/dev-react": "^0.19.25",
-=======
-    "@polkadot/dev-react": "^0.19.24",
->>>>>>> c83c37cf
     "gh-pages": "^1.1.0"
   }
 }