--- conflicted
+++ resolved
@@ -9,20 +9,6 @@
       matrix:
         node-version: [14.x]
     steps:
-<<<<<<< HEAD
-      - uses: actions/checkout@v3
-      - name: Use Node.js ${{ matrix.node-version }}
-        uses: actions/setup-node@v3
-        with:
-          node-version: ${{ matrix.node-version }}
-      - name: lint
-        run: |
-          yarn install --frozen-lockfile
-          yarn workspace @joystream/types build
-          yarn workspace @joystream/metadata-protobuf build
-          yarn workspace @joystream/js build
-          yarn lint
-=======
     - uses: actions/checkout@v3
     - name: Use Node.js ${{ matrix.node-version }}
       uses: actions/setup-node@v3
@@ -32,7 +18,6 @@
       run: |
         yarn build:packages
         yarn lint
->>>>>>> 5db2c088
 
   lint_osx:
     name: MacOS Checks
@@ -41,20 +26,6 @@
       matrix:
         node-version: [14.x]
     steps:
-<<<<<<< HEAD
-      - uses: actions/checkout@v3
-      - name: Use Node.js ${{ matrix.node-version }}
-        uses: actions/setup-node@v3
-        with:
-          node-version: ${{ matrix.node-version }}
-      - name: lint
-        run: |
-          yarn install --frozen-lockfile
-          yarn workspace @joystream/types build
-          yarn workspace @joystream/metadata-protobuf build
-          yarn workspace @joystream/js build
-          yarn lint
-=======
     - uses: actions/checkout@v3
     - name: Use Node.js ${{ matrix.node-version }}
       uses: actions/setup-node@v3
@@ -63,5 +34,4 @@
     - name: lint
       run: |
         yarn build:packages
-        yarn lint
->>>>>>> 5db2c088
+        yarn lint